# ------------------------------------------------------------------ #
#                                                                    #
#           SymPy CI script for Github Actions                       #
#                                                                    #
#   Runs each time a pull request is opened, pushed or merged        #
#                                                                    #
# ------------------------------------------------------------------ #

name: test
on: [push, pull_request]
jobs:

  # -------------------- Code quality ------------------------------ #

  code-quality:

    runs-on: ubuntu-20.04
    steps:
      - uses: actions/checkout@v3

      - uses: actions/setup-python@v4
        with:
          python-version: '3.11'
      - run: python -m pip install --upgrade pip

      - run: pip install mpmath flake8 flake8-comprehensions ruff pytest

      - name: Basic code quality tests
        run: bin/test quality

      - name: Run flake8 on the sympy package
        run: flake8 sympy

      - name: Run Ruff on the sympy package
        run: ruff check .

      - name: Detect invalid escapes like '\e'
        run: python -We:invalid -We::SyntaxWarning -m compileall -f -q sympy/

      - name: Test all modules are listed in setup.py
        run: bin/test_setup.py

      # -- temporarily disabled -- #
      # These checks were too difficult for new contributors. They will
      # need to be made easier to work with before they are reenabled.

      #- name: Test for ambiguous author information in commits
      #  run: bin/mailmap_update.py

      #- name: Make sure all commits have an associated author
      #  run: bin/authors_update.py


  # ----------------------------- mypy ----------------------------- #

  mypy:
    needs: code-quality

    runs-on: ubuntu-20.04
    steps:
      - uses: actions/checkout@v3
      - uses: actions/setup-python@v4
        with:
          python-version: '3.11'
      - run: python -m pip install --upgrade pip
      - run: pip install mpmath mypy

      - name: Run mypy on the sympy package
        run: mypy sympy

  # ------------------------- sphinx-lint -------------------------- #

  sphinx-lint:
    needs: code-quality

    runs-on: ubuntu-20.04
    steps:
      - uses: actions/checkout@v3
      - uses: actions/setup-python@v4
        with:
          python-version: '3.11'
      - run: python -m pip install --upgrade pip
      - run: pip install sphinx-lint

      - name: Run sphinx-lint on the sympy documentation
        run: sphinx-lint doc/

  # --------------------------- check authors ---------------------- #

  authors:
    needs: code-quality
    runs-on: ubuntu-20.04
    steps:
      - uses: actions/checkout@v3
        with:
          # Clone full git history (needed for detecting authors)
          fetch-depth: 0
      - uses: actions/setup-python@v4
        with:
          python-version: '3.11'
      - run: python -m pip install --upgrade pip
      - run: pip install mpmath
      - run: bin/mailmap_check.py

  # -------------------- Doctests latest Python -------------------- #

  doctests-latest:
    needs: code-quality

    runs-on: ubuntu-20.04
    steps:
      - uses: actions/checkout@v3
      - uses: actions/setup-python@v4
        with:
          python-version: '3.11'
      - run: python -m pip install --upgrade pip
      - run: pip install mpmath
      - run: bin/doctest --force-colors
      - run: examples/all.py -q

  # ------------------------- Test latest Python ------------------- #

  tests-latest:
    needs: code-quality

    runs-on: ubuntu-20.04
    strategy:
      fail-fast: false
      matrix:
        group: [1, 2, 3, 4]
    steps:
      - uses: actions/checkout@v3
      - uses: actions/setup-python@v4
        with:
          python-version: '3.11'
      - run: python -m pip install --upgrade pip
      - run: pip install mpmath pytest pytest-split
      - run: bin/test --split ${{ matrix.group }}/4

  # -------------------- Test Pyodide on node ---------------------- #

  test-pyodide:
    needs: code-quality

    runs-on: ubuntu-20.04
    timeout-minutes: 75
    continue-on-error: true
    strategy:
      fail-fast: false
      matrix:
        group: [1, 2, 3, 4]
    steps:
      - uses: actions/checkout@v3
      - uses: actions/setup-node@v3
        with:
          node-version: 18.x
      - uses: actions/setup-python@v4
        with:
          python-version: '3.11'
      - run: python -m pip install --upgrade pip
      - run: pip install build
      - run: wget -qO- https://github.com/pyodide/pyodide/releases/download/0.22.0/pyodide-core-0.22.0.tar.bz2 | tar xjf -
      - run: python -m build --wheel
      - run: node bin/test_pyodide.mjs --group=${{ matrix.group }} --splits=4 2>/dev/null  # ignore node exception

  # -------------------- Optional dependency tests ----------------- #

  optional-dependencies:
    needs: code-quality

    runs-on: ubuntu-20.04
    continue-on-error: ${{ matrix.experimental }}
    strategy:
      fail-fast: false
      matrix:
        python-version: ['3.9', '3.10', '3.11', 'pypy3.8']
        experimental: [false]
        #
        # For now we do not test optional dependencies with 3.12 because as of
        # 3.12.a.5 it is not possible to pip install numpy. Building numpy,
        # scipy etc from source is overkill for sympy CI. It is probably not
        # possible to install builds of most of the other optional dependencies
        # either (especially since many depend on numpy).
        #
        # Maybe use this to add 3.12 when the time comes:
        #include:
        #  - python-version: '3.12.0-alpha - 3.12'
        #    experimental: true
    steps:
      - uses: actions/checkout@v3
      - uses: actions/setup-python@v4
        with:
          python-version: ${{ matrix.python-version }}

      # Install the non-Python dependencies
      - run: sudo apt-get update
      - run: sudo apt-get install antlr4 libgfortran5 gfortran libmpfr-dev libmpc-dev libopenblas-dev clang
      - run: python -m pip install --upgrade pip wheel setuptools

      # dependencies to install in all Python versions:
      - run: pip install mpmath numpy numexpr matplotlib ipython cython scipy \
<<<<<<< HEAD
                         aesara wurlitzer autowrap libclang                   \
=======
                         aesara wurlitzer autowrap pytest                     \
>>>>>>> ff86df01
                         'antlr4-python3-runtime==4.11.*'

      # Not available in pypy or cpython 3.11 (yet).
      - if: ${{ ! contains(matrix.python-version, 'pypy') && ! contains(matrix.python-version, '3.11') }}
        run: pip install llvmlite numba

      # These are not available for pypy
      - if: ${{ ! contains(matrix.python-version, 'pypy') }}
        run: pip install gmpy2 jax jaxlib symengine pymc

      # Test external imports
      - run: bin/test_external_imports.py
      - run: bin/test_submodule_imports.py
      - run: bin/test_executable.py

      # Test modules with specific dependencies
      - run: bin/test_optional_dependencies.py

  # -------------------- Tensorflow tests -------------------------- #

  tensorflow:
    needs: code-quality


    runs-on: ubuntu-20.04
    steps:
      - uses: actions/checkout@v3
      - uses: actions/setup-python@v4
        with:
          python-version: '3.11'
      - run: python -m pip install --upgrade pip
      - run: pip install mpmath numpy scipy tensorflow pytest
      # Test modules that can use tensorflow
      - run: bin/test_tensorflow.py

  # -------------------- SymEngine tests --------------------------- #

  symengine:
    needs: code-quality

    runs-on: ubuntu-20.04
    steps:
      - uses: actions/checkout@v3
      - uses: actions/setup-python@v4
        with:
          python-version: '3.11'
      - run: python -m pip install --upgrade pip
      - run: pip install mpmath numpy symengine pytest
      # Test modules that can use tensorflow
      - run: bin/test_symengine.py
        env:
          USE_SYMENGINE: '1'

  # ------------------------- Slow tests --------------------------- #

  tests-slow:
    needs: [doctests-latest, tests-latest]

    runs-on: ubuntu-20.04
    strategy:
      fail-fast: false
      matrix:
        group: [1, 2, 3, 4]
    steps:
      - uses: actions/checkout@v3
      - uses: actions/setup-python@v4
        with:
          python-version: '3.11'
      - run: python -m pip install --upgrade pip
      - run: pip install mpmath pytest pytest-split pytest-timeout
      - run: bin/test --slow --timeout 595 --split ${{ matrix.group }}/4

  # -------------------- Test older (and newer) Python --------------- #

  tests-other-python:
    needs: [doctests-latest, tests-latest]

    runs-on: ubuntu-20.04
    continue-on-error: ${{ matrix.experimental }}
    strategy:
      fail-fast: false
      matrix:
        python-version: ['3.8', '3.9', '3.10', '3.12.0-alpha - 3.12', 'pypy-3.8']
        experimental: [false]
        group: [1, 2, 3, 4]
        # Maybe use this to add 3.12 when the time comes:
        #include:
        #  - python-version: '3.12.0-alpha - 3.12'
        #    experimental: true
    steps:
      - uses: actions/checkout@v3
      - uses: actions/setup-python@v4
        with:
          python-version: ${{ matrix.python-version }}
      - run: python -m pip install --upgrade pip
      - run: pip install mpmath pytest pytest-split
      - run: bin/test --split ${{ matrix.group }}/4

  # -------------------- Doctests older (and newer) Python --------------------- #

  doctests-other-python:
    needs: [doctests-latest, tests-latest]

    runs-on: ubuntu-20.04
    continue-on-error: ${{ matrix.experimental }}
    strategy:
      fail-fast: false
      matrix:
        python-version: ['3.8', '3.9', '3.10', '3.12.0-alpha - 3.12', 'pypy-3.8']
        experimental: [false]
        # Maybe use this to add 3.12 when the time comes:
        #include:
        #  - python-version: '3.12.0-alpha - 3.12'
        #    experimental: true
    steps:
      - uses: actions/checkout@v3
      - uses: actions/setup-python@v4
        with:
          python-version: ${{ matrix.python-version }}
      - run: python -m pip install --upgrade pip
      - run: pip install mpmath
      - run: bin/doctest --force-colors
      - run: examples/all.py -q

  # -------------------- Build the html/latex docs ----------------- #

  sphinx:
    needs: [doctests-latest, tests-latest]

    runs-on: ubuntu-20.04
    steps:
      - uses: actions/checkout@v3
      - uses: actions/setup-python@v4
        with:
          python-version: '3.11'
      - run: doc/aptinstall.sh
      - run: pip install -r doc/requirements.txt
      - run: bin/test_sphinx.sh

      # When run against master, deploy to docs.sympy.org/dev. This requires
      # having an SSH deploy key set up. See
      # https://github.com/marketplace/actions/deploy-to-github-pages#using-an-ssh-deploy-key-
      - name: Deploy
        uses: JamesIves/github-pages-deploy-action@v4
        if: ${{ github.ref == 'refs/heads/master' }}
        with:
          folder: doc/_build/html
          ssh-key: ${{ secrets.DEPLOY_KEY }}
          repository-name: sympy/sympy_doc
          target-folder: dev

  # -------------------- Check the error message under py2 --------- #

  py2-import:
    needs: [doctests-latest, tests-latest]

    runs-on: ubuntu-20.04
    steps:
      - uses: actions/checkout@v3
      - uses: actions/setup-python@v4
        with:
          python-version: '2.7'
      - run: bin/test_py2_import.py

  # -------------------- Check the list of files for sdist --------- #

  sdist-check:
    needs: [doctests-latest, tests-latest]

    runs-on: ubuntu-20.04
    steps:
      - uses: actions/checkout@v3
      - uses: actions/setup-python@v4
        with:
          python-version: '3.11'
      - run: python -m pip install --upgrade pip build
      - run: python -m build --sdist
      - run: release/compare_tar_against_git.py dist/*.tar.gz .

  # -------- Run benchmarks against master and previous release ---- #

  benchmarks:
    needs: [doctests-latest, tests-latest]

    runs-on: ubuntu-20.04
    steps:
      - uses: actions/checkout@v3
        with:
          # Checkout repo with full history
          fetch-depth: 0
      - uses: actions/setup-python@v4
        with:
          python-version: '3.11'
      - run: pip install asv virtualenv
      - run: git submodule add https://github.com/sympy/sympy_benchmarks.git

        # Need to make sure we can access the branches from the main repo. We
        # will run benchmarks for the PR, for master and for the previous
        # release. The version branch names below should be updated once there
        # has been a newer release of sympy. The list of branches to check is
        # also specified in asv.conf.actions.json which should be updated as
        # well.

      - run: git remote add upstream https://github.com/sympy/sympy.git
      - run: git fetch upstream master
      - run: git fetch upstream 1.12

      - name: Configure benchmarks
        run: asv machine --yes --config asv.conf.actions.json

        # This is the slow part:
      - name: Run benchmarks
        run: asv run --config asv.conf.actions.json

        # Output benchmark results
      - run: asv compare upstream/master HEAD --config asv.conf.actions.json --factor 1.5 | tee pr_vs_master.txt
      - run: asv compare upstream/master HEAD --config asv.conf.actions.json --factor 1.5 --only-changed | tee pr_vs_master_changed.txt
      - run: asv compare upstream/1.12 upstream/master --config asv.conf.actions.json --factor 1.5 | tee master_vs_release.txt
      - run: asv compare upstream/1.12 upstream/master --config asv.conf.actions.json --factor 1.5 --only-changed | tee master_vs_release_changed.txt

        # This workflow does not have write permissions for the repository so
        # we save all outputs as artifacts that can be accessed by the
        # comment-on-pr workflow which is triggered by workflow_run to run when
        # this one completes.

      - name: Upload results as artifacts
        uses: actions/upload-artifact@v3
        with:
          name: benchmarks
          path: |
            pr_vs_master.txt
            pr_vs_master_changed.txt
            master_vs_release.txt
            master_vs_release_changed.txt

  # -------------------- Save PR number ---------------------------- #

  save-pr-number:
    needs: [doctests-latest, tests-latest]

    # The comment-on-pr workflow needs the issue number of the PR to be able to
    # comment so we output that to a file and pass it over as an artifact.

    runs-on: ubuntu-20.04
    steps:
      - name: Write PR number to file
        if: ${{ github.event_name == 'pull_request' }}
        run: echo -n ${{ github.event.number }} > pr_number.txt

      - name: Write empty file for PR number
        if: ${{ github.event_name != 'pull_request' }}
        run: echo -n > pr_number.txt

      - name: Upload results as artifacts
        uses: actions/upload-artifact@v3
        with:
          name: pr_number
          path: pr_number.txt<|MERGE_RESOLUTION|>--- conflicted
+++ resolved
@@ -199,11 +199,7 @@
 
       # dependencies to install in all Python versions:
       - run: pip install mpmath numpy numexpr matplotlib ipython cython scipy \
-<<<<<<< HEAD
-                         aesara wurlitzer autowrap libclang                   \
-=======
-                         aesara wurlitzer autowrap pytest                     \
->>>>>>> ff86df01
+                         aesara wurlitzer autowrap pytest libclang            \
                          'antlr4-python3-runtime==4.11.*'
 
       # Not available in pypy or cpython 3.11 (yet).
