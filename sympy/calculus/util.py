<<<<<<< HEAD
from sympy import Order, S, log, limit, lcm_list, im, re, Dummy, Piecewise
from sympy.core import Add, Mul, Pow
from sympy.core.basic import Basic
from sympy.core.compatibility import iterable
from sympy.core.expr import AtomicExpr, Expr
from sympy.core.function import expand_mul
from sympy.core.numbers import _sympifyit, oo, zoo
from sympy.core.relational import is_le, is_lt, is_ge, is_gt
from sympy.core.symbol import _dummy_with_inherited_properties_from_domain
=======
from .accumulationbounds import AccumBounds, AccumulationBounds # noqa: F401
from .singularities import singularities
from sympy.core import Pow, S
from sympy.core.function import diff, expand_mul
from sympy.core.kind import NumberKind
from sympy.core.mod import Mod
from sympy.core.relational import Relational
from sympy.core.symbol import Symbol, Dummy
>>>>>>> ef854dad
from sympy.core.sympify import _sympify
from sympy.functions.elementary.complexes import Abs, im, re
from sympy.functions.elementary.exponential import exp, log
from sympy.functions.elementary.piecewise import Piecewise
from sympy.functions.elementary.trigonometric import (
    TrigonometricFunction, sin, cos, csc, sec)
from sympy.polys.polytools import degree, lcm_list
from sympy.sets.sets import (Interval, Intersection, FiniteSet, Union,
                             Complement)
from sympy.sets.fancysets import ImageSet
from sympy.simplify.simplify import simplify
from sympy.utilities import filldedent
from sympy.utilities.iterables import iterable


def continuous_domain(f, symbol, domain):
    """
    Returns the intervals in the given domain for which the function
    is continuous.
    This method is limited by the ability to determine the various
    singularities and discontinuities of the given function.

    Parameters
    ==========

    f : :py:class:`~.Expr`
        The concerned function.
    symbol : :py:class:`~.Symbol`
        The variable for which the intervals are to be determined.
    domain : :py:class:`~.Interval`
        The domain over which the continuity of the symbol has to be checked.

    Examples
    ========

    >>> from sympy import Interval, Symbol, S, tan, log, pi, sqrt
    >>> from sympy.calculus.util import continuous_domain
    >>> x = Symbol('x')
    >>> continuous_domain(1/x, x, S.Reals)
    Union(Interval.open(-oo, 0), Interval.open(0, oo))
    >>> continuous_domain(tan(x), x, Interval(0, pi))
    Union(Interval.Ropen(0, pi/2), Interval.Lopen(pi/2, pi))
    >>> continuous_domain(sqrt(x - 2), x, Interval(-5, 5))
    Interval(2, 5)
    >>> continuous_domain(log(2*x - 1), x, S.Reals)
    Interval.open(1/2, oo)

    Returns
    =======

    :py:class:`~.Interval`
        Union of all intervals where the function is continuous.

    Raises
    ======

    NotImplementedError
        If the method to determine continuity of such a function
        has not yet been developed.

    """
    from sympy.solvers.inequalities import solve_univariate_inequality

    if domain.is_subset(S.Reals):
        constrained_interval = domain
        for atom in f.atoms(Pow):
            den = atom.exp.as_numer_denom()[1]
            if den.is_even and den.is_nonzero:
                constraint = solve_univariate_inequality(atom.base >= 0,
                                                         symbol).as_set()
                constrained_interval = Intersection(constraint,
                                                    constrained_interval)

        for atom in f.atoms(log):
            constraint = solve_univariate_inequality(atom.args[0] > 0,
                                                     symbol).as_set()
            constrained_interval = Intersection(constraint,
                                                constrained_interval)


    return constrained_interval - singularities(f, symbol, domain)


def function_range(f, symbol, domain):
    """
    Finds the range of a function in a given domain.
    This method is limited by the ability to determine the singularities and
    determine limits.

    Parameters
    ==========

    f : :py:class:`~.Expr`
        The concerned function.
    symbol : :py:class:`~.Symbol`
        The variable for which the range of function is to be determined.
    domain : :py:class:`~.Interval`
        The domain under which the range of the function has to be found.

    Examples
    ========

    >>> from sympy import Interval, Symbol, S, exp, log, pi, sqrt, sin, tan
    >>> from sympy.calculus.util import function_range
    >>> x = Symbol('x')
    >>> function_range(sin(x), x, Interval(0, 2*pi))
    Interval(-1, 1)
    >>> function_range(tan(x), x, Interval(-pi/2, pi/2))
    Interval(-oo, oo)
    >>> function_range(1/x, x, S.Reals)
    Union(Interval.open(-oo, 0), Interval.open(0, oo))
    >>> function_range(exp(x), x, S.Reals)
    Interval.open(0, oo)
    >>> function_range(log(x), x, S.Reals)
    Interval(-oo, oo)
    >>> function_range(sqrt(x), x, Interval(-5, 9))
    Interval(0, 3)

    Returns
    =======

    :py:class:`~.Interval`
        Union of all ranges for all intervals under domain where function is
        continuous.

    Raises
    ======

    NotImplementedError
        If any of the intervals, in the given domain, for which function
        is continuous are not finite or real,
        OR if the critical points of the function on the domain cannot be found.
    """

<<<<<<< HEAD
    if not domain.issubset(S.Reals):
        raise NotImplementedError("The domain must be real.")

    if isinstance(domain, EmptySet):
=======
    if domain is S.EmptySet:
>>>>>>> ef854dad
        return S.EmptySet

    period = periodicity(f, symbol)
    if period == S.Zero:
        # the expression is constant wrt symbol
        return FiniteSet(f.expand())

    from sympy.series.limits import limit
    from sympy.solvers.solveset import solveset

    if period is not None:
        if isinstance(domain, Interval):
            if (domain.inf - domain.sup).is_infinite:
                domain = Interval(0, period)
        elif isinstance(domain, Union):
            for sub_dom in domain.args:
                if isinstance(sub_dom, Interval) and \
                ((sub_dom.inf - sub_dom.sup).is_infinite):
                    domain = Interval(0, period)

    intervals = continuous_domain(f, symbol, domain)
    range_int = S.EmptySet
    if isinstance(intervals,(Interval, FiniteSet)):
        interval_iter = (intervals,)

    elif isinstance(intervals, Union):
        interval_iter = intervals.args

    else:
            raise NotImplementedError(filldedent('''
                Unable to find range for the given domain.
                '''))

    for interval in interval_iter:
        if isinstance(interval, FiniteSet):
            for singleton in interval:
                if singleton in domain:
                    range_int += FiniteSet(f.subs(symbol, singleton))
        elif isinstance(interval, Interval):
            vals = S.EmptySet
            critical_points = S.EmptySet
            critical_values = S.EmptySet
            bounds = ((interval.left_open, interval.inf, '+'),
                   (interval.right_open, interval.sup, '-'))

            for is_open, limit_point, direction in bounds:
                if is_open:
                    critical_values += FiniteSet(limit(f, symbol, limit_point, direction))
                    vals += critical_values

                else:
                    vals += FiniteSet(f.subs(symbol, limit_point))

            # Replace symbol with dummy with proper assumptions if the symbol
            # not already has it
            d = _dummy_with_inherited_properties_from_domain(symbol, interval)
            # Rename to enable sensible exception messages
            if d:
                func = f.subs(symbol, d)
                sym = d
            else:
                func = f
                sym = symbol
            if func.is_number:
                # Expression may have evaluated to a constant when assumptions
                # are added
                solution = FiniteSet(func)
            else:
                try:
                    solution = solveset(func.diff(sym), sym, interval)
                except NotImplementedError:
                    solution = None

            if not iterable(solution):
                raise NotImplementedError(
                        'Unable to find critical points for {}'.format(f))
            if isinstance(solution, ImageSet):
                raise NotImplementedError(
                        'Infinite number of critical points for {}'.format(f))

            critical_points += solution

            for critical_point in critical_points:
                vals += FiniteSet(func.subs(sym, critical_point))

            left_open, right_open = False, False

            if critical_values is not S.EmptySet:
                if critical_values.inf == vals.inf:
                    left_open = True

                if critical_values.sup == vals.sup:
                    right_open = True

            range_int += Interval(vals.inf, vals.sup, left_open, right_open)
        else:
            raise NotImplementedError(filldedent('''
                Unable to find range for the given domain.
                '''))

    return range_int


def not_empty_in(finset_intersection, *syms):
    """
    Finds the domain of the functions in ``finset_intersection`` in which the
    ``finite_set`` is not-empty

    Parameters
    ==========

    finset_intersection : Intersection of FiniteSet
                        The unevaluated intersection of FiniteSet containing
                        real-valued functions with Union of Sets
    syms : Tuple of symbols
            Symbol for which domain is to be found

    Raises
    ======

    NotImplementedError
        The algorithms to find the non-emptiness of the given FiniteSet are
        not yet implemented.
    ValueError
        The input is not valid.
    RuntimeError
        It is a bug, please report it to the github issue tracker
        (https://github.com/sympy/sympy/issues).

    Examples
    ========

    >>> from sympy import FiniteSet, Interval, not_empty_in, oo
    >>> from sympy.abc import x
    >>> not_empty_in(FiniteSet(x/2).intersect(Interval(0, 1)), x)
    Interval(0, 2)
    >>> not_empty_in(FiniteSet(x, x**2).intersect(Interval(1, 2)), x)
    Union(Interval(1, 2), Interval(-sqrt(2), -1))
    >>> not_empty_in(FiniteSet(x**2/(x + 2)).intersect(Interval(1, oo)), x)
    Union(Interval.Lopen(-2, -1), Interval(2, oo))
    """

    # TODO: handle piecewise defined functions
    # TODO: handle transcendental functions
    # TODO: handle multivariate functions
    if len(syms) == 0:
        raise ValueError("One or more symbols must be given in syms.")

    if finset_intersection is S.EmptySet:
        return S.EmptySet

    if isinstance(finset_intersection, Union):
        elm_in_sets = finset_intersection.args[0]
        return Union(not_empty_in(finset_intersection.args[1], *syms),
                     elm_in_sets)

    if isinstance(finset_intersection, FiniteSet):
        finite_set = finset_intersection
        _sets = S.Reals
    else:
        finite_set = finset_intersection.args[1]
        _sets = finset_intersection.args[0]

    if not isinstance(finite_set, FiniteSet):
        raise ValueError('A FiniteSet must be given, not %s: %s' %
                         (type(finite_set), finite_set))

    if len(syms) == 1:
        symb = syms[0]
    else:
        raise NotImplementedError('more than one variables %s not handled' %
                                  (syms,))

    def elm_domain(expr, intrvl):
        """ Finds the domain of an expression in any given interval """
        from sympy.solvers.solveset import solveset

        _start = intrvl.start
        _end = intrvl.end
        _singularities = solveset(expr.as_numer_denom()[1], symb,
                                  domain=S.Reals)

        if intrvl.right_open:
            if _end is S.Infinity:
                _domain1 = S.Reals
            else:
                _domain1 = solveset(expr < _end, symb, domain=S.Reals)
        else:
            _domain1 = solveset(expr <= _end, symb, domain=S.Reals)

        if intrvl.left_open:
            if _start is S.NegativeInfinity:
                _domain2 = S.Reals
            else:
                _domain2 = solveset(expr > _start, symb, domain=S.Reals)
        else:
            _domain2 = solveset(expr >= _start, symb, domain=S.Reals)

        # domain in the interval
        expr_with_sing = Intersection(_domain1, _domain2)
        expr_domain = Complement(expr_with_sing, _singularities)
        return expr_domain

    if isinstance(_sets, Interval):
        return Union(*[elm_domain(element, _sets) for element in finite_set])

    if isinstance(_sets, Union):
        _domain = S.EmptySet
        for intrvl in _sets.args:
            _domain_element = Union(*[elm_domain(element, intrvl)
                                      for element in finite_set])
            _domain = Union(_domain, _domain_element)
        return _domain


def periodicity(f, symbol, check=False):
    """
    Tests the given function for periodicity in the given symbol.

    Parameters
    ==========

    f : :py:class:`~.Expr`.
        The concerned function.
    symbol : :py:class:`~.Symbol`
        The variable for which the period is to be determined.
    check : bool, optional
        The flag to verify whether the value being returned is a period or not.

    Returns
    =======

    period
        The period of the function is returned.
        ``None`` is returned when the function is aperiodic or has a complex period.
        The value of $0$ is returned as the period of a constant function.

    Raises
    ======

    NotImplementedError
        The value of the period computed cannot be verified.


    Notes
    =====

    Currently, we do not support functions with a complex period.
    The period of functions having complex periodic values such
    as ``exp``, ``sinh`` is evaluated to ``None``.

    The value returned might not be the "fundamental" period of the given
    function i.e. it may not be the smallest periodic value of the function.

    The verification of the period through the ``check`` flag is not reliable
    due to internal simplification of the given expression. Hence, it is set
    to ``False`` by default.

    Examples
    ========
    >>> from sympy import periodicity, Symbol, sin, cos, tan, exp
    >>> x = Symbol('x')
    >>> f = sin(x) + sin(2*x) + sin(3*x)
    >>> periodicity(f, x)
    2*pi
    >>> periodicity(sin(x)*cos(x), x)
    pi
    >>> periodicity(exp(tan(2*x) - 1), x)
    pi/2
    >>> periodicity(sin(4*x)**cos(2*x), x)
    pi
    >>> periodicity(exp(x), x)
    """
    if symbol.kind is not NumberKind:
        raise NotImplementedError("Cannot use symbol of kind %s" % symbol.kind)
    temp = Dummy('x', real=True)
    f = f.subs(symbol, temp)
    symbol = temp

    def _check(orig_f, period):
        '''Return the checked period or raise an error.'''
        new_f = orig_f.subs(symbol, symbol + period)
        if new_f.equals(orig_f):
            return period
        else:
            raise NotImplementedError(filldedent('''
                The period of the given function cannot be verified.
                When `%s` was replaced with `%s + %s` in `%s`, the result
                was `%s` which was not recognized as being the same as
                the original function.
                So either the period was wrong or the two forms were
                not recognized as being equal.
                Set check=False to obtain the value.''' %
                (symbol, symbol, period, orig_f, new_f)))

    orig_f = f
    period = None

    if isinstance(f, Relational):
        f = f.lhs - f.rhs

    f = simplify(f)

    if symbol not in f.free_symbols:
        return S.Zero

    if isinstance(f, TrigonometricFunction):
        try:
            period = f.period(symbol)
        except NotImplementedError:
            pass

    if isinstance(f, Abs):
        arg = f.args[0]
        if isinstance(arg, (sec, csc, cos)):
            # all but tan and cot might have a
            # a period that is half as large
            # so recast as sin
            arg = sin(arg.args[0])
        period = periodicity(arg, symbol)
        if period is not None and isinstance(arg, sin):
            # the argument of Abs was a trigonometric other than
            # cot or tan; test to see if the half-period
            # is valid. Abs(arg) has behaviour equivalent to
            # orig_f, so use that for test:
            orig_f = Abs(arg)
            try:
                return _check(orig_f, period/2)
            except NotImplementedError as err:
                if check:
                    raise NotImplementedError(err)
            # else let new orig_f and period be
            # checked below

    if isinstance(f, exp) or (f.is_Pow and f.base == S.Exp1):
        f = Pow(S.Exp1, expand_mul(f.exp))
        if im(f) != 0:
            period_real = periodicity(re(f), symbol)
            period_imag = periodicity(im(f), symbol)
            if period_real is not None and period_imag is not None:
                period = lcim([period_real, period_imag])

    if f.is_Pow and f.base != S.Exp1:
        base, expo = f.args
        base_has_sym = base.has(symbol)
        expo_has_sym = expo.has(symbol)

        if base_has_sym and not expo_has_sym:
            period = periodicity(base, symbol)

        elif expo_has_sym and not base_has_sym:
            period = periodicity(expo, symbol)

        else:
            period = _periodicity(f.args, symbol)

    elif f.is_Mul:
        coeff, g = f.as_independent(symbol, as_Add=False)
        if isinstance(g, TrigonometricFunction) or coeff is not S.One:
            period = periodicity(g, symbol)

        else:
            period = _periodicity(g.args, symbol)

    elif f.is_Add:
        k, g = f.as_independent(symbol)
        if k is not S.Zero:
            return periodicity(g, symbol)

        period = _periodicity(g.args, symbol)

    elif isinstance(f, Mod):
        a, n = f.args

        if a == symbol:
            period = n
        elif isinstance(a, TrigonometricFunction):
            period = periodicity(a, symbol)
        #check if 'f' is linear in 'symbol'
        elif (a.is_polynomial(symbol) and degree(a, symbol) == 1 and
            symbol not in n.free_symbols):
                period = Abs(n / a.diff(symbol))

    elif isinstance(f, Piecewise):
        pass  # not handling Piecewise yet as the return type is not favorable

    elif period is None:
        from sympy.solvers.decompogen import compogen, decompogen
        g_s = decompogen(f, symbol)
        num_of_gs = len(g_s)
        if num_of_gs > 1:
            for index, g in enumerate(reversed(g_s)):
                start_index = num_of_gs - 1 - index
                g = compogen(g_s[start_index:], symbol)
                if g not in (orig_f, f): # Fix for issue 12620
                    period = periodicity(g, symbol)
                    if period is not None:
                        break

    if period is not None:
        if check:
            return _check(orig_f, period)
        return period

    return None


def _periodicity(args, symbol):
    """
    Helper for `periodicity` to find the period of a list of simpler
    functions.
    It uses the `lcim` method to find the least common period of
    all the functions.

    Parameters
    ==========

    args : Tuple of :py:class:`~.Symbol`
        All the symbols present in a function.

    symbol : :py:class:`~.Symbol`
        The symbol over which the function is to be evaluated.

    Returns
    =======

    period
        The least common period of the function for all the symbols
        of the function.
        ``None`` if for at least one of the symbols the function is aperiodic.

    """
    periods = []
    for f in args:
        period = periodicity(f, symbol)
        if period is None:
            return None

        if period is not S.Zero:
            periods.append(period)

    if len(periods) > 1:
        return lcim(periods)

    if periods:
        return periods[0]


def lcim(numbers):
    """Returns the least common integral multiple of a list of numbers.

    The numbers can be rational or irrational or a mixture of both.
    `None` is returned for incommensurable numbers.

    Parameters
    ==========

    numbers : list
        Numbers (rational and/or irrational) for which lcim is to be found.

    Returns
    =======

    number
        lcim if it exists, otherwise ``None`` for incommensurable numbers.

    Examples
    ========

    >>> from sympy.calculus.util import lcim
    >>> from sympy import S, pi
    >>> lcim([S(1)/2, S(3)/4, S(5)/6])
    15/2
    >>> lcim([2*pi, 3*pi, pi, pi/2])
    6*pi
    >>> lcim([S(1), 2*pi])
    """
    result = None
    if all(num.is_irrational for num in numbers):
        factorized_nums = list(map(lambda num: num.factor(), numbers))
        factors_num = list(
            map(lambda num: num.as_coeff_Mul(),
                factorized_nums))
        term = factors_num[0][1]
        if all(factor == term for coeff, factor in factors_num):
            common_term = term
            coeffs = [coeff for coeff, factor in factors_num]
            result = lcm_list(coeffs) * common_term

    elif all(num.is_rational for num in numbers):
        result = lcm_list(numbers)

    else:
        pass

    return result

def is_convex(f, *syms, domain=S.Reals):
    r"""Determines the  convexity of the function passed in the argument.

    Parameters
    ==========

    f : :py:class:`~.Expr`
        The concerned function.
    syms : Tuple of :py:class:`~.Symbol`
        The variables with respect to which the convexity is to be determined.
    domain : :py:class:`~.Interval`, optional
        The domain over which the convexity of the function has to be checked.
        If unspecified, S.Reals will be the default domain.

    Returns
    =======

    bool
        The method returns ``True`` if the function is convex otherwise it
        returns ``False``.

    Raises
    ======

    NotImplementedError
        The check for the convexity of multivariate functions is not implemented yet.

    Notes
    =====

    To determine concavity of a function pass `-f` as the concerned function.
    To determine logarithmic convexity of a function pass `\log(f)` as
    concerned function.
    To determine logartihmic concavity of a function pass `-\log(f)` as
    concerned function.

    Currently, convexity check of multivariate functions is not handled.

    Examples
    ========

    >>> from sympy import is_convex, symbols, exp, oo, Interval
    >>> x = symbols('x')
    >>> is_convex(exp(x), x)
    True
    >>> is_convex(x**3, x, domain = Interval(-1, oo))
    False

    References
    ==========

    .. [1] https://en.wikipedia.org/wiki/Convex_function
    .. [2] http://www.ifp.illinois.edu/~angelia/L3_convfunc.pdf
    .. [3] https://en.wikipedia.org/wiki/Logarithmically_convex_function
    .. [4] https://en.wikipedia.org/wiki/Logarithmically_concave_function
    .. [5] https://en.wikipedia.org/wiki/Concave_function

    """

    if len(syms) > 1:
        raise NotImplementedError(
            "The check for the convexity of multivariate functions is not implemented yet.")

    from sympy.solvers.inequalities import solve_univariate_inequality

    f = _sympify(f)
    var = syms[0]
    condition = f.diff(var, 2) < 0
    if solve_univariate_inequality(condition, var, False, domain):
        return False
    return True


def stationary_points(f, symbol, domain=S.Reals):
    """
    Returns the stationary points of a function (where derivative of the
    function is 0) in the given domain.

    Parameters
    ==========

    f : :py:class:`~.Expr`
        The concerned function.
    symbol : :py:class:`~.Symbol`
        The variable for which the stationary points are to be determined.
    domain : :py:class:`~.Interval`
        The domain over which the stationary points have to be checked.
        If unspecified, ``S.Reals`` will be the default domain.

    Returns
    =======

    Set
        A set of stationary points for the function. If there are no
        stationary point, an :py:class:`~.EmptySet` is returned.

    Examples
    ========

    >>> from sympy import Interval, Symbol, S, sin, pi, pprint, stationary_points
    >>> x = Symbol('x')

    >>> stationary_points(1/x, x, S.Reals)
    EmptySet

    >>> pprint(stationary_points(sin(x), x), use_unicode=False)
              pi                              3*pi
    {2*n*pi + -- | n in Integers} U {2*n*pi + ---- | n in Integers}
              2                                2

    >>> stationary_points(sin(x),x, Interval(0, 4*pi))
    {pi/2, 3*pi/2, 5*pi/2, 7*pi/2}

    """
    from sympy.solvers.solveset import solveset

    if domain is S.EmptySet:
        return S.EmptySet

    domain = continuous_domain(f, symbol, domain)
    set = solveset(diff(f, symbol), symbol, domain)

    return set


def maximum(f, symbol, domain=S.Reals):
    """
    Returns the maximum value of a function in the given domain.

    Parameters
    ==========

    f : :py:class:`~.Expr`
        The concerned function.
    symbol : :py:class:`~.Symbol`
        The variable for maximum value needs to be determined.
    domain : :py:class:`~.Interval`
        The domain over which the maximum have to be checked.
        If unspecified, then the global maximum is returned.

    Returns
    =======

    number
        Maximum value of the function in given domain.

    Examples
    ========

    >>> from sympy import Interval, Symbol, S, sin, cos, pi, maximum
    >>> x = Symbol('x')

    >>> f = -x**2 + 2*x + 5
    >>> maximum(f, x, S.Reals)
    6

    >>> maximum(sin(x), x, Interval(-pi, pi/4))
    sqrt(2)/2

    >>> maximum(sin(x)*cos(x), x)
    1/2

    """
    if isinstance(symbol, Symbol):
        if domain is S.EmptySet:
            raise ValueError("Maximum value not defined for empty domain.")

        return function_range(f, symbol, domain).sup
    else:
        raise ValueError("%s is not a valid symbol." % symbol)


def minimum(f, symbol, domain=S.Reals):
    """
    Returns the minimum value of a function in the given domain.

    Parameters
    ==========

    f : :py:class:`~.Expr`
        The concerned function.
    symbol : :py:class:`~.Symbol`
        The variable for minimum value needs to be determined.
    domain : :py:class:`~.Interval`
        The domain over which the minimum have to be checked.
        If unspecified, then the global minimum is returned.

    Returns
    =======

    number
        Minimum value of the function in the given domain.

    Examples
    ========

    >>> from sympy import Interval, Symbol, S, sin, cos, minimum
    >>> x = Symbol('x')

    >>> f = x**2 + 2*x + 5
    >>> minimum(f, x, S.Reals)
    4

    >>> minimum(sin(x), x, Interval(2, 3))
    sin(3)

    >>> minimum(sin(x)*cos(x), x)
    -1/2

    """
    if isinstance(symbol, Symbol):
        if domain is S.EmptySet:
            raise ValueError("Minimum value not defined for empty domain.")

        return function_range(f, symbol, domain).inf
    else:
        raise ValueError("%s is not a valid symbol." % symbol)<|MERGE_RESOLUTION|>--- conflicted
+++ resolved
@@ -1,14 +1,3 @@
-<<<<<<< HEAD
-from sympy import Order, S, log, limit, lcm_list, im, re, Dummy, Piecewise
-from sympy.core import Add, Mul, Pow
-from sympy.core.basic import Basic
-from sympy.core.compatibility import iterable
-from sympy.core.expr import AtomicExpr, Expr
-from sympy.core.function import expand_mul
-from sympy.core.numbers import _sympifyit, oo, zoo
-from sympy.core.relational import is_le, is_lt, is_ge, is_gt
-from sympy.core.symbol import _dummy_with_inherited_properties_from_domain
-=======
 from .accumulationbounds import AccumBounds, AccumulationBounds # noqa: F401
 from .singularities import singularities
 from sympy.core import Pow, S
@@ -17,7 +6,6 @@
 from sympy.core.mod import Mod
 from sympy.core.relational import Relational
 from sympy.core.symbol import Symbol, Dummy
->>>>>>> ef854dad
 from sympy.core.sympify import _sympify
 from sympy.functions.elementary.complexes import Abs, im, re
 from sympy.functions.elementary.exponential import exp, log
@@ -152,14 +140,10 @@
         OR if the critical points of the function on the domain cannot be found.
     """
 
-<<<<<<< HEAD
     if not domain.issubset(S.Reals):
         raise NotImplementedError("The domain must be real.")
 
-    if isinstance(domain, EmptySet):
-=======
     if domain is S.EmptySet:
->>>>>>> ef854dad
         return S.EmptySet
 
     period = periodicity(f, symbol)
