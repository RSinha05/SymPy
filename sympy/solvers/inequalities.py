"""Tools for solving inequalities and systems of inequalities. """

from sympy.core import Symbol, Dummy, sympify
from sympy.core.exprtools import factor_terms
from sympy.core.relational import Relational, Eq, Ge, Lt
<<<<<<< HEAD
from sympy.matrices.dense import Matrix
from sympy.matrices.immutable import ImmutableMatrix
from sympy.sets import Interval
from sympy.sets.sets import FiniteSet, Union, EmptySet, Intersection
=======
from sympy.sets.sets import Interval, FiniteSet, Union, Intersection
>>>>>>> 68022011
from sympy.core.singleton import S
from sympy.core.function import expand_mul

from sympy.functions import Abs
from sympy.logic import And
from sympy.polys import Poly, PolynomialError, parallel_poly_from_expr
from sympy.polys.polyutils import _nsort
from sympy.utilities.iterables import sift, iterable
from sympy.utilities.misc import filldedent
import random


def solve_poly_inequality(poly, rel):
    """Solve a polynomial inequality with rational coefficients.

    Examples
    ========

    >>> from sympy import Poly
    >>> from sympy.abc import x
    >>> from sympy.solvers.inequalities import solve_poly_inequality

    >>> solve_poly_inequality(Poly(x, x, domain='ZZ'), '==')
    [{0}]

    >>> solve_poly_inequality(Poly(x**2 - 1, x, domain='ZZ'), '!=')
    [Interval.open(-oo, -1), Interval.open(-1, 1), Interval.open(1, oo)]

    >>> solve_poly_inequality(Poly(x**2 - 1, x, domain='ZZ'), '==')
    [{-1}, {1}]

    See Also
    ========
    solve_poly_inequalities
    """
    if not isinstance(poly, Poly):
        raise ValueError(
            'For efficiency reasons, `poly` should be a Poly instance')
    if poly.as_expr().is_number:
        t = Relational(poly.as_expr(), 0, rel)
        if t is S.true:
            return [S.Reals]
        elif t is S.false:
            return [S.EmptySet]
        else:
            raise NotImplementedError(
                "could not determine truth value of %s" % t)

    reals, intervals = poly.real_roots(multiple=False), []

    if rel == '==':
        for root, _ in reals:
            interval = Interval(root, root)
            intervals.append(interval)
    elif rel == '!=':
        left = S.NegativeInfinity

        for right, _ in reals + [(S.Infinity, 1)]:
            interval = Interval(left, right, True, True)
            intervals.append(interval)
            left = right
    else:
        if poly.LC() > 0:
            sign = +1
        else:
            sign = -1

        eq_sign, equal = None, False

        if rel == '>':
            eq_sign = +1
        elif rel == '<':
            eq_sign = -1
        elif rel == '>=':
            eq_sign, equal = +1, True
        elif rel == '<=':
            eq_sign, equal = -1, True
        else:
            raise ValueError("'%s' is not a valid relation" % rel)

        right, right_open = S.Infinity, True

        for left, multiplicity in reversed(reals):
            if multiplicity % 2:
                if sign == eq_sign:
                    intervals.insert(
                        0, Interval(left, right, not equal, right_open))

                sign, right, right_open = -sign, left, not equal
            else:
                if sign == eq_sign and not equal:
                    intervals.insert(
                        0, Interval(left, right, True, right_open))
                    right, right_open = left, True
                elif sign != eq_sign and equal:
                    intervals.insert(0, Interval(left, left))

        if sign == eq_sign:
            intervals.insert(
                0, Interval(S.NegativeInfinity, right, True, right_open))

    return intervals


def solve_poly_inequalities(polys):
    """Solve polynomial inequalities with rational coefficients.

    Examples
    ========

    >>> from sympy.solvers.inequalities import solve_poly_inequalities
    >>> from sympy.polys import Poly
    >>> from sympy.abc import x
    >>> solve_poly_inequalities(((
    ... Poly(x**2 - 3), ">"), (
    ... Poly(-x**2 + 1), ">")))
    Union(Interval.open(-oo, -sqrt(3)), Interval.open(-1, 1), Interval.open(sqrt(3), oo))
    """
    return Union(*[s for p in polys for s in solve_poly_inequality(*p)])


def solve_rational_inequalities(eqs):
    """Solve a system of rational inequalities with rational coefficients.

    Examples
    ========

    >>> from sympy.abc import x
    >>> from sympy import Poly
    >>> from sympy.solvers.inequalities import solve_rational_inequalities

    >>> solve_rational_inequalities([[
    ... ((Poly(-x + 1), Poly(1, x)), '>='),
    ... ((Poly(-x + 1), Poly(1, x)), '<=')]])
    {1}

    >>> solve_rational_inequalities([[
    ... ((Poly(x), Poly(1, x)), '!='),
    ... ((Poly(-x + 1), Poly(1, x)), '>=')]])
    Union(Interval.open(-oo, 0), Interval.Lopen(0, 1))

    See Also
    ========
    solve_poly_inequality
    """
    result = S.EmptySet

    for _eqs in eqs:
        if not _eqs:
            continue

        global_intervals = [Interval(S.NegativeInfinity, S.Infinity)]

        for (numer, denom), rel in _eqs:
            numer_intervals = solve_poly_inequality(numer*denom, rel)
            denom_intervals = solve_poly_inequality(denom, '==')

            intervals = []

            for numer_interval in numer_intervals:
                for global_interval in global_intervals:
                    interval = numer_interval.intersect(global_interval)

                    if interval is not S.EmptySet:
                        intervals.append(interval)

            global_intervals = intervals

            intervals = []

            for global_interval in global_intervals:
                for denom_interval in denom_intervals:
                    global_interval -= denom_interval

                if global_interval is not S.EmptySet:
                    intervals.append(global_interval)

            global_intervals = intervals

            if not global_intervals:
                break

        for interval in global_intervals:
            result = result.union(interval)

    return result


def reduce_rational_inequalities(exprs, gen, relational=True):
    """Reduce a system of rational inequalities with rational coefficients.

    Examples
    ========

    >>> from sympy import Symbol
    >>> from sympy.solvers.inequalities import reduce_rational_inequalities

    >>> x = Symbol('x', real=True)

    >>> reduce_rational_inequalities([[x**2 <= 0]], x)
    Eq(x, 0)

    >>> reduce_rational_inequalities([[x + 2 > 0]], x)
    -2 < x
    >>> reduce_rational_inequalities([[(x + 2, ">")]], x)
    -2 < x
    >>> reduce_rational_inequalities([[x + 2]], x)
    Eq(x, -2)

    This function find the non-infinite solution set so if the unknown symbol
    is declared as extended real rather than real then the result may include
    finiteness conditions:

    >>> y = Symbol('y', extended_real=True)
    >>> reduce_rational_inequalities([[y + 2 > 0]], y)
    (-2 < y) & (y < oo)
    """
    exact = True
    eqs = []
    solution = S.Reals if exprs else S.EmptySet
    for _exprs in exprs:
        _eqs = []

        for expr in _exprs:
            if isinstance(expr, tuple):
                expr, rel = expr
            else:
                if expr.is_Relational:
                    expr, rel = expr.lhs - expr.rhs, expr.rel_op
                else:
                    expr, rel = expr, '=='

            if expr is S.true:
                numer, denom, rel = S.Zero, S.One, '=='
            elif expr is S.false:
                numer, denom, rel = S.One, S.One, '=='
            else:
                numer, denom = expr.together().as_numer_denom()

            try:
                (numer, denom), opt = parallel_poly_from_expr(
                    (numer, denom), gen)
            except PolynomialError:
                raise PolynomialError(filldedent('''
                    only polynomials and rational functions are
                    supported in this context.
                    '''))

            if not opt.domain.is_Exact:
                numer, denom, exact = numer.to_exact(), denom.to_exact(), False

            domain = opt.domain.get_exact()

            if not (domain.is_ZZ or domain.is_QQ):
                expr = numer/denom
                expr = Relational(expr, 0, rel)
                solution &= solve_univariate_inequality(expr, gen, relational=False)
            else:
                _eqs.append(((numer, denom), rel))

        if _eqs:
            eqs.append(_eqs)

    if eqs:
        solution &= solve_rational_inequalities(eqs)
        exclude = solve_rational_inequalities([[((d, d.one), '==')
            for i in eqs for ((n, d), _) in i if d.has(gen)]])
        solution -= exclude

    if not exact and solution:
        solution = solution.evalf()

    if relational:
        solution = solution.as_relational(gen)

    return solution


def reduce_abs_inequality(expr, rel, gen):
    """Reduce an inequality with nested absolute values.

    Examples
    ========

    >>> from sympy import Abs, Symbol
    >>> from sympy.solvers.inequalities import reduce_abs_inequality
    >>> x = Symbol('x', real=True)

    >>> reduce_abs_inequality(Abs(x - 5) - 3, '<', x)
    (2 < x) & (x < 8)

    >>> reduce_abs_inequality(Abs(x + 2)*3 - 13, '<', x)
    (-19/3 < x) & (x < 7/3)

    See Also
    ========

    reduce_abs_inequalities
    """
    if gen.is_extended_real is False:
         raise TypeError(filldedent('''
            Cannot solve inequalities with absolute values containing
            non-real variables.
            '''))

    def _bottom_up_scan(expr):
        exprs = []

        if expr.is_Add or expr.is_Mul:
            op = expr.func

            for arg in expr.args:
                _exprs = _bottom_up_scan(arg)

                if not exprs:
                    exprs = _exprs
                else:
                    args = []

                    for expr, conds in exprs:
                        for _expr, _conds in _exprs:
                            args.append((op(expr, _expr), conds + _conds))

                    exprs = args
        elif expr.is_Pow:
            n = expr.exp
            if not n.is_Integer:
                raise ValueError("Only Integer Powers are allowed on Abs.")

            _exprs = _bottom_up_scan(expr.base)

            for expr, conds in _exprs:
                exprs.append((expr**n, conds))
        elif isinstance(expr, Abs):
            _exprs = _bottom_up_scan(expr.args[0])

            for expr, conds in _exprs:
                exprs.append(( expr, conds + [Ge(expr, 0)]))
                exprs.append((-expr, conds + [Lt(expr, 0)]))
        else:
            exprs = [(expr, [])]

        return exprs

    exprs = _bottom_up_scan(expr)

    mapping = {'<': '>', '<=': '>='}
    inequalities = []

    for expr, conds in exprs:
        if rel not in mapping.keys():
            expr = Relational( expr, 0, rel)
        else:
            expr = Relational(-expr, 0, mapping[rel])

        inequalities.append([expr] + conds)

    return reduce_rational_inequalities(inequalities, gen)


def reduce_abs_inequalities(exprs, gen):
    """Reduce a system of inequalities with nested absolute values.

    Examples
    ========

    >>> from sympy import Abs, Symbol
    >>> from sympy.solvers.inequalities import reduce_abs_inequalities
    >>> x = Symbol('x', extended_real=True)

    >>> reduce_abs_inequalities([(Abs(3*x - 5) - 7, '<'),
    ... (Abs(x + 25) - 13, '>')], x)
    (-2/3 < x) & (x < 4) & (((-oo < x) & (x < -38)) | ((-12 < x) & (x < oo)))

    >>> reduce_abs_inequalities([(Abs(x - 4) + Abs(3*x - 5) - 7, '<')], x)
    (1/2 < x) & (x < 4)

    See Also
    ========

    reduce_abs_inequality
    """
    return And(*[ reduce_abs_inequality(expr, rel, gen)
        for expr, rel in exprs ])


def solve_univariate_inequality(expr, gen, relational=True, domain=S.Reals, continuous=False):
    """Solves a real univariate inequality.

    Parameters
    ==========

    expr : Relational
        The target inequality
    gen : Symbol
        The variable for which the inequality is solved
    relational : bool
        A Relational type output is expected or not
    domain : Set
        The domain over which the equation is solved
    continuous: bool
        True if expr is known to be continuous over the given domain
        (and so continuous_domain() doesn't need to be called on it)

    Raises
    ======

    NotImplementedError
        The solution of the inequality cannot be determined due to limitation
        in :func:`sympy.solvers.solveset.solvify`.

    Notes
    =====

    Currently, we cannot solve all the inequalities due to limitations in
    :func:`sympy.solvers.solveset.solvify`. Also, the solution returned for trigonometric inequalities
    are restricted in its periodic interval.

    See Also
    ========

    sympy.solvers.solveset.solvify: solver returning solveset solutions with solve's output API

    Examples
    ========

    >>> from sympy.solvers.inequalities import solve_univariate_inequality
    >>> from sympy import Symbol, sin, Interval, S
    >>> x = Symbol('x')

    >>> solve_univariate_inequality(x**2 >= 4, x)
    ((2 <= x) & (x < oo)) | ((-oo < x) & (x <= -2))

    >>> solve_univariate_inequality(x**2 >= 4, x, relational=False)
    Union(Interval(-oo, -2), Interval(2, oo))

    >>> domain = Interval(0, S.Infinity)
    >>> solve_univariate_inequality(x**2 >= 4, x, False, domain)
    Interval(2, oo)

    >>> solve_univariate_inequality(sin(x) > 0, x, relational=False)
    Interval.open(0, pi)

    """
    from sympy.functions.elementary.complexes import im
    from sympy.calculus.util import (continuous_domain, periodicity,
        function_range)
    from sympy.solvers.solvers import denoms
    from sympy.solvers.solveset import solvify, solveset

    if domain.is_subset(S.Reals) is False:
        raise NotImplementedError(filldedent('''
        Inequalities in the complex domain are
        not supported. Try the real domain by
        setting domain=S.Reals'''))
    elif domain is not S.Reals:
        rv = solve_univariate_inequality(
        expr, gen, relational=False, continuous=continuous).intersection(domain)
        if relational:
            rv = rv.as_relational(gen)
        return rv
    else:
        pass  # continue with attempt to solve in Real domain

    # This keeps the function independent of the assumptions about `gen`.
    # `solveset` makes sure this function is called only when the domain is
    # real.
    _gen = gen
    _domain = domain
    if gen.is_extended_real is False:
        rv = S.EmptySet
        return rv if not relational else rv.as_relational(_gen)
    elif gen.is_extended_real is None:
        gen = Dummy('gen', extended_real=True)
        try:
            expr = expr.xreplace({_gen: gen})
        except TypeError:
            raise TypeError(filldedent('''
                When gen is real, the relational has a complex part
                which leads to an invalid comparison like I < 0.
                '''))

    rv = None

    if expr is S.true:
        rv = domain

    elif expr is S.false:
        rv = S.EmptySet

    else:
        e = expr.lhs - expr.rhs
        period = periodicity(e, gen)
        if period == S.Zero:
            e = expand_mul(e)
            const = expr.func(e, 0)
            if const is S.true:
                rv = domain
            elif const is S.false:
                rv = S.EmptySet
        elif period is not None:
            frange = function_range(e, gen, domain)

            rel = expr.rel_op
            if rel in ('<', '<='):
                if expr.func(frange.sup, 0):
                    rv = domain
                elif not expr.func(frange.inf, 0):
                    rv = S.EmptySet

            elif rel in ('>', '>='):
                if expr.func(frange.inf, 0):
                    rv = domain
                elif not expr.func(frange.sup, 0):
                    rv = S.EmptySet

            inf, sup = domain.inf, domain.sup
            if sup - inf is S.Infinity:
                domain = Interval(0, period, False, True).intersect(_domain)
                _domain = domain

        if rv is None:
            n, d = e.as_numer_denom()
            try:
                if gen not in n.free_symbols and len(e.free_symbols) > 1:
                    raise ValueError
                # this might raise ValueError on its own
                # or it might give None...
                solns = solvify(e, gen, domain)
                if solns is None:
                    # in which case we raise ValueError
                    raise ValueError
            except (ValueError, NotImplementedError):
                # replace gen with generic x since it's
                # univariate anyway
                raise NotImplementedError(filldedent('''
                    The inequality, %s, cannot be solved using
                    solve_univariate_inequality.
                    ''' % expr.subs(gen, Symbol('x'))))

            expanded_e = expand_mul(e)
            def valid(x):
                # this is used to see if gen=x satisfies the
                # relational by substituting it into the
                # expanded form and testing against 0, e.g.
                # if expr = x*(x + 1) < 2 then e = x*(x + 1) - 2
                # and expanded_e = x**2 + x - 2; the test is
                # whether a given value of x satisfies
                # x**2 + x - 2 < 0
                #
                # expanded_e, expr and gen used from enclosing scope
                v = expanded_e.subs(gen, expand_mul(x))
                try:
                    r = expr.func(v, 0)
                except TypeError:
                    r = S.false
                if r in (S.true, S.false):
                    return r
                if v.is_extended_real is False:
                    return S.false
                else:
                    v = v.n(2)
                    if v.is_comparable:
                        return expr.func(v, 0)
                    # not comparable or couldn't be evaluated
                    raise NotImplementedError(
                        'relationship did not evaluate: %s' % r)

            singularities = []
            for d in denoms(expr, gen):
                singularities.extend(solvify(d, gen, domain))
            if not continuous:
                domain = continuous_domain(expanded_e, gen, domain)

            include_x = '=' in expr.rel_op and expr.rel_op != '!='

            try:
                discontinuities = set(domain.boundary -
                    FiniteSet(domain.inf, domain.sup))
                # remove points that are not between inf and sup of domain
                critical_points = FiniteSet(*(solns + singularities + list(
                    discontinuities))).intersection(
                    Interval(domain.inf, domain.sup,
                    domain.inf not in domain, domain.sup not in domain))
                if all(r.is_number for r in critical_points):
                    reals = _nsort(critical_points, separated=True)[0]
                else:
                    sifted = sift(critical_points, lambda x: x.is_extended_real)
                    if sifted[None]:
                        # there were some roots that weren't known
                        # to be real
                        raise NotImplementedError
                    try:
                        reals = sifted[True]
                        if len(reals) > 1:
                            reals = list(sorted(reals))
                    except TypeError:
                        raise NotImplementedError
            except NotImplementedError:
                raise NotImplementedError('sorting of these roots is not supported')

            # If expr contains imaginary coefficients, only take real
            # values of x for which the imaginary part is 0
            make_real = S.Reals
            if im(expanded_e) != S.Zero:
                check = True
                im_sol = FiniteSet()
                try:
                    a = solveset(im(expanded_e), gen, domain)
                    if not isinstance(a, Interval):
                        for z in a:
                            if z not in singularities and valid(z) and z.is_extended_real:
                                im_sol += FiniteSet(z)
                    else:
                        start, end = a.inf, a.sup
                        for z in _nsort(critical_points + FiniteSet(end)):
                            valid_start = valid(start)
                            if start != end:
                                valid_z = valid(z)
                                pt = _pt(start, z)
                                if pt not in singularities and pt.is_extended_real and valid(pt):
                                    if valid_start and valid_z:
                                        im_sol += Interval(start, z)
                                    elif valid_start:
                                        im_sol += Interval.Ropen(start, z)
                                    elif valid_z:
                                        im_sol += Interval.Lopen(start, z)
                                    else:
                                        im_sol += Interval.open(start, z)
                            start = z
                        for s in singularities:
                            im_sol -= FiniteSet(s)
                except (TypeError):
                    im_sol = S.Reals
                    check = False

                if im_sol is S.EmptySet:
                    raise ValueError(filldedent('''
                        %s contains imaginary parts which cannot be
                        made 0 for any value of %s satisfying the
                        inequality, leading to relations like I < 0.
                        '''  % (expr.subs(gen, _gen), _gen)))

                make_real = make_real.intersect(im_sol)

            sol_sets = [S.EmptySet]

            start = domain.inf
            if start in domain and valid(start) and start.is_finite:
                sol_sets.append(FiniteSet(start))

            for x in reals:
                end = x

                if valid(_pt(start, end)):
                    sol_sets.append(Interval(start, end, True, True))

                if x in singularities:
                    singularities.remove(x)
                else:
                    if x in discontinuities:
                        discontinuities.remove(x)
                        _valid = valid(x)
                    else:  # it's a solution
                        _valid = include_x
                    if _valid:
                        sol_sets.append(FiniteSet(x))

                start = end

            end = domain.sup
            if end in domain and valid(end) and end.is_finite:
                sol_sets.append(FiniteSet(end))

            if valid(_pt(start, end)):
                sol_sets.append(Interval.open(start, end))

            if im(expanded_e) != S.Zero and check:
                rv = (make_real).intersect(_domain)
            else:
                rv = Intersection(
                    (Union(*sol_sets)), make_real, _domain).subs(gen, _gen)

    return rv if not relational else rv.as_relational(_gen)


def _pt(start, end):
    """Return a point between start and end"""
    if not start.is_infinite and not end.is_infinite:
        pt = (start + end)/2
    elif start.is_infinite and end.is_infinite:
        pt = S.Zero
    else:
        if (start.is_infinite and start.is_extended_positive is None or
                end.is_infinite and end.is_extended_positive is None):
            raise ValueError('cannot proceed with unsigned infinite values')
        if (end.is_infinite and end.is_extended_negative or
                start.is_infinite and start.is_extended_positive):
            start, end = end, start
        # if possible, use a multiple of self which has
        # better behavior when checking assumptions than
        # an expression obtained by adding or subtracting 1
        if end.is_infinite:
            if start.is_extended_positive:
                pt = start*2
            elif start.is_extended_negative:
                pt = start*S.Half
            else:
                pt = start + 1
        elif start.is_infinite:
            if end.is_extended_positive:
                pt = end*S.Half
            elif end.is_extended_negative:
                pt = end*2
            else:
                pt = end - 1
    return pt


def _solve_inequality(ie, s, linear=False):
    """Return the inequality with s isolated on the left, if possible.
    If the relationship is non-linear, a solution involving And or Or
    may be returned. False or True are returned if the relationship
    is never True or always True, respectively.

    If `linear` is True (default is False) an `s`-dependent expression
    will be isolated on the left, if possible
    but it will not be solved for `s` unless the expression is linear
    in `s`. Furthermore, only "safe" operations which do not change the
    sense of the relationship are applied: no division by an unsigned
    value is attempted unless the relationship involves Eq or Ne and
    no division by a value not known to be nonzero is ever attempted.

    Examples
    ========

    >>> from sympy import Eq, Symbol
    >>> from sympy.solvers.inequalities import _solve_inequality as f
    >>> from sympy.abc import x, y

    For linear expressions, the symbol can be isolated:

    >>> f(x - 2 < 0, x)
    x < 2
    >>> f(-x - 6 < x, x)
    x > -3

    Sometimes nonlinear relationships will be False

    >>> f(x**2 + 4 < 0, x)
    False

    Or they may involve more than one region of values:

    >>> f(x**2 - 4 < 0, x)
    (-2 < x) & (x < 2)

    To restrict the solution to a relational, set linear=True
    and only the x-dependent portion will be isolated on the left:

    >>> f(x**2 - 4 < 0, x, linear=True)
    x**2 < 4

    Division of only nonzero quantities is allowed, so x cannot
    be isolated by dividing by y:

    >>> y.is_nonzero is None  # it is unknown whether it is 0 or not
    True
    >>> f(x*y < 1, x)
    x*y < 1

    And while an equality (or inequality) still holds after dividing by a
    non-zero quantity

    >>> nz = Symbol('nz', nonzero=True)
    >>> f(Eq(x*nz, 1), x)
    Eq(x, 1/nz)

    the sign must be known for other inequalities involving > or <:

    >>> f(x*nz <= 1, x)
    nz*x <= 1
    >>> p = Symbol('p', positive=True)
    >>> f(x*p <= 1, x)
    x <= 1/p

    When there are denominators in the original expression that
    are removed by expansion, conditions for them will be returned
    as part of the result:

    >>> f(x < x*(2/x - 1), x)
    (x < 1) & Ne(x, 0)
    """
    from sympy.solvers.solvers import denoms
    if s not in ie.free_symbols:
        return ie
    if ie.rhs == s:
        ie = ie.reversed
    if ie.lhs == s and s not in ie.rhs.free_symbols:
        return ie

    def classify(ie, s, i):
        # return True or False if ie evaluates when substituting s with
        # i else None (if unevaluated) or NaN (when there is an error
        # in evaluating)
        try:
            v = ie.subs(s, i)
            if v is S.NaN:
                return v
            elif v not in (True, False):
                return
            return v
        except TypeError:
            return S.NaN

    rv = None
    oo = S.Infinity
    expr = ie.lhs - ie.rhs
    try:
        p = Poly(expr, s)
        if p.degree() == 0:
            rv = ie.func(p.as_expr(), 0)
        elif not linear and p.degree() > 1:
            # handle in except clause
            raise NotImplementedError
    except (PolynomialError, NotImplementedError):
        if not linear:
            try:
                rv = reduce_rational_inequalities([[ie]], s)
            except PolynomialError:
                rv = solve_univariate_inequality(ie, s)
            # remove restrictions wrt +/-oo that may have been
            # applied when using sets to simplify the relationship
            okoo = classify(ie, s, oo)
            if okoo is S.true and classify(rv, s, oo) is S.false:
                rv = rv.subs(s < oo, True)
            oknoo = classify(ie, s, -oo)
            if (oknoo is S.true and
                    classify(rv, s, -oo) is S.false):
                rv = rv.subs(-oo < s, True)
                rv = rv.subs(s > -oo, True)
            if rv is S.true:
                rv = (s <= oo) if okoo is S.true else (s < oo)
                if oknoo is not S.true:
                    rv = And(-oo < s, rv)
        else:
            p = Poly(expr)

    conds = []
    if rv is None:
        e = p.as_expr()  # this is in expanded form
        # Do a safe inversion of e, moving non-s terms
        # to the rhs and dividing by a nonzero factor if
        # the relational is Eq/Ne; for other relationals
        # the sign must also be positive or negative
        rhs = 0
        b, ax = e.as_independent(s, as_Add=True)
        e -= b
        rhs -= b
        ef = factor_terms(e)
        a, e = ef.as_independent(s, as_Add=False)
        if (a.is_zero != False or  # don't divide by potential 0
                a.is_negative ==
                a.is_positive is None and  # if sign is not known then
                ie.rel_op not in ('!=', '==')): # reject if not Eq/Ne
            e = ef
            a = S.One
        rhs /= a
        if a.is_positive:
            rv = ie.func(e, rhs)
        else:
            rv = ie.reversed.func(e, rhs)

        # return conditions under which the value is
        # valid, too.
        beginning_denoms = denoms(ie.lhs) | denoms(ie.rhs)
        current_denoms = denoms(rv)
        for d in beginning_denoms - current_denoms:
            c = _solve_inequality(Eq(d, 0), s, linear=linear)
            if isinstance(c, Eq) and c.lhs == s:
                if classify(rv, s, c.rhs) is S.true:
                    # rv is permitting this value but it shouldn't
                    conds.append(~c)
        for i in (-oo, oo):
            if (classify(rv, s, i) is S.true and
                    classify(ie, s, i) is not S.true):
                conds.append(s < i if i is oo else i < s)

    conds.append(rv)
    return And(*conds)


def _reduce_inequalities(inequalities, symbols):
    # helper for reduce_inequalities

    poly_part, abs_part = {}, {}
    other = []

    for inequality in inequalities:

        expr, rel = inequality.lhs, inequality.rel_op  # rhs is 0

        # check for gens using atoms which is more strict than free_symbols to
        # guard against EX domain which won't be handled by
        # reduce_rational_inequalities
        gens = expr.atoms(Symbol)

        if len(gens) == 1:
            gen = gens.pop()
        else:
            common = expr.free_symbols & symbols
            if len(common) == 1:
                gen = common.pop()
                other.append(_solve_inequality(Relational(expr, 0, rel), gen))
                continue
            else:
                raise NotImplementedError(filldedent('''
                    inequality has more than one symbol of interest.
                    '''))

        if expr.is_polynomial(gen):
            poly_part.setdefault(gen, []).append((expr, rel))
        else:
            components = expr.find(lambda u:
                u.has(gen) and (
                u.is_Function or u.is_Pow and not u.exp.is_Integer))
            if components and all(isinstance(i, Abs) for i in components):
                abs_part.setdefault(gen, []).append((expr, rel))
            else:
                other.append(_solve_inequality(Relational(expr, 0, rel), gen))

    poly_reduced = []
    abs_reduced = []

    for gen, exprs in poly_part.items():
        poly_reduced.append(reduce_rational_inequalities([exprs], gen))

    for gen, exprs in abs_part.items():
        abs_reduced.append(reduce_abs_inequalities(exprs, gen))

    return And(*(poly_reduced + abs_reduced + other))


def reduce_inequalities(inequalities, symbols=[]):
    """Reduce a system of inequalities with rational coefficients.

    Examples
    ========

    >>> from sympy.abc import x, y
    >>> from sympy.solvers.inequalities import reduce_inequalities

    >>> reduce_inequalities(0 <= x + 3, [])
    (-3 <= x) & (x < oo)

    >>> reduce_inequalities(0 <= x + y*2 - 1, [x])
    (x < oo) & (x >= 1 - 2*y)
    """
    if not iterable(inequalities):
        inequalities = [inequalities]
    inequalities = [sympify(i) for i in inequalities]

    gens = set().union(*[i.free_symbols for i in inequalities])

    if not iterable(symbols):
        symbols = [symbols]
    symbols = (set(symbols) or gens) & gens
    if any(i.is_extended_real is False for i in symbols):
        raise TypeError(filldedent('''
            inequalities cannot contain symbols that are not real.
            '''))

    # make vanilla symbol real
    recast = {i: Dummy(i.name, extended_real=True)
        for i in gens if i.is_extended_real is None}
    inequalities = [i.xreplace(recast) for i in inequalities]
    symbols = {i.xreplace(recast) for i in symbols}

    # prefilter
    keep = []
    for i in inequalities:
        if isinstance(i, Relational):
            i = i.func(i.lhs.as_expr() - i.rhs.as_expr(), 0)
        elif i not in (True, False):
            i = Eq(i, 0)
        if i == True:
            continue
        elif i == False:
            return S.false
        if i.lhs.is_number:
            raise NotImplementedError(
                "could not determine truth value of %s" % i)
        keep.append(i)
    inequalities = keep
    del keep

    # solve system
    rv = _reduce_inequalities(inequalities, symbols)

    # restore original symbols and return
    return rv.xreplace({v: k for k, v in recast.items()})


class UnboundedLinearProgrammingError(Exception):
    pass


class InfeasibleLinearProgrammingError(Exception):
    pass


def _pivot(M, i, j):
    MM = Matrix.zeros(M.rows, M.cols)
    for ii in range(M.rows):
        for jj in range(M.cols):
            if ii == i and jj == j:
                MM[ii, jj] = 1 / M[i, j]
            elif ii == i and jj != j:
                MM[ii, jj] = M[ii, jj] / M[i, j]
            elif ii != i and jj == j:
                MM[ii, jj] = -M[ii, jj] / M[i, j]
            else:
                MM[ii, jj] = M[ii, jj] - M[ii, j] * M[i, jj] / M[i, j]
    return MM


def _simplex(M, R, S, random_seed=0):
    """
    Simplex method with randomized pivoting
    http://web.tecnico.ulisboa.pt/mcasquilho/acad/or/ftp/FergusonUCLA_LP.pdf
    """
    rand = random.Random(x=random_seed)
    while True:
        B = M[:-1, -1]
        A = M[:-1, :-1]
        C = M[-1, :-1]
        if all(B[i] >= 0 for i in range(B.rows)):
            piv_cols = []
            for j in range(C.cols):
                if C[j] < 0:
                    piv_cols.append(j)

            if not piv_cols:
                return M, R, S
            rand.shuffle(piv_cols)
            j0 = piv_cols[0]

            piv_rows = []
            for i in range(A.rows):
                if A[i, j0] > 0:
                    ratio = B[i] / A[i, j0]
                    piv_rows.append((ratio, i))

            if not piv_rows:
                raise UnboundedLinearProgrammingError('Objective function can assume arbitrarily large positive (resp. negative) values at feasible vectors!')
            piv_rows = sorted(piv_rows, key=lambda x: (x[0], x[1]))
            piv_rows = [(ratio, i) for ratio, i in piv_rows if ratio == piv_rows[0][0]]
            rand.shuffle(piv_rows)
            _, i0 = piv_rows[0]

            M = _pivot(M, i0, j0)
            R[j0], S[i0] = S[i0], R[j0]
        else:
            for k in range(B.rows):
                if B[k] < 0:
                    break

            piv_cols = []
            for j in range(A.cols):
                if A[k, j] < 0:
                    piv_cols.append(j)
            if not piv_cols:
                raise InfeasibleLinearProgrammingError('The constraint set is empty!')
            rand.shuffle(piv_cols)
            j0 = piv_cols[0]

            ratio = B[k] / A[k, j0]
            piv_rows = [(ratio, k)]
            for i in range(A.rows):
                if A[i, j0] > 0 and B[i] > 0:
                    ratio = B[i] / A[i, j0]
                    piv_rows.append((ratio, i))

            piv_rows = sorted(piv_rows, key=lambda x: (x[0], x[1]))
            piv_rows = [(ratio, i) for ratio, i in piv_rows if ratio == piv_rows[0][0]]
            rand.shuffle(piv_rows)
            _, i0 = piv_rows[0]

            M = _pivot(M, i0, j0)
            R[j0], S[i0] = S[i0], R[j0]


# Maximize Cx + D constrained with Ax <= B and x >= 0
# Minimize y^{T}B constrained with y^{T}A >= C^{T} and y >= 0
def linear_programming(A, B, C, D = ImmutableMatrix([0])):
    """
    When x is a column vector of variables, y is a column vector of dual variables,
    and when the objective is either:

    *) Maximizing Cx constrained to Ax <= B and x >= 0.
    *) Minimizing y^{T}B constrained to y^{T}A >= C^{T} and y >= 0.

    The method returns a triplet of solutions optimum, argmax and argmax_dual where
    optimum is the optimum solution, argmax is x and argmax_dual is y.

    Examples
    ========
    >>> from sympy.matrices.dense import Matrix
    >>> from sympy.solvers.inequalities import linear_programming
    >>> A = Matrix([[0, 1, 2], [-1, 0, -3], [2, 1, 7]])
    >>> B = Matrix([3, -2, 5])
    >>> C = Matrix([[1, 1, 5]])
    >>> D = Matrix([0])
    >>> linear_programming(A, B, C, D)
    (11/3, [0, 1/3, 2/3], [0, 2/3, 1])

    The method also works with inegers, floats and symbolic expressions (like sqrt(2)).
    >>> from sympy import sqrt
    >>> A = Matrix([[0, 1, sqrt(2)], [-1, 0, -3], [2, 1, 7]])
    >>> B = Matrix([sqrt(3), -2, 5])
    >>> C = Matrix([[1, 1, sqrt(5)]])
    >>> linear_programming(A, B, C, D)
    (3, [2, 1, 0], [0, 1, 1])
    """
    M = Matrix([[A, B], [-C, D]])
    r_orig = ['x_{}'.format(j) for j in range(M.cols - 1)]
    s_orig = ['y_{}'.format(i) for i in range(M.rows - 1)]

    r = r_orig.copy()
    s = s_orig.copy()

    M, r, s = _simplex(M, r, s)

    argmax = []
    argmin_dual = []

    for x in r_orig:
        for i, xx in enumerate(s):
            if x == xx:
                argmax.append(M[i, -1])
                break
        else:
            argmax.append(S.Zero)

    for x in s_orig:
        for i, xx in enumerate(r):
            if x == xx:
                argmin_dual.append(M[-1, i])
                break
        else:
            argmin_dual.append(S.Zero)
    return M[-1, -1], argmax, argmin_dual<|MERGE_RESOLUTION|>--- conflicted
+++ resolved
@@ -3,14 +3,9 @@
 from sympy.core import Symbol, Dummy, sympify
 from sympy.core.exprtools import factor_terms
 from sympy.core.relational import Relational, Eq, Ge, Lt
-<<<<<<< HEAD
 from sympy.matrices.dense import Matrix
 from sympy.matrices.immutable import ImmutableMatrix
-from sympy.sets import Interval
-from sympy.sets.sets import FiniteSet, Union, EmptySet, Intersection
-=======
 from sympy.sets.sets import Interval, FiniteSet, Union, Intersection
->>>>>>> 68022011
 from sympy.core.singleton import S
 from sympy.core.function import expand_mul
 
