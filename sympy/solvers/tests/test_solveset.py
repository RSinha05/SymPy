--- conflicted
+++ resolved
@@ -995,7 +995,6 @@
     b = Matrix([0, 0, 1])
     assert linsolve((A, b), (x, y, z)) == EmptySet()
 
-<<<<<<< HEAD
     # Issue #10056
     A, B, J1, J2 = symbols('A B J1 J2')
     Augmatrix = Matrix([
@@ -1006,12 +1005,11 @@
         ])
 
     assert linsolve(Augmatrix, A, B) == FiniteSet((0, I/(J1*J2)))
-=======
+
     # Issue #10121 - Assignment of free variables
     a, b, c, d, e = symbols('a, b, c, d, e')
     Augmatrix = Matrix([[0, 1, 0, 0, 0, 0], [0, 0, 0, 1, 0, 0]])
     assert linsolve(Augmatrix, a, b, c, d, e) == FiniteSet((a, 0, c, 0, e))
->>>>>>> ab3d6f0f
 
 
 def test_issue_9556():
