from sympy.core.containers import Tuple
from sympy.core.compatibility import ordered
from sympy.core.function import (Function, Lambda, nfloat, diff)
from sympy.core.mod import Mod
from sympy.core.numbers import (E, I, Rational, oo, pi, Integer)
from sympy.core.relational import (Eq, Gt, Ne, Ge)
from sympy.core.singleton import S
from sympy.core.symbol import (Dummy, Symbol, symbols)
from sympy.functions.elementary.complexes import (Abs, arg, im, re, sign, conjugate)
from sympy.functions.elementary.exponential import (LambertW, exp, log)
from sympy.functions.elementary.hyperbolic import (HyperbolicFunction,
    sinh, tanh, cosh, sech, coth)
from sympy.functions.elementary.miscellaneous import sqrt, Min, Max
from sympy.functions.elementary.piecewise import Piecewise
from sympy.functions.elementary.trigonometric import (
    TrigonometricFunction, acos, acot, acsc, asec, asin, atan, atan2,
    cos, cot, csc, sec, sin, tan)
from sympy.functions.special.error_functions import (erf, erfc,
    erfcinv, erfinv)
from sympy.logic.boolalg import And
from sympy.matrices.dense import MutableDenseMatrix as Matrix
from sympy.matrices.immutable import ImmutableDenseMatrix
from sympy.polys.polytools import Poly
from sympy.polys.rootoftools import CRootOf
from sympy.sets.contains import Contains
from sympy.sets.conditionset import ConditionSet
from sympy.sets.fancysets import ImageSet, Range
from sympy.sets.sets import (Complement, EmptySet, FiniteSet,
    Intersection, Interval, Union, imageset, ProductSet)
from sympy.simplify import simplify
from sympy.tensor.indexed import Indexed
from sympy.utilities.iterables import numbered_symbols

from sympy.testing.pytest import (XFAIL, raises, skip, slow, SKIP, _both_exp_pow)
from sympy.testing.randtest import verify_numerically as tn
from sympy.physics.units import cm

from sympy.solvers import solve
from sympy.solvers.solveset import (
    solveset_real, domain_check, solveset_complex, linear_eq_to_matrix,
    linsolve, _is_function_class_equation, invert_real, invert_complex,
    solveset, solve_decomposition, substitution, nonlinsolve, solvify,
    _is_finite_with_finite_vars, _transolve, _is_exponential,
    _solve_exponential, _is_logarithmic, _is_lambert,
    _solve_logarithm, _term_factors, _is_modular, NonlinearError)

from sympy.abc import (a, b, c, d, e, f, g, h, i, j, k, l, m, n, q, r,
    t, w, x, y, z)


def dumeq(i, j):
    if type(i) in (list, tuple):
        return all(dumeq(i, j) for i, j in zip(i, j))
    return i == j or i.dummy_eq(j)


@_both_exp_pow
def test_invert_real():
    x = Symbol('x', real=True)

    def ireal(x, s=S.Reals):
        return Intersection(s, x)

    assert invert_real(exp(x), z, x) == (x, ireal(FiniteSet(log(z))))

    y = Symbol('y', positive=True)
    n = Symbol('n', real=True)
    assert invert_real(x + 3, y, x) == (x, FiniteSet(y - 3))
    assert invert_real(x*3, y, x) == (x, FiniteSet(y / 3))

    assert invert_real(exp(x), y, x) == (x, FiniteSet(log(y)))
    assert invert_real(exp(3*x), y, x) == (x, FiniteSet(log(y) / 3))
    assert invert_real(exp(x + 3), y, x) == (x, FiniteSet(log(y) - 3))

    assert invert_real(exp(x) + 3, y, x) == (x, ireal(FiniteSet(log(y - 3))))
    assert invert_real(exp(x)*3, y, x) == (x, FiniteSet(log(y / 3)))

    assert invert_real(log(x), y, x) == (x, FiniteSet(exp(y)))
    assert invert_real(log(3*x), y, x) == (x, FiniteSet(exp(y) / 3))
    assert invert_real(log(x + 3), y, x) == (x, FiniteSet(exp(y) - 3))

    assert invert_real(Abs(x), y, x) == (x, FiniteSet(y, -y))

    assert invert_real(2**x, y, x) == (x, FiniteSet(log(y)/log(2)))
    assert invert_real(2**exp(x), y, x) == (x, ireal(FiniteSet(log(log(y)/log(2)))))

    assert invert_real(x**2, y, x) == (x, FiniteSet(sqrt(y), -sqrt(y)))
    assert invert_real(x**S.Half, y, x) == (x, FiniteSet(y**2))

    raises(ValueError, lambda: invert_real(x, x, x))

    # issue 21236
    assert invert_real(x**pi, y, x) == (x, FiniteSet(y**(1/pi)))
    assert invert_real(x**pi, -E, x) == (x, EmptySet())
    assert invert_real(x**Rational(3/2), 1000, x) == (x, FiniteSet(100))
    assert invert_real(x**1.0, 1, x) == (x**1.0, FiniteSet(1))

    raises(ValueError, lambda: invert_real(S.One, y, x))

    assert invert_real(x**31 + x, y, x) == (x**31 + x, FiniteSet(y))

    lhs = x**31 + x
    base_values =  FiniteSet(y - 1, -y - 1)
    assert invert_real(Abs(x**31 + x + 1), y, x) == (lhs, base_values)

    assert dumeq(invert_real(sin(x), y, x),
        (x, imageset(Lambda(n, n*pi + (-1)**n*asin(y)), S.Integers)))

    assert dumeq(invert_real(sin(exp(x)), y, x),
        (x, imageset(Lambda(n, log((-1)**n*asin(y) + n*pi)), S.Integers)))

    assert dumeq(invert_real(csc(x), y, x),
        (x, imageset(Lambda(n, n*pi + (-1)**n*acsc(y)), S.Integers)))

    assert dumeq(invert_real(csc(exp(x)), y, x),
        (x, imageset(Lambda(n, log((-1)**n*acsc(y) + n*pi)), S.Integers)))

    assert dumeq(invert_real(cos(x), y, x),
        (x, Union(imageset(Lambda(n, 2*n*pi + acos(y)), S.Integers), \
                imageset(Lambda(n, 2*n*pi - acos(y)), S.Integers))))

    assert dumeq(invert_real(cos(exp(x)), y, x),
        (x, Union(imageset(Lambda(n, log(2*n*pi + acos(y))), S.Integers), \
                imageset(Lambda(n, log(2*n*pi - acos(y))), S.Integers))))

    assert dumeq(invert_real(sec(x), y, x),
        (x, Union(imageset(Lambda(n, 2*n*pi + asec(y)), S.Integers), \
                imageset(Lambda(n, 2*n*pi - asec(y)), S.Integers))))

    assert dumeq(invert_real(sec(exp(x)), y, x),
        (x, Union(imageset(Lambda(n, log(2*n*pi + asec(y))), S.Integers), \
                imageset(Lambda(n, log(2*n*pi - asec(y))), S.Integers))))

    assert dumeq(invert_real(tan(x), y, x),
        (x, imageset(Lambda(n, n*pi + atan(y)), S.Integers)))

    assert dumeq(invert_real(tan(exp(x)), y, x),
        (x, imageset(Lambda(n, log(n*pi + atan(y))), S.Integers)))

    assert dumeq(invert_real(cot(x), y, x),
        (x, imageset(Lambda(n, n*pi + acot(y)), S.Integers)))

    assert dumeq(invert_real(cot(exp(x)), y, x),
        (x, imageset(Lambda(n, log(n*pi + acot(y))), S.Integers)))

    assert dumeq(invert_real(tan(tan(x)), y, x),
        (tan(x), imageset(Lambda(n, n*pi + atan(y)), S.Integers)))

    x = Symbol('x', positive=True)
    assert invert_real(x**pi, y, x) == (x, FiniteSet(y**(1/pi)))


def test_invert_complex():
    assert invert_complex(x + 3, y, x) == (x, FiniteSet(y - 3))
    assert invert_complex(x*3, y, x) == (x, FiniteSet(y / 3))
    assert invert_complex((x - 1)**3, 0, x) == (x, FiniteSet(1))

    assert dumeq(invert_complex(exp(x), y, x),
        (x, imageset(Lambda(n, I*(2*pi*n + arg(y)) + log(Abs(y))), S.Integers)))

    assert invert_complex(log(x), y, x) == (x, FiniteSet(exp(y)))

    raises(ValueError, lambda: invert_real(1, y, x))
    raises(ValueError, lambda: invert_complex(x, x, x))
    raises(ValueError, lambda: invert_complex(x, x, 1))

    # https://github.com/skirpichev/omg/issues/16
    assert invert_complex(sinh(x), 0, x) != (x, FiniteSet(0))


def test_domain_check():
    assert domain_check(1/(1 + (1/(x+1))**2), x, -1) is False
    assert domain_check(x**2, x, 0) is True
    assert domain_check(x, x, oo) is False
    assert domain_check(0, x, oo) is False


def test_issue_11536():
    assert solveset(0**x - 100, x, S.Reals) == S.EmptySet
    assert solveset(0**x - 1, x, S.Reals) == FiniteSet(0)


def test_issue_17479():
    f = (x**2 + y**2)**2 + (x**2 + z**2)**2 - 2*(2*x**2 + y**2 + z**2)
    fx = f.diff(x)
    fy = f.diff(y)
    fz = f.diff(z)
    sol = nonlinsolve([fx, fy, fz], [x, y, z])
    assert len(sol) >= 4 and len(sol) <= 20
    # nonlinsolve has been giving a varying number of solutions
    # (originally 18, then 20, now 19) due to various internal changes.
    # Unfortunately not all the solutions are actually valid and some are
    # redundant. Since the original issue was that an exception was raised,
    # this first test only checks that nonlinsolve returns a "plausible"
    # solution set. The next test checks the result for correctness.


@XFAIL
def test_issue_18449():
    x, y, z = symbols("x, y, z")
    f = (x**2 + y**2)**2 + (x**2 + z**2)**2 - 2*(2*x**2 + y**2 + z**2)
    fx = diff(f, x)
    fy = diff(f, y)
    fz = diff(f, z)
    sol = nonlinsolve([fx, fy, fz], [x, y, z])
    for (xs, ys, zs) in sol:
        d = {x: xs, y: ys, z: zs}
        assert tuple(_.subs(d).simplify() for _ in (fx, fy, fz)) == (0, 0, 0)
    # After simplification and removal of duplicate elements, there should
    # only be 4 parametric solutions left:
    # simplifiedsolutions = FiniteSet((sqrt(1 - z**2), z, z),
    #                                 (-sqrt(1 - z**2), z, z),
    #                                 (sqrt(1 - z**2), -z, z),
    #                                 (-sqrt(1 - z**2), -z, z))
    # TODO: Is the above solution set definitely complete?


def test_issue_21047():
    f = (2 - x)**2 + (sqrt(x - 1) - 1)**6
    assert solveset(f, x, S.Reals) == FiniteSet(2)

    f = (sqrt(x)-1)**2 + (sqrt(x)+1)**2 -2*x**2 + sqrt(2)
    assert solveset(f, x, S.Reals) == FiniteSet(
        S.Half - sqrt(2*sqrt(2) + 5)/2, S.Half + sqrt(2*sqrt(2) + 5)/2)


def test_is_function_class_equation():
<<<<<<< HEAD
    from sympy.abc import x, a
    trig_class = _is_function_class_equation

    assert trig_class(TrigonometricFunction, tan(x), x) is True
    assert trig_class(TrigonometricFunction, tan(x) - 1, x) is True
    assert trig_class(TrigonometricFunction, tan(x) + sin(x), x) is True
    assert trig_class(TrigonometricFunction, tan(x) + sin(x) - a, x) is True
    assert trig_class(TrigonometricFunction, sin(x)*tan(x) + sin(x), x) is True
    assert trig_class(TrigonometricFunction, sin(x)*tan(x + a) + sin(x), x) is True
    assert trig_class(TrigonometricFunction, sin(x)*tan(x*a) + sin(x), x) is True
    assert trig_class(TrigonometricFunction, a*tan(x) - 1, x) is True
    assert trig_class(TrigonometricFunction, tan(x)**2 + sin(x) - 1, x) is True
    assert trig_class(TrigonometricFunction, tan(x) + x, x) is False
    assert trig_class(TrigonometricFunction, tan(x**2), x) is False
    assert trig_class(TrigonometricFunction, tan(x**2) + sin(x), x) is False
    assert trig_class(TrigonometricFunction, tan(x)**sin(x), x) is False
    assert trig_class(TrigonometricFunction, tan(sin(x)) + sin(x), x) is True
    assert trig_class(TrigonometricFunction, tan(sin(x) + 2) + 5, x) is True
    assert trig_class(HyperbolicFunction, tanh(x), x) is True
    assert trig_class(HyperbolicFunction, tanh(x) - 1, x) is True
    assert trig_class(HyperbolicFunction, tanh(x) + sinh(x), x) is True
    assert trig_class(HyperbolicFunction, tanh(x) + sinh(x) - a, x) is True
    assert trig_class(HyperbolicFunction, sinh(x)*tanh(x) + sinh(x), x) is True
    assert trig_class(HyperbolicFunction, sinh(x)*tanh(x + a) + sinh(x), x) is True
    assert trig_class(HyperbolicFunction, sinh(x)*tanh(x*a) + sinh(x), x) is True
    assert trig_class(HyperbolicFunction, a*tanh(x) - 1, x) is True
    assert trig_class(HyperbolicFunction, tanh(x)**2 + sinh(x) - 1, x) is True
    assert trig_class(HyperbolicFunction, tanh(x) + x, x) is False
    assert trig_class(HyperbolicFunction, tanh(x**2), x) is False
    assert trig_class(HyperbolicFunction, tanh(x**2) + sinh(x), x) is False
    assert trig_class(HyperbolicFunction, tanh(x)**sinh(x), x) is False
    assert trig_class(HyperbolicFunction, tanh(sinh(x)) + sinh(x), x) is True
=======
    assert _is_function_class_equation(TrigonometricFunction,
                                       tan(x), x) is True
    assert _is_function_class_equation(TrigonometricFunction,
                                       tan(x) - 1, x) is True
    assert _is_function_class_equation(TrigonometricFunction,
                                       tan(x) + sin(x), x) is True
    assert _is_function_class_equation(TrigonometricFunction,
                                       tan(x) + sin(x) - a, x) is True
    assert _is_function_class_equation(TrigonometricFunction,
                                       sin(x)*tan(x) + sin(x), x) is True
    assert _is_function_class_equation(TrigonometricFunction,
                                       sin(x)*tan(x + a) + sin(x), x) is True
    assert _is_function_class_equation(TrigonometricFunction,
                                       sin(x)*tan(x*a) + sin(x), x) is True
    assert _is_function_class_equation(TrigonometricFunction,
                                       a*tan(x) - 1, x) is True
    assert _is_function_class_equation(TrigonometricFunction,
                                       tan(x)**2 + sin(x) - 1, x) is True
    assert _is_function_class_equation(TrigonometricFunction,
                                       tan(x) + x, x) is False
    assert _is_function_class_equation(TrigonometricFunction,
                                       tan(x**2), x) is False
    assert _is_function_class_equation(TrigonometricFunction,
                                       tan(x**2) + sin(x), x) is False
    assert _is_function_class_equation(TrigonometricFunction,
                                       tan(x)**sin(x), x) is False
    assert _is_function_class_equation(TrigonometricFunction,
                                       tan(sin(x)) + sin(x), x) is False
    assert _is_function_class_equation(HyperbolicFunction,
                                       tanh(x), x) is True
    assert _is_function_class_equation(HyperbolicFunction,
                                       tanh(x) - 1, x) is True
    assert _is_function_class_equation(HyperbolicFunction,
                                       tanh(x) + sinh(x), x) is True
    assert _is_function_class_equation(HyperbolicFunction,
                                       tanh(x) + sinh(x) - a, x) is True
    assert _is_function_class_equation(HyperbolicFunction,
                                       sinh(x)*tanh(x) + sinh(x), x) is True
    assert _is_function_class_equation(HyperbolicFunction,
                                       sinh(x)*tanh(x + a) + sinh(x), x) is True
    assert _is_function_class_equation(HyperbolicFunction,
                                       sinh(x)*tanh(x*a) + sinh(x), x) is True
    assert _is_function_class_equation(HyperbolicFunction,
                                       a*tanh(x) - 1, x) is True
    assert _is_function_class_equation(HyperbolicFunction,
                                       tanh(x)**2 + sinh(x) - 1, x) is True
    assert _is_function_class_equation(HyperbolicFunction,
                                       tanh(x) + x, x) is False
    assert _is_function_class_equation(HyperbolicFunction,
                                       tanh(x**2), x) is False
    assert _is_function_class_equation(HyperbolicFunction,
                                       tanh(x**2) + sinh(x), x) is False
    assert _is_function_class_equation(HyperbolicFunction,
                                       tanh(x)**sinh(x), x) is False
    assert _is_function_class_equation(HyperbolicFunction,
                                       tanh(sinh(x)) + sinh(x), x) is False
>>>>>>> b41093ac


def test_garbage_input():
    raises(ValueError, lambda: solveset_real([y], y))
    x = Symbol('x', real=True)
    assert solveset_real(x, 1) == S.EmptySet
    assert solveset_real(x - 1, 1) == FiniteSet(x)
    assert solveset_real(x, pi) == S.EmptySet
    assert solveset_real(x, x**2) == S.EmptySet

    raises(ValueError, lambda: solveset_complex([x], x))
    assert solveset_complex(x, pi) == S.EmptySet

    raises(ValueError, lambda: solveset((x, y), x))
    raises(ValueError, lambda: solveset(x + 1, S.Reals))
    raises(ValueError, lambda: solveset(x + 1, x, 2))


def test_solve_mul():
    assert solveset_real((a*x + b)*(exp(x) - 3), x) == \
        Union({log(3)}, Intersection({-b/a}, S.Reals))
    anz = Symbol('anz', nonzero=True)
    bb = Symbol('bb', real=True)
    assert solveset_real((anz*x + bb)*(exp(x) - 3), x) == \
        FiniteSet(-bb/anz, log(3))
    assert solveset_real((2*x + 8)*(8 + exp(x)), x) == FiniteSet(S(-4))
    assert solveset_real(x/log(x), x) == EmptySet()


def test_solve_invert():
    assert solveset_real(exp(x) - 3, x) == FiniteSet(log(3))
    assert solveset_real(log(x) - 3, x) == FiniteSet(exp(3))

    assert solveset_real(3**(x + 2), x) == FiniteSet()
    assert solveset_real(3**(2 - x), x) == FiniteSet()

    assert solveset_real(y - b*exp(a/x), x) == Intersection(
        S.Reals, FiniteSet(a/log(y/b)))

    # issue 4504
    assert solveset_real(2**x - 10, x) == FiniteSet(1 + log(5)/log(2))


def test_errorinverses():
    assert solveset_real(erf(x) - S.Half, x) == \
        FiniteSet(erfinv(S.Half))
    assert solveset_real(erfinv(x) - 2, x) == \
        FiniteSet(erf(2))
    assert solveset_real(erfc(x) - S.One, x) == \
        FiniteSet(erfcinv(S.One))
    assert solveset_real(erfcinv(x) - 2, x) == FiniteSet(erfc(2))


def test_solve_polynomial():
    x = Symbol('x', real=True)
    y = Symbol('y', real=True)
    assert solveset_real(3*x - 2, x) == FiniteSet(Rational(2, 3))

    assert solveset_real(x**2 - 1, x) == FiniteSet(-S.One, S.One)
    assert solveset_real(x - y**3, x) == FiniteSet(y ** 3)

    assert solveset_real(x**3 - 15*x - 4, x) == FiniteSet(
        -2 + 3 ** S.Half,
        S(4),
        -2 - 3 ** S.Half)

    assert solveset_real(sqrt(x) - 1, x) == FiniteSet(1)
    assert solveset_real(sqrt(x) - 2, x) == FiniteSet(4)
    assert solveset_real(x**Rational(1, 4) - 2, x) == FiniteSet(16)
    assert solveset_real(x**Rational(1, 3) - 3, x) == FiniteSet(27)
    assert len(solveset_real(x**5 + x**3 + 1, x)) == 1
    assert len(solveset_real(-2*x**3 + 4*x**2 - 2*x + 6, x)) > 0
    assert solveset_real(x**6 + x**4 + I, x) is S.EmptySet


def test_return_root_of():
    f = x**5 - 15*x**3 - 5*x**2 + 10*x + 20
    s = list(solveset_complex(f, x))
    for root in s:
        assert root.func == CRootOf

    # if one uses solve to get the roots of a polynomial that has a CRootOf
    # solution, make sure that the use of nfloat during the solve process
    # doesn't fail. Note: if you want numerical solutions to a polynomial
    # it is *much* faster to use nroots to get them than to solve the
    # equation only to get CRootOf solutions which are then numerically
    # evaluated. So for eq = x**5 + 3*x + 7 do Poly(eq).nroots() rather
    # than [i.n() for i in solve(eq)] to get the numerical roots of eq.
    assert nfloat(list(solveset_complex(x**5 + 3*x**3 + 7, x))[0],
                  exponent=False) == CRootOf(x**5 + 3*x**3 + 7, 0).n()

    sol = list(solveset_complex(x**6 - 2*x + 2, x))
    assert all(isinstance(i, CRootOf) for i in sol) and len(sol) == 6

    f = x**5 - 15*x**3 - 5*x**2 + 10*x + 20
    s = list(solveset_complex(f, x))
    for root in s:
        assert root.func == CRootOf

    s = x**5 + 4*x**3 + 3*x**2 + Rational(7, 4)
    assert solveset_complex(s, x) == \
        FiniteSet(*Poly(s*4, domain='ZZ').all_roots())

    # Refer issue #7876
    eq = x*(x - 1)**2*(x + 1)*(x**6 - x + 1)
    assert solveset_complex(eq, x) == \
        FiniteSet(-1, 0, 1, CRootOf(x**6 - x + 1, 0),
                       CRootOf(x**6 - x + 1, 1),
                       CRootOf(x**6 - x + 1, 2),
                       CRootOf(x**6 - x + 1, 3),
                       CRootOf(x**6 - x + 1, 4),
                       CRootOf(x**6 - x + 1, 5))


def test_solveset_sqrt_1():
    assert solveset_real(sqrt(5*x + 6) - 2 - x, x) == \
        FiniteSet(-S.One, S(2))
    assert solveset_real(sqrt(x - 1) - x + 7, x) == FiniteSet(10)
    assert solveset_real(sqrt(x - 2) - 5, x) == FiniteSet(27)
    assert solveset_real(sqrt(x) - 2 - 5, x) == FiniteSet(49)
    assert solveset_real(sqrt(x**3), x) == FiniteSet(0)
    assert solveset_real(sqrt(x - 1), x) == FiniteSet(1)


def test_solveset_sqrt_2():
    x = Symbol('x', real=True)
    y = Symbol('y', real=True)
    # http://tutorial.math.lamar.edu/Classes/Alg/SolveRadicalEqns.aspx#Solve_Rad_Ex2_a
    assert solveset_real(sqrt(2*x - 1) - sqrt(x - 4) - 2, x) == \
        FiniteSet(S(5), S(13))
    assert solveset_real(sqrt(x + 7) + 2 - sqrt(3 - x), x) == \
        FiniteSet(-6)

    # http://www.purplemath.com/modules/solverad.htm
    assert solveset_real(sqrt(17*x - sqrt(x**2 - 5)) - 7, x) == \
        FiniteSet(3)

    eq = x + 1 - (x**4 + 4*x**3 - x)**Rational(1, 4)
    assert solveset_real(eq, x) == FiniteSet(Rational(-1, 2), Rational(-1, 3))

    eq = sqrt(2*x + 9) - sqrt(x + 1) - sqrt(x + 4)
    assert solveset_real(eq, x) == FiniteSet(0)

    eq = sqrt(x + 4) + sqrt(2*x - 1) - 3*sqrt(x - 1)
    assert solveset_real(eq, x) == FiniteSet(5)

    eq = sqrt(x)*sqrt(x - 7) - 12
    assert solveset_real(eq, x) == FiniteSet(16)

    eq = sqrt(x - 3) + sqrt(x) - 3
    assert solveset_real(eq, x) == FiniteSet(4)

    eq = sqrt(2*x**2 - 7) - (3 - x)
    assert solveset_real(eq, x) == FiniteSet(-S(8), S(2))

    # others
    eq = sqrt(9*x**2 + 4) - (3*x + 2)
    assert solveset_real(eq, x) == FiniteSet(0)

    assert solveset_real(sqrt(x - 3) - sqrt(x) - 3, x) == FiniteSet()

    eq = (2*x - 5)**Rational(1, 3) - 3
    assert solveset_real(eq, x) == FiniteSet(16)

    assert solveset_real(sqrt(x) + sqrt(sqrt(x)) - 4, x) == \
        FiniteSet((Rational(-1, 2) + sqrt(17)/2)**4)

    eq = sqrt(x) - sqrt(x - 1) + sqrt(sqrt(x))
    assert solveset_real(eq, x) == FiniteSet()

    eq = (x - 4)**2 + (sqrt(x) - 2)**4
    assert solveset_real(eq, x) == FiniteSet(-4, 4)

    eq = (sqrt(x) + sqrt(x + 1) + sqrt(1 - x) - 6*sqrt(5)/5)
    ans = solveset_real(eq, x)
    ra = S('''-1484/375 - 4*(-1/2 + sqrt(3)*I/2)*(-12459439/52734375 +
    114*sqrt(12657)/78125)**(1/3) - 172564/(140625*(-1/2 +
    sqrt(3)*I/2)*(-12459439/52734375 + 114*sqrt(12657)/78125)**(1/3))''')
    rb = Rational(4, 5)
    assert all(abs(eq.subs(x, i).n()) < 1e-10 for i in (ra, rb)) and \
        len(ans) == 2 and \
        {i.n(chop=True) for i in ans} == \
        {i.n(chop=True) for i in (ra, rb)}

    assert solveset_real(sqrt(x) + x**Rational(1, 3) +
                                 x**Rational(1, 4), x) == FiniteSet(0)

    assert solveset_real(x/sqrt(x**2 + 1), x) == FiniteSet(0)

    eq = (x - y**3)/((y**2)*sqrt(1 - y**2))
    assert solveset_real(eq, x) == FiniteSet(y**3)

    # issue 4497
    assert solveset_real(1/(5 + x)**Rational(1, 5) - 9, x) == \
        FiniteSet(Rational(-295244, 59049))


@XFAIL
def test_solve_sqrt_fail():
    # this only works if we check real_root(eq.subs(x, Rational(1, 3)))
    # but checksol doesn't work like that
    eq = (x**3 - 3*x**2)**Rational(1, 3) + 1 - x
    assert solveset_real(eq, x) == FiniteSet(Rational(1, 3))


@slow
def test_solve_sqrt_3():
    R = Symbol('R')
    eq = sqrt(2)*R*sqrt(1/(R + 1)) + (R + 1)*(sqrt(2)*sqrt(1/(R + 1)) - 1)
    sol = solveset_complex(eq, R)
    fset = [Rational(5, 3) + 4*sqrt(10)*cos(atan(3*sqrt(111)/251)/3)/3,
            -sqrt(10)*cos(atan(3*sqrt(111)/251)/3)/3 +
            40*re(1/((Rational(-1, 2) - sqrt(3)*I/2)*(Rational(251, 27) + sqrt(111)*I/9)**Rational(1, 3)))/9 +
            sqrt(30)*sin(atan(3*sqrt(111)/251)/3)/3 + Rational(5, 3) +
            I*(-sqrt(30)*cos(atan(3*sqrt(111)/251)/3)/3 -
               sqrt(10)*sin(atan(3*sqrt(111)/251)/3)/3 +
               40*im(1/((Rational(-1, 2) - sqrt(3)*I/2)*(Rational(251, 27) + sqrt(111)*I/9)**Rational(1, 3)))/9)]
    cset = [40*re(1/((Rational(-1, 2) + sqrt(3)*I/2)*(Rational(251, 27) + sqrt(111)*I/9)**Rational(1, 3)))/9 -
            sqrt(10)*cos(atan(3*sqrt(111)/251)/3)/3 - sqrt(30)*sin(atan(3*sqrt(111)/251)/3)/3 +
            Rational(5, 3) +
            I*(40*im(1/((Rational(-1, 2) + sqrt(3)*I/2)*(Rational(251, 27) + sqrt(111)*I/9)**Rational(1, 3)))/9 -
               sqrt(10)*sin(atan(3*sqrt(111)/251)/3)/3 +
               sqrt(30)*cos(atan(3*sqrt(111)/251)/3)/3)]

    assert sol._args[0] == FiniteSet(*fset)
    assert sol._args[1] == ConditionSet(
        R,
        Eq(sqrt(2)*R*sqrt(1/(R + 1)) + (R + 1)*(sqrt(2)*sqrt(1/(R + 1)) - 1), 0),
        FiniteSet(*cset))

    # the number of real roots will depend on the value of m: for m=1 there are 4
    # and for m=-1 there are none.
    eq = -sqrt((m - q)**2 + (-m/(2*q) + S.Half)**2) + sqrt((-m**2/2 - sqrt(
        4*m**4 - 4*m**2 + 8*m + 1)/4 - Rational(1, 4))**2 + (m**2/2 - m - sqrt(
            4*m**4 - 4*m**2 + 8*m + 1)/4 - Rational(1, 4))**2)
    unsolved_object = ConditionSet(q, Eq(sqrt((m - q)**2 + (-m/(2*q) + S.Half)**2) -
        sqrt((-m**2/2 - sqrt(4*m**4 - 4*m**2 + 8*m + 1)/4 - Rational(1, 4))**2 + (m**2/2 - m -
        sqrt(4*m**4 - 4*m**2 + 8*m + 1)/4 - Rational(1, 4))**2), 0), S.Reals)
    assert solveset_real(eq, q) == unsolved_object


def test_solve_polynomial_symbolic_param():
    assert solveset_complex((x**2 - 1)**2 - a, x) == \
        FiniteSet(sqrt(1 + sqrt(a)), -sqrt(1 + sqrt(a)),
                  sqrt(1 - sqrt(a)), -sqrt(1 - sqrt(a)))

    # issue 4507
    assert solveset_complex(y - b/(1 + a*x), x) == \
        FiniteSet((b/y - 1)/a) - FiniteSet(-1/a)

    # issue 4508
    assert solveset_complex(y - b*x/(a + x), x) == \
        FiniteSet(-a*y/(y - b)) - FiniteSet(-a)


def test_solve_rational():
    assert solveset_real(1/x + 1, x) == FiniteSet(-S.One)
    assert solveset_real(1/exp(x) - 1, x) == FiniteSet(0)
    assert solveset_real(x*(1 - 5/x), x) == FiniteSet(5)
    assert solveset_real(2*x/(x + 2) - 1, x) == FiniteSet(2)
    assert solveset_real((x**2/(7 - x)).diff(x), x) == \
        FiniteSet(S.Zero, S(14))


def test_solveset_real_gen_is_pow():
    assert solveset_real(sqrt(1) + 1, x) == EmptySet()


def test_no_sol():
    assert solveset(1 - oo*x) == EmptySet()
    assert solveset(oo*x, x) == EmptySet()
    assert solveset(oo*x - oo, x) == EmptySet()
    assert solveset_real(4, x) == EmptySet()
    assert solveset_real(exp(x), x) == EmptySet()
    assert solveset_real(x**2 + 1, x) == EmptySet()
    assert solveset_real(-3*a/sqrt(x), x) == EmptySet()
    assert solveset_real(1/x, x) == EmptySet()
    assert solveset_real(-(1 + x)/(2 + x)**2 + 1/(2 + x), x) == \
        EmptySet()


def test_sol_zero_real():
    assert solveset_real(0, x) == S.Reals
    assert solveset(0, x, Interval(1, 2)) == Interval(1, 2)
    assert solveset_real(-x**2 - 2*x + (x + 1)**2 - 1, x) == S.Reals


def test_no_sol_rational_extragenous():
    assert solveset_real((x/(x + 1) + 3)**(-2), x) == EmptySet()
    assert solveset_real((x - 1)/(1 + 1/(x - 1)), x) == EmptySet()


def test_solve_polynomial_cv_1a():
    """
    Test for solving on equations that can be converted to
    a polynomial equation using the change of variable y -> x**Rational(p, q)
    """
    assert solveset_real(sqrt(x) - 1, x) == FiniteSet(1)
    assert solveset_real(sqrt(x) - 2, x) == FiniteSet(4)
    assert solveset_real(x**Rational(1, 4) - 2, x) == FiniteSet(16)
    assert solveset_real(x**Rational(1, 3) - 3, x) == FiniteSet(27)
    assert solveset_real(x*(x**(S.One / 3) - 3), x) == \
        FiniteSet(S.Zero, S(27))


def test_solveset_real_rational():
    """Test solveset_real for rational functions"""
    x = Symbol('x', real=True)
    y = Symbol('y', real=True)
    assert solveset_real((x - y**3) / ((y**2)*sqrt(1 - y**2)), x) \
        == FiniteSet(y**3)
    # issue 4486
    assert solveset_real(2*x/(x + 2) - 1, x) == FiniteSet(2)


def test_solveset_real_log():
    assert solveset_real(log((x-1)*(x+1)), x) == \
        FiniteSet(sqrt(2), -sqrt(2))


def test_poly_gens():
    assert solveset_real(4**(2*(x**2) + 2*x) - 8, x) == \
        FiniteSet(Rational(-3, 2), S.Half)


def test_solve_abs():
    n = Dummy('n')
    raises(ValueError, lambda: solveset(Abs(x) - 1, x))
    assert solveset(Abs(x) - n, x, S.Reals).dummy_eq(
        ConditionSet(x, Contains(n, Interval(0, oo)), {-n, n}))
    assert solveset_real(Abs(x) - 2, x) == FiniteSet(-2, 2)
    assert solveset_real(Abs(x) + 2, x) is S.EmptySet
    assert solveset_real(Abs(x + 3) - 2*Abs(x - 3), x) == \
        FiniteSet(1, 9)
    assert solveset_real(2*Abs(x) - Abs(x - 1), x) == \
        FiniteSet(-1, Rational(1, 3))

    sol = ConditionSet(
            x,
            And(
                Contains(b, Interval(0, oo)),
                Contains(a + b, Interval(0, oo)),
                Contains(a - b, Interval(0, oo))),
            FiniteSet(-a - b - 3, -a + b - 3, a - b - 3, a + b - 3))
    eq = Abs(Abs(x + 3) - a) - b
    assert invert_real(eq, 0, x)[1] == sol
    reps = {a: 3, b: 1}
    eqab = eq.subs(reps)
    for si in sol.subs(reps):
        assert not eqab.subs(x, si)
    assert dumeq(solveset(Eq(sin(Abs(x)), 1), x, domain=S.Reals), Union(
        Intersection(Interval(0, oo),
            ImageSet(Lambda(n, (-1)**n*pi/2 + n*pi), S.Integers)),
        Intersection(Interval(-oo, 0),
            ImageSet(Lambda(n, n*pi - (-1)**(-n)*pi/2), S.Integers))))


def test_issue_9824():
    assert dumeq(solveset(sin(x)**2 - 2*sin(x) + 1, x), ImageSet(Lambda(n, 2*n*pi + pi/2), S.Integers))
    assert dumeq(solveset(cos(x)**2 - 2*cos(x) + 1, x), ImageSet(Lambda(n, 2*n*pi), S.Integers))


def test_issue_9565():
    assert solveset_real(Abs((x - 1)/(x - 5)) <= Rational(1, 3), x) == Interval(-1, 2)


def test_issue_10069():
    eq = abs(1/(x - 1)) - 1 > 0
    assert solveset_real(eq, x) == Union(
        Interval.open(0, 1), Interval.open(1, 2))


def test_real_imag_splitting():
    a, b = symbols('a b', real=True)
    assert solveset_real(sqrt(a**2 - b**2) - 3, a) == \
        FiniteSet(-sqrt(b**2 + 9), sqrt(b**2 + 9))
    assert solveset_real(sqrt(a**2 + b**2) - 3, a) != \
        S.EmptySet


def test_units():
    assert solveset_real(1/x - 1/(2*cm), x) == FiniteSet(2*cm)


def test_solve_only_exp_1():
    y = Symbol('y', positive=True)
    assert solveset_real(exp(x) - y, x) == FiniteSet(log(y))
    assert solveset_real(exp(x) + exp(-x) - 4, x) == \
        FiniteSet(log(-sqrt(3) + 2), log(sqrt(3) + 2))
    assert solveset_real(exp(x) + exp(-x) - y, x) != S.EmptySet


def test_atan2():
    # The .inverse() method on atan2 works only if x.is_real is True and the
    # second argument is a real constant
    assert solveset_real(atan2(x, 2) - pi/3, x) == FiniteSet(2*sqrt(3))


def test_piecewise_solveset():
    eq = Piecewise((x - 2, Gt(x, 2)), (2 - x, True)) - 3
    assert set(solveset_real(eq, x)) == set(FiniteSet(-1, 5))

    absxm3 = Piecewise(
        (x - 3, 0 <= x - 3),
        (3 - x, 0 > x - 3))
    y = Symbol('y', positive=True)
    assert solveset_real(absxm3 - y, x) == FiniteSet(-y + 3, y + 3)

    f = Piecewise(((x - 2)**2, x >= 0), (0, True))
    assert solveset(f, x, domain=S.Reals) == Union(FiniteSet(2), Interval(-oo, 0, True, True))

    assert solveset(
        Piecewise((x + 1, x > 0), (I, True)) - I, x, S.Reals
        ) == Interval(-oo, 0)

    assert solveset(Piecewise((x - 1, Ne(x, I)), (x, True)), x) == FiniteSet(1)

    # issue 19718
    g = Piecewise((1, x > 10), (0, True))
    assert solveset(g > 0, x, S.Reals) == Interval.open(10, oo)

    from sympy.logic.boolalg import BooleanTrue
    f = BooleanTrue()
    assert solveset(f, x, domain=Interval(-3, 10)) == Interval(-3, 10)

    # issue 20552
    f = Piecewise((0, Eq(x, 0)), (x**2/Abs(x), True))
    g = Piecewise((0, Eq(x, pi)), ((x - pi)/sin(x), True))
    assert solveset(f, x, domain=S.Reals) == FiniteSet(0)
    assert solveset(g) == FiniteSet(pi)


def test_solveset_complex_polynomial():
    assert solveset_complex(a*x**2 + b*x + c, x) == \
        FiniteSet(-b/(2*a) - sqrt(-4*a*c + b**2)/(2*a),
                  -b/(2*a) + sqrt(-4*a*c + b**2)/(2*a))

    assert solveset_complex(x - y**3, y) == FiniteSet(
        (-x**Rational(1, 3))/2 + I*sqrt(3)*x**Rational(1, 3)/2,
        x**Rational(1, 3),
        (-x**Rational(1, 3))/2 - I*sqrt(3)*x**Rational(1, 3)/2)

    assert solveset_complex(x + 1/x - 1, x) == \
        FiniteSet(S.Half + I*sqrt(3)/2, S.Half - I*sqrt(3)/2)


def test_sol_zero_complex():
    assert solveset_complex(0, x) == S.Complexes


def test_solveset_complex_rational():
    assert solveset_complex((x - 1)*(x - I)/(x - 3), x) == \
        FiniteSet(1, I)

    assert solveset_complex((x - y**3)/((y**2)*sqrt(1 - y**2)), x) == \
        FiniteSet(y**3)
    assert solveset_complex(-x**2 - I, x) == \
        FiniteSet(-sqrt(2)/2 + sqrt(2)*I/2, sqrt(2)/2 - sqrt(2)*I/2)


def test_solve_quintics():
    skip("This test is too slow")
    f = x**5 - 110*x**3 - 55*x**2 + 2310*x + 979
    s = solveset_complex(f, x)
    for root in s:
        res = f.subs(x, root.n()).n()
        assert tn(res, 0)

    f = x**5 + 15*x + 12
    s = solveset_complex(f, x)
    for root in s:
        res = f.subs(x, root.n()).n()
        assert tn(res, 0)


def test_solveset_complex_exp():
    assert dumeq(solveset_complex(exp(x) - 1, x),
        imageset(Lambda(n, I*2*n*pi), S.Integers))
    assert dumeq(solveset_complex(exp(x) - I, x),
        imageset(Lambda(n, I*(2*n*pi + pi/2)), S.Integers))
    assert solveset_complex(1/exp(x), x) == S.EmptySet
    assert dumeq(solveset_complex(sinh(x).rewrite(exp), x),
        imageset(Lambda(n, n*pi*I), S.Integers))


def test_solveset_real_exp():
    assert solveset(Eq((-2)**x, 4), x, S.Reals) == FiniteSet(2)
    assert solveset(Eq(-2**x, 4), x, S.Reals) == S.EmptySet
    assert solveset(Eq((-3)**x, 27), x, S.Reals) == S.EmptySet
    assert solveset(Eq((-5)**(x+1), 625), x, S.Reals) == FiniteSet(3)
    assert solveset(Eq(2**(x-3), -16), x, S.Reals) == S.EmptySet
    assert solveset(Eq((-3)**(x - 3), -3**39), x, S.Reals) == FiniteSet(42)
    assert solveset(Eq(2**x, y), x, S.Reals) == Intersection(S.Reals, FiniteSet(log(y)/log(2)))

    assert invert_real((-2)**(2*x) - 16, 0, x) == (x, FiniteSet(2))


def test_solve_complex_log():
    assert solveset_complex(log(x), x) == FiniteSet(1)
    assert solveset_complex(1 - log(a + 4*x**2), x) == \
        FiniteSet(-sqrt(-a + E)/2, sqrt(-a + E)/2)


def test_solve_complex_sqrt():
    assert solveset_complex(sqrt(5*x + 6) - 2 - x, x) == \
        FiniteSet(-S.One, S(2))
    assert solveset_complex(sqrt(5*x + 6) - (2 + 2*I) - x, x) == \
        FiniteSet(-S(2), 3 - 4*I)
    assert solveset_complex(4*x*(1 - a * sqrt(x)), x) == \
        FiniteSet(S.Zero, 1 / a ** 2)


def test_solveset_complex_tan():
    s = solveset_complex(tan(x).rewrite(exp), x)
    assert dumeq(s, imageset(Lambda(n, pi*n), S.Integers) - \
        imageset(Lambda(n, pi*n + pi/2), S.Integers))


@_both_exp_pow
def test_solve_trig():
    assert dumeq(solveset_real(sin(x), x),
        Union(imageset(Lambda(n, 2*pi*n), S.Integers),
              imageset(Lambda(n, 2*pi*n + pi), S.Integers)))

    assert dumeq(solveset_real(sin(x) - 1, x),
        imageset(Lambda(n, 2*pi*n + pi/2), S.Integers))

    assert dumeq(solveset_real(cos(x), x),
        Union(imageset(Lambda(n, 2*pi*n + pi/2), S.Integers),
              imageset(Lambda(n, 2*pi*n + pi*Rational(3, 2)), S.Integers)))

    assert dumeq(solveset_real(sin(x) + cos(x), x),
        Union(imageset(Lambda(n, 2*n*pi + pi*Rational(3, 4)), S.Integers),
              imageset(Lambda(n, 2*n*pi + pi*Rational(7, 4)), S.Integers)))

    assert solveset_real(sin(x)**2 + cos(x)**2, x) == S.EmptySet

    assert dumeq(solveset_complex(cos(x) - S.Half, x),
        Union(imageset(Lambda(n, 2*n*pi + pi*Rational(5, 3)), S.Integers),
              imageset(Lambda(n, 2*n*pi + pi/3), S.Integers)))

    assert dumeq(solveset(sin(y + a) - sin(y), a, domain=S.Reals),
        Union(ImageSet(Lambda(n, 2*n*pi), S.Integers),
        Intersection(ImageSet(Lambda(n, -I*(I*(
        2*n*pi + arg(-exp(-2*I*y))) +
        2*im(y))), S.Integers), S.Reals)))

    assert dumeq(solveset_real(sin(2*x)*cos(x) + cos(2*x)*sin(x)-1, x),
        ImageSet(Lambda(n, n*pi*Rational(2, 3) + pi/6), S.Integers))

    assert dumeq(solveset_real(2*tan(x)*sin(x) + 1, x), Union(
        ImageSet(Lambda(n, 2*n*pi + atan(sqrt(2)*sqrt(-1 + sqrt(17))/
            (1 - sqrt(17))) + pi), S.Integers),
        ImageSet(Lambda(n, 2*n*pi - atan(sqrt(2)*sqrt(-1 + sqrt(17))/
            (1 - sqrt(17))) + pi), S.Integers)))

    assert dumeq(solveset_real(cos(2*x)*cos(4*x) - 1, x),
                            ImageSet(Lambda(n, n*pi), S.Integers))

    assert dumeq(solveset(sin(x/10) + Rational(3, 4)), Union(
        ImageSet(Lambda(n, 20*n*pi + 10*atan(3*sqrt(7)/7) + 10*pi), S.Integers),
        ImageSet(Lambda(n, 20*n*pi - 10*atan(3*sqrt(7)/7) + 20*pi), S.Integers)))

    assert dumeq(solveset(cos(x/15) + cos(x/5)), Union(
        ImageSet(Lambda(n, 30*n*pi + 15*pi/2), S.Integers),
        ImageSet(Lambda(n, 30*n*pi + 45*pi/2), S.Integers),
        ImageSet(Lambda(n, 30*n*pi + 75*pi/4), S.Integers),
        ImageSet(Lambda(n, 30*n*pi + 45*pi/4), S.Integers),
        ImageSet(Lambda(n, 30*n*pi + 105*pi/4), S.Integers),
        ImageSet(Lambda(n, 30*n*pi + 15*pi/4), S.Integers)))

    assert dumeq(solveset(sec(sqrt(2)*x/3) + 5), Union(
        ImageSet(Lambda(n, 3*sqrt(2)*(2*n*pi - pi + atan(2*sqrt(6)))/2), S.Integers),
        ImageSet(Lambda(n, 3*sqrt(2)*(2*n*pi - atan(2*sqrt(6)) + pi)/2), S.Integers)))

    assert dumeq(simplify(solveset(tan(pi*x) - cot(pi/2*x))), Union(
        ImageSet(Lambda(n, 4*n + 1), S.Integers),
        ImageSet(Lambda(n, 4*n + 3), S.Integers),
        ImageSet(Lambda(n, 4*n + Rational(7, 3)), S.Integers),
        ImageSet(Lambda(n, 4*n + Rational(5, 3)), S.Integers),
        ImageSet(Lambda(n, 4*n + Rational(11, 3)), S.Integers),
        ImageSet(Lambda(n, 4*n + Rational(1, 3)), S.Integers)))

    assert dumeq(solveset(cos(9*x)), Union(
        ImageSet(Lambda(n, 2*n*pi/9 + pi/18), S.Integers),
        ImageSet(Lambda(n, 2*n*pi/9 + pi/6), S.Integers)))

    assert dumeq(solveset(sin(8*x) + cot(12*x), x, S.Reals), Union(
        ImageSet(Lambda(n, n*pi/2 + pi/8), S.Integers),
        ImageSet(Lambda(n, n*pi/2 + 3*pi/8), S.Integers),
        ImageSet(Lambda(n, n*pi/2 + 5*pi/16), S.Integers),
        ImageSet(Lambda(n, n*pi/2 + 3*pi/16), S.Integers),
        ImageSet(Lambda(n, n*pi/2 + 7*pi/16), S.Integers),
        ImageSet(Lambda(n, n*pi/2 + pi/16), S.Integers)))

    # This is the only remaining solveset test that actually ends up being solved
    # by _solve_trig2(). All others are handled by the improved _solve_trig1.
    assert dumeq(solveset_real(2*cos(x)*cos(2*x) - 1, x),
          Union(ImageSet(Lambda(n, 2*n*pi + 2*atan(sqrt(-2*2**Rational(1, 3)*(67 +
                  9*sqrt(57))**Rational(2, 3) + 8*2**Rational(2, 3) + 11*(67 +
                  9*sqrt(57))**Rational(1, 3))/(3*(67 + 9*sqrt(57))**Rational(1, 6)))), S.Integers),
                  ImageSet(Lambda(n, 2*n*pi - 2*atan(sqrt(-2*2**Rational(1, 3)*(67 +
                  9*sqrt(57))**Rational(2, 3) + 8*2**Rational(2, 3) + 11*(67 +
                  9*sqrt(57))**Rational(1, 3))/(3*(67 + 9*sqrt(57))**Rational(1, 6))) +
                  2*pi), S.Integers)))

    # issue #16870
    assert dumeq(simplify(solveset(sin(x/180*pi) - S.Half, x, S.Reals)), Union(
        ImageSet(Lambda(n, 360*n + 150), S.Integers),
        ImageSet(Lambda(n, 360*n + 30), S.Integers)))


def test_solve_hyperbolic():
    # actual solver: _solve_trig1
    n = Dummy('n')
    assert solveset(sinh(x) + cosh(x), x) == S.EmptySet
    assert solveset(sinh(x) + cos(x), x) == ConditionSet(x,
        Eq(cos(x) + sinh(x), 0), S.Complexes)
    assert solveset_real(sinh(x) + sech(x), x) == FiniteSet(
        log(sqrt(sqrt(5) - 2)))
    assert solveset_real(3*cosh(2*x) - 5, x) == FiniteSet(
        -log(3)/2, log(3)/2)
    assert solveset_real(sinh(x - 3) - 2, x) == FiniteSet(
        log((2 + sqrt(5))*exp(3)))
    assert solveset_real(cosh(2*x) + 2*sinh(x) - 5, x) == FiniteSet(
        log(-2 + sqrt(5)), log(1 + sqrt(2)))
    assert solveset_real((coth(x) + sinh(2*x))/cosh(x) - 3, x) == FiniteSet(
        log(S.Half + sqrt(5)/2), log(1 + sqrt(2)))
    assert solveset_real(cosh(x)*sinh(x) - 2, x) == FiniteSet(
        log(4 + sqrt(17))/2)
    assert solveset_real(sinh(x) + tanh(x) - 1, x) == FiniteSet(
        log(sqrt(2)/2 + sqrt(-S(1)/2 + sqrt(2))))

    assert dumeq(solveset_complex(sinh(x) - I/2, x), Union(
        ImageSet(Lambda(n, I*(2*n*pi + 5*pi/6)), S.Integers),
        ImageSet(Lambda(n, I*(2*n*pi + pi/6)), S.Integers)))

    assert dumeq(solveset_complex(sinh(x) + sech(x), x), Union(
        ImageSet(Lambda(n, 2*n*I*pi + log(sqrt(-2 + sqrt(5)))), S.Integers),
        ImageSet(Lambda(n, I*(2*n*pi + pi/2) + log(sqrt(2 + sqrt(5)))), S.Integers),
        ImageSet(Lambda(n, I*(2*n*pi + pi) + log(sqrt(-2 + sqrt(5)))), S.Integers),
        ImageSet(Lambda(n, I*(2*n*pi - pi/2) + log(sqrt(2 + sqrt(5)))), S.Integers)))

    assert dumeq(solveset(sinh(x/10) + Rational(3, 4)), Union(
        ImageSet(Lambda(n, 10*I*(2*n*pi + pi) + 10*log(2)), S.Integers),
        ImageSet(Lambda(n, 20*n*I*pi - 10*log(2)), S.Integers)))

    assert dumeq(solveset(cosh(x/15) + cosh(x/5)), Union(
        ImageSet(Lambda(n, 15*I*(2*n*pi + pi/2)), S.Integers),
        ImageSet(Lambda(n, 15*I*(2*n*pi - pi/2)), S.Integers),
        ImageSet(Lambda(n, 15*I*(2*n*pi - 3*pi/4)), S.Integers),
        ImageSet(Lambda(n, 15*I*(2*n*pi + 3*pi/4)), S.Integers),
        ImageSet(Lambda(n, 15*I*(2*n*pi - pi/4)), S.Integers),
        ImageSet(Lambda(n, 15*I*(2*n*pi + pi/4)), S.Integers)))

    assert dumeq(solveset(sech(sqrt(2)*x/3) + 5), Union(
        ImageSet(Lambda(n, 3*sqrt(2)*I*(2*n*pi - pi + atan(2*sqrt(6)))/2), S.Integers),
        ImageSet(Lambda(n, 3*sqrt(2)*I*(2*n*pi - atan(2*sqrt(6)) + pi)/2), S.Integers)))

    assert dumeq(solveset(tanh(pi*x) - coth(pi/2*x)), Union(
        ImageSet(Lambda(n, 2*I*(2*n*pi + pi/2)/pi), S.Integers),
        ImageSet(Lambda(n, 2*I*(2*n*pi - pi/2)/pi), S.Integers)))

    assert dumeq(solveset(cosh(9*x)), Union(
        ImageSet(Lambda(n, I*(2*n*pi + pi/2)/9), S.Integers),
        ImageSet(Lambda(n, I*(2*n*pi - pi/2)/9), S.Integers)))

    # issues #9606 / #9531:
    assert solveset(sinh(x), x, S.Reals) == FiniteSet(0)
    assert dumeq(solveset(sinh(x), x, S.Complexes), Union(
        ImageSet(Lambda(n, I*(2*n*pi + pi)), S.Integers),
        ImageSet(Lambda(n, 2*n*I*pi), S.Integers)))

    # issues #11218 / #18427
    assert dumeq(solveset(sin(pi*x), x, S.Reals), Union(
        ImageSet(Lambda(n, (2*n*pi + pi)/pi), S.Integers),
        ImageSet(Lambda(n, 2*n), S.Integers)))
    assert dumeq(solveset(sin(pi*x), x), Union(
        ImageSet(Lambda(n, (2*n*pi + pi)/pi), S.Integers),
        ImageSet(Lambda(n, 2*n), S.Integers)))

    # issue #17543
    assert dumeq(simplify(solveset(I*cot(8*x - 8*E), x)), Union(
        ImageSet(Lambda(n, n*pi/4 - 13*pi/16 + E), S.Integers),
        ImageSet(Lambda(n, n*pi/4 - 11*pi/16 + E), S.Integers)))

    # issues #18490 / #19489
    assert solveset(cosh(x) + cosh(3*x) - cosh(5*x), x, S.Reals
        ).dummy_eq(ConditionSet(x,
        Eq(cosh(x) + cosh(3*x) - cosh(5*x), 0), S.Reals))
    assert solveset(sinh(8*x) + coth(12*x)).dummy_eq(
        ConditionSet(x, Eq(sinh(8*x) + coth(12*x), 0), S.Complexes))


def test_solve_trig_hyp_symbolic():
    # actual solver: _solve_trig1
    assert dumeq(solveset(sin(a*x), x), ConditionSet(x, Ne(a, 0), Union(
        ImageSet(Lambda(n, (2*n*pi + pi)/a), S.Integers),
        ImageSet(Lambda(n, 2*n*pi/a), S.Integers))))

    assert dumeq(solveset(cosh(x/a), x), ConditionSet(x, Ne(a, 0), Union(
        ImageSet(Lambda(n, I*a*(2*n*pi + pi/2)), S.Integers),
        ImageSet(Lambda(n, I*a*(2*n*pi - pi/2)), S.Integers))))

    assert dumeq(solveset(sin(2*sqrt(3)/3*a**2/(b*pi)*x)
        + cos(4*sqrt(3)/3*a**2/(b*pi)*x), x),
       ConditionSet(x, Ne(b, 0) & Ne(a**2, 0), Union(
           ImageSet(Lambda(n, sqrt(3)*pi*b*(2*n*pi + pi/2)/(2*a**2)), S.Integers),
           ImageSet(Lambda(n, sqrt(3)*pi*b*(2*n*pi - 5*pi/6)/(2*a**2)), S.Integers),
           ImageSet(Lambda(n, sqrt(3)*pi*b*(2*n*pi - pi/6)/(2*a**2)), S.Integers))))

    assert dumeq(simplify(solveset(cot((1 + I)*x) - cot((3 + 3*I)*x), x)), Union(
        ImageSet(Lambda(n, pi*(1 - I)*(4*n + 1)/4), S.Integers),
        ImageSet(Lambda(n, pi*(1 - I)*(4*n - 1)/4), S.Integers)))

    assert dumeq(solveset(cosh((a**2 + 1)*x) - 3, x),
        ConditionSet(x, Ne(a**2 + 1, 0), Union(
            ImageSet(Lambda(n, (2*n*I*pi + log(3 - 2*sqrt(2)))/(a**2 + 1)), S.Integers),
            ImageSet(Lambda(n, (2*n*I*pi + log(2*sqrt(2) + 3))/(a**2 + 1)), S.Integers))))

    ar = Symbol('ar', real=True)
    assert solveset(cosh((ar**2 + 1)*x) - 2, x, S.Reals) == FiniteSet(
        log(sqrt(3) + 2)/(ar**2 + 1), log(2 - sqrt(3))/(ar**2 + 1))


def test_issue_9616():
    assert dumeq(solveset(sinh(x) + tanh(x) - 1, x), Union(
        ImageSet(Lambda(n, 2*n*I*pi + log(sqrt(2)/2 + sqrt(-S.Half + sqrt(2)))), S.Integers),
        ImageSet(Lambda(n, I*(2*n*pi - atan(sqrt(2)*sqrt(S.Half + sqrt(2))) + pi)
            + log(sqrt(1 + sqrt(2)))), S.Integers),
        ImageSet(Lambda(n, I*(2*n*pi + pi) + log(-sqrt(2)/2 + sqrt(-S.Half + sqrt(2)))), S.Integers),
        ImageSet(Lambda(n, I*(2*n*pi - pi + atan(sqrt(2)*sqrt(S.Half + sqrt(2))))
            + log(sqrt(1 + sqrt(2)))), S.Integers)))
    f1 = (sinh(x)).rewrite(exp)
    f2 = (tanh(x)).rewrite(exp)
    assert dumeq(solveset(f1 + f2 - 1, x), Union(
        Complement(ImageSet(
            Lambda(n, I*(2*n*pi + pi) + log(-sqrt(2)/2 + sqrt(-S.Half + sqrt(2)))), S.Integers),
            ImageSet(Lambda(n, I*(2*n*pi + pi)/2), S.Integers)),
        Complement(ImageSet(Lambda(n, I*(2*n*pi - pi + atan(sqrt(2)*sqrt(S.Half + sqrt(2))))
                + log(sqrt(1 + sqrt(2)))), S.Integers),
            ImageSet(Lambda(n, I*(2*n*pi + pi)/2), S.Integers)),
        Complement(ImageSet(Lambda(n, I*(2*n*pi - atan(sqrt(2)*sqrt(S.Half + sqrt(2))) + pi)
                + log(sqrt(1 + sqrt(2)))), S.Integers),
            ImageSet(Lambda(n, I*(2*n*pi + pi)/2), S.Integers)),
        Complement(
            ImageSet(Lambda(n, 2*n*I*pi + log(sqrt(2)/2 + sqrt(-S.Half + sqrt(2)))), S.Integers),
            ImageSet(Lambda(n, I*(2*n*pi + pi)/2), S.Integers))))


def test_issue_17667():
    # simpler output for irrational
    # solved with help of _solve_as_poly
    # TODO: try to group more such equations which gives
    #       complex results into _solve_as_poly or try to make
    #       invert powerful and integrate it in better way.
    assert dumeq(solveset(tan(x)-sqrt(2), x, Interval(0, pi/2)),\
            FiniteSet(atan(sqrt(2))))
    assert dumeq(solveset(tan(x)-sqrt(2), x, S.Reals),\
            ImageSet(Lambda(n, n*pi + atan(sqrt(2))), S.Integers))
    assert dumeq(solveset(tan(x)-pi, x, Interval(0, pi/2)),\
            FiniteSet(atan(pi)))
    assert dumeq(solveset(tan(x)-pi, x, S.Reals),\
            ImageSet(Lambda(n, n*pi + atan(pi)), S.Integers))
    assert dumeq(solveset(sin(x)-pi, x, Interval(0, pi/2)),\
            Intersection(ImageSet(Lambda(n, (-1)**n*asin(pi) + n*pi), S.Integers), Interval(0, pi/2)))


def test_nested_trig():
    # have to extend more like upto trig(trig + a) + b
    # or trig(trig + a) + trig (where trig = sin, cos, csc,..)
    # this is solved with the help of solve_decomposition

    eq1 = sin(tan(x) + 1) - 1
    eq2 = cos(sin(x) + 1) - 1
    eq3 = sec(tan(3*x) + 1) - 1
    eq4 = cot(cos(x) - 1) + 2
    eq5 = cos(sin(x) + a) - 1
    eq6 = sin(cos(x) + S.Half)
    eq7 = sec(cos(x) + a)

    assert dumeq(solveset(eq1, x, S.Reals),\
            ImageSet(Lambda(n, 2*n*pi - 1 + pi/2), S.Integers))
    assert dumeq(solveset(eq2, x, S.Reals),\
            ImageSet(Lambda(n, 2*n*pi + 3*pi/2), S.Integers))
    assert dumeq(solveset(eq3, x, S.Reals),\
            ImageSet(Lambda(n, Rational(2, 3)*n*pi + Rational(-1, 3) + Rational(2, 3)*pi), S.Integers))
    assert dumeq(solveset(eq4, x, S.Reals),\
            Union(ImageSet(Lambda(n, 2*n*pi + acos(1 - atan(Rational(1, 2)))), S.Integers), \
                ImageSet(Lambda(n, 2*n*pi - acos(1 - atan(Rational(1, 2))) + 2*pi), S.Integers)))
    assert dumeq(solveset(eq5, x, S.Reals),\
            ImageSet(Lambda(n, 2*n*pi - a), S.Integers))
    assert dumeq(solveset(eq6, x, S.Reals),\
            Union(ImageSet(Lambda(n, 2*n*pi + Rational(4, 3)*pi), S.Integers), \
                ImageSet(Lambda(n, 2*n*pi + Rational(2, 3)*pi), S.Integers)))
    assert dumeq(solveset(eq7, x, S.Reals), S.EmptySet)


def test_solve_invalid_sol():
    assert 0 not in solveset_real(sin(x)/x, x)
    assert 0 not in solveset_complex((exp(x) - 1)/x, x)


@XFAIL
def test_solve_trig_simplified():
    n = Dummy('n')
    assert dumeq(solveset_real(sin(x), x),
        imageset(Lambda(n, n*pi), S.Integers))

    assert dumeq(solveset_real(cos(x), x),
        imageset(Lambda(n, n*pi + pi/2), S.Integers))

    assert dumeq(solveset_real(cos(x) + sin(x), x),
        imageset(Lambda(n, n*pi - pi/4), S.Integers))


@XFAIL
def test_solve_lambert():
    assert solveset_real(x*exp(x) - 1, x) == FiniteSet(LambertW(1))
    assert solveset_real(exp(x) + x, x) == FiniteSet(-LambertW(1))
    assert solveset_real(x + 2**x, x) == \
        FiniteSet(-LambertW(log(2))/log(2))

    # issue 4739
    ans = solveset_real(3*x + 5 + 2**(-5*x + 3), x)
    assert ans == FiniteSet(Rational(-5, 3) +
                            LambertW(-10240*2**Rational(1, 3)*log(2)/3)/(5*log(2)))

    eq = 2*(3*x + 4)**5 - 6*7**(3*x + 9)
    result = solveset_real(eq, x)
    ans = FiniteSet((log(2401) +
                     5*LambertW(-log(7**(7*3**Rational(1, 5)/5))))/(3*log(7))/-1)
    assert result == ans
    assert solveset_real(eq.expand(), x) == result

    assert solveset_real(5*x - 1 + 3*exp(2 - 7*x), x) == \
        FiniteSet(Rational(1, 5) + LambertW(-21*exp(Rational(3, 5))/5)/7)

    assert solveset_real(2*x + 5 + log(3*x - 2), x) == \
        FiniteSet(Rational(2, 3) + LambertW(2*exp(Rational(-19, 3))/3)/2)

    assert solveset_real(3*x + log(4*x), x) == \
        FiniteSet(LambertW(Rational(3, 4))/3)

    assert solveset_real(x**x - 2) == FiniteSet(exp(LambertW(log(2))))

    a = Symbol('a')
    assert solveset_real(-a*x + 2*x*log(x), x) == FiniteSet(exp(a/2))
    a = Symbol('a', real=True)
    assert solveset_real(a/x + exp(x/2), x) == \
        FiniteSet(2*LambertW(-a/2))
    assert solveset_real((a/x + exp(x/2)).diff(x), x) == \
        FiniteSet(4*LambertW(sqrt(2)*sqrt(a)/4))

    # coverage test
    assert solveset_real(tanh(x + 3)*tanh(x - 3) - 1, x) == EmptySet()

    assert solveset_real((x**2 - 2*x + 1).subs(x, log(x) + 3*x), x) == \
        FiniteSet(LambertW(3*S.Exp1)/3)
    assert solveset_real((x**2 - 2*x + 1).subs(x, (log(x) + 3*x)**2 - 1), x) == \
        FiniteSet(LambertW(3*exp(-sqrt(2)))/3, LambertW(3*exp(sqrt(2)))/3)
    assert solveset_real((x**2 - 2*x - 2).subs(x, log(x) + 3*x), x) == \
        FiniteSet(LambertW(3*exp(1 + sqrt(3)))/3, LambertW(3*exp(-sqrt(3) + 1))/3)
    assert solveset_real(x*log(x) + 3*x + 1, x) == \
        FiniteSet(exp(-3 + LambertW(-exp(3))))
    eq = (x*exp(x) - 3).subs(x, x*exp(x))
    assert solveset_real(eq, x) == \
        FiniteSet(LambertW(3*exp(-LambertW(3))))

    assert solveset_real(3*log(a**(3*x + 5)) + a**(3*x + 5), x) == \
        FiniteSet(-((log(a**5) + LambertW(Rational(1, 3)))/(3*log(a))))
    p = symbols('p', positive=True)
    assert solveset_real(3*log(p**(3*x + 5)) + p**(3*x + 5), x) == \
        FiniteSet(
        log((-3**Rational(1, 3) - 3**Rational(5, 6)*I)*LambertW(Rational(1, 3))**Rational(1, 3)/(2*p**Rational(5, 3)))/log(p),
        log((-3**Rational(1, 3) + 3**Rational(5, 6)*I)*LambertW(Rational(1, 3))**Rational(1, 3)/(2*p**Rational(5, 3)))/log(p),
        log((3*LambertW(Rational(1, 3))/p**5)**(1/(3*log(p)))),)  # checked numerically
    # check collection
    b = Symbol('b')
    eq = 3*log(a**(3*x + 5)) + b*log(a**(3*x + 5)) + a**(3*x + 5)
    assert solveset_real(eq, x) == FiniteSet(
        -((log(a**5) + LambertW(1/(b + 3)))/(3*log(a))))

    # issue 4271
    assert solveset_real((a/x + exp(x/2)).diff(x, 2), x) == FiniteSet(
        6*LambertW((-1)**Rational(1, 3)*a**Rational(1, 3)/3))

    assert solveset_real(x**3 - 3**x, x) == \
        FiniteSet(-3/log(3)*LambertW(-log(3)/3))
    assert solveset_real(3**cos(x) - cos(x)**3) == FiniteSet(
        acos(-3*LambertW(-log(3)/3)/log(3)))

    assert solveset_real(x**2 - 2**x, x) == \
        solveset_real(-x**2 + 2**x, x)

    assert solveset_real(3*log(x) - x*log(3)) == FiniteSet(
        -3*LambertW(-log(3)/3)/log(3),
        -3*LambertW(-log(3)/3, -1)/log(3))

    assert solveset_real(LambertW(2*x) - y) == FiniteSet(
        y*exp(y)/2)


@XFAIL
def test_other_lambert():
    a = Rational(6, 5)
    assert solveset_real(x**a - a**x, x) == FiniteSet(
        a, -a*LambertW(-log(a)/a)/log(a))


@_both_exp_pow
def test_solveset():
    f = Function('f')
    raises(ValueError, lambda: solveset(x + y))
    assert solveset(x, 1) == S.EmptySet
    assert solveset(f(1)**2 + y + 1, f(1)
        ) == FiniteSet(-sqrt(-y - 1), sqrt(-y - 1))
    assert solveset(f(1)**2 - 1, f(1), S.Reals) == FiniteSet(-1, 1)
    assert solveset(f(1)**2 + 1, f(1)) == FiniteSet(-I, I)
    assert solveset(x - 1, 1) == FiniteSet(x)
    assert solveset(sin(x) - cos(x), sin(x)) == FiniteSet(cos(x))

    assert solveset(0, domain=S.Reals) == S.Reals
    assert solveset(1) == S.EmptySet
    assert solveset(True, domain=S.Reals) == S.Reals  # issue 10197
    assert solveset(False, domain=S.Reals) == S.EmptySet

    assert solveset(exp(x) - 1, domain=S.Reals) == FiniteSet(0)
    assert solveset(exp(x) - 1, x, S.Reals) == FiniteSet(0)
    assert solveset(Eq(exp(x), 1), x, S.Reals) == FiniteSet(0)
    assert solveset(exp(x) - 1, exp(x), S.Reals) == FiniteSet(1)
    A = Indexed('A', x)
    assert solveset(A - 1, A, S.Reals) == FiniteSet(1)

    assert solveset(x - 1 >= 0, x, S.Reals) == Interval(1, oo)
    assert solveset(exp(x) - 1 >= 0, x, S.Reals) == Interval(0, oo)

    assert dumeq(solveset(exp(x) - 1, x), imageset(Lambda(n, 2*I*pi*n), S.Integers))
    assert dumeq(solveset(Eq(exp(x), 1), x), imageset(Lambda(n, 2*I*pi*n),
                                                  S.Integers))
    # issue 13825
    assert solveset(x**2 + f(0) + 1, x) == {-sqrt(-f(0) - 1), sqrt(-f(0) - 1)}

    # issue 19977
    assert solveset(atan(log(x)) > 0, x, domain=Interval.open(0, oo)) == Interval.open(1, oo)


@_both_exp_pow
def test_multi_exp():
    k1, k2, k3 = symbols('k1, k2, k3')
    assert dumeq(solveset(exp(exp(x)) - 5, x),\
         imageset(Lambda(((k1, n),), I*(2*k1*pi + arg(2*n*I*pi + log(5))) + log(Abs(2*n*I*pi + log(5)))),\
             ProductSet(S.Integers, S.Integers)))
    assert dumeq(solveset((d*exp(exp(a*x + b)) + c), x),\
        imageset(Lambda(x, (-b + x)/a), ImageSet(Lambda(((k1, n),), \
            I*(2*k1*pi + arg(I*(2*n*pi + arg(-c/d)) + log(Abs(c/d)))) + log(Abs(I*(2*n*pi + arg(-c/d)) + log(Abs(c/d))))), \
                ProductSet(S.Integers, S.Integers))))

    assert dumeq(solveset((d*exp(exp(exp(a*x + b))) + c), x),\
        imageset(Lambda(x, (-b + x)/a), ImageSet(Lambda(((k2, k1, n),), \
            I*(2*k2*pi + arg(I*(2*k1*pi + arg(I*(2*n*pi + arg(-c/d)) + log(Abs(c/d)))) + \
                log(Abs(I*(2*n*pi + arg(-c/d)) + log(Abs(c/d)))))) + log(Abs(I*(2*k1*pi + arg(I*(2*n*pi + arg(-c/d)) + \
                    log(Abs(c/d)))) + log(Abs(I*(2*n*pi + arg(-c/d)) + log(Abs(c/d))))))), \
                        ProductSet(S.Integers, S.Integers, S.Integers))))

    assert dumeq(solveset((d*exp(exp(exp(exp(a*x + b)))) + c), x),\
        ImageSet(Lambda(x, (-b + x)/a), ImageSet(Lambda(((k3, k2, k1, n),), \
            I*(2*k3*pi + arg(I*(2*k2*pi + arg(I*(2*k1*pi + arg(I*(2*n*pi + arg(-c/d)) + log(Abs(c/d)))) + \
                log(Abs(I*(2*n*pi + arg(-c/d)) + log(Abs(c/d)))))) + log(Abs(I*(2*k1*pi + arg(I*(2*n*pi + arg(-c/d)) + \
                    log(Abs(c/d)))) + log(Abs(I*(2*n*pi + arg(-c/d)) + log(Abs(c/d)))))))) + log(Abs(I*(2*k2*pi + \
                        arg(I*(2*k1*pi + arg(I*(2*n*pi + arg(-c/d)) + log(Abs(c/d)))) + log(Abs(I*(2*n*pi + arg(-c/d)) + log(Abs(c/d)))))) + \
                            log(Abs(I*(2*k1*pi + arg(I*(2*n*pi + arg(-c/d)) + log(Abs(c/d)))) + log(Abs(I*(2*n*pi + arg(-c/d)) + log(Abs(c/d))))))))), \
             ProductSet(S.Integers, S.Integers, S.Integers, S.Integers))))



def test__solveset_multi():
    from sympy.solvers.solveset import _solveset_multi
    from sympy import Reals

    # Basic univariate case:
    assert _solveset_multi([x**2-1], [x], [S.Reals]) == FiniteSet((1,), (-1,))

    # Linear systems of two equations
    assert _solveset_multi([x+y, x+1], [x, y], [Reals, Reals]) == FiniteSet((-1, 1))
    assert _solveset_multi([x+y, x+1], [y, x], [Reals, Reals]) == FiniteSet((1, -1))
    assert _solveset_multi([x+y, x-y-1], [x, y], [Reals, Reals]) == FiniteSet((S(1)/2, -S(1)/2))
    assert _solveset_multi([x-1, y-2], [x, y], [Reals, Reals]) == FiniteSet((1, 2))
    # assert dumeq(_solveset_multi([x+y], [x, y], [Reals, Reals]), ImageSet(Lambda(x, (x, -x)), Reals))
    assert dumeq(_solveset_multi([x+y], [x, y], [Reals, Reals]), Union(
            ImageSet(Lambda(((x,),), (x, -x)), ProductSet(Reals)),
            ImageSet(Lambda(((y,),), (-y, y)), ProductSet(Reals))))
    assert _solveset_multi([x+y, x+y+1], [x, y], [Reals, Reals]) == S.EmptySet
    assert _solveset_multi([x+y, x-y, x-1], [x, y], [Reals, Reals]) == S.EmptySet
    assert _solveset_multi([x+y, x-y, x-1], [y, x], [Reals, Reals]) == S.EmptySet

    # Systems of three equations:
    assert _solveset_multi([x+y+z-1, x+y-z-2, x-y-z-3], [x, y, z], [Reals,
        Reals, Reals]) == FiniteSet((2, -S.Half, -S.Half))

    # Nonlinear systems:
    from sympy.abc import theta
    assert _solveset_multi([x**2+y**2-2, x+y], [x, y], [Reals, Reals]) == FiniteSet((-1, 1), (1, -1))
    assert _solveset_multi([x**2-1, y], [x, y], [Reals, Reals]) == FiniteSet((1, 0), (-1, 0))
    #assert _solveset_multi([x**2-y**2], [x, y], [Reals, Reals]) == Union(
    #        ImageSet(Lambda(x, (x, -x)), Reals), ImageSet(Lambda(x, (x, x)), Reals))
    assert dumeq(_solveset_multi([x**2-y**2], [x, y], [Reals, Reals]), Union(
            ImageSet(Lambda(((x,),), (x, -Abs(x))), ProductSet(Reals)),
            ImageSet(Lambda(((x,),), (x, Abs(x))), ProductSet(Reals)),
            ImageSet(Lambda(((y,),), (-Abs(y), y)), ProductSet(Reals)),
            ImageSet(Lambda(((y,),), (Abs(y), y)), ProductSet(Reals))))
    assert _solveset_multi([r*cos(theta)-1, r*sin(theta)], [theta, r],
            [Interval(0, pi), Interval(-1, 1)]) == FiniteSet((0, 1), (pi, -1))
    assert _solveset_multi([r*cos(theta)-1, r*sin(theta)], [r, theta],
            [Interval(0, 1), Interval(0, pi)]) == FiniteSet((1, 0))
    #assert _solveset_multi([r*cos(theta)-r, r*sin(theta)], [r, theta],
    #        [Interval(0, 1), Interval(0, pi)]) == ?
    assert dumeq(_solveset_multi([r*cos(theta)-r, r*sin(theta)], [r, theta],
            [Interval(0, 1), Interval(0, pi)]), Union(
            ImageSet(Lambda(((r,),), (r, 0)), ImageSet(Lambda(r, (r,)), Interval(0, 1))),
            ImageSet(Lambda(((theta,),), (0, theta)), ImageSet(Lambda(theta, (theta,)), Interval(0, pi)))))


def test_conditionset():
    assert solveset(Eq(sin(x)**2 + cos(x)**2, 1), x, domain=S.Reals
        ) is S.Reals

    assert solveset(Eq(x**2 + x*sin(x), 1), x, domain=S.Reals
        ).dummy_eq(ConditionSet(x, Eq(x**2 + x*sin(x) - 1, 0), S.Reals))

    assert dumeq(solveset(Eq(-I*(exp(I*x) - exp(-I*x))/2, 1), x
        ), imageset(Lambda(n, 2*n*pi + pi/2), S.Integers))

    assert solveset(x + sin(x) > 1, x, domain=S.Reals
        ).dummy_eq(ConditionSet(x, x + sin(x) > 1, S.Reals))

    assert solveset(Eq(sin(Abs(x)), x), x, domain=S.Reals
        ).dummy_eq(ConditionSet(x, Eq(-x + sin(Abs(x)), 0), S.Reals))

    assert solveset(y**x-z, x, S.Reals
        ).dummy_eq(ConditionSet(x, Eq(y**x - z, 0), S.Reals))


@XFAIL
def test_conditionset_equality():
    ''' Checking equality of different representations of ConditionSet'''
    assert solveset(Eq(tan(x), y), x) == ConditionSet(x, Eq(tan(x), y), S.Complexes)


def test_solveset_domain():
    assert solveset(x**2 - x - 6, x, Interval(0, oo)) == FiniteSet(3)
    assert solveset(x**2 - 1, x, Interval(0, oo)) == FiniteSet(1)
    assert solveset(x**4 - 16, x, Interval(0, 10)) == FiniteSet(2)


def test_improve_coverage():
    solution = solveset(exp(x) + sin(x), x, S.Reals)
    unsolved_object = ConditionSet(x, Eq(exp(x) + sin(x), 0), S.Reals)
    assert solution.dummy_eq(unsolved_object)


def test_issue_9522():
    expr1 = Eq(1/(x**2 - 4) + x, 1/(x**2 - 4) + 2)
    expr2 = Eq(1/x + x, 1/x)

    assert solveset(expr1, x, S.Reals) == EmptySet()
    assert solveset(expr2, x, S.Reals) == EmptySet()


def test_solvify():
    assert solvify(x**2 + 10, x, S.Reals) == []
    assert solvify(x**3 + 1, x, S.Complexes) == [-1, S.Half - sqrt(3)*I/2,
                                                 S.Half + sqrt(3)*I/2]
    assert solvify(log(x), x, S.Reals) == [1]
    assert solvify(cos(x), x, S.Reals) == [pi/2, pi*Rational(3, 2)]
    assert solvify(sin(x) + 1, x, S.Reals) == [pi*Rational(3, 2)]
    raises(NotImplementedError, lambda: solvify(sin(exp(x)), x, S.Complexes))


def test_solvify_piecewise():
    p1 = Piecewise((0, x < -1), (x**2, x <= 1), (log(x), True))
    p2 = Piecewise((0, x < -10), (x**2 + 5*x - 6, x >= -9))
    p3 = Piecewise((0, Eq(x, 0)), (x**2/Abs(x), True))
    p4 = Piecewise((0, Eq(x, pi)), ((x - pi)/sin(x), True))

    # issue 21079
    assert solvify(p1, x, S.Reals) == [0]
    assert solvify(p2, x, S.Reals) == [-6, 1]
    assert solvify(p3, x, S.Reals) == [0]
    assert solvify(p4, x, S.Reals) == [pi]


def test_abs_invert_solvify():

    x = Symbol('x',positive=True)
    assert solvify(sin(Abs(x)), x, S.Reals) == [0, pi]
    x = Symbol('x')
    assert solvify(sin(Abs(x)), x, S.Reals) is None


def test_linear_eq_to_matrix():
    eqns1 = [2*x + y - 2*z - 3, x - y - z, x + y + 3*z - 12]
    eqns2 = [Eq(3*x + 2*y - z, 1), Eq(2*x - 2*y + 4*z, -2), -2*x + y - 2*z]

    A, B = linear_eq_to_matrix(eqns1, x, y, z)
    assert A == Matrix([[2, 1, -2], [1, -1, -1], [1, 1, 3]])
    assert B == Matrix([[3], [0], [12]])

    A, B = linear_eq_to_matrix(eqns2, x, y, z)
    assert A == Matrix([[3, 2, -1], [2, -2, 4], [-2, 1, -2]])
    assert B == Matrix([[1], [-2], [0]])

    # Pure symbolic coefficients
    eqns3 = [a*b*x + b*y + c*z - d, e*x + d*x + f*y + g*z - h, i*x + j*y + k*z - l]
    A, B = linear_eq_to_matrix(eqns3, x, y, z)
    assert A == Matrix([[a*b, b, c], [d + e, f, g], [i, j, k]])
    assert B == Matrix([[d], [h], [l]])

    # raise ValueError if
    # 1) no symbols are given
    raises(ValueError, lambda: linear_eq_to_matrix(eqns3))
    # 2) there are duplicates
    raises(ValueError, lambda: linear_eq_to_matrix(eqns3, [x, x, y]))
    # 3) there are non-symbols
    raises(ValueError, lambda: linear_eq_to_matrix(eqns3, [x, 1/a, y]))
    # 4) a nonlinear term is detected in the original expression
    raises(NonlinearError, lambda: linear_eq_to_matrix(Eq(1/x + x, 1/x), [x]))

    assert linear_eq_to_matrix(1, x) == (Matrix([[0]]), Matrix([[-1]]))
    # issue 15195
    assert linear_eq_to_matrix(x + y*(z*(3*x + 2) + 3), x) == (
        Matrix([[3*y*z + 1]]), Matrix([[-y*(2*z + 3)]]))
    assert linear_eq_to_matrix(Matrix(
        [[a*x + b*y - 7], [5*x + 6*y - c]]), x, y) == (
        Matrix([[a, b], [5, 6]]), Matrix([[7], [c]]))

    # issue 15312
    assert linear_eq_to_matrix(Eq(x + 2, 1), x) == (
        Matrix([[1]]), Matrix([[-1]]))


def test_issue_16577():
    assert linear_eq_to_matrix(Eq(a*(2*x + 3*y) + 4*y, 5), x, y) == (
        Matrix([[2*a, 3*a + 4]]), Matrix([[5]]))


def test_issue_10085():
    assert invert_real(exp(x),0,x) == (x, S.EmptySet)


def test_linsolve():
    x1, x2, x3, x4 = symbols('x1, x2, x3, x4')

    # Test for different input forms

    M = Matrix([[1, 2, 1, 1, 7], [1, 2, 2, -1, 12], [2, 4, 0, 6, 4]])
    system1 = A, B = M[:, :-1], M[:, -1]
    Eqns = [x1 + 2*x2 + x3 + x4 - 7, x1 + 2*x2 + 2*x3 - x4 - 12,
            2*x1 + 4*x2 + 6*x4 - 4]

    sol = FiniteSet((-2*x2 - 3*x4 + 2, x2, 2*x4 + 5, x4))
    assert linsolve(Eqns, (x1, x2, x3, x4)) == sol
    assert linsolve(Eqns, *(x1, x2, x3, x4)) == sol
    assert linsolve(system1, (x1, x2, x3, x4)) == sol
    assert linsolve(system1, *(x1, x2, x3, x4)) == sol
    # issue 9667 - symbols can be Dummy symbols
    x1, x2, x3, x4 = symbols('x:4', cls=Dummy)
    assert linsolve(system1, x1, x2, x3, x4) == FiniteSet(
        (-2*x2 - 3*x4 + 2, x2, 2*x4 + 5, x4))

    # raise ValueError for garbage value
    raises(ValueError, lambda: linsolve(Eqns))
    raises(ValueError, lambda: linsolve(x1))
    raises(ValueError, lambda: linsolve(x1, x2))
    raises(ValueError, lambda: linsolve((A,), x1, x2))
    raises(ValueError, lambda: linsolve(A, B, x1, x2))

    #raise ValueError if equations are non-linear in given variables
    raises(NonlinearError, lambda: linsolve([x + y - 1, x ** 2 + y - 3], [x, y]))
    raises(NonlinearError, lambda: linsolve([cos(x) + y, x + y], [x, y]))
    assert linsolve([x + z - 1, x ** 2 + y - 3], [z, y]) == {(-x + 1, -x**2 + 3)}

    # Fully symbolic test
    A = Matrix([[a, b], [c, d]])
    B = Matrix([[e], [g]])
    system2 = (A, B)
    sol = FiniteSet(((-b*g + d*e)/(a*d - b*c), (a*g - c*e)/(a*d - b*c)))
    assert linsolve(system2, [x, y]) == sol

    # No solution
    A = Matrix([[1, 2, 3], [2, 4, 6], [3, 6, 9]])
    B = Matrix([0, 0, 1])
    assert linsolve((A, B), (x, y, z)) == EmptySet()

    # Issue #10056
    A, B, J1, J2 = symbols('A B J1 J2')
    Augmatrix = Matrix([
        [2*I*J1, 2*I*J2, -2/J1],
        [-2*I*J2, -2*I*J1, 2/J2],
        [0, 2, 2*I/(J1*J2)],
        [2, 0,  0],
        ])

    assert linsolve(Augmatrix, A, B) == FiniteSet((0, I/(J1*J2)))

    # Issue #10121 - Assignment of free variables
    Augmatrix = Matrix([[0, 1, 0, 0, 0, 0], [0, 0, 0, 1, 0, 0]])
    assert linsolve(Augmatrix, a, b, c, d, e) == FiniteSet((a, 0, c, 0, e))
    #raises(IndexError, lambda: linsolve(Augmatrix, a, b, c))

    x0, x1, x2, _x0 = symbols('tau0 tau1 tau2 _tau0')
    assert linsolve(Matrix([[0, 1, 0, 0, 0, 0], [0, 0, 0, 1, 0, _x0]])
        ) == FiniteSet((x0, 0, x1, _x0, x2))
    x0, x1, x2, _x0 = symbols('tau00 tau01 tau02 tau0')
    assert linsolve(Matrix([[0, 1, 0, 0, 0, 0], [0, 0, 0, 1, 0, _x0]])
        ) == FiniteSet((x0, 0, x1, _x0, x2))
    x0, x1, x2, _x0 = symbols('tau00 tau01 tau02 tau1')
    assert linsolve(Matrix([[0, 1, 0, 0, 0, 0], [0, 0, 0, 1, 0, _x0]])
        ) == FiniteSet((x0, 0, x1, _x0, x2))
    # symbols can be given as generators
    x0, x2, x4 = symbols('x0, x2, x4')
    assert linsolve(Augmatrix, numbered_symbols('x')
        ) == FiniteSet((x0, 0, x2, 0, x4))
    Augmatrix[-1, -1] = x0
    # use Dummy to avoid clash; the names may clash but the symbols
    # will not
    Augmatrix[-1, -1] = symbols('_x0')
    assert len(linsolve(
        Augmatrix, numbered_symbols('x', cls=Dummy)).free_symbols) == 4

    # Issue #12604
    f = Function('f')
    assert linsolve([f(x) - 5], f(x)) == FiniteSet((5,))

    # Issue #14860
    from sympy.physics.units import meter, newton, kilo
    kN = kilo*newton
    Eqns = [8*kN + x + y, 28*kN*meter + 3*x*meter]
    assert linsolve(Eqns, x, y) == {
            (kilo*newton*Rational(-28, 3), kN*Rational(4, 3))}

    # linsolve fully expands expressions, so removable singularities
    # and other nonlinearity does not raise an error
    assert linsolve([Eq(x, x + y)], [x, y]) == {(x, 0)}
    assert linsolve([Eq(1/x, 1/x + y)], [x, y]) == {(x, 0)}
    assert linsolve([Eq(y/x, y/x + y)], [x, y]) == {(x, 0)}
    assert linsolve([Eq(x*(x + 1), x**2 + y)], [x, y]) == {(y, y)}

    # corner cases
    #
    # XXX: The case below should give the same as for [0]
    # assert linsolve([], [x]) == {(x,)}
    assert linsolve([], [x]) == EmptySet()
    assert linsolve([0], [x]) == {(x,)}
    assert linsolve([x], [x, y]) == {(0, y)}
    assert linsolve([x, 0], [x, y]) == {(0, y)}


def test_linsolve_large_sparse():
    #
    # This is mainly a performance test
    #

    def _mk_eqs_sol(n):
        xs = symbols('x:{}'.format(n))
        ys = symbols('y:{}'.format(n))
        syms = xs + ys
        eqs = []
        sol = (-S.Half,) * n + (S.Half,) * n
        for xi, yi in zip(xs, ys):
            eqs.extend([xi + yi, xi - yi + 1])
        return eqs, syms, FiniteSet(sol)

    n = 500
    eqs, syms, sol = _mk_eqs_sol(n)
    assert linsolve(eqs, syms) == sol


def test_linsolve_immutable():
    A = ImmutableDenseMatrix([[1, 1, 2], [0, 1, 2], [0, 0, 1]])
    B = ImmutableDenseMatrix([2, 1, -1])
    assert linsolve([A, B], (x, y, z)) == FiniteSet((1, 3, -1))

    A = ImmutableDenseMatrix([[1, 1, 7], [1, -1, 3]])
    assert linsolve(A) == FiniteSet((5, 2))


def test_solve_decomposition():
    n = Dummy('n')

    f1 = exp(3*x) - 6*exp(2*x) + 11*exp(x) - 6
    f2 = sin(x)**2 - 2*sin(x) + 1
    f3 = sin(x)**2 - sin(x)
    f4 = sin(x + 1)
    f5 = exp(x + 2) - 1
    f6 = 1/log(x)
    f7 = 1/x

    s1 = ImageSet(Lambda(n, 2*n*pi), S.Integers)
    s2 = ImageSet(Lambda(n, 2*n*pi + pi), S.Integers)
    s3 = ImageSet(Lambda(n, 2*n*pi + pi/2), S.Integers)
    s4 = ImageSet(Lambda(n, 2*n*pi - 1), S.Integers)
    s5 = ImageSet(Lambda(n, 2*n*pi - 1 + pi), S.Integers)

    assert solve_decomposition(f1, x, S.Reals) == FiniteSet(0, log(2), log(3))
    assert dumeq(solve_decomposition(f2, x, S.Reals), s3)
    assert dumeq(solve_decomposition(f3, x, S.Reals), Union(s1, s2, s3))
    assert dumeq(solve_decomposition(f4, x, S.Reals), Union(s4, s5))
    assert solve_decomposition(f5, x, S.Reals) == FiniteSet(-2)
    assert solve_decomposition(f6, x, S.Reals) == S.EmptySet
    assert solve_decomposition(f7, x, S.Reals) == S.EmptySet
    assert solve_decomposition(x, x, Interval(1, 2)) == S.EmptySet

# nonlinsolve testcases
def test_nonlinsolve_basic():
    assert nonlinsolve([],[]) == S.EmptySet
    assert nonlinsolve([],[x, y]) == S.EmptySet

    system = [x, y - x - 5]
    assert nonlinsolve([x],[x, y]) == FiniteSet((0, y))
    assert nonlinsolve(system, [y]) == FiniteSet((x + 5,))
    soln = (ImageSet(Lambda(n, 2*n*pi + pi/2), S.Integers),)
    assert dumeq(nonlinsolve([sin(x) - 1], [x]), FiniteSet(tuple(soln)))
    assert nonlinsolve([x**2 - 1], [x]) == FiniteSet((-1,), (1,))

    soln = FiniteSet((y, y))
    assert nonlinsolve([x - y, 0], x, y) == soln
    assert nonlinsolve([0, x - y], x, y) == soln
    assert nonlinsolve([x - y, x - y], x, y) == soln
    assert nonlinsolve([x, 0], x, y) == FiniteSet((0, y))
    f = Function('f')
    assert nonlinsolve([f(x), 0], f(x), y) == FiniteSet((0, y))
    assert nonlinsolve([f(x), 0], f(x), f(y)) == FiniteSet((0, f(y)))
    A = Indexed('A', x)
    assert nonlinsolve([A, 0], A, y) == FiniteSet((0, y))
    assert nonlinsolve([x**2 -1], [sin(x)]) == FiniteSet((S.EmptySet,))
    assert nonlinsolve([x**2 -1], sin(x)) == FiniteSet((S.EmptySet,))
    assert nonlinsolve([x**2 -1], 1) == FiniteSet((x**2,))
    assert nonlinsolve([x**2 -1], x + y) == FiniteSet((S.EmptySet,))
    assert nonlinsolve([Eq(1, x + y), Eq(1, -x + y - 1), Eq(1, -x + y - 1)], x, y) == FiniteSet(
        (-S.Half, 3*S.Half))


def test_nonlinsolve_abs():
    soln = FiniteSet((y, y), (-y, y))
    assert nonlinsolve([Abs(x) - y], x, y) == soln


def test_raise_exception_nonlinsolve():
    raises(IndexError, lambda: nonlinsolve([x**2 -1], []))
    raises(ValueError, lambda: nonlinsolve([x**2 -1]))
    raises(NotImplementedError, lambda: nonlinsolve([(x+y)**2 - 9, x**2 - y**2 - 0.75], (x, y)))


def test_trig_system():
    # TODO: add more simple testcases when solveset returns
    # simplified soln for Trig eq
    assert nonlinsolve([sin(x) - 1, cos(x) -1 ], x) == S.EmptySet
    soln1 = (ImageSet(Lambda(n, 2*n*pi + pi/2), S.Integers),)
    soln = FiniteSet(soln1)
    assert dumeq(nonlinsolve([sin(x) - 1, cos(x)], x), soln)


@XFAIL
def test_trig_system_fail():
    # fails because solveset trig solver is not much smart.
    sys = [x + y - pi/2, sin(x) + sin(y) - 1]
    # solveset returns conditionset for sin(x) + sin(y) - 1
    soln_1 = (ImageSet(Lambda(n, n*pi + pi/2), S.Integers),
        ImageSet(Lambda(n, n*pi), S.Integers))
    soln_1 = FiniteSet(soln_1)
    soln_2 = (ImageSet(Lambda(n, n*pi), S.Integers),
        ImageSet(Lambda(n, n*pi+ pi/2), S.Integers))
    soln_2 = FiniteSet(soln_2)
    soln = soln_1 + soln_2
    assert dumeq(nonlinsolve(sys, [x, y]), soln)

    # Add more cases from here
    # http://www.vitutor.com/geometry/trigonometry/equations_systems.html#uno
    sys = [sin(x) + sin(y) - (sqrt(3)+1)/2, sin(x) - sin(y) - (sqrt(3) - 1)/2]
    soln_x = Union(ImageSet(Lambda(n, 2*n*pi + pi/3), S.Integers),
        ImageSet(Lambda(n, 2*n*pi + pi*Rational(2, 3)), S.Integers))
    soln_y = Union(ImageSet(Lambda(n, 2*n*pi + pi/6), S.Integers),
        ImageSet(Lambda(n, 2*n*pi + pi*Rational(5, 6)), S.Integers))
    assert dumeq(nonlinsolve(sys, [x, y]), FiniteSet((soln_x, soln_y)))


def test_nonlinsolve_positive_dimensional():
    x, y, a, b, c, d = symbols('x, y, a, b, c, d', extended_real=True)
    assert nonlinsolve([x*y, x*y - x], [x, y]) == FiniteSet((0, y))

    system = [a**2 + a*c, a - b]
    assert nonlinsolve(system, [a, b]) == FiniteSet((0, 0), (-c, -c))
    # here (a= 0, b = 0) is independent soln so both is printed.
    # if symbols = [a, b, c] then only {a : -c ,b : -c}

    eq1 =  a + b + c + d
    eq2 = a*b + b*c + c*d + d*a
    eq3 = a*b*c + b*c*d + c*d*a + d*a*b
    eq4 = a*b*c*d - 1
    system = [eq1, eq2, eq3, eq4]
    sol1 = (-1/d, -d, 1/d, FiniteSet(d) - FiniteSet(0))
    sol2 = (1/d, -d, -1/d, FiniteSet(d) - FiniteSet(0))
    soln = FiniteSet(sol1, sol2)
    assert nonlinsolve(system, [a, b, c, d]) == soln


def test_nonlinsolve_polysys():
    x, y = symbols('x, y', real=True)
    assert nonlinsolve([x**2 + y - 2, x**2 + y], [x, y]) == S.EmptySet

    s = (-y + 2, y)
    assert nonlinsolve([(x + y)**2 - 4, x + y - 2], [x, y]) == FiniteSet(s)

    system = [x**2 - y**2]
    soln_real = FiniteSet((-y, y), (y, y))
    soln_complex = FiniteSet((-Abs(y), y), (Abs(y), y))
    soln =soln_real + soln_complex
    assert nonlinsolve(system, [x, y]) == soln

    system = [x**2 - y**2]
    soln_real= FiniteSet((y, -y), (y, y))
    soln_complex = FiniteSet((y, -Abs(y)), (y, Abs(y)))
    soln = soln_real + soln_complex
    assert nonlinsolve(system, [y, x]) == soln

    system = [x**2 + y - 3, x - y - 4]
    assert nonlinsolve(system, (x, y)) != nonlinsolve(system, (y, x))


def test_nonlinsolve_using_substitution():
    x, y, z, n = symbols('x, y, z, n', real = True)
    system = [(x + y)*n - y**2 + 2]
    s_x = (n*y - y**2 + 2)/n
    soln = (-s_x, y)
    assert nonlinsolve(system, [x, y]) == FiniteSet(soln)

    system = [z**2*x**2 - z**2*y**2/exp(x)]
    soln_real_1 = (y, x, 0)
    soln_real_2 = (-exp(x/2)*Abs(x), x, z)
    soln_real_3 = (exp(x/2)*Abs(x), x, z)
    soln_complex_1 = (-x*exp(x/2), x, z)
    soln_complex_2 = (x*exp(x/2), x, z)
    syms = [y, x, z]
    soln = FiniteSet(soln_real_1, soln_complex_1, soln_complex_2,\
        soln_real_2, soln_real_3)
    assert nonlinsolve(system,syms) == soln


def test_nonlinsolve_complex():
    n = Dummy('n')
    assert dumeq(nonlinsolve([exp(x) - sin(y), 1/y - 3], [x, y]), {
        (ImageSet(Lambda(n, 2*n*I*pi + log(sin(Rational(1, 3)))), S.Integers), Rational(1, 3))})

    system = [exp(x) - sin(y), 1/exp(y) - 3]
    assert dumeq(nonlinsolve(system, [x, y]), {
        (ImageSet(Lambda(n, I*(2*n*pi + pi)
                         + log(sin(log(3)))), S.Integers), -log(3)),
        (ImageSet(Lambda(n, I*(2*n*pi + arg(sin(2*n*I*pi - log(3))))
                         + log(Abs(sin(2*n*I*pi - log(3))))), S.Integers),
        ImageSet(Lambda(n, 2*n*I*pi - log(3)), S.Integers))})

    system = [exp(x) - sin(y), y**2 - 4]
    assert dumeq(nonlinsolve(system, [x, y]), {
        (ImageSet(Lambda(n, I*(2*n*pi + pi) + log(sin(2))), S.Integers), -2),
        (ImageSet(Lambda(n, 2*n*I*pi + log(sin(2))), S.Integers), 2)})


@XFAIL
def test_solve_nonlinear_trans():
    # After the transcendental equation solver these will work
    x, y = symbols('x, y', real=True)
    soln1 = FiniteSet((2*LambertW(y/2), y))
    soln2 = FiniteSet((-x*sqrt(exp(x)), y), (x*sqrt(exp(x)), y))
    soln3 = FiniteSet((x*exp(x/2), x))
    soln4 = FiniteSet(2*LambertW(y/2), y)
    assert nonlinsolve([x**2 - y**2/exp(x)], [x, y]) == soln1
    assert nonlinsolve([x**2 - y**2/exp(x)], [y, x]) == soln2
    assert nonlinsolve([x**2 - y**2/exp(x)], [y, x]) == soln3
    assert nonlinsolve([x**2 - y**2/exp(x)], [x, y]) == soln4


def test_issue_14642():
    x = Symbol('x')
    n1 = 0.5*x**3+x**2+0.5+I #add I in the Polynomials
    solution = solveset(n1, x)
    assert abs(solution.args[0] - (-2.28267560928153 - 0.312325580497716*I)) <= 1e-9
    assert abs(solution.args[1] - (-0.297354141679308 + 1.01904778618762*I)) <= 1e-9
    assert abs(solution.args[2] - (0.580029750960839 - 0.706722205689907*I)) <= 1e-9

    # Symbolic
    n1 = S.Half*x**3+x**2+S.Half+I
    res = FiniteSet(-((3*sqrt(3)*31985**(S(1)/4)*sin(atan(S(172)/49)/2)/2 +
            S(43)/2)**2 + (27 + 3*sqrt(3)*31985**(S(1)/4)*cos(atan(S(172)/49)
            /2)/2)**2)**(S(1)/6)*cos(atan((27 + 3*sqrt(3)*31985**(S(1)/4)*
            cos(atan(S(172)/49)/2)/2)/(3*sqrt(3)*31985**(S(1)/4)*sin(atan(
            S(172)/49)/2)/2 + S(43)/2))/3)/3 - S(2)/3 - 4*cos(atan((27 +
            3*sqrt(3)*31985**(S(1)/4)*cos(atan(S(172)/49)/2)/2)/(3*sqrt(3)*
            31985**(S(1)/4)*sin(atan(S(172)/49)/2)/2 + S(43)/2))/3)/(3*((3*
            sqrt(3)*31985**(S(1)/4)*sin(atan(S(172)/49)/2)/2 + S(43)/2)**2 +
            (27 + 3*sqrt(3)*31985**(S(1)/4)*cos(atan(S(172)/49)/2)/2)**2)**(S(1)/
            6)) + I*(-((3*sqrt(3)*31985**(S(1)/4)*sin(atan(S(172)/49)/2)/2 +
            S(43)/2)**2 + (27 + 3*sqrt(3)*31985**(S(1)/4)*cos(atan(S(172)/49)/
            2)/2)**2)**(S(1)/6)*sin(atan((27 + 3*sqrt(3)*31985**(S(1)/4)*cos(
            atan(S(172)/49)/2)/2)/(3*sqrt(3)*31985**(S(1)/4)*sin(atan(S(172)/49)
            /2)/2 + S(43)/2))/3)/3 + 4*sin(atan((27 + 3*sqrt(3)*31985**(S(1)/4)*
            cos(atan(S(172)/49)/2)/2)/(3*sqrt(3)*31985**(S(1)/4)*sin(atan(S(172)
            /49)/2)/2 + S(43)/2))/3)/(3*((3*sqrt(3)*31985**(S(1)/4)*sin(atan(
            S(172)/49)/2)/2 + S(43)/2)**2 + (27 + 3*sqrt(3)*31985**(S(1)/4)*
            cos(atan(S(172)/49)/2)/2)**2)**(S(1)/6))), -S(2)/3 - sqrt(3)*((3*
            sqrt(3)*31985**(S(1)/4)*sin(atan(S(172)/49)/2)/2 + S(43)/2)**2 +
            (27 + 3*sqrt(3)*31985**(S(1)/4)*cos(atan(S(172)/49)/2)/2)**2)**(S(1)
            /6)*sin(atan((27 + 3*sqrt(3)*31985**(S(1)/4)*cos(atan(S(172)/49)/2)
            /2)/(3*sqrt(3)*31985**(S(1)/4)*sin(atan(S(172)/49)/2)/2 + S(43)/2))
            /3)/6 - 4*re(1/((-S(1)/2 - sqrt(3)*I/2)*(S(43)/2 + 27*I + sqrt(-256 +
            (43 + 54*I)**2)/2)**(S(1)/3)))/3 + ((3*sqrt(3)*31985**(S(1)/4)*sin(
            atan(S(172)/49)/2)/2 + S(43)/2)**2 + (27 + 3*sqrt(3)*31985**(S(1)/4)*
            cos(atan(S(172)/49)/2)/2)**2)**(S(1)/6)*cos(atan((27 + 3*sqrt(3)*
            31985**(S(1)/4)*cos(atan(S(172)/49)/2)/2)/(3*sqrt(3)*31985**(S(1)/4)*
            sin(atan(S(172)/49)/2)/2 + S(43)/2))/3)/6 + I*(-4*im(1/((-S(1)/2 -
            sqrt(3)*I/2)*(S(43)/2 + 27*I + sqrt(-256 + (43 + 54*I)**2)/2)**(S(1)/
            3)))/3 + ((3*sqrt(3)*31985**(S(1)/4)*sin(atan(S(172)/49)/2)/2 +
            S(43)/2)**2 + (27 + 3*sqrt(3)*31985**(S(1)/4)*cos(atan(S(172)/49)/2)
            /2)**2)**(S(1)/6)*sin(atan((27 + 3*sqrt(3)*31985**(S(1)/4)*cos(atan(
            S(172)/49)/2)/2)/(3*sqrt(3)*31985**(S(1)/4)*sin(atan(S(172)/49)/2)/2 +
            S(43)/2))/3)/6 + sqrt(3)*((3*sqrt(3)*31985**(S(1)/4)*sin(atan(S(172)/
            49)/2)/2 + S(43)/2)**2 + (27 + 3*sqrt(3)*31985**(S(1)/4)*cos(atan(
            S(172)/49)/2)/2)**2)**(S(1)/6)*cos(atan((27 + 3*sqrt(3)*31985**(S(1)/
            4)*cos(atan(S(172)/49)/2)/2)/(3*sqrt(3)*31985**(S(1)/4)*sin(atan(
            S(172)/49)/2)/2 + S(43)/2))/3)/6), -S(2)/3 - 4*re(1/((-S(1)/2 +
            sqrt(3)*I/2)*(S(43)/2 + 27*I + sqrt(-256 + (43 + 54*I)**2)/2)**(S(1)
            /3)))/3 + sqrt(3)*((3*sqrt(3)*31985**(S(1)/4)*sin(atan(S(172)/49)/2)/2 +
            S(43)/2)**2 + (27 + 3*sqrt(3)*31985**(S(1)/4)*cos(atan(S(172)/49)/2)
            /2)**2)**(S(1)/6)*sin(atan((27 + 3*sqrt(3)*31985**(S(1)/4)*cos(atan(
            S(172)/49)/2)/2)/(3*sqrt(3)*31985**(S(1)/4)*sin(atan(S(172)/49)/2)/2 +
            S(43)/2))/3)/6 + ((3*sqrt(3)*31985**(S(1)/4)*sin(atan(S(172)/49)/2)/2 +
            S(43)/2)**2 + (27 + 3*sqrt(3)*31985**(S(1)/4)*cos(atan(S(172)/49)/2)
            /2)**2)**(S(1)/6)*cos(atan((27 + 3*sqrt(3)*31985**(S(1)/4)*cos(atan(
            S(172)/49)/2)/2)/(3*sqrt(3)*31985**(S(1)/4)*sin(atan(S(172)/49)/2)/2 +
            S(43)/2))/3)/6 + I*(-sqrt(3)*((3*sqrt(3)*31985**(S(1)/4)*sin(atan(
            S(172)/49)/2)/2 + S(43)/2)**2 + (27 + 3*sqrt(3)*31985**(S(1)/4)*cos(
            atan(S(172)/49)/2)/2)**2)**(S(1)/6)*cos(atan((27 + 3*sqrt(3)*31985**(
            S(1)/4)*cos(atan(S(172)/49)/2)/2)/(3*sqrt(3)*31985**(S(1)/4)*sin(
            atan(S(172)/49)/2)/2 + S(43)/2))/3)/6 + ((3*sqrt(3)*31985**(S(1)/4)*
            sin(atan(S(172)/49)/2)/2 + S(43)/2)**2 + (27 + 3*sqrt(3)*31985**(S(1)/4)*
            cos(atan(S(172)/49)/2)/2)**2)**(S(1)/6)*sin(atan((27 + 3*sqrt(3)*31985**(
            S(1)/4)*cos(atan(S(172)/49)/2)/2)/(3*sqrt(3)*31985**(S(1)/4)*sin(
            atan(S(172)/49)/2)/2 + S(43)/2))/3)/6 - 4*im(1/((-S(1)/2 + sqrt(3)*I/2)*
            (S(43)/2 + 27*I + sqrt(-256 + (43 + 54*I)**2)/2)**(S(1)/3)))/3))

    assert solveset(n1, x) == res


def test_issue_13961():
    V = (ax, bx, cx, gx, jx, lx, mx, nx, q) = symbols('ax bx cx gx jx lx mx nx q')
    S = (ax*q - lx*q - mx, ax - gx*q - lx, bx*q**2 + cx*q - jx*q - nx, q*(-ax*q + lx*q + mx), q*(-ax + gx*q + lx))

    sol = FiniteSet((lx + mx/q, (-cx*q + jx*q + nx)/q**2, cx, mx/q**2, jx, lx, mx, nx, q),
                    (lx + mx/q, (cx*q - jx*q - nx)/q**2*-1, cx, mx/q**2, jx, lx, mx, nx, q))
    assert nonlinsolve(S, *V) == sol
    # The two solutions are in fact identical, so even better if only one is returned


def test_issue_14541():
    solutions = solveset(sqrt(-x**2 - 2.0), x)
    assert abs(solutions.args[0]+1.4142135623731*I) <= 1e-9
    assert abs(solutions.args[1]-1.4142135623731*I) <= 1e-9


def test_issue_13396():
    expr = -2*y*exp(-x**2 - y**2)*Abs(x)
    sol = FiniteSet(0)

    assert solveset(expr, y, domain=S.Reals) == sol

    # Related type of equation also solved here
    assert solveset(atan(x**2 - y**2)-pi/2, y, S.Reals) == EmptySet()


def test_issue_12032():
    sol = FiniteSet(-sqrt(-2/(3*(Rational(1, 16) + sqrt(849)/144)**(Rational(1, 3))) +
                          2*(Rational(1, 16) + sqrt(849)/144)**(Rational(1, 3)))/2 +
                    sqrt(Abs(-2*(Rational(1, 16) + sqrt(849)/144)**(Rational(1, 3)) +
                             2/(3*(Rational(1, 16) + sqrt(849)/144)**(Rational(1, 3))) +
                             2/sqrt(-2/(3*(Rational(1, 16) + sqrt(849)/144)**(Rational(1, 3))) +
                                    2*(Rational(1, 16) + sqrt(849)/144)**(Rational(1, 3)))))/2,
                    -sqrt(Abs(-2*(Rational(1, 16) + sqrt(849)/144)**(Rational(1, 3)) +
                              2/(3*(Rational(1, 16) + sqrt(849)/144)**(Rational(1, 3))) +
                              2/sqrt(-2/(3*(Rational(1, 16) + sqrt(849)/144)**(Rational(1, 3))) +
                                     2*(Rational(1, 16) + sqrt(849)/144)**(Rational(1, 3)))))/2 -
                    sqrt(-2/(3*(Rational(1, 16) + sqrt(849)/144)**(Rational(1, 3))) +
                         2*(Rational(1, 16) + sqrt(849)/144)**(Rational(1, 3)))/2,
                    sqrt(-2/(3*(Rational(1, 16) + sqrt(849)/144)**(Rational(1, 3))) +
                         2*(Rational(1, 16) + sqrt(849)/144)**(Rational(1, 3)))/2 -
                    I*sqrt(Abs(-2/sqrt(-2/(3*(Rational(1, 16) + sqrt(849)/144)**(Rational(1, 3))) +
                                       2*(Rational(1, 16) + sqrt(849)/144)**(Rational(1, 3))) -
                               2*(Rational(1, 16) + sqrt(849)/144)**(Rational(1, 3)) +
                               2/(3*(Rational(1, 16) + sqrt(849)/144)**(Rational(1, 3)))))/2,
                    sqrt(-2/(3*(Rational(1, 16) + sqrt(849)/144)**(Rational(1, 3))) +
                         2*(Rational(1, 16) + sqrt(849)/144)**(Rational(1, 3)))/2 +
                    I*sqrt(Abs(-2/sqrt(-2/(3*(Rational(1, 16) + sqrt(849)/144)**(Rational(1, 3))) +
                                       2*(Rational(1, 16) + sqrt(849)/144)**(Rational(1, 3))) -
                               2*(Rational(1, 16) + sqrt(849)/144)**(Rational(1, 3)) +
                               2/(3*(Rational(1, 16) + sqrt(849)/144)**(Rational(1,3)))))/2)
    assert solveset(x**4 + x - 1, x) == sol


def test_issue_10876():
    assert solveset(1/sqrt(x), x) == S.EmptySet


def test_issue_19050():
    # test_issue_19050 --> TypeError removed
    assert dumeq(nonlinsolve([x + y, sin(y)], [x, y]),
        FiniteSet((ImageSet(Lambda(n, -2*n*pi), S.Integers), ImageSet(Lambda(n, 2*n*pi), S.Integers)),\
             (ImageSet(Lambda(n, -2*n*pi - pi), S.Integers), ImageSet(Lambda(n, 2*n*pi + pi), S.Integers))))
    assert dumeq(nonlinsolve([x + y, sin(y) + cos(y)], [x, y]),
        FiniteSet((ImageSet(Lambda(n, -2*n*pi - 3*pi/4), S.Integers), ImageSet(Lambda(n, 2*n*pi + 3*pi/4), S.Integers)), \
            (ImageSet(Lambda(n, -2*n*pi - 7*pi/4), S.Integers), ImageSet(Lambda(n, 2*n*pi + 7*pi/4), S.Integers))))


def test_issue_16618():
    # AttributeError is removed !
    eqn = [sin(x)*sin(y), cos(x)*cos(y) - 1]
    ans = FiniteSet((x, 2*n*pi), (2*n*pi, y), (x, 2*n*pi + pi), (2*n*pi + pi, y))
    sol = nonlinsolve(eqn, [x, y])

    for i0, j0 in zip(ordered(sol), ordered(ans)):
        assert len(i0) == len(j0) == 2
        assert all(a.dummy_eq(b) for a, b in zip(i0, j0))
    assert len(sol) == len(ans)


def test_issue_17566():
    assert nonlinsolve([32*(2**x)/2**(-y) - 4**y, 27*(3**x) - 1/3**y], x, y) ==\
        FiniteSet((-log(81)/log(3), 1))


def test_issue_16643():
    n = Dummy('n')
    assert solveset(x**2*sin(x), x).dummy_eq(Union(ImageSet(Lambda(n, 2*n*pi + pi), S.Integers),
                                                   ImageSet(Lambda(n, 2*n*pi), S.Integers)))


def test_issue_19587():
    n,m = symbols('n m')
    assert nonlinsolve([32*2**m*2**n - 4**n, 27*3**m - 3**(-n)], m, n) ==\
        FiniteSet((-log(81)/log(3), 1))


def test_issue_5132_1():
    system = [sqrt(x**2 + y**2) - sqrt(10), x + y - 4]
    assert nonlinsolve(system, [x, y]) == FiniteSet((1, 3), (3, 1))

    n = Dummy('n')
    eqs = [exp(x)**2 - sin(y) + z**2, 1/exp(y) - 3]
    s_real_y = -log(3)
    s_real_z = sqrt(-exp(2*x) - sin(log(3)))
    soln_real = FiniteSet((s_real_y, s_real_z), (s_real_y, -s_real_z))
    lam = Lambda(n, 2*n*I*pi + -log(3))
    s_complex_y = ImageSet(lam, S.Integers)
    lam = Lambda(n, sqrt(-exp(2*x) + sin(2*n*I*pi + -log(3))))
    s_complex_z_1 = ImageSet(lam, S.Integers)
    lam = Lambda(n, -sqrt(-exp(2*x) + sin(2*n*I*pi + -log(3))))
    s_complex_z_2 = ImageSet(lam, S.Integers)
    soln_complex = FiniteSet(
                                            (s_complex_y, s_complex_z_1),
                                            (s_complex_y, s_complex_z_2)
                                        )
    soln = soln_real + soln_complex
    assert dumeq(nonlinsolve(eqs, [y, z]), soln)


def test_issue_5132_2():
    x, y = symbols('x, y', real=True)
    eqs = [exp(x)**2 - sin(y) + z**2, 1/exp(y) - 3]
    n = Dummy('n')
    soln_real = (log(-z**2 + sin(y))/2, z)
    lam = Lambda( n, I*(2*n*pi + arg(-z**2 + sin(y)))/2 + log(Abs(z**2 - sin(y)))/2)
    img = ImageSet(lam, S.Integers)
    # not sure about the complex soln. But it looks correct.
    soln_complex = (img, z)
    soln = FiniteSet(soln_real, soln_complex)
    assert dumeq(nonlinsolve(eqs, [x, z]), soln)

    system = [r - x**2 - y**2, tan(t) - y/x]
    s_x = sqrt(r/(tan(t)**2 + 1))
    s_y = sqrt(r/(tan(t)**2 + 1))*tan(t)
    soln = FiniteSet((s_x, s_y), (-s_x, -s_y))
    assert nonlinsolve(system, [x, y]) == soln


def test_issue_6752():
    a, b = symbols('a, b', real=True)
    assert nonlinsolve([a**2 + a, a - b], [a, b]) == {(-1, -1), (0, 0)}


@SKIP("slow")
def test_issue_5114_solveset():
    # slow testcase
    from sympy.abc import o, p

    # there is no 'a' in the equation set but this is how the
    # problem was originally posed
    syms = [a, b, c, f, h, k, n]
    eqs = [b + r/d - c/d,
    c*(1/d + 1/e + 1/g) - f/g - r/d,
        f*(1/g + 1/i + 1/j) - c/g - h/i,
        h*(1/i + 1/l + 1/m) - f/i - k/m,
        k*(1/m + 1/o + 1/p) - h/m - n/p,
        n*(1/p + 1/q) - k/p]
    assert len(nonlinsolve(eqs, syms)) == 1


@SKIP("Hangs")
def _test_issue_5335():
    # Not able to check zero dimensional system.
    # is_zero_dimensional Hangs
    lam, a0, conc = symbols('lam a0 conc')
    eqs = [lam + 2*y - a0*(1 - x/2)*x - 0.005*x/2*x,
           a0*(1 - x/2)*x - 1*y - 0.743436700916726*y,
           x + y - conc]
    sym = [x, y, a0]
    # there are 4 solutions but only two are valid
    assert len(nonlinsolve(eqs, sym)) == 2
    # float
    eqs = [lam + 2*y - a0*(1 - x/2)*x - 0.005*x/2*x,
           a0*(1 - x/2)*x - 1*y - 0.743436700916726*y,
           x + y - conc]
    sym = [x, y, a0]
    assert len(nonlinsolve(eqs, sym)) == 2


def test_issue_2777():
    # the equations represent two circles
    x, y = symbols('x y', real=True)
    e1, e2 = sqrt(x**2 + y**2) - 10, sqrt(y**2 + (-x + 10)**2) - 3
    a, b = Rational(191, 20), 3*sqrt(391)/20
    ans = {(a, -b), (a, b)}
    assert nonlinsolve((e1, e2), (x, y)) == ans
    assert nonlinsolve((e1, e2/(x - a)), (x, y)) == S.EmptySet
    # make the 2nd circle's radius be -3
    e2 += 6
    assert nonlinsolve((e1, e2), (x, y)) == S.EmptySet


def test_issue_8828():
    x1 = 0
    y1 = -620
    r1 = 920
    x2 = 126
    y2 = 276
    x3 = 51
    y3 = 205
    r3 = 104
    v = [x, y, z]

    f1 = (x - x1)**2 + (y - y1)**2 - (r1 - z)**2
    f2 = (x2 - x)**2 + (y2 - y)**2 - z**2
    f3 = (x - x3)**2 + (y - y3)**2 - (r3 - z)**2
    F = [f1, f2, f3]

    g1 = sqrt((x - x1)**2 + (y - y1)**2) + z - r1
    g2 = f2
    g3 = sqrt((x - x3)**2 + (y - y3)**2) + z - r3
    G = [g1, g2, g3]

    # both soln same
    A = nonlinsolve(F, v)
    B = nonlinsolve(G, v)
    assert A == B


def test_nonlinsolve_conditionset():
    # when solveset failed to solve all the eq
    # return conditionset
    f = Function('f')
    f1 = f(x) - pi/2
    f2 = f(y) - pi*Rational(3, 2)
    intermediate_system = Eq(2*f(x) - pi, 0) & Eq(2*f(y) - 3*pi, 0)
    syms = Tuple(x, y)
    soln = ConditionSet(
        syms,
        intermediate_system,
        S.Complexes**2)
    assert nonlinsolve([f1, f2], [x, y]) == soln


def test_substitution_basic():
    assert substitution([], [x, y]) == S.EmptySet
    assert substitution([], []) == S.EmptySet
    system = [2*x**2 + 3*y**2 - 30, 3*x**2 - 2*y**2 - 19]
    soln = FiniteSet((-3, -2), (-3, 2), (3, -2), (3, 2))
    assert substitution(system, [x, y]) == soln

    soln = FiniteSet((-1, 1))
    assert substitution([x + y], [x], [{y: 1}], [y], set(), [x, y]) == soln
    assert substitution(
        [x + y], [x], [{y: 1}], [y],
        {x + 1}, [y, x]) == S.EmptySet


def test_issue_5132_substitution():
    x, y, z, r, t = symbols('x, y, z, r, t', real=True)
    system = [r - x**2 - y**2, tan(t) - y/x]
    s_x_1 = Complement(FiniteSet(-sqrt(r/(tan(t)**2 + 1))), FiniteSet(0))
    s_x_2 = Complement(FiniteSet(sqrt(r/(tan(t)**2 + 1))), FiniteSet(0))
    s_y = sqrt(r/(tan(t)**2 + 1))*tan(t)
    soln = FiniteSet((s_x_2, s_y)) + FiniteSet((s_x_1, -s_y))
    assert substitution(system, [x, y]) == soln

    n = Dummy('n')
    eqs = [exp(x)**2 - sin(y) + z**2, 1/exp(y) - 3]
    s_real_y = -log(3)
    s_real_z = sqrt(-exp(2*x) - sin(log(3)))
    soln_real = FiniteSet((s_real_y, s_real_z), (s_real_y, -s_real_z))
    lam = Lambda(n, 2*n*I*pi + -log(3))
    s_complex_y = ImageSet(lam, S.Integers)
    lam = Lambda(n, sqrt(-exp(2*x) + sin(2*n*I*pi + -log(3))))
    s_complex_z_1 = ImageSet(lam, S.Integers)
    lam = Lambda(n, -sqrt(-exp(2*x) + sin(2*n*I*pi + -log(3))))
    s_complex_z_2 = ImageSet(lam, S.Integers)
    soln_complex = FiniteSet(
        (s_complex_y, s_complex_z_1),
        (s_complex_y, s_complex_z_2))
    soln = soln_real + soln_complex
    assert dumeq(substitution(eqs, [y, z]), soln)


def test_raises_substitution():
    raises(ValueError, lambda: substitution([x**2 -1], []))
    raises(TypeError, lambda: substitution([x**2 -1]))
    raises(ValueError, lambda: substitution([x**2 -1], [sin(x)]))
    raises(TypeError, lambda: substitution([x**2 -1], x))
    raises(TypeError, lambda: substitution([x**2 -1], 1))


def test_issue_21022():
    from sympy.core.sympify import sympify

    eqs = [
    'k-16',
    'p-8',
    'y*y+z*z-x*x',
    'd - x + p',
    'd*d+k*k-y*y',
    'z*z-p*p-k*k',
    'abc-efg',
    ]
    efg = Symbol('efg')
    eqs = [sympify(x) for x in eqs]

    syb = list(ordered(set.union(*[x.free_symbols for x in eqs])))
    res = nonlinsolve(eqs, syb)

    ans = FiniteSet(
    (efg, sqrt(-16 + sqrt(640 - 128*sqrt(5))*sqrt(128*sqrt(5) + 640)/16)*sqrt(16 + sqrt(640 - 128*sqrt(5))*sqrt(128*sqrt(5) + 640)/16),
    efg, 16, 8, 8 + sqrt(-16 + sqrt(640 - 128*sqrt(5))*sqrt(128*sqrt(5) + 640)/16)*sqrt(16 + sqrt(640 - 128*sqrt(5))*sqrt(128*sqrt(5) + 640)/16),
    sqrt(640 - 128*sqrt(5))*sqrt(128*sqrt(5) + 640)/16, -8*sqrt(5)),
    (efg, sqrt(-16 + sqrt(640 - 128*sqrt(5))*sqrt(128*sqrt(5) + 640)/16)*sqrt(16 + sqrt(640 - 128*sqrt(5))*sqrt(128*sqrt(5) + 640)/16),
    efg, 16, 8, 8 + sqrt(-16 + sqrt(640 - 128*sqrt(5))*sqrt(128*sqrt(5) + 640)/16)*sqrt(16 + sqrt(640 - 128*sqrt(5))*sqrt(128*sqrt(5) + 640)/16),
    sqrt(640 - 128*sqrt(5))*sqrt(128*sqrt(5) + 640)/16, 8*sqrt(5)),
    (efg, -sqrt(-16 + sqrt(640 - 128*sqrt(5))*sqrt(128*sqrt(5) + 640)/16)*sqrt(16 + sqrt(640 - 128*sqrt(5))*sqrt(128*sqrt(5) + 640)/16),
    efg, 16, 8, -sqrt(-16 + sqrt(640 - 128*sqrt(5))*sqrt(128*sqrt(5) + 640)/16)*sqrt(16 + sqrt(640 - 128*sqrt(5))*sqrt(128*sqrt(5) + 640)/16) + 8,
    sqrt(640 - 128*sqrt(5))*sqrt(128*sqrt(5) + 640)/16, -8*sqrt(5)),
    (efg, -sqrt(-16 + sqrt(640 - 128*sqrt(5))*sqrt(128*sqrt(5) + 640)/16)*sqrt(16 + sqrt(640 - 128*sqrt(5))*sqrt(128*sqrt(5) + 640)/16),
    efg, 16, 8, -sqrt(-16 + sqrt(640 - 128*sqrt(5))*sqrt(128*sqrt(5) + 640)/16)*sqrt(16 + sqrt(640 - 128*sqrt(5))*sqrt(128*sqrt(5) + 640)/16) + 8,
    sqrt(640 - 128*sqrt(5))*sqrt(128*sqrt(5) + 640)/16, 8*sqrt(5))
    )

    assert len(res) == len(ans) == 4
    assert res == ans
    for result in res.args:
        assert len(result) == 8


def test_issue_17940():
    n = Dummy('n')
    k1 = Dummy('k1')
    sol = ImageSet(Lambda(((k1, n),), I*(2*k1*pi + arg(2*n*I*pi + log(5)))
                          + log(Abs(2*n*I*pi + log(5)))),
                   ProductSet(S.Integers, S.Integers))
    assert solveset(exp(exp(x)) - 5, x).dummy_eq(sol)


def test_issue_17906():
    assert solveset(7**(x**2 - 80) - 49**x, x) == FiniteSet(-8, 10)


def test_issue_17933():
    eq1 = x*sin(45) - y*cos(q)
    eq2 = x*cos(45) - y*sin(q)
    eq3 = 9*x*sin(45)/10 + y*cos(q)
    eq4 = 9*x*cos(45)/10 + y*sin(z) - z

    assert nonlinsolve([eq1, eq2, eq3, eq4], x, y, z, q) ==\
        FiniteSet((0, 0, 0, q))


def test_issue_14565():
    # removed redundancy
    assert dumeq(nonlinsolve([k + m, k + m*exp(-2*pi*k)], [k, m]) ,
        FiniteSet((-n*I, ImageSet(Lambda(n, n*I), S.Integers))))


# end of tests for nonlinsolve


def test_issue_9556():
    b = Symbol('b', positive=True)

    assert solveset(Abs(x) + 1, x, S.Reals) == EmptySet()
    assert solveset(Abs(x) + b, x, S.Reals) == EmptySet()
    assert solveset(Eq(b, -1), b, S.Reals) == EmptySet()


def test_issue_9611():
    assert solveset(Eq(x - x + a, a), x, S.Reals) == S.Reals
    assert solveset(Eq(y - y + a, a), y) == S.Complexes


def test_issue_9557():
    assert solveset(x**2 + a, x, S.Reals) == Intersection(S.Reals,
        FiniteSet(-sqrt(-a), sqrt(-a)))


def test_issue_9778():
    x = Symbol('x', real=True)
    y = Symbol('y', real=True)
    assert solveset(x**3 + 1, x, S.Reals) == FiniteSet(-1)
    assert solveset(x**Rational(3, 5) + 1, x, S.Reals) == S.EmptySet
    assert solveset(x**3 + y, x, S.Reals) == \
        FiniteSet(-Abs(y)**Rational(1, 3)*sign(y))


def test_issue_10214():
    assert solveset(x**Rational(3, 2) + 4, x, S.Reals) == S.EmptySet
    assert solveset(x**(Rational(-3, 2)) + 4, x, S.Reals) == S.EmptySet

    ans = FiniteSet(-2**Rational(2, 3))
    assert solveset(x**(S(3)) + 4, x, S.Reals) == ans
    assert (x**(S(3)) + 4).subs(x,list(ans)[0]) == 0 # substituting ans and verifying the result.
    assert (x**(S(3)) + 4).subs(x,-(-2)**Rational(2, 3)) == 0


def test_issue_9849():
    assert solveset(Abs(sin(x)) + 1, x, S.Reals) == S.EmptySet


def test_issue_9953():
    assert linsolve([ ], x) == S.EmptySet


def test_issue_9913():
    assert solveset(2*x + 1/(x - 10)**2, x, S.Reals) == \
        FiniteSet(-(3*sqrt(24081)/4 + Rational(4027, 4))**Rational(1, 3)/3 - 100/
                (3*(3*sqrt(24081)/4 + Rational(4027, 4))**Rational(1, 3)) + Rational(20, 3))


def test_issue_10397():
    assert solveset(sqrt(x), x, S.Complexes) == FiniteSet(0)


def test_issue_14987():
    raises(ValueError, lambda: linear_eq_to_matrix(
        [x**2], x))
    raises(ValueError, lambda: linear_eq_to_matrix(
        [x*(-3/x + 1) + 2*y - a], [x, y]))
    raises(ValueError, lambda: linear_eq_to_matrix(
        [(x**2 - 3*x)/(x - 3) - 3], x))
    raises(ValueError, lambda: linear_eq_to_matrix(
        [(x + 1)**3 - x**3 - 3*x**2 + 7], x))
    raises(ValueError, lambda: linear_eq_to_matrix(
        [x*(1/x + 1) + y], [x, y]))
    raises(ValueError, lambda: linear_eq_to_matrix(
        [(x + 1)*y], [x, y]))
    raises(ValueError, lambda: linear_eq_to_matrix(
        [Eq(1/x, 1/x + y)], [x, y]))
    raises(ValueError, lambda: linear_eq_to_matrix(
        [Eq(y/x, y/x + y)], [x, y]))
    raises(ValueError, lambda: linear_eq_to_matrix(
        [Eq(x*(x + 1), x**2 + y)], [x, y]))


def test_simplification():
    eq = x + (a - b)/(-2*a + 2*b)
    assert solveset(eq, x) == FiniteSet(S.Half)
    assert solveset(eq, x, S.Reals) == Intersection({-((a - b)/(-2*a + 2*b))}, S.Reals)
    # So that ap - bn is not zero:
    ap = Symbol('ap', positive=True)
    bn = Symbol('bn', negative=True)
    eq = x + (ap - bn)/(-2*ap + 2*bn)
    assert solveset(eq, x) == FiniteSet(S.Half)
    assert solveset(eq, x, S.Reals) == FiniteSet(S.Half)


def test_integer_domain_relational():
    eq1 = 2*x + 3 > 0
    eq2 = x**2 + 3*x - 2 >= 0
    eq3 = x + 1/x > -2 + 1/x
    eq4 = x + sqrt(x**2 - 5) > 0
    eq = x + 1/x > -2 + 1/x
    eq5 = eq.subs(x,log(x))
    eq6 = log(x)/x <= 0
    eq7 = log(x)/x < 0
    eq8 = x/(x-3) < 3
    eq9 = x/(x**2-3) < 3

    assert solveset(eq1, x, S.Integers) == Range(-1, oo, 1)
    assert solveset(eq2, x, S.Integers) == Union(Range(-oo, -3, 1), Range(1, oo, 1))
    assert solveset(eq3, x, S.Integers) == Union(Range(-1, 0, 1), Range(1, oo, 1))
    assert solveset(eq4, x, S.Integers) == Range(3, oo, 1)
    assert solveset(eq5, x, S.Integers) == Range(2, oo, 1)
    assert solveset(eq6, x, S.Integers) == Range(1, 2, 1)
    assert solveset(eq7, x, S.Integers) == S.EmptySet
    assert solveset(eq8, x, domain=Range(0,5)) == Range(0, 3, 1)
    assert solveset(eq9, x, domain=Range(0,5)) == Union(Range(0, 2, 1), Range(2, 5, 1))

    # test_issue_19794
    assert solveset(x + 2 < 0, x, S.Integers) == Range(-oo, -2, 1)


def test_issue_10555():
    f = Function('f')
    g = Function('g')
    assert solveset(f(x) - pi/2, x, S.Reals).dummy_eq(
        ConditionSet(x, Eq(f(x) - pi/2, 0), S.Reals))
    assert solveset(f(g(x)) - pi/2, g(x), S.Reals).dummy_eq(
        ConditionSet(g(x), Eq(f(g(x)) - pi/2, 0), S.Reals))


def test_issue_8715():
    eq = x + 1/x > -2 + 1/x
    assert solveset(eq, x, S.Reals) == \
        (Interval.open(-2, oo) - FiniteSet(0))
    assert solveset(eq.subs(x,log(x)), x, S.Reals) == \
        Interval.open(exp(-2), oo) - FiniteSet(1)


def test_issue_11174():
    eq = z**2 + exp(2*x) - sin(y)
    soln = Intersection(S.Reals, FiniteSet(log(-z**2 + sin(y))/2))
    assert solveset(eq, x, S.Reals) == soln

    eq = sqrt(r)*Abs(tan(t))/sqrt(tan(t)**2 + 1) + x*tan(t)
    s = -sqrt(r)*Abs(tan(t))/(sqrt(tan(t)**2 + 1)*tan(t))
    soln = Intersection(S.Reals, FiniteSet(s))
    assert solveset(eq, x, S.Reals) == soln


def test_issue_11534():
    # eq and eq2 should give the same solution as a Complement
    x = Symbol('x', real=True)
    y = Symbol('y', real=True)
    eq = -y + x/sqrt(-x**2 + 1)
    eq2 = -y**2 + x**2/(-x**2 + 1)
    soln = Complement(FiniteSet(-y/sqrt(y**2 + 1), y/sqrt(y**2 + 1)), FiniteSet(-1, 1))
    assert solveset(eq, x, S.Reals) == soln
    assert solveset(eq2, x, S.Reals) == soln


def test_issue_10477():
    assert solveset((x**2 + 4*x - 3)/x < 2, x, S.Reals) == \
        Union(Interval.open(-oo, -3), Interval.open(0, 1))


def test_issue_10671():
    assert solveset(sin(y), y, Interval(0, pi)) == FiniteSet(0, pi)
    i = Interval(1, 10)
    assert solveset((1/x).diff(x) < 0, x, i) == i


def test_issue_11064():
    eq = x + sqrt(x**2 - 5)
    assert solveset(eq > 0, x, S.Reals) == \
        Interval(sqrt(5), oo)
    assert solveset(eq < 0, x, S.Reals) == \
        Interval(-oo, -sqrt(5))
    assert solveset(eq > sqrt(5), x, S.Reals) == \
        Interval.Lopen(sqrt(5), oo)


def test_issue_12478():
    eq = sqrt(x - 2) + 2
    soln = solveset_real(eq, x)
    assert soln is S.EmptySet
    assert solveset(eq < 0, x, S.Reals) is S.EmptySet
    assert solveset(eq > 0, x, S.Reals) == Interval(2, oo)


def test_issue_12429():
    eq = solveset(log(x)/x <= 0, x, S.Reals)
    sol = Interval.Lopen(0, 1)
    assert eq == sol


def test_issue_19506():
    eq = arg(x + I)
    C = Dummy('C')
    assert solveset(eq).dummy_eq(Intersection(ConditionSet(C, Eq(im(C) + 1, 0), S.Complexes),
                                                 ConditionSet(C, re(C) > 0, S.Complexes)))


def test_solveset_arg():
    assert solveset(arg(x), x, S.Reals)  == Interval.open(0, oo)
    assert solveset(arg(4*x -3), x, S.Reals) == Interval.open(Rational(3, 4), oo)


def test__is_finite_with_finite_vars():
    f = _is_finite_with_finite_vars
    # issue 12482
    assert all(f(1/x) is None for x in (
        Dummy(), Dummy(real=True), Dummy(complex=True)))
    assert f(1/Dummy(real=False)) is True  # b/c it's finite but not 0


def test_issue_13550():
    assert solveset(x**2 - 2*x - 15, symbol = x, domain = Interval(-oo, 0)) == FiniteSet(-3)


def test_issue_13849():
    assert nonlinsolve((t*(sqrt(5) + sqrt(2)) - sqrt(2), t), t) == EmptySet()


def test_issue_14223():
    assert solveset((Abs(x + Min(x, 2)) - 2).rewrite(Piecewise), x,
        S.Reals) == FiniteSet(-1, 1)
    assert solveset((Abs(x + Min(x, 2)) - 2).rewrite(Piecewise), x,
        Interval(0, 2)) == FiniteSet(1)
    assert solveset(x, x, FiniteSet(1, 2)) is S.EmptySet


def test_issue_10158():
    dom = S.Reals
    assert solveset(x*Max(x, 15) - 10, x, dom) == FiniteSet(Rational(2, 3))
    assert solveset(x*Min(x, 15) - 10, x, dom) == FiniteSet(-sqrt(10), sqrt(10))
    assert solveset(Max(Abs(x - 3) - 1, x + 2) - 3, x, dom) == FiniteSet(-1, 1)
    assert solveset(Abs(x - 1) - Abs(y), x, dom) == FiniteSet(-Abs(y) + 1, Abs(y) + 1)
    assert solveset(Abs(x + 4*Abs(x + 1)), x, dom) == FiniteSet(Rational(-4, 3), Rational(-4, 5))
    assert solveset(2*Abs(x + Abs(x + Max(3, x))) - 2, x, S.Reals) == FiniteSet(-1, -2)
    dom = S.Complexes
    raises(ValueError, lambda: solveset(x*Max(x, 15) - 10, x, dom))
    raises(ValueError, lambda: solveset(x*Min(x, 15) - 10, x, dom))
    raises(ValueError, lambda: solveset(Max(Abs(x - 3) - 1, x + 2) - 3, x, dom))
    raises(ValueError, lambda: solveset(Abs(x - 1) - Abs(y), x, dom))
    raises(ValueError, lambda: solveset(Abs(x + 4*Abs(x + 1)), x, dom))


def test_issue_14300():
    f = 1 - exp(-18000000*x) - y
    a1 = FiniteSet(-log(-y + 1)/18000000)

    assert solveset(f, x, S.Reals) == \
        Intersection(S.Reals, a1)
    assert dumeq(solveset(f, x),
        ImageSet(Lambda(n, -I*(2*n*pi + arg(-y + 1))/18000000 -
            log(Abs(y - 1))/18000000), S.Integers))


def test_issue_14454():
    number = CRootOf(x**4 + x - 1, 2)
    raises(ValueError, lambda: invert_real(number, 0, x))
    assert invert_real(x**2, number, x)  # no error


def test_issue_17882():
    assert solveset(-8*x**2/(9*(x**2 - 1)**(S(4)/3)) + 4/(3*(x**2 - 1)**(S(1)/3)), x, S.Complexes) == \
        FiniteSet(sqrt(3), -sqrt(3))


def test_term_factors():
    assert list(_term_factors(3**x - 2)) == [-2, 3**x]
    expr = 4**(x + 1) + 4**(x + 2) + 4**(x - 1) - 3**(x + 2) - 3**(x + 3)
    assert set(_term_factors(expr)) == {
        3**(x + 2), 4**(x + 2), 3**(x + 3), 4**(x - 1), -1, 4**(x + 1)}


#################### tests for transolve and its helpers ###############

def test_transolve():

    assert _transolve(3**x, x, S.Reals) == S.EmptySet
    assert _transolve(3**x - 9**(x + 5), x, S.Reals) == FiniteSet(-10)


def test_issue_21276():
    eq = (2*x*(y - z) - y*erf(y - z) - y + z*erf(y - z) + z)**2
    assert solveset(eq.expand(), y) == FiniteSet(z, z + erfinv(2*x - 1))

# exponential tests
def test_exponential_real():
    from sympy.abc import y

    e1 = 3**(2*x) - 2**(x + 3)
    e2 = 4**(5 - 9*x) - 8**(2 - x)
    e3 = 2**x + 4**x
    e4 = exp(log(5)*x) - 2**x
    e5 = exp(x/y)*exp(-z/y) - 2
    e6 = 5**(x/2) - 2**(x/3)
    e7 = 4**(x + 1) + 4**(x + 2) + 4**(x - 1) - 3**(x + 2) - 3**(x + 3)
    e8 = -9*exp(-2*x + 5) + 4*exp(3*x + 1)
    e9 = 2**x + 4**x + 8**x - 84
    e10 = 29*2**(x + 1)*615**(x) - 123*2726**(x)

    assert solveset(e1, x, S.Reals) == FiniteSet(
        -3*log(2)/(-2*log(3) + log(2)))
    assert solveset(e2, x, S.Reals) == FiniteSet(Rational(4, 15))
    assert solveset(e3, x, S.Reals) == S.EmptySet
    assert solveset(e4, x, S.Reals) == FiniteSet(0)
    assert solveset(e5, x, S.Reals) == Intersection(
        S.Reals, FiniteSet(y*log(2*exp(z/y))))
    assert solveset(e6, x, S.Reals) == FiniteSet(0)
    assert solveset(e7, x, S.Reals) == FiniteSet(2)
    assert solveset(e8, x, S.Reals) == FiniteSet(-2*log(2)/5 + 2*log(3)/5 + Rational(4, 5))
    assert solveset(e9, x, S.Reals) == FiniteSet(2)
    assert solveset(e10,x, S.Reals) == FiniteSet((-log(29) - log(2) + log(123))/(-log(2726) + log(2) + log(615)))

    assert solveset_real(-9*exp(-2*x + 5) + 2**(x + 1), x) == FiniteSet(
        -((-5 - 2*log(3) + log(2))/(log(2) + 2)))
    assert solveset_real(4**(x/2) - 2**(x/3), x) == FiniteSet(0)
    b = sqrt(6)*sqrt(log(2))/sqrt(log(5))
    assert solveset_real(5**(x/2) - 2**(3/x), x) == FiniteSet(-b, b)

    # coverage test
    C1, C2 = symbols('C1 C2')
    f = Function('f')
    assert solveset_real(C1 + C2/x**2 - exp(-f(x)), f(x)) == Intersection(
        S.Reals, FiniteSet(-log(C1 + C2/x**2)))
    y = symbols('y', positive=True)
    assert solveset_real(x**2 - y**2/exp(x), y) == Intersection(
        S.Reals, FiniteSet(-sqrt(x**2*exp(x)), sqrt(x**2*exp(x))))
    p = Symbol('p', positive=True)
    assert solveset_real((1/p + 1)**(p + 1), p).dummy_eq(
        ConditionSet(x, Eq((1 + 1/x)**(x + 1), 0), S.Reals))


@XFAIL
def test_exponential_complex():
    n = Dummy('n')

    assert dumeq(solveset_complex(2**x + 4**x, x),imageset(
        Lambda(n, I*(2*n*pi + pi)/log(2)), S.Integers))
    assert solveset_complex(x**z*y**z - 2, z) == FiniteSet(
        log(2)/(log(x) + log(y)))
    assert dumeq(solveset_complex(4**(x/2) - 2**(x/3), x), imageset(
        Lambda(n, 3*n*I*pi/log(2)), S.Integers))
    assert dumeq(solveset(2**x + 32, x), imageset(
        Lambda(n, (I*(2*n*pi + pi) + 5*log(2))/log(2)), S.Integers))

    eq = (2**exp(y**2/x) + 2)/(x**2 + 15)
    a = sqrt(x)*sqrt(-log(log(2)) + log(log(2) + 2*n*I*pi))
    assert solveset_complex(eq, y) == FiniteSet(-a, a)

    union1 = imageset(Lambda(n, I*(2*n*pi - pi*Rational(2, 3))/log(2)), S.Integers)
    union2 = imageset(Lambda(n, I*(2*n*pi + pi*Rational(2, 3))/log(2)), S.Integers)
    assert dumeq(solveset(2**x + 4**x + 8**x, x), Union(union1, union2))

    eq = 4**(x + 1) + 4**(x + 2) + 4**(x - 1) - 3**(x + 2) - 3**(x + 3)
    res = solveset(eq, x)
    num = 2*n*I*pi - 4*log(2) + 2*log(3)
    den = -2*log(2) + log(3)
    ans = imageset(Lambda(n, num/den), S.Integers)
    assert dumeq(res, ans)


def test_expo_conditionset():

    f1 = (exp(x) + 1)**x - 2
    f2 = (x + 2)**y*x - 3
    f3 = 2**x - exp(x) - 3
    f4 = log(x) - exp(x)
    f5 = 2**x + 3**x - 5**x

    assert solveset(f1, x, S.Reals).dummy_eq(ConditionSet(
        x, Eq((exp(x) + 1)**x - 2, 0), S.Reals))
    assert solveset(f2, x, S.Reals).dummy_eq(ConditionSet(
        x, Eq(x*(x + 2)**y - 3, 0), S.Reals))
    assert solveset(f3, x, S.Reals).dummy_eq(ConditionSet(
        x, Eq(2**x - exp(x) - 3, 0), S.Reals))
    assert solveset(f4, x, S.Reals).dummy_eq(ConditionSet(
        x, Eq(-exp(x) + log(x), 0), S.Reals))
    assert solveset(f5, x, S.Reals).dummy_eq(ConditionSet(
        x, Eq(2**x + 3**x - 5**x, 0), S.Reals))


def test_exponential_symbols():
    x, y, z = symbols('x y z', positive=True)
    xr, zr = symbols('xr, zr', real=True)

    assert solveset(z**x - y, x, S.Reals) == Intersection(
        S.Reals, FiniteSet(log(y)/log(z)))

    f1 = 2*x**w - 4*y**w
    f2 = (x/y)**w - 2
    sol1 = Intersection({log(2)/(log(x) - log(y))}, S.Reals)
    sol2 = Intersection({log(2)/log(x/y)}, S.Reals)
    assert solveset(f1, w, S.Reals) == sol1, solveset(f1, w, S.Reals)
    assert solveset(f2, w, S.Reals) == sol2, solveset(f2, w, S.Reals)

    assert solveset(x**x, x, Interval.Lopen(0,oo)).dummy_eq(
        ConditionSet(w, Eq(w**w, 0), Interval.open(0, oo)))
    assert solveset(x**y - 1, y, S.Reals) == FiniteSet(0)
    assert solveset(exp(x/y)*exp(-z/y) - 2, y, S.Reals) == \
    Complement(ConditionSet(y, Eq(im(x)/y, 0) & Eq(im(z)/y, 0), \
    Complement(Intersection(FiniteSet((x - z)/log(2)), S.Reals), FiniteSet(0))), FiniteSet(0))
    assert solveset(exp(xr/y)*exp(-zr/y) - 2, y, S.Reals) == \
        Complement(FiniteSet((xr - zr)/log(2)), FiniteSet(0))

    assert solveset(a**x - b**x, x).dummy_eq(ConditionSet(
        w, Ne(a, 0) & Ne(b, 0), FiniteSet(0)))


def test_ignore_assumptions():
    # make sure assumptions are ignored
    xpos = symbols('x', positive=True)
    x = symbols('x')
    assert solveset_complex(xpos**2 - 4, xpos
        ) == solveset_complex(x**2 - 4, x)


@XFAIL
def test_issue_10864():
    assert solveset(x**(y*z) - x, x, S.Reals) == FiniteSet(1)


@XFAIL
def test_solve_only_exp_2():
    assert solveset_real(sqrt(exp(x)) + sqrt(exp(-x)) - 4, x) == \
        FiniteSet(2*log(-sqrt(3) + 2), 2*log(sqrt(3) + 2))


def test_is_exponential():
    assert _is_exponential(y, x) is False
    assert _is_exponential(3**x - 2, x) is True
    assert _is_exponential(5**x - 7**(2 - x), x) is True
    assert _is_exponential(sin(2**x) - 4*x, x) is False
    assert _is_exponential(x**y - z, y) is True
    assert _is_exponential(x**y - z, x) is False
    assert _is_exponential(2**x + 4**x - 1, x) is True
    assert _is_exponential(x**(y*z) - x, x) is False
    assert _is_exponential(x**(2*x) - 3**x, x) is False
    assert _is_exponential(x**y - y*z, y) is False
    assert _is_exponential(x**y - x*z, y) is True


def test_solve_exponential():
    assert _solve_exponential(3**(2*x) - 2**(x + 3), 0, x, S.Reals) == \
        FiniteSet(-3*log(2)/(-2*log(3) + log(2)))
    assert _solve_exponential(2**y + 4**y, 1, y, S.Reals) == \
        FiniteSet(log(Rational(-1, 2) + sqrt(5)/2)/log(2))
    assert _solve_exponential(2**y + 4**y, 0, y, S.Reals) == \
        S.EmptySet
    assert _solve_exponential(2**x + 3**x - 5**x, 0, x, S.Reals) == \
        ConditionSet(x, Eq(2**x + 3**x - 5**x, 0), S.Reals)

# end of exponential tests


# logarithmic tests
def test_logarithmic():
    assert solveset_real(log(x - 3) + log(x + 3), x) == FiniteSet(
        -sqrt(10), sqrt(10))
    assert solveset_real(log(x + 1) - log(2*x - 1), x) == FiniteSet(2)
    assert solveset_real(log(x + 3) + log(1 + 3/x) - 3, x) == FiniteSet(
        -3 + sqrt(-12 + exp(3))*exp(Rational(3, 2))/2 + exp(3)/2,
        -sqrt(-12 + exp(3))*exp(Rational(3, 2))/2 - 3 + exp(3)/2)

    eq = z - log(x) + log(y/(x*(-1 + y**2/x**2)))
    assert solveset_real(eq, x) == \
        Intersection(S.Reals, FiniteSet(-sqrt(y**2 - y*exp(z)),
            sqrt(y**2 - y*exp(z)))) - \
        Intersection(S.Reals, FiniteSet(-sqrt(y**2), sqrt(y**2)))
    assert solveset_real(
        log(3*x) - log(-x + 1) - log(4*x + 1), x) == FiniteSet(Rational(-1, 2), S.Half)
    assert solveset(log(x**y) - y*log(x), x, S.Reals) == S.Reals

@XFAIL
def test_uselogcombine_2():
    eq = log(exp(2*x) + 1) + log(-tanh(x) + 1) - log(2)
    assert solveset_real(eq, x) == EmptySet()
    eq = log(8*x) - log(sqrt(x) + 1) - 2
    assert solveset_real(eq, x) == EmptySet()


def test_is_logarithmic():
    assert _is_logarithmic(y, x) is False
    assert _is_logarithmic(log(x), x) is True
    assert _is_logarithmic(log(x) - 3, x) is True
    assert _is_logarithmic(log(x)*log(y), x) is True
    assert _is_logarithmic(log(x)**2, x) is False
    assert _is_logarithmic(log(x - 3) + log(x + 3), x) is True
    assert _is_logarithmic(log(x**y) - y*log(x), x) is True
    assert _is_logarithmic(sin(log(x)), x) is False
    assert _is_logarithmic(x + y, x) is False
    assert _is_logarithmic(log(3*x) - log(1 - x) + 4, x) is True
    assert _is_logarithmic(log(x) + log(y) + x, x) is False
    assert _is_logarithmic(log(log(x - 3)) + log(x - 3), x) is True
    assert _is_logarithmic(log(log(3) + x) + log(x), x) is True
    assert _is_logarithmic(log(x)*(y + 3) + log(x), y) is False


def test_solve_logarithm():
    y = Symbol('y')
    assert _solve_logarithm(log(x**y) - y*log(x), 0, x, S.Reals) == S.Reals
    y = Symbol('y', positive=True)
    assert _solve_logarithm(log(x)*log(y), 0, x, S.Reals) == FiniteSet(1)

# end of logarithmic tests


# lambert tests
def test_is_lambert():
    a, b, c = symbols('a,b,c')
    assert _is_lambert(x**2, x) is False
    assert _is_lambert(a**x**2+b*x+c, x) is True
    assert _is_lambert(E**2, x) is False
    assert _is_lambert(x*E**2, x) is False
    assert _is_lambert(3*log(x) - x*log(3), x) is True
    assert _is_lambert(log(log(x - 3)) + log(x-3), x) is True
    assert _is_lambert(5*x - 1 + 3*exp(2 - 7*x), x) is True
    assert _is_lambert((a/x + exp(x/2)).diff(x, 2), x) is True
    assert _is_lambert((x**2 - 2*x + 1).subs(x, (log(x) + 3*x)**2 - 1), x) is True
    assert _is_lambert(x*sinh(x) - 1, x) is True
    assert _is_lambert(x*cos(x) - 5, x) is True
    assert _is_lambert(tanh(x) - 5*x, x) is True
    assert _is_lambert(cosh(x) - sinh(x), x) is False

# end of lambert tests


def test_linear_coeffs():
    from sympy.solvers.solveset import linear_coeffs
    assert linear_coeffs(0, x) == [0, 0]
    assert all(i is S.Zero for i in linear_coeffs(0, x))
    assert linear_coeffs(x + 2*y + 3, x, y) == [1, 2, 3]
    assert linear_coeffs(x + 2*y + 3, y, x) == [2, 1, 3]
    assert linear_coeffs(x + 2*x**2 + 3, x, x**2) == [1, 2, 3]
    raises(ValueError, lambda:
        linear_coeffs(x + 2*x**2 + x**3, x, x**2))
    raises(ValueError, lambda:
        linear_coeffs(1/x*(x - 1) + 1/x, x))
    assert linear_coeffs(a*(x + y), x, y) == [a, a, 0]
    assert linear_coeffs(1.0, x, y) == [0, 0, 1.0]

# modular tests
def test_is_modular():
    assert _is_modular(y, x) is False
    assert _is_modular(Mod(x, 3) - 1, x) is True
    assert _is_modular(Mod(x**3 - 3*x**2 - x + 1, 3) - 1, x) is True
    assert _is_modular(Mod(exp(x + y), 3) - 2, x) is True
    assert _is_modular(Mod(exp(x + y), 3) - log(x), x) is True
    assert _is_modular(Mod(x, 3) - 1, y) is False
    assert _is_modular(Mod(x, 3)**2 - 5, x) is False
    assert _is_modular(Mod(x, 3)**2 - y, x) is False
    assert _is_modular(exp(Mod(x, 3)) - 1, x) is False
    assert _is_modular(Mod(3, y) - 1, y) is False


def test_invert_modular():
    n = Dummy('n', integer=True)
    from sympy.solvers.solveset import _invert_modular as invert_modular

    # non invertible cases
    assert invert_modular(Mod(sin(x), 7), S(5), n, x) == (Mod(sin(x), 7), 5)
    assert invert_modular(Mod(exp(x), 7), S(5), n, x) == (Mod(exp(x), 7), 5)
    assert invert_modular(Mod(log(x), 7), S(5), n, x) == (Mod(log(x), 7), 5)
    # a is symbol
    assert dumeq(invert_modular(Mod(x, 7), S(5), n, x),
            (x, ImageSet(Lambda(n, 7*n + 5), S.Integers)))
    # a.is_Add
    assert dumeq(invert_modular(Mod(x + 8, 7), S(5), n, x),
            (x, ImageSet(Lambda(n, 7*n + 4), S.Integers)))
    assert invert_modular(Mod(x**2 + x, 7), S(5), n, x) == \
            (Mod(x**2 + x, 7), 5)
    # a.is_Mul
    assert dumeq(invert_modular(Mod(3*x, 7), S(5), n, x),
            (x, ImageSet(Lambda(n, 7*n + 4), S.Integers)))
    assert invert_modular(Mod((x + 1)*(x + 2), 7), S(5), n, x) == \
            (Mod((x + 1)*(x + 2), 7), 5)
    # a.is_Pow
    assert invert_modular(Mod(x**4, 7), S(5), n, x) == \
            (x, EmptySet())
    assert dumeq(invert_modular(Mod(3**x, 4), S(3), n, x),
            (x, ImageSet(Lambda(n, 2*n + 1), S.Naturals0)))
    assert dumeq(invert_modular(Mod(2**(x**2 + x + 1), 7), S(2), n, x),
            (x**2 + x + 1, ImageSet(Lambda(n, 3*n + 1), S.Naturals0)))
    assert invert_modular(Mod(sin(x)**4, 7), S(5), n, x) == (x, EmptySet())


def test_solve_modular():
    n = Dummy('n', integer=True)
    # if rhs has symbol (need to be implemented in future).
    assert solveset(Mod(x, 4) - x, x, S.Integers
        ).dummy_eq(
            ConditionSet(x, Eq(-x + Mod(x, 4), 0),
            S.Integers))
    # when _invert_modular fails to invert
    assert solveset(3 - Mod(sin(x), 7), x, S.Integers
        ).dummy_eq(
            ConditionSet(x, Eq(Mod(sin(x), 7) - 3, 0), S.Integers))
    assert solveset(3 - Mod(log(x), 7), x, S.Integers
        ).dummy_eq(
            ConditionSet(x, Eq(Mod(log(x), 7) - 3, 0), S.Integers))
    assert solveset(3 - Mod(exp(x), 7), x, S.Integers
        ).dummy_eq(ConditionSet(x, Eq(Mod(exp(x), 7) - 3, 0),
        S.Integers))
    # EmptySet solution definitely
    assert solveset(7 - Mod(x, 5), x, S.Integers) == EmptySet()
    assert solveset(5 - Mod(x, 5), x, S.Integers) == EmptySet()
    # Negative m
    assert dumeq(solveset(2 + Mod(x, -3), x, S.Integers),
            ImageSet(Lambda(n, -3*n - 2), S.Integers))
    assert solveset(4 + Mod(x, -3), x, S.Integers) == EmptySet()
    # linear expression in Mod
    assert dumeq(solveset(3 - Mod(x, 5), x, S.Integers),
        ImageSet(Lambda(n, 5*n + 3), S.Integers))
    assert dumeq(solveset(3 - Mod(5*x - 8, 7), x, S.Integers),
                ImageSet(Lambda(n, 7*n + 5), S.Integers))
    assert dumeq(solveset(3 - Mod(5*x, 7), x, S.Integers),
                ImageSet(Lambda(n, 7*n + 2), S.Integers))
    # higher degree expression in Mod
    assert dumeq(solveset(Mod(x**2, 160) - 9, x, S.Integers),
            Union(ImageSet(Lambda(n, 160*n + 3), S.Integers),
            ImageSet(Lambda(n, 160*n + 13), S.Integers),
            ImageSet(Lambda(n, 160*n + 67), S.Integers),
            ImageSet(Lambda(n, 160*n + 77), S.Integers),
            ImageSet(Lambda(n, 160*n + 83), S.Integers),
            ImageSet(Lambda(n, 160*n + 93), S.Integers),
            ImageSet(Lambda(n, 160*n + 147), S.Integers),
            ImageSet(Lambda(n, 160*n + 157), S.Integers)))
    assert solveset(3 - Mod(x**4, 7), x, S.Integers) == EmptySet()
    assert dumeq(solveset(Mod(x**4, 17) - 13, x, S.Integers),
            Union(ImageSet(Lambda(n, 17*n + 3), S.Integers),
            ImageSet(Lambda(n, 17*n + 5), S.Integers),
            ImageSet(Lambda(n, 17*n + 12), S.Integers),
            ImageSet(Lambda(n, 17*n + 14), S.Integers)))
    # a.is_Pow tests
    assert dumeq(solveset(Mod(7**x, 41) - 15, x, S.Integers),
            ImageSet(Lambda(n, 40*n + 3), S.Naturals0))
    assert dumeq(solveset(Mod(12**x, 21) - 18, x, S.Integers),
            ImageSet(Lambda(n, 6*n + 2), S.Naturals0))
    assert dumeq(solveset(Mod(3**x, 4) - 3, x, S.Integers),
            ImageSet(Lambda(n, 2*n + 1), S.Naturals0))
    assert dumeq(solveset(Mod(2**x, 7) - 2 , x, S.Integers),
            ImageSet(Lambda(n, 3*n + 1), S.Naturals0))
    assert dumeq(solveset(Mod(3**(3**x), 4) - 3, x, S.Integers),
            Intersection(ImageSet(Lambda(n, Intersection({log(2*n + 1)/log(3)},
            S.Integers)), S.Naturals0), S.Integers))
    # Implemented for m without primitive root
    assert solveset(Mod(x**3, 7) - 2, x, S.Integers) == EmptySet()
    assert dumeq(solveset(Mod(x**3, 8) - 1, x, S.Integers),
            ImageSet(Lambda(n, 8*n + 1), S.Integers))
    assert dumeq(solveset(Mod(x**4, 9) - 4, x, S.Integers),
            Union(ImageSet(Lambda(n, 9*n + 4), S.Integers),
            ImageSet(Lambda(n, 9*n + 5), S.Integers)))
    # domain intersection
    assert dumeq(solveset(3 - Mod(5*x - 8, 7), x, S.Naturals0),
            Intersection(ImageSet(Lambda(n, 7*n + 5), S.Integers), S.Naturals0))
    # Complex args
    assert solveset(Mod(x, 3) - I, x, S.Integers) == \
            EmptySet()
    assert solveset(Mod(I*x, 3) - 2, x, S.Integers
        ).dummy_eq(
            ConditionSet(x, Eq(Mod(I*x, 3) - 2, 0), S.Integers))
    assert solveset(Mod(I + x, 3) - 2, x, S.Integers
        ).dummy_eq(
            ConditionSet(x, Eq(Mod(x + I, 3) - 2, 0), S.Integers))

    # issue 17373 (https://github.com/sympy/sympy/issues/17373)
    assert dumeq(solveset(Mod(x**4, 14) - 11, x, S.Integers),
            Union(ImageSet(Lambda(n, 14*n + 3), S.Integers),
            ImageSet(Lambda(n, 14*n + 11), S.Integers)))
    assert dumeq(solveset(Mod(x**31, 74) - 43, x, S.Integers),
            ImageSet(Lambda(n, 74*n + 31), S.Integers))

    # issue 13178
    n = symbols('n', integer=True)
    a = 742938285
    b = 1898888478
    m = 2**31 - 1
    c = 20170816
    assert dumeq(solveset(c - Mod(a**n*b, m), n, S.Integers),
            ImageSet(Lambda(n, 2147483646*n + 100), S.Naturals0))
    assert dumeq(solveset(c - Mod(a**n*b, m), n, S.Naturals0),
            Intersection(ImageSet(Lambda(n, 2147483646*n + 100), S.Naturals0),
            S.Naturals0))
    assert dumeq(solveset(c - Mod(a**(2*n)*b, m), n, S.Integers),
            Intersection(ImageSet(Lambda(n, 1073741823*n + 50), S.Naturals0),
            S.Integers))
    assert solveset(c - Mod(a**(2*n + 7)*b, m), n, S.Integers) == EmptySet()
    assert dumeq(solveset(c - Mod(a**(n - 4)*b, m), n, S.Integers),
            Intersection(ImageSet(Lambda(n, 2147483646*n + 104), S.Naturals0),
            S.Integers))

# end of modular tests

def test_issue_17276():
    assert nonlinsolve([Eq(x, 5**(S(1)/5)), Eq(x*y, 25*sqrt(5))], x, y) == \
     FiniteSet((5**(S(1)/5), 25*5**(S(3)/10)))


def test_issue_10426():
    x = Dummy('x')
    a = Symbol('a')
    n = Dummy('n')
    assert (solveset(sin(x + a) - sin(x), a)).dummy_eq(Dummy('x')) == (Union(
        ImageSet(Lambda(n, 2*n*pi), S.Integers),
        Intersection(S.Complexes, ImageSet(Lambda(n, -I*(I*(2*n*pi + arg(-exp(-2*I*x))) + 2*im(x))),
        S.Integers)))).dummy_eq(Dummy('x,n'))

def test_solveset_conjugate():
    """Test solveset for simple conjugate functions"""
    assert solveset(conjugate(x) -3 + I) == FiniteSet(3 + I)

def test_issue_18208():
    variables = symbols('x0:16') + symbols('y0:12')
    x0, x1, x2, x3, x4, x5, x6, x7, x8, x9, x10, x11, x12, x13, x14, x15,\
    y0, y1, y2, y3, y4, y5, y6, y7, y8, y9, y10, y11 = variables

    eqs = [x0 + x1 + x2 + x3 - 51,
           x0 + x1 + x4 + x5 - 46,
           x2 + x3 + x6 + x7 - 39,
           x0 + x3 + x4 + x7 - 50,
           x1 + x2 + x5 + x6 - 35,
           x4 + x5 + x6 + x7 - 34,
           x4 + x5 + x8 + x9 - 46,
           x10 + x11 + x6 + x7 - 23,
           x11 + x4 + x7 + x8 - 25,
           x10 + x5 + x6 + x9 - 44,
           x10 + x11 + x8 + x9 - 35,
           x12 + x13 + x8 + x9 - 35,
           x10 + x11 + x14 + x15 - 29,
           x11 + x12 + x15 + x8 - 35,
           x10 + x13 + x14 + x9 - 29,
           x12 + x13 + x14 + x15 - 29,
           y0 + y1 + y2 + y3 - 55,
           y0 + y1 + y4 + y5 - 53,
           y2 + y3 + y6 + y7 - 56,
           y0 + y3 + y4 + y7 - 57,
           y1 + y2 + y5 + y6 - 52,
           y4 + y5 + y6 + y7 - 54,
           y4 + y5 + y8 + y9 - 48,
           y10 + y11 + y6 + y7 - 60,
           y11 + y4 + y7 + y8 - 51,
           y10 + y5 + y6 + y9 - 57,
           y10 + y11 + y8 + y9 - 54,
           x10 - 2,
           x11 - 5,
           x12 - 1,
           x13 - 6,
           x14 - 1,
           x15 - 21,
           y0 - 12,
           y1 - 20]

    expected = [38 - x3, x3 - 10, 23 - x3, x3, 12 - x7, x7 + 6, 16 - x7, x7,
                8, 20, 2, 5, 1, 6, 1, 21, 12, 20, -y11 + y9 + 2, y11 - y9 + 21,
                -y11 - y7 + y9 + 24, y11 + y7 - y9 - 3, 33 - y7, y7, 27 - y9, y9,
                27 - y11, y11]

    A, b = linear_eq_to_matrix(eqs, variables)

    # solve
    solve_expected = {v:eq for v, eq in zip(variables, expected) if v != eq}

    assert solve(eqs, variables) == solve_expected

    # linsolve
    linsolve_expected = FiniteSet(Tuple(*expected))

    assert linsolve(eqs, variables) == linsolve_expected
    assert linsolve((A, b), variables) == linsolve_expected

    # gauss_jordan_solve
    gj_solve, new_vars = A.gauss_jordan_solve(b)
    gj_solve = [i for i in gj_solve]

    gj_expected = linsolve_expected.subs(zip([x3, x7, y7, y9, y11], new_vars))

    assert FiniteSet(Tuple(*gj_solve)) == gj_expected

    # nonlinsolve
    # The solution set of nonlinsolve is currently equivalent to linsolve and is
    # also correct. However, we would prefer to use the same symbols as parameters
    # for the solution to the underdetermined system in all cases if possible.
    # We want a solution that is not just equivalent but also given in the same form.
    # This test may be changed should nonlinsolve be modified in this way.

    nonlinsolve_expected = FiniteSet((38 - x3, x3 - 10, 23 - x3, x3, 12 - x7, x7 + 6,
                                      16 - x7, x7, 8, 20, 2, 5, 1, 6, 1, 21, 12, 20,
                                      -y5 + y7 - 1, y5 - y7 + 24, 21 - y5, y5, 33 - y7,
                                      y7, 27 - y9, y9, -y5 + y7 - y9 + 24, y5 - y7 + y9 + 3))

    assert nonlinsolve(eqs, variables) == nonlinsolve_expected

@XFAIL
def test_substitution_with_infeasible_solution():
    a00, a01, a10, a11, l0, l1, l2, l3, m0, m1, m2, m3, m4, m5, m6, m7, c00, c01, c10, c11, p00, p01, p10, p11 = symbols(
        'a00, a01, a10, a11, l0, l1, l2, l3, m0, m1, m2, m3, m4, m5, m6, m7, c00, c01, c10, c11, p00, p01, p10, p11'
    )
    solvefor = [p00, p01, p10, p11, c00, c01, c10, c11, m0, m1, m3, l0, l1, l2, l3]
    system = [
        -l0 * c00 - l1 * c01 + m0 + c00 + c01,
        -l0 * c10 - l1 * c11 + m1,
        -l2 * c00 - l3 * c01 + c00 + c01,
        -l2 * c10 - l3 * c11 + m3,
        -l0 * p00 - l2 * p10 + p00 + p10,
        -l1 * p00 - l3 * p10 + p00 + p10,
        -l0 * p01 - l2 * p11,
        -l1 * p01 - l3 * p11,
        -a00 + c00 * p00 + c10 * p01,
        -a01 + c01 * p00 + c11 * p01,
        -a10 + c00 * p10 + c10 * p11,
        -a11 + c01 * p10 + c11 * p11,
        -m0 * p00,
        -m1 * p01,
        -m2 * p10,
        -m3 * p11,
        -m4 * c00,
        -m5 * c01,
        -m6 * c10,
        -m7 * c11,
        m2,
        m4,
        m5,
        m6,
        m7
    ]
    sol = FiniteSet(
        (0, Complement(FiniteSet(p01), FiniteSet(0)), 0, 0, 0, 0, 0, 0, 0, 0, 0, 0, 0, l2, l3),
        (p00, Complement(FiniteSet(p01), FiniteSet(0)), 0, p11, 0, 0, 0, 0, 0, 0, 0, 1, 1, -p01/p11, -p01/p11),
        (0, Complement(FiniteSet(p01), FiniteSet(0)), 0, p11, 0, 0, 0, 0, 0, 0, 0, 1, -l3*p11/p01, -p01/p11, l3),
        (0, Complement(FiniteSet(p01), FiniteSet(0)), 0, p11, 0, 0, 0, 0, 0, 0, 0, -l2*p11/p01, -l3*p11/p01, l2, l3),
    )
    assert sol != nonlinsolve(system, solvefor)


def test_issue_20097():
    assert solveset(1/sqrt(x)) == EmptySet()


def test_issue_15350():
    assert solveset(diff(sqrt(1/x+x))) == FiniteSet(-1, 1)


def test_issue_18359():
    c1 = Piecewise((0, x < 0), (Min(1, x)/2 - Min(2, x)/2 + Min(3, x)/2, True))
    c2 = Piecewise((Piecewise((0, x < 0), (Min(1, x)/2 - Min(2, x)/2 + Min(3, x)/2, True)), x >= 0), (0, True))
    correct_result = Interval(1, 2)
    result1 = solveset(c1 - Rational(1, 2), x, Interval(0, 3))
    result2 = solveset(c2 - Rational(1, 2), x, Interval(0, 3))
    assert result1 == correct_result
    assert result2 == correct_result


def test_issue_17604():
    lhs = -2**(3*x/11)*exp(x/11) + pi**(x/11)
    assert _is_exponential(lhs, x)
    assert _solve_exponential(lhs, 0, x, S.Complexes) == FiniteSet(0)


def test_issue_17580():
    assert solveset(1/(1 - x**3)**2, x, S.Reals) == EmptySet()


def test_issue_17566_actual():
    sys = [2**x + 2**y - 3, 4**x + 9**y - 5]
    # Not clear this is the correct result, but at least no recursion error
    assert nonlinsolve(sys, x, y) == FiniteSet((log(3 - 2**y)/log(2), y))


def test_issue_17565():
    eq = Ge(2*(x - 2)**2/(3*(x + 1)**(Integer(1)/3)) + 2*(x - 2)*(x + 1)**(Integer(2)/3), 0)
    res = Union(Interval.Lopen(-1, -Rational(1, 4)), Interval(2, oo))
    assert solveset(eq, x, S.Reals) == res


def test_issue_15024():
    function = (x + 5)/sqrt(-x**2 - 10*x)
    assert solveset(function, x, S.Reals) == FiniteSet(Integer(-5))


def test_issue_16877():
    assert dumeq(nonlinsolve([x - 1, sin(y)], x, y),
                 FiniteSet((FiniteSet(1), ImageSet(Lambda(n, 2*n*pi), S.Integers)),
                           (FiniteSet(1), ImageSet(Lambda(n, 2*n*pi + pi), S.Integers))))
    # Even better if (FiniteSet(1), ImageSet(Lambda(n, n*pi), S.Integers)) is obtained


def test_issue_16876():
    assert dumeq(nonlinsolve([sin(x), 2*x - 4*y], x, y),
                 FiniteSet((ImageSet(Lambda(n, 2*n*pi), S.Integers),
                            ImageSet(Lambda(n, n*pi), S.Integers)),
                           (ImageSet(Lambda(n, 2*n*pi + pi), S.Integers),
                            ImageSet(Lambda(n, n*pi + pi/2), S.Integers))))
    # Even better if (ImageSet(Lambda(n, n*pi), S.Integers),
    #                 ImageSet(Lambda(n, n*pi/2), S.Integers)) is obtained

def test_issue_21236():
    x, z = symbols("x z")
    y = symbols('y', rational=True)
    assert solveset(x**y - z, x, S.Reals) == ConditionSet(x, Eq(x**y - z, 0), S.Reals)
    e1, e2 = symbols('e1 e2', even=True)
    y = e1/e2  # don't know if num or den will be odd and the other even
    assert solveset(x**y - z, x, S.Reals) == ConditionSet(x, Eq(x**y - z, 0), S.Reals)


def test_issue_21908():
    assert nonlinsolve([(x**2 + 2*x - y**2)*exp(x), -2*y*exp(x)], x, y
                      ) == {(-2, 0), (0, 0)}


def test_issue_19144():
    # test case 1
    expr1 = [x + y - 1, y**2 + 1]
    eq1 = [Eq(i, 0) for i in expr1]
    soln1 = {(1 - I, I), (1 + I, -I)}
    soln_expr1 = nonlinsolve(expr1, [x, y])
    soln_eq1 = nonlinsolve(eq1, [x, y])
    assert soln_eq1 == soln_expr1 == soln1
    # test case 2 - with denoms
    expr2 = [x/y - 1, y**2 + 1]
    eq2 = [Eq(i, 0) for i in expr2]
    soln2 = {(-I, -I), (I, I)}
    soln_expr2 = nonlinsolve(expr2, [x, y])
    soln_eq2 = nonlinsolve(eq2, [x, y])
    assert soln_eq2 == soln_expr2 == soln2
    # denominators that cancel in expression
    assert nonlinsolve([Eq(x + 1/x, 1/x)], [x]) == FiniteSet((S.EmptySet,))


def test_issue_19814():
    assert nonlinsolve([ 2**m - 2**(2*n), 4*2**m - 2**(4*n)], m, n
                      ) == FiniteSet((log(2**(2*n))/log(2), S.Complexes))


def test_issue_22058():
    sol = solveset(-sqrt(t)*x**2 + 2*x + sqrt(t), x, S.Reals)
    # doesn't fail (and following numerical check)
    assert sol.xreplace({t: 1}) == {1 - sqrt(2), 1 + sqrt(2)}, sol.xreplace({t: 1})<|MERGE_RESOLUTION|>--- conflicted
+++ resolved
@@ -225,7 +225,6 @@
 
 
 def test_is_function_class_equation():
-<<<<<<< HEAD
     from sympy.abc import x, a
     trig_class = _is_function_class_equation
 
@@ -258,64 +257,6 @@
     assert trig_class(HyperbolicFunction, tanh(x**2) + sinh(x), x) is False
     assert trig_class(HyperbolicFunction, tanh(x)**sinh(x), x) is False
     assert trig_class(HyperbolicFunction, tanh(sinh(x)) + sinh(x), x) is True
-=======
-    assert _is_function_class_equation(TrigonometricFunction,
-                                       tan(x), x) is True
-    assert _is_function_class_equation(TrigonometricFunction,
-                                       tan(x) - 1, x) is True
-    assert _is_function_class_equation(TrigonometricFunction,
-                                       tan(x) + sin(x), x) is True
-    assert _is_function_class_equation(TrigonometricFunction,
-                                       tan(x) + sin(x) - a, x) is True
-    assert _is_function_class_equation(TrigonometricFunction,
-                                       sin(x)*tan(x) + sin(x), x) is True
-    assert _is_function_class_equation(TrigonometricFunction,
-                                       sin(x)*tan(x + a) + sin(x), x) is True
-    assert _is_function_class_equation(TrigonometricFunction,
-                                       sin(x)*tan(x*a) + sin(x), x) is True
-    assert _is_function_class_equation(TrigonometricFunction,
-                                       a*tan(x) - 1, x) is True
-    assert _is_function_class_equation(TrigonometricFunction,
-                                       tan(x)**2 + sin(x) - 1, x) is True
-    assert _is_function_class_equation(TrigonometricFunction,
-                                       tan(x) + x, x) is False
-    assert _is_function_class_equation(TrigonometricFunction,
-                                       tan(x**2), x) is False
-    assert _is_function_class_equation(TrigonometricFunction,
-                                       tan(x**2) + sin(x), x) is False
-    assert _is_function_class_equation(TrigonometricFunction,
-                                       tan(x)**sin(x), x) is False
-    assert _is_function_class_equation(TrigonometricFunction,
-                                       tan(sin(x)) + sin(x), x) is False
-    assert _is_function_class_equation(HyperbolicFunction,
-                                       tanh(x), x) is True
-    assert _is_function_class_equation(HyperbolicFunction,
-                                       tanh(x) - 1, x) is True
-    assert _is_function_class_equation(HyperbolicFunction,
-                                       tanh(x) + sinh(x), x) is True
-    assert _is_function_class_equation(HyperbolicFunction,
-                                       tanh(x) + sinh(x) - a, x) is True
-    assert _is_function_class_equation(HyperbolicFunction,
-                                       sinh(x)*tanh(x) + sinh(x), x) is True
-    assert _is_function_class_equation(HyperbolicFunction,
-                                       sinh(x)*tanh(x + a) + sinh(x), x) is True
-    assert _is_function_class_equation(HyperbolicFunction,
-                                       sinh(x)*tanh(x*a) + sinh(x), x) is True
-    assert _is_function_class_equation(HyperbolicFunction,
-                                       a*tanh(x) - 1, x) is True
-    assert _is_function_class_equation(HyperbolicFunction,
-                                       tanh(x)**2 + sinh(x) - 1, x) is True
-    assert _is_function_class_equation(HyperbolicFunction,
-                                       tanh(x) + x, x) is False
-    assert _is_function_class_equation(HyperbolicFunction,
-                                       tanh(x**2), x) is False
-    assert _is_function_class_equation(HyperbolicFunction,
-                                       tanh(x**2) + sinh(x), x) is False
-    assert _is_function_class_equation(HyperbolicFunction,
-                                       tanh(x)**sinh(x), x) is False
-    assert _is_function_class_equation(HyperbolicFunction,
-                                       tanh(sinh(x)) + sinh(x), x) is False
->>>>>>> b41093ac
 
 
 def test_garbage_input():
