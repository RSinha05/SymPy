from math import isclose

from sympy.core.containers import Tuple
from sympy.core.function import (Function, Lambda, nfloat, diff)
from sympy.core.mod import Mod
from sympy.core.numbers import (E, I, Rational, oo, pi, Integer, all_close)
from sympy.core.relational import (Eq, Gt, Ne, Ge)
from sympy.core.singleton import S
from sympy.core.sorting import ordered
from sympy.core.symbol import (Dummy, Symbol, symbols)
from sympy.core.sympify import sympify
from sympy.functions.elementary.complexes import (Abs, arg, im, re, sign, conjugate)
from sympy.functions.elementary.exponential import (LambertW, exp, log)
from sympy.functions.elementary.hyperbolic import (HyperbolicFunction,
    sinh, cosh, tanh, coth, sech, csch, asinh, acosh, atanh, acoth, asech, acsch)
from sympy.functions.elementary.miscellaneous import sqrt, Min, Max
from sympy.functions.elementary.piecewise import Piecewise
from sympy.functions.elementary.trigonometric import (
    TrigonometricFunction, acos, acot, acsc, asec, asin, atan, atan2,
    cos, cot, csc, sec, sin, tan)
from sympy.functions.special.error_functions import (erf, erfc,
    erfcinv, erfinv)
from sympy.logic.boolalg import And
from sympy.matrices.dense import MutableDenseMatrix as Matrix
from sympy.matrices.immutable import ImmutableDenseMatrix
from sympy.polys.polytools import Poly
from sympy.polys.rootoftools import CRootOf
from sympy.sets.contains import Contains
from sympy.sets.conditionset import ConditionSet
from sympy.sets.fancysets import ImageSet, Range
from sympy.sets.sets import (Complement, FiniteSet,
    Intersection, Interval, Union, imageset, ProductSet)
from sympy.simplify import simplify
from sympy.tensor.indexed import Indexed
from sympy.utilities.iterables import numbered_symbols

from sympy.testing.pytest import (XFAIL, raises, skip, slow, SKIP, _both_exp_pow)
from sympy.core.random import verify_numerically as tn
from sympy.physics.units import cm

from sympy.solvers import solve
from sympy.solvers.solveset import (
    solveset_real, domain_check, solveset_complex, linear_eq_to_matrix,
    linsolve, _is_function_class_equation, invert_real, invert_complex,
    _invert_trig_hyp_real, solveset, solve_decomposition, substitution,
    nonlinsolve, solvify,
    _is_finite_with_finite_vars, _transolve, _is_exponential,
    _solve_exponential, _is_logarithmic, _is_lambert,
    _solve_logarithm, _term_factors, _is_modular, NonlinearError)

from sympy.abc import (a, b, c, d, e, f, g, h, i, j, k, l, m, n, q, r,
    t, w, x, y, z)


def dumeq(i, j):
    if type(i) in (list, tuple):
        return all(dumeq(i, j) for i, j in zip(i, j))
    return i == j or i.dummy_eq(j)


def assert_close_ss(sol1, sol2):
    """Test solutions with floats from solveset are close"""
    sol1 = sympify(sol1)
    sol2 = sympify(sol2)
    assert isinstance(sol1, FiniteSet)
    assert isinstance(sol2, FiniteSet)
    assert len(sol1) == len(sol2)
    assert all(isclose(v1, v2) for v1, v2 in zip(sol1, sol2))


def assert_close_nl(sol1, sol2):
    """Test solutions with floats from nonlinsolve are close"""
    sol1 = sympify(sol1)
    sol2 = sympify(sol2)
    assert isinstance(sol1, FiniteSet)
    assert isinstance(sol2, FiniteSet)
    assert len(sol1) == len(sol2)
    for s1, s2 in zip(sol1, sol2):
        assert len(s1) == len(s2)
        assert all(isclose(v1, v2) for v1, v2 in zip(s1, s2))


@_both_exp_pow
def test_invert_real():
    x = Symbol('x', real=True)

    def ireal(x, s=S.Reals):
        return Intersection(s, x)

    assert invert_real(exp(x), z, x) == (x, ireal(FiniteSet(log(z))))

    y = Symbol('y', positive=True)
    n = Symbol('n', real=True)
    assert invert_real(x + 3, y, x) == (x, FiniteSet(y - 3))
    assert invert_real(x*3, y, x) == (x, FiniteSet(y / 3))

    assert invert_real(exp(x), y, x) == (x, FiniteSet(log(y)))
    assert invert_real(exp(3*x), y, x) == (x, FiniteSet(log(y) / 3))
    assert invert_real(exp(x + 3), y, x) == (x, FiniteSet(log(y) - 3))

    assert invert_real(exp(x) + 3, y, x) == (x, ireal(FiniteSet(log(y - 3))))
    assert invert_real(exp(x)*3, y, x) == (x, FiniteSet(log(y / 3)))

    assert invert_real(log(x), y, x) == (x, FiniteSet(exp(y)))
    assert invert_real(log(3*x), y, x) == (x, FiniteSet(exp(y) / 3))
    assert invert_real(log(x + 3), y, x) == (x, FiniteSet(exp(y) - 3))

    assert invert_real(Abs(x), y, x) == (x, FiniteSet(y, -y))

    assert invert_real(2**x, y, x) == (x, FiniteSet(log(y)/log(2)))
    assert invert_real(2**exp(x), y, x) == (x, ireal(FiniteSet(log(log(y)/log(2)))))

    assert invert_real(x**2, y, x) == (x, FiniteSet(sqrt(y), -sqrt(y)))
    assert invert_real(x**S.Half, y, x) == (x, FiniteSet(y**2))

    raises(ValueError, lambda: invert_real(x, x, x))

    # issue 21236
    assert invert_real(x**pi, y, x) == (x, FiniteSet(y**(1/pi)))
    assert invert_real(x**pi, -E, x) == (x, S.EmptySet)
    assert invert_real(x**Rational(3/2), 1000, x) == (x, FiniteSet(100))
    assert invert_real(x**1.0, 1, x) == (x**1.0, FiniteSet(1))

    raises(ValueError, lambda: invert_real(S.One, y, x))

    assert invert_real(x**31 + x, y, x) == (x**31 + x, FiniteSet(y))

    lhs = x**31 + x
    base_values =  FiniteSet(y - 1, -y - 1)
    assert invert_real(Abs(x**31 + x + 1), y, x) == (lhs, base_values)

    assert dumeq(invert_real(sin(x), y, x), (x,
        ConditionSet(x, (S(-1) <= y) & (y <= S(1)), Union(
            ImageSet(Lambda(n, 2*n*pi + asin(y)), S.Integers),
            ImageSet(Lambda(n, pi*2*n + pi - asin(y)), S.Integers)))))

    assert dumeq(invert_real(sin(exp(x)), y, x), (x,
        ConditionSet(x, (S(-1) <= y) & (y <= S(1)), Union(
            ImageSet(Lambda(n, log(2*n*pi + asin(y))), S.Integers),
            ImageSet(Lambda(n, log(pi*2*n + pi - asin(y))), S.Integers)))))

    assert dumeq(invert_real(csc(x), y, x), (x,
        ConditionSet(x, ((S(1) <= y) & (y < oo)) | ((-oo < y) & (y <= S(-1))),
            Union(ImageSet(Lambda(n, 2*n*pi + acsc(y)), S.Integers),
                ImageSet(Lambda(n, 2*n*pi - acsc(y) + pi), S.Integers)))))

    assert dumeq(invert_real(csc(exp(x)), y, x), (x,
        ConditionSet(x, ((S(1) <= y) & (y < oo)) | ((-oo < y) & (y <= S(-1))),
            Union(ImageSet(Lambda(n, log(2*n*pi + acsc(y))), S.Integers),
                ImageSet(Lambda(n, log(2*n*pi - acsc(y) + pi)), S.Integers)))))

    assert dumeq(invert_real(cos(x), y, x), (x,
        ConditionSet(x, (S(-1) <= y) & (y <= S(1)), Union(
            ImageSet(Lambda(n, 2*n*pi + acos(y)), S.Integers),
            ImageSet(Lambda(n, 2*n*pi - acos(y)), S.Integers)))))

    assert dumeq(invert_real(cos(exp(x)), y, x), (x,
        ConditionSet(x, (S(-1) <= y) & (y <= S(1)), Union(
            ImageSet(Lambda(n, log(2*n*pi + acos(y))), S.Integers),
            ImageSet(Lambda(n, log(2*n*pi - acos(y))), S.Integers)))))

    assert dumeq(invert_real(sec(x), y, x), (x,
        ConditionSet(x, ((S(1) <= y) & (y < oo)) | ((-oo < y) & (y <= S(-1))),
            Union(ImageSet(Lambda(n, 2*n*pi + asec(y)), S.Integers), \
                ImageSet(Lambda(n, 2*n*pi - asec(y)), S.Integers)))))

    assert dumeq(invert_real(sec(exp(x)), y, x), (x,
        ConditionSet(x, ((S(1) <= y) & (y < oo)) | ((-oo < y) & (y <= S(-1))),
            Union(ImageSet(Lambda(n, log(2*n*pi - asec(y))), S.Integers),
                ImageSet(Lambda(n, log(2*n*pi + asec(y))), S.Integers)))))

    assert dumeq(invert_real(tan(x), y, x), (x,
        ConditionSet(x, (-oo < y) & (y < oo),
            ImageSet(Lambda(n, n*pi + atan(y)), S.Integers))))

    assert dumeq(invert_real(tan(exp(x)), y, x), (x,
        ConditionSet(x, (-oo < y) & (y < oo),
            ImageSet(Lambda(n, log(n*pi + atan(y))), S.Integers))))

    assert dumeq(invert_real(cot(x), y, x), (x,
        ConditionSet(x, (-oo < y) & (y < oo),
            ImageSet(Lambda(n, n*pi + acot(y)), S.Integers))))

    assert dumeq(invert_real(cot(exp(x)), y, x), (x,
        ConditionSet(x, (-oo < y) & (y < oo),
            ImageSet(Lambda(n, log(n*pi + acot(y))), S.Integers))))

    assert dumeq(invert_real(tan(tan(x)), y, x),
        (x, ConditionSet(x, Eq(tan(tan(x)), y), S.Reals)))
        # slight regression compared to previous result:
        # (tan(x), imageset(Lambda(n, n*pi + atan(y)), S.Integers)))

    x = Symbol('x', positive=True)
    assert invert_real(x**pi, y, x) == (x, FiniteSet(y**(1/pi)))

    r = Symbol('r', real=True)
    p = Symbol('p', positive=True)
    assert invert_real(sinh(x), r, x) == (x, FiniteSet(asinh(r)))
    assert invert_real(sinh(log(x)), p, x) == (x, FiniteSet(exp(asinh(p))))

    assert invert_real(cosh(x), r, x) == (x, Intersection(
        FiniteSet(-acosh(r), acosh(r)), S.Reals))
    assert invert_real(cosh(x), p + 1, x) == (x,
        FiniteSet(-acosh(p + 1), acosh(p + 1)))

    assert invert_real(tanh(x), r, x) == (x, Intersection(FiniteSet(atanh(r)), S.Reals))
    assert invert_real(coth(x), p+1, x) == (x, FiniteSet(acoth(p+1)))
    assert invert_real(sech(x), r, x) == (x, Intersection(
        FiniteSet(-asech(r), asech(r)), S.Reals))
    assert invert_real(csch(x), p, x) == (x, FiniteSet(acsch(p)))

    assert dumeq(invert_real(tanh(sin(x)), r, x), (x,
        ConditionSet(x, (S(-1) <= atanh(r)) & (atanh(r) <= S(1)), Union(
            ImageSet(Lambda(n, 2*n*pi + asin(atanh(r))), S.Integers),
            ImageSet(Lambda(n, 2*n*pi - asin(atanh(r)) + pi), S.Integers)))))


def test_invert_trig_hyp_real():
    # check some codepaths that are not as easily reached otherwise
    n = Dummy('n')
    assert _invert_trig_hyp_real(cosh(x), Range(-5, 10, 1), x)[1].dummy_eq(Union(
        ImageSet(Lambda(n, -acosh(n)), Range(1, 10, 1)),
        ImageSet(Lambda(n, acosh(n)), Range(1, 10, 1))))
    assert _invert_trig_hyp_real(coth(x), Interval(-3, 2), x) == (x, Union(
        Interval(-oo, -acoth(3)), Interval(acoth(2), oo)))
    assert _invert_trig_hyp_real(tanh(x), Interval(-S.Half, 1), x) == (x,
        Interval(-atanh(S.Half), oo))
    assert _invert_trig_hyp_real(sech(x), imageset(n, S.Half + n/3, S.Naturals0), x) == \
        (x, FiniteSet(-asech(S(1)/2), asech(S(1)/2), -asech(S(5)/6), asech(S(5)/6)))
    assert _invert_trig_hyp_real(csch(x), S.Reals, x) == (x,
        Union(Interval.open(-oo, 0), Interval.open(0, oo)))


def test_invert_complex():
    assert invert_complex(x + 3, y, x) == (x, FiniteSet(y - 3))
    assert invert_complex(x*3, y, x) == (x, FiniteSet(y / 3))
    assert invert_complex((x - 1)**3, 0, x) == (x, FiniteSet(1))

    assert dumeq(invert_complex(exp(x), y, x),
        (x, imageset(Lambda(n, I*(2*pi*n + arg(y)) + log(Abs(y))), S.Integers)))

    assert invert_complex(log(x), y, x) == (x, FiniteSet(exp(y)))

    raises(ValueError, lambda: invert_real(1, y, x))
    raises(ValueError, lambda: invert_complex(x, x, x))
    raises(ValueError, lambda: invert_complex(x, x, 1))

    assert dumeq(invert_complex(sin(x), I, x), (x, Union(
        ImageSet(Lambda(n, 2*n*pi + I*log(1 + sqrt(2))), S.Integers),
        ImageSet(Lambda(n, 2*n*pi + pi - I*log(1 + sqrt(2))), S.Integers))))
    assert dumeq(invert_complex(cos(x), 1+I, x), (x, Union(
        ImageSet(Lambda(n, 2*n*pi - acos(1 + I)), S.Integers),
        ImageSet(Lambda(n, 2*n*pi + acos(1 + I)), S.Integers))))
    assert dumeq(invert_complex(tan(2*x), 1, x), (x,
        ImageSet(Lambda(n, n*pi/2 + pi/8), S.Integers)))
    assert dumeq(invert_complex(cot(x), 2*I, x), (x,
        ImageSet(Lambda(n, n*pi - I*acoth(2)), S.Integers)))

    assert dumeq(invert_complex(sinh(x), 0, x), (x, Union(
        ImageSet(Lambda(n, 2*n*I*pi), S.Integers),
        ImageSet(Lambda(n, 2*n*I*pi + I*pi), S.Integers))))
    assert dumeq(invert_complex(cosh(x), 0, x), (x, Union(
        ImageSet(Lambda(n, 2*n*I*pi + I*pi/2), S.Integers),
        ImageSet(Lambda(n, 2*n*I*pi + 3*I*pi/2), S.Integers))))
    assert invert_complex(tanh(x), 1, x) == (x, S.EmptySet)
    assert dumeq(invert_complex(tanh(x), a, x), (x,
        ConditionSet(x, Ne(a, -1) & Ne(a, 1),
        ImageSet(Lambda(n, n*I*pi + atanh(a)), S.Integers))))
    assert invert_complex(coth(x), 1, x) == (x, S.EmptySet)
    assert dumeq(invert_complex(coth(x), a, x), (x,
        ConditionSet(x, Ne(a, -1) & Ne(a, 1),
        ImageSet(Lambda(n, n*I*pi + acoth(a)), S.Integers))))
    assert dumeq(invert_complex(sech(x), 2, x), (x, Union(
        ImageSet(Lambda(n, 2*n*I*pi + I*pi/3), S.Integers),
        ImageSet(Lambda(n, 2*n*I*pi + 5*I*pi/3), S.Integers))))


def test_domain_check():
    assert domain_check(1/(1 + (1/(x+1))**2), x, -1) is False
    assert domain_check(x**2, x, 0) is True
    assert domain_check(x, x, oo) is False
    assert domain_check(0, x, oo) is False


def test_issue_11536():
    assert solveset(0**x - 100, x, S.Reals) == S.EmptySet
    assert solveset(0**x - 1, x, S.Reals) == FiniteSet(0)


def test_issue_17479():
    f = (x**2 + y**2)**2 + (x**2 + z**2)**2 - 2*(2*x**2 + y**2 + z**2)
    fx = f.diff(x)
    fy = f.diff(y)
    fz = f.diff(z)
    sol = nonlinsolve([fx, fy, fz], [x, y, z])
    assert len(sol) >= 4 and len(sol) <= 20
    # nonlinsolve has been giving a varying number of solutions
    # (originally 18, then 20, now 19) due to various internal changes.
    # Unfortunately not all the solutions are actually valid and some are
    # redundant. Since the original issue was that an exception was raised,
    # this first test only checks that nonlinsolve returns a "plausible"
    # solution set. The next test checks the result for correctness.


@XFAIL
def test_issue_18449():
    x, y, z = symbols("x, y, z")
    f = (x**2 + y**2)**2 + (x**2 + z**2)**2 - 2*(2*x**2 + y**2 + z**2)
    fx = diff(f, x)
    fy = diff(f, y)
    fz = diff(f, z)
    sol = nonlinsolve([fx, fy, fz], [x, y, z])
    for (xs, ys, zs) in sol:
        d = {x: xs, y: ys, z: zs}
        assert tuple(_.subs(d).simplify() for _ in (fx, fy, fz)) == (0, 0, 0)
    # After simplification and removal of duplicate elements, there should
    # only be 4 parametric solutions left:
    # simplifiedsolutions = FiniteSet((sqrt(1 - z**2), z, z),
    #                                 (-sqrt(1 - z**2), z, z),
    #                                 (sqrt(1 - z**2), -z, z),
    #                                 (-sqrt(1 - z**2), -z, z))
    # TODO: Is the above solution set definitely complete?


def test_issue_21047():
    f = (2 - x)**2 + (sqrt(x - 1) - 1)**6
    assert solveset(f, x, S.Reals) == FiniteSet(2)

    f = (sqrt(x)-1)**2 + (sqrt(x)+1)**2 -2*x**2 + sqrt(2)
    assert solveset(f, x, S.Reals) == FiniteSet(
        S.Half - sqrt(2*sqrt(2) + 5)/2, S.Half + sqrt(2*sqrt(2) + 5)/2)


def test_is_function_class_equation():
    assert _is_function_class_equation(TrigonometricFunction,
                                       tan(x), x) is True
    assert _is_function_class_equation(TrigonometricFunction,
                                       tan(x) - 1, x) is True
    assert _is_function_class_equation(TrigonometricFunction,
                                       tan(x) + sin(x), x) is True
    assert _is_function_class_equation(TrigonometricFunction,
                                       tan(x) + sin(x) - a, x) is True
    assert _is_function_class_equation(TrigonometricFunction,
                                       sin(x)*tan(x) + sin(x), x) is True
    assert _is_function_class_equation(TrigonometricFunction,
                                       sin(x)*tan(x + a) + sin(x), x) is True
    assert _is_function_class_equation(TrigonometricFunction,
                                       sin(x)*tan(x*a) + sin(x), x) is True
    assert _is_function_class_equation(TrigonometricFunction,
                                       a*tan(x) - 1, x) is True
    assert _is_function_class_equation(TrigonometricFunction,
                                       tan(x)**2 + sin(x) - 1, x) is True
    assert _is_function_class_equation(TrigonometricFunction,
                                       tan(x) + x, x) is False
    assert _is_function_class_equation(TrigonometricFunction,
                                       tan(x**2), x) is False
    assert _is_function_class_equation(TrigonometricFunction,
                                       tan(x**2) + sin(x), x) is False
    assert _is_function_class_equation(TrigonometricFunction,
                                       tan(x)**sin(x), x) is False
    assert _is_function_class_equation(TrigonometricFunction,
                                       tan(sin(x)) + sin(x), x) is False
    assert _is_function_class_equation(HyperbolicFunction,
                                       tanh(x), x) is True
    assert _is_function_class_equation(HyperbolicFunction,
                                       tanh(x) - 1, x) is True
    assert _is_function_class_equation(HyperbolicFunction,
                                       tanh(x) + sinh(x), x) is True
    assert _is_function_class_equation(HyperbolicFunction,
                                       tanh(x) + sinh(x) - a, x) is True
    assert _is_function_class_equation(HyperbolicFunction,
                                       sinh(x)*tanh(x) + sinh(x), x) is True
    assert _is_function_class_equation(HyperbolicFunction,
                                       sinh(x)*tanh(x + a) + sinh(x), x) is True
    assert _is_function_class_equation(HyperbolicFunction,
                                       sinh(x)*tanh(x*a) + sinh(x), x) is True
    assert _is_function_class_equation(HyperbolicFunction,
                                       a*tanh(x) - 1, x) is True
    assert _is_function_class_equation(HyperbolicFunction,
                                       tanh(x)**2 + sinh(x) - 1, x) is True
    assert _is_function_class_equation(HyperbolicFunction,
                                       tanh(x) + x, x) is False
    assert _is_function_class_equation(HyperbolicFunction,
                                       tanh(x**2), x) is False
    assert _is_function_class_equation(HyperbolicFunction,
                                       tanh(x**2) + sinh(x), x) is False
    assert _is_function_class_equation(HyperbolicFunction,
                                       tanh(x)**sinh(x), x) is False
    assert _is_function_class_equation(HyperbolicFunction,
                                       tanh(sinh(x)) + sinh(x), x) is False


def test_garbage_input():
    raises(ValueError, lambda: solveset_real([y], y))
    x = Symbol('x', real=True)
    assert solveset_real(x, 1) == S.EmptySet
    assert solveset_real(x - 1, 1) == FiniteSet(x)
    assert solveset_real(x, pi) == S.EmptySet
    assert solveset_real(x, x**2) == S.EmptySet

    raises(ValueError, lambda: solveset_complex([x], x))
    assert solveset_complex(x, pi) == S.EmptySet

    raises(ValueError, lambda: solveset((x, y), x))
    raises(ValueError, lambda: solveset(x + 1, S.Reals))
    raises(ValueError, lambda: solveset(x + 1, x, 2))


def test_solve_mul():
    assert solveset_real((a*x + b)*(exp(x) - 3), x) == \
        Union({log(3)}, Intersection({-b/a}, S.Reals))
    anz = Symbol('anz', nonzero=True)
    bb = Symbol('bb', real=True)
    assert solveset_real((anz*x + bb)*(exp(x) - 3), x) == \
        FiniteSet(-bb/anz, log(3))
    assert solveset_real((2*x + 8)*(8 + exp(x)), x) == FiniteSet(S(-4))
    assert solveset_real(x/log(x), x) is S.EmptySet


def test_solve_invert():
    assert solveset_real(exp(x) - 3, x) == FiniteSet(log(3))
    assert solveset_real(log(x) - 3, x) == FiniteSet(exp(3))

    assert solveset_real(3**(x + 2), x) == FiniteSet()
    assert solveset_real(3**(2 - x), x) == FiniteSet()

    assert solveset_real(y - b*exp(a/x), x) == Intersection(
        S.Reals, FiniteSet(a/log(y/b)))

    # issue 4504
    assert solveset_real(2**x - 10, x) == FiniteSet(1 + log(5)/log(2))


def test_issue_25768():
    assert dumeq(solveset_real(sin(x) - S.Half, x), Union(
        ImageSet(Lambda(n, pi*2*n + pi/6), S.Integers),
        ImageSet(Lambda(n, pi*2*n + pi*5/6), S.Integers)))
    n1 = solveset_real(sin(x) - 0.5, x).n(5)
    n2 = solveset_real(sin(x) - S.Half, x).n(5)
    # help pass despite fp differences
    eq = [i.replace(
        lambda x:x.is_Float,
        lambda x:Rational(x).limit_denominator(1000)) for i in (n1, n2)]
    assert dumeq(*eq),(n1,n2)


def test_errorinverses():
    assert solveset_real(erf(x) - S.Half, x) == \
        FiniteSet(erfinv(S.Half))
    assert solveset_real(erfinv(x) - 2, x) == \
        FiniteSet(erf(2))
    assert solveset_real(erfc(x) - S.One, x) == \
        FiniteSet(erfcinv(S.One))
    assert solveset_real(erfcinv(x) - 2, x) == FiniteSet(erfc(2))


def test_solve_polynomial():
    x = Symbol('x', real=True)
    y = Symbol('y', real=True)
    assert solveset_real(3*x - 2, x) == FiniteSet(Rational(2, 3))

    assert solveset_real(x**2 - 1, x) == FiniteSet(-S.One, S.One)
    assert solveset_real(x - y**3, x) == FiniteSet(y ** 3)

    assert solveset_real(x**3 - 15*x - 4, x) == FiniteSet(
        -2 + 3 ** S.Half,
        S(4),
        -2 - 3 ** S.Half)

    assert solveset_real(sqrt(x) - 1, x) == FiniteSet(1)
    assert solveset_real(sqrt(x) - 2, x) == FiniteSet(4)
    assert solveset_real(x**Rational(1, 4) - 2, x) == FiniteSet(16)
    assert solveset_real(x**Rational(1, 3) - 3, x) == FiniteSet(27)
    assert len(solveset_real(x**5 + x**3 + 1, x)) == 1
    assert len(solveset_real(-2*x**3 + 4*x**2 - 2*x + 6, x)) > 0
    assert solveset_real(x**6 + x**4 + I, x) is S.EmptySet


def test_return_root_of():
    f = x**5 - 15*x**3 - 5*x**2 + 10*x + 20
    s = list(solveset_complex(f, x))
    for root in s:
        assert root.func == CRootOf

    # if one uses solve to get the roots of a polynomial that has a CRootOf
    # solution, make sure that the use of nfloat during the solve process
    # doesn't fail. Note: if you want numerical solutions to a polynomial
    # it is *much* faster to use nroots to get them than to solve the
    # equation only to get CRootOf solutions which are then numerically
    # evaluated. So for eq = x**5 + 3*x + 7 do Poly(eq).nroots() rather
    # than [i.n() for i in solve(eq)] to get the numerical roots of eq.
    assert nfloat(list(solveset_complex(x**5 + 3*x**3 + 7, x))[0],
                  exponent=False) == CRootOf(x**5 + 3*x**3 + 7, 0).n()

    sol = list(solveset_complex(x**6 - 2*x + 2, x))
    assert all(isinstance(i, CRootOf) for i in sol) and len(sol) == 6

    f = x**5 - 15*x**3 - 5*x**2 + 10*x + 20
    s = list(solveset_complex(f, x))
    for root in s:
        assert root.func == CRootOf

    s = x**5 + 4*x**3 + 3*x**2 + Rational(7, 4)
    assert solveset_complex(s, x) == \
        FiniteSet(*Poly(s*4, domain='ZZ').all_roots())

    # Refer issue #7876
    eq = x*(x - 1)**2*(x + 1)*(x**6 - x + 1)
    assert solveset_complex(eq, x) == \
        FiniteSet(-1, 0, 1, CRootOf(x**6 - x + 1, 0),
                       CRootOf(x**6 - x + 1, 1),
                       CRootOf(x**6 - x + 1, 2),
                       CRootOf(x**6 - x + 1, 3),
                       CRootOf(x**6 - x + 1, 4),
                       CRootOf(x**6 - x + 1, 5))


def test_solveset_sqrt_1():
    assert solveset_real(sqrt(5*x + 6) - 2 - x, x) == \
        FiniteSet(-S.One, S(2))
    assert solveset_real(sqrt(x - 1) - x + 7, x) == FiniteSet(10)
    assert solveset_real(sqrt(x - 2) - 5, x) == FiniteSet(27)
    assert solveset_real(sqrt(x) - 2 - 5, x) == FiniteSet(49)
    assert solveset_real(sqrt(x**3), x) == FiniteSet(0)
    assert solveset_real(sqrt(x - 1), x) == FiniteSet(1)
    assert solveset_real(sqrt((x-3)/x), x) == FiniteSet(3)
    assert solveset_real(sqrt((x-3)/x)-Rational(1, 2), x) == \
        FiniteSet(4)

def test_solveset_sqrt_2():
    x = Symbol('x', real=True)
    y = Symbol('y', real=True)
    # http://tutorial.math.lamar.edu/Classes/Alg/SolveRadicalEqns.aspx#Solve_Rad_Ex2_a
    assert solveset_real(sqrt(2*x - 1) - sqrt(x - 4) - 2, x) == \
        FiniteSet(S(5), S(13))
    assert solveset_real(sqrt(x + 7) + 2 - sqrt(3 - x), x) == \
        FiniteSet(-6)

    # http://www.purplemath.com/modules/solverad.htm
    assert solveset_real(sqrt(17*x - sqrt(x**2 - 5)) - 7, x) == \
        FiniteSet(3)

    eq = x + 1 - (x**4 + 4*x**3 - x)**Rational(1, 4)
    assert solveset_real(eq, x) == FiniteSet(Rational(-1, 2), Rational(-1, 3))

    eq = sqrt(2*x + 9) - sqrt(x + 1) - sqrt(x + 4)
    assert solveset_real(eq, x) == FiniteSet(0)

    eq = sqrt(x + 4) + sqrt(2*x - 1) - 3*sqrt(x - 1)
    assert solveset_real(eq, x) == FiniteSet(5)

    eq = sqrt(x)*sqrt(x - 7) - 12
    assert solveset_real(eq, x) == FiniteSet(16)

    eq = sqrt(x - 3) + sqrt(x) - 3
    assert solveset_real(eq, x) == FiniteSet(4)

    eq = sqrt(2*x**2 - 7) - (3 - x)
    assert solveset_real(eq, x) == FiniteSet(-S(8), S(2))

    # others
    eq = sqrt(9*x**2 + 4) - (3*x + 2)
    assert solveset_real(eq, x) == FiniteSet(0)

    assert solveset_real(sqrt(x - 3) - sqrt(x) - 3, x) == FiniteSet()

    eq = (2*x - 5)**Rational(1, 3) - 3
    assert solveset_real(eq, x) == FiniteSet(16)

    assert solveset_real(sqrt(x) + sqrt(sqrt(x)) - 4, x) == \
        FiniteSet((Rational(-1, 2) + sqrt(17)/2)**4)

    eq = sqrt(x) - sqrt(x - 1) + sqrt(sqrt(x))
    assert solveset_real(eq, x) == FiniteSet()

    eq = (x - 4)**2 + (sqrt(x) - 2)**4
    assert solveset_real(eq, x) == FiniteSet(-4, 4)

    eq = (sqrt(x) + sqrt(x + 1) + sqrt(1 - x) - 6*sqrt(5)/5)
    ans = solveset_real(eq, x)
    ra = S('''-1484/375 - 4*(-S(1)/2 + sqrt(3)*I/2)*(-12459439/52734375 +
    114*sqrt(12657)/78125)**(S(1)/3) - 172564/(140625*(-S(1)/2 +
    sqrt(3)*I/2)*(-12459439/52734375 + 114*sqrt(12657)/78125)**(S(1)/3))''')
    rb = Rational(4, 5)
    assert all(abs(eq.subs(x, i).n()) < 1e-10 for i in (ra, rb)) and \
        len(ans) == 2 and \
        {i.n(chop=True) for i in ans} == \
        {i.n(chop=True) for i in (ra, rb)}

    assert solveset_real(sqrt(x) + x**Rational(1, 3) +
                                 x**Rational(1, 4), x) == FiniteSet(0)

    assert solveset_real(x/sqrt(x**2 + 1), x) == FiniteSet(0)

    eq = (x - y**3)/((y**2)*sqrt(1 - y**2))
    assert solveset_real(eq, x) == FiniteSet(y**3)

    # issue 4497
    assert solveset_real(1/(5 + x)**Rational(1, 5) - 9, x) == \
        FiniteSet(Rational(-295244, 59049))


@XFAIL
def test_solve_sqrt_fail():
    # this only works if we check real_root(eq.subs(x, Rational(1, 3)))
    # but checksol doesn't work like that
    eq = (x**3 - 3*x**2)**Rational(1, 3) + 1 - x
    assert solveset_real(eq, x) == FiniteSet(Rational(1, 3))


@slow
def test_solve_sqrt_3():
    R = Symbol('R')
    eq = sqrt(2)*R*sqrt(1/(R + 1)) + (R + 1)*(sqrt(2)*sqrt(1/(R + 1)) - 1)
    sol = solveset_complex(eq, R)
    fset = [Rational(5, 3) + 4*sqrt(10)*cos(atan(3*sqrt(111)/251)/3)/3,
            -sqrt(10)*cos(atan(3*sqrt(111)/251)/3)/3 +
            40*re(1/((Rational(-1, 2) - sqrt(3)*I/2)*(Rational(251, 27) + sqrt(111)*I/9)**Rational(1, 3)))/9 +
            sqrt(30)*sin(atan(3*sqrt(111)/251)/3)/3 + Rational(5, 3) +
            I*(-sqrt(30)*cos(atan(3*sqrt(111)/251)/3)/3 -
               sqrt(10)*sin(atan(3*sqrt(111)/251)/3)/3 +
               40*im(1/((Rational(-1, 2) - sqrt(3)*I/2)*(Rational(251, 27) + sqrt(111)*I/9)**Rational(1, 3)))/9)]
    cset = [40*re(1/((Rational(-1, 2) + sqrt(3)*I/2)*(Rational(251, 27) + sqrt(111)*I/9)**Rational(1, 3)))/9 -
            sqrt(10)*cos(atan(3*sqrt(111)/251)/3)/3 - sqrt(30)*sin(atan(3*sqrt(111)/251)/3)/3 +
            Rational(5, 3) +
            I*(40*im(1/((Rational(-1, 2) + sqrt(3)*I/2)*(Rational(251, 27) + sqrt(111)*I/9)**Rational(1, 3)))/9 -
               sqrt(10)*sin(atan(3*sqrt(111)/251)/3)/3 +
               sqrt(30)*cos(atan(3*sqrt(111)/251)/3)/3)]

    fs = FiniteSet(*fset)
    cs = ConditionSet(R, Eq(eq, 0), FiniteSet(*cset))
    assert sol == (fs - {-1}) | (cs - {-1})

    # the number of real roots will depend on the value of m: for m=1 there are 4
    # and for m=-1 there are none.
    eq = -sqrt((m - q)**2 + (-m/(2*q) + S.Half)**2) + sqrt((-m**2/2 - sqrt(
        4*m**4 - 4*m**2 + 8*m + 1)/4 - Rational(1, 4))**2 + (m**2/2 - m - sqrt(
            4*m**4 - 4*m**2 + 8*m + 1)/4 - Rational(1, 4))**2)
    unsolved_object = ConditionSet(q, Eq(sqrt((m - q)**2 + (-m/(2*q) + S.Half)**2) -
        sqrt((-m**2/2 - sqrt(4*m**4 - 4*m**2 + 8*m + 1)/4 - Rational(1, 4))**2 + (m**2/2 - m -
        sqrt(4*m**4 - 4*m**2 + 8*m + 1)/4 - Rational(1, 4))**2), 0), S.Reals)
    assert solveset_real(eq, q) == unsolved_object


def test_solve_polynomial_symbolic_param():
    assert solveset_complex((x**2 - 1)**2 - a, x) == \
        FiniteSet(sqrt(1 + sqrt(a)), -sqrt(1 + sqrt(a)),
                  sqrt(1 - sqrt(a)), -sqrt(1 - sqrt(a)))

    # issue 4507
    assert solveset_complex(y - b/(1 + a*x), x) == \
        FiniteSet((b/y - 1)/a) - FiniteSet(-1/a)

    # issue 4508
    assert solveset_complex(y - b*x/(a + x), x) == \
        FiniteSet(-a*y/(y - b)) - FiniteSet(-a)


def test_solve_rational():
    assert solveset_real(1/x + 1, x) == FiniteSet(-S.One)
    assert solveset_real(1/exp(x) - 1, x) == FiniteSet(0)
    assert solveset_real(x*(1 - 5/x), x) == FiniteSet(5)
    assert solveset_real(2*x/(x + 2) - 1, x) == FiniteSet(2)
    assert solveset_real((x**2/(7 - x)).diff(x), x) == \
        FiniteSet(S.Zero, S(14))


def test_solveset_real_gen_is_pow():
    assert solveset_real(sqrt(1) + 1, x) is S.EmptySet


def test_no_sol():
    assert solveset(1 - oo*x) is S.EmptySet
    assert solveset(oo*x, x) is S.EmptySet
    assert solveset(oo*x - oo, x) is S.EmptySet
    assert solveset_real(4, x) is S.EmptySet
    assert solveset_real(exp(x), x) is S.EmptySet
    assert solveset_real(x**2 + 1, x) is S.EmptySet
    assert solveset_real(-3*a/sqrt(x), x) is S.EmptySet
    assert solveset_real(1/x, x) is S.EmptySet
    assert solveset_real(-(1 + x)/(2 + x)**2 + 1/(2 + x), x
        ) is S.EmptySet


def test_sol_zero_real():
    assert solveset_real(0, x) == S.Reals
    assert solveset(0, x, Interval(1, 2)) == Interval(1, 2)
    assert solveset_real(-x**2 - 2*x + (x + 1)**2 - 1, x) == S.Reals


def test_no_sol_rational_extragenous():
    assert solveset_real((x/(x + 1) + 3)**(-2), x) is S.EmptySet
    assert solveset_real((x - 1)/(1 + 1/(x - 1)), x) is S.EmptySet


def test_solve_polynomial_cv_1a():
    """
    Test for solving on equations that can be converted to
    a polynomial equation using the change of variable y -> x**Rational(p, q)
    """
    assert solveset_real(sqrt(x) - 1, x) == FiniteSet(1)
    assert solveset_real(sqrt(x) - 2, x) == FiniteSet(4)
    assert solveset_real(x**Rational(1, 4) - 2, x) == FiniteSet(16)
    assert solveset_real(x**Rational(1, 3) - 3, x) == FiniteSet(27)
    assert solveset_real(x*(x**(S.One / 3) - 3), x) == \
        FiniteSet(S.Zero, S(27))


def test_solveset_real_rational():
    """Test solveset_real for rational functions"""
    x = Symbol('x', real=True)
    y = Symbol('y', real=True)
    assert solveset_real((x - y**3) / ((y**2)*sqrt(1 - y**2)), x) \
        == FiniteSet(y**3)
    # issue 4486
    assert solveset_real(2*x/(x + 2) - 1, x) == FiniteSet(2)


def test_solveset_real_log():
    assert solveset_real(log((x-1)*(x+1)), x) == \
        FiniteSet(sqrt(2), -sqrt(2))


def test_poly_gens():
    assert solveset_real(4**(2*(x**2) + 2*x) - 8, x) == \
        FiniteSet(Rational(-3, 2), S.Half)


def test_solve_abs():
    n = Dummy('n')
    raises(ValueError, lambda: solveset(Abs(x) - 1, x))
    assert solveset(Abs(x) - n, x, S.Reals).dummy_eq(
        ConditionSet(x, Contains(n, Interval(0, oo)), {-n, n}))
    assert solveset_real(Abs(x) - 2, x) == FiniteSet(-2, 2)
    assert solveset_real(Abs(x) + 2, x) is S.EmptySet
    assert solveset_real(Abs(x + 3) - 2*Abs(x - 3), x) == \
        FiniteSet(1, 9)
    assert solveset_real(2*Abs(x) - Abs(x - 1), x) == \
        FiniteSet(-1, Rational(1, 3))

    sol = ConditionSet(
            x,
            And(
                Contains(b, Interval(0, oo)),
                Contains(a + b, Interval(0, oo)),
                Contains(a - b, Interval(0, oo))),
            FiniteSet(-a - b - 3, -a + b - 3, a - b - 3, a + b - 3))
    eq = Abs(Abs(x + 3) - a) - b
    assert invert_real(eq, 0, x)[1] == sol
    reps = {a: 3, b: 1}
    eqab = eq.subs(reps)
    for si in sol.subs(reps):
        assert not eqab.subs(x, si)
    assert dumeq(solveset(Eq(sin(Abs(x)), 1), x, domain=S.Reals), Union(
        Intersection(Interval(0, oo), Union(
        Intersection(ImageSet(Lambda(n, 2*n*pi + 3*pi/2), S.Integers),
            Interval(-oo, 0)),
        Intersection(ImageSet(Lambda(n, 2*n*pi + pi/2), S.Integers),
            Interval(0, oo))))))


def test_issue_9824():
    assert dumeq(solveset(sin(x)**2 - 2*sin(x) + 1, x), ImageSet(Lambda(n, 2*n*pi + pi/2), S.Integers))
    assert dumeq(solveset(cos(x)**2 - 2*cos(x) + 1, x), ImageSet(Lambda(n, 2*n*pi), S.Integers))


def test_issue_9565():
    assert solveset_real(Abs((x - 1)/(x - 5)) <= Rational(1, 3), x) == Interval(-1, 2)


def test_issue_10069():
    eq = abs(1/(x - 1)) - 1 > 0
    assert solveset_real(eq, x) == Union(
        Interval.open(0, 1), Interval.open(1, 2))


def test_real_imag_splitting():
    a, b = symbols('a b', real=True)
    assert solveset_real(sqrt(a**2 - b**2) - 3, a) == \
        FiniteSet(-sqrt(b**2 + 9), sqrt(b**2 + 9))
    assert solveset_real(sqrt(a**2 + b**2) - 3, a) != \
        S.EmptySet


def test_units():
    assert solveset_real(1/x - 1/(2*cm), x) == FiniteSet(2*cm)


def test_solve_only_exp_1():
    y = Symbol('y', positive=True)
    assert solveset_real(exp(x) - y, x) == FiniteSet(log(y))
    assert solveset_real(exp(x) + exp(-x) - 4, x) == \
        FiniteSet(log(-sqrt(3) + 2), log(sqrt(3) + 2))
    assert solveset_real(exp(x) + exp(-x) - y, x) != S.EmptySet


def test_atan2():
    # The .inverse() method on atan2 works only if x.is_real is True and the
    # second argument is a real constant
    assert solveset_real(atan2(x, 2) - pi/3, x) == FiniteSet(2*sqrt(3))


def test_piecewise_solveset():
    eq = Piecewise((x - 2, Gt(x, 2)), (2 - x, True)) - 3
    assert set(solveset_real(eq, x)) == set(FiniteSet(-1, 5))

    absxm3 = Piecewise(
        (x - 3, 0 <= x - 3),
        (3 - x, 0 > x - 3))
    y = Symbol('y', positive=True)
    assert solveset_real(absxm3 - y, x) == FiniteSet(-y + 3, y + 3)

    f = Piecewise(((x - 2)**2, x >= 0), (0, True))
    assert solveset(f, x, domain=S.Reals) == Union(FiniteSet(2), Interval(-oo, 0, True, True))

    assert solveset(
        Piecewise((x + 1, x > 0), (I, True)) - I, x, S.Reals
        ) == Interval(-oo, 0)

    assert solveset(Piecewise((x - 1, Ne(x, I)), (x, True)), x) == FiniteSet(1)

    # issue 19718
    g = Piecewise((1, x > 10), (0, True))
    assert solveset(g > 0, x, S.Reals) == Interval.open(10, oo)

    from sympy.logic.boolalg import BooleanTrue
    f = BooleanTrue()
    assert solveset(f, x, domain=Interval(-3, 10)) == Interval(-3, 10)

    # issue 20552
    f = Piecewise((0, Eq(x, 0)), (x**2/Abs(x), True))
    g = Piecewise((0, Eq(x, pi)), ((x - pi)/sin(x), True))
    assert solveset(f, x, domain=S.Reals) == FiniteSet(0)
    assert solveset(g) == FiniteSet(pi)


def test_solveset_complex_polynomial():
    assert solveset_complex(a*x**2 + b*x + c, x) == \
        FiniteSet(-b/(2*a) - sqrt(-4*a*c + b**2)/(2*a),
                  -b/(2*a) + sqrt(-4*a*c + b**2)/(2*a))

    assert solveset_complex(x - y**3, y) == FiniteSet(
        (-x**Rational(1, 3))/2 + I*sqrt(3)*x**Rational(1, 3)/2,
        x**Rational(1, 3),
        (-x**Rational(1, 3))/2 - I*sqrt(3)*x**Rational(1, 3)/2)

    assert solveset_complex(x + 1/x - 1, x) == \
        FiniteSet(S.Half + I*sqrt(3)/2, S.Half - I*sqrt(3)/2)


def test_sol_zero_complex():
    assert solveset_complex(0, x) is S.Complexes


def test_solveset_complex_rational():
    assert solveset_complex((x - 1)*(x - I)/(x - 3), x) == \
        FiniteSet(1, I)

    assert solveset_complex((x - y**3)/((y**2)*sqrt(1 - y**2)), x) == \
        FiniteSet(y**3)
    assert solveset_complex(-x**2 - I, x) == \
        FiniteSet(-sqrt(2)/2 + sqrt(2)*I/2, sqrt(2)/2 - sqrt(2)*I/2)


def test_solve_quintics():
    skip("This test is too slow")
    f = x**5 - 110*x**3 - 55*x**2 + 2310*x + 979
    s = solveset_complex(f, x)
    for root in s:
        res = f.subs(x, root.n()).n()
        assert tn(res, 0)

    f = x**5 + 15*x + 12
    s = solveset_complex(f, x)
    for root in s:
        res = f.subs(x, root.n()).n()
        assert tn(res, 0)


def test_solveset_complex_exp():
    assert dumeq(solveset_complex(exp(x) - 1, x),
        imageset(Lambda(n, I*2*n*pi), S.Integers))
    assert dumeq(solveset_complex(exp(x) - I, x),
        imageset(Lambda(n, I*(2*n*pi + pi/2)), S.Integers))
    assert solveset_complex(1/exp(x), x) == S.EmptySet
    assert dumeq(solveset_complex(sinh(x).rewrite(exp), x),
        imageset(Lambda(n, n*pi*I), S.Integers))


def test_solveset_real_exp():
    assert solveset(Eq((-2)**x, 4), x, S.Reals) == FiniteSet(2)
    assert solveset(Eq(-2**x, 4), x, S.Reals) == S.EmptySet
    assert solveset(Eq((-3)**x, 27), x, S.Reals) == S.EmptySet
    assert solveset(Eq((-5)**(x+1), 625), x, S.Reals) == FiniteSet(3)
    assert solveset(Eq(2**(x-3), -16), x, S.Reals) == S.EmptySet
    assert solveset(Eq((-3)**(x - 3), -3**39), x, S.Reals) == FiniteSet(42)
    assert solveset(Eq(2**x, y), x, S.Reals) == Intersection(S.Reals, FiniteSet(log(y)/log(2)))

    assert invert_real((-2)**(2*x) - 16, 0, x) == (x, FiniteSet(2))


def test_solve_complex_log():
    assert solveset_complex(log(x), x) == FiniteSet(1)
    assert solveset_complex(1 - log(a + 4*x**2), x) == \
        FiniteSet(-sqrt(-a + E)/2, sqrt(-a + E)/2)


def test_solve_complex_sqrt():
    assert solveset_complex(sqrt(5*x + 6) - 2 - x, x) == \
        FiniteSet(-S.One, S(2))
    assert solveset_complex(sqrt(5*x + 6) - (2 + 2*I) - x, x) == \
        FiniteSet(-S(2), 3 - 4*I)
    assert solveset_complex(4*x*(1 - a * sqrt(x)), x) == \
        FiniteSet(S.Zero, 1 / a ** 2)


def test_solveset_complex_tan():
    s = solveset_complex(tan(x).rewrite(exp), x)
    assert dumeq(s, imageset(Lambda(n, pi*n), S.Integers) - \
        imageset(Lambda(n, pi*n + pi/2), S.Integers))


@_both_exp_pow
def test_solve_trig():
    assert dumeq(solveset_real(sin(x), x),
        Union(imageset(Lambda(n, 2*pi*n), S.Integers),
              imageset(Lambda(n, 2*pi*n + pi), S.Integers)))

    assert dumeq(solveset_real(sin(x) - 1, x),
        imageset(Lambda(n, 2*pi*n + pi/2), S.Integers))

    assert dumeq(solveset_real(cos(x), x),
        Union(imageset(Lambda(n, 2*pi*n + pi/2), S.Integers),
              imageset(Lambda(n, 2*pi*n + pi*Rational(3, 2)), S.Integers)))

    assert dumeq(solveset_real(sin(x) + cos(x), x),
        Union(imageset(Lambda(n, 2*n*pi + pi*Rational(3, 4)), S.Integers),
              imageset(Lambda(n, 2*n*pi + pi*Rational(7, 4)), S.Integers)))

    assert solveset_real(sin(x)**2 + cos(x)**2, x) == S.EmptySet

    assert dumeq(solveset_complex(cos(x) - S.Half, x),
        Union(imageset(Lambda(n, 2*n*pi + pi*Rational(5, 3)), S.Integers),
              imageset(Lambda(n, 2*n*pi + pi/3), S.Integers)))

    assert dumeq(solveset(sin(y + a) - sin(y), a, domain=S.Reals),
        ConditionSet(a, (S(-1) <= sin(y)) & (sin(y) <= S(1)), Union(
            ImageSet(Lambda(n, 2*n*pi - y + asin(sin(y))), S.Integers),
            ImageSet(Lambda(n, 2*n*pi - y - asin(sin(y)) + pi), S.Integers))))

    assert dumeq(solveset_real(sin(2*x)*cos(x) + cos(2*x)*sin(x)-1, x),
        ImageSet(Lambda(n, n*pi*Rational(2, 3) + pi/6), S.Integers))

    assert dumeq(solveset_real(2*tan(x)*sin(x) + 1, x), Union(
        ImageSet(Lambda(n, 2*n*pi + atan(sqrt(2)*sqrt(-1 + sqrt(17))/
            (1 - sqrt(17))) + pi), S.Integers),
        ImageSet(Lambda(n, 2*n*pi - atan(sqrt(2)*sqrt(-1 + sqrt(17))/
            (1 - sqrt(17))) + pi), S.Integers)))

    assert dumeq(solveset_real(cos(2*x)*cos(4*x) - 1, x),
                            ImageSet(Lambda(n, n*pi), S.Integers))

    assert dumeq(solveset(sin(x/10) + Rational(3, 4)), Union(
        ImageSet(Lambda(n, 20*n*pi - 10*asin(S(3)/4) + 20*pi), S.Integers),
        ImageSet(Lambda(n, 20*n*pi + 10*asin(S(3)/4) + 10*pi), S.Integers)))

    assert dumeq(solveset(cos(x/15) + cos(x/5)), Union(
        ImageSet(Lambda(n, 30*n*pi + 15*pi/2), S.Integers),
        ImageSet(Lambda(n, 30*n*pi + 45*pi/2), S.Integers),
        ImageSet(Lambda(n, 30*n*pi + 75*pi/4), S.Integers),
        ImageSet(Lambda(n, 30*n*pi + 45*pi/4), S.Integers),
        ImageSet(Lambda(n, 30*n*pi + 105*pi/4), S.Integers),
        ImageSet(Lambda(n, 30*n*pi + 15*pi/4), S.Integers)))

    assert dumeq(solveset(sec(sqrt(2)*x/3) + 5), Union(
        ImageSet(Lambda(n, 3*sqrt(2)*(2*n*pi - asec(-5))/2), S.Integers),
        ImageSet(Lambda(n, 3*sqrt(2)*(2*n*pi + asec(-5))/2), S.Integers)))

    assert dumeq(simplify(solveset(tan(pi*x) - cot(pi/2*x))), Union(
        ImageSet(Lambda(n, 4*n + 1), S.Integers),
        ImageSet(Lambda(n, 4*n + 3), S.Integers),
        ImageSet(Lambda(n, 4*n + Rational(7, 3)), S.Integers),
        ImageSet(Lambda(n, 4*n + Rational(5, 3)), S.Integers),
        ImageSet(Lambda(n, 4*n + Rational(11, 3)), S.Integers),
        ImageSet(Lambda(n, 4*n + Rational(1, 3)), S.Integers)))

    assert dumeq(solveset(cos(9*x)), Union(
        ImageSet(Lambda(n, 2*n*pi/9 + pi/18), S.Integers),
        ImageSet(Lambda(n, 2*n*pi/9 + pi/6), S.Integers)))

    assert dumeq(solveset(sin(8*x) + cot(12*x), x, S.Reals), Union(
        ImageSet(Lambda(n, n*pi/2 + pi/8), S.Integers),
        ImageSet(Lambda(n, n*pi/2 + 3*pi/8), S.Integers),
        ImageSet(Lambda(n, n*pi/2 + 5*pi/16), S.Integers),
        ImageSet(Lambda(n, n*pi/2 + 3*pi/16), S.Integers),
        ImageSet(Lambda(n, n*pi/2 + 7*pi/16), S.Integers),
        ImageSet(Lambda(n, n*pi/2 + pi/16), S.Integers)))

    # This is the only remaining solveset test that actually ends up being solved
    # by _solve_trig2(). All others are handled by the improved _solve_trig1.
    assert dumeq(solveset_real(2*cos(x)*cos(2*x) - 1, x),
          Union(ImageSet(Lambda(n, 2*n*pi + 2*atan(sqrt(-2*2**Rational(1, 3)*(67 +
                  9*sqrt(57))**Rational(2, 3) + 8*2**Rational(2, 3) + 11*(67 +
                  9*sqrt(57))**Rational(1, 3))/(3*(67 + 9*sqrt(57))**Rational(1, 6)))), S.Integers),
                  ImageSet(Lambda(n, 2*n*pi - 2*atan(sqrt(-2*2**Rational(1, 3)*(67 +
                  9*sqrt(57))**Rational(2, 3) + 8*2**Rational(2, 3) + 11*(67 +
                  9*sqrt(57))**Rational(1, 3))/(3*(67 + 9*sqrt(57))**Rational(1, 6))) +
                  2*pi), S.Integers)))

    # issue #16870
    assert dumeq(simplify(solveset(sin(x/180*pi) - S.Half, x, S.Reals)), Union(
        ImageSet(Lambda(n, 360*n + 150), S.Integers),
        ImageSet(Lambda(n, 360*n + 30), S.Integers)))


def test_solve_trig_hyp_by_inversion():
    n = Dummy('n')
    assert solveset_real(sin(2*x + 3) - S(1)/2, x).dummy_eq(Union(
        ImageSet(Lambda(n, n*pi - S(3)/2 + 13*pi/12), S.Integers),
        ImageSet(Lambda(n, n*pi - S(3)/2 + 17*pi/12), S.Integers)))
    assert solveset_complex(sin(2*x + 3) - S(1)/2, x).dummy_eq(Union(
        ImageSet(Lambda(n, n*pi - S(3)/2 + 13*pi/12), S.Integers),
        ImageSet(Lambda(n, n*pi - S(3)/2 + 17*pi/12), S.Integers)))
    assert solveset_real(tan(x) - tan(pi/10), x).dummy_eq(
        ImageSet(Lambda(n, n*pi + pi/10), S.Integers))
    assert solveset_complex(tan(x) - tan(pi/10), x).dummy_eq(
        ImageSet(Lambda(n, n*pi + pi/10), S.Integers))

    assert solveset_real(3*cosh(2*x) - 5, x) == FiniteSet(
        -acosh(S(5)/3)/2, acosh(S(5)/3)/2)
    assert solveset_complex(3*cosh(2*x) - 5, x).dummy_eq(Union(
        ImageSet(Lambda(n, n*I*pi - acosh(S(5)/3)/2), S.Integers),
        ImageSet(Lambda(n, n*I*pi + acosh(S(5)/3)/2), S.Integers)))
    assert solveset_real(sinh(x - 3) - 2, x) == FiniteSet(
        asinh(2) + 3)
    assert solveset_complex(sinh(x - 3) - 2, x).dummy_eq(Union(
        ImageSet(Lambda(n, 2*n*I*pi + asinh(2) + 3), S.Integers),
        ImageSet(Lambda(n, 2*n*I*pi - asinh(2) + 3 + I*pi), S.Integers)))

    assert solveset_real(cos(sinh(x))-cos(pi/12), x).dummy_eq(Union(
        ImageSet(Lambda(n, asinh(2*n*pi + pi/12)), S.Integers),
        ImageSet(Lambda(n, asinh(2*n*pi + 23*pi/12)), S.Integers)))
    assert solveset(cos(sinh(x))-cos(pi/12), x, Interval(2,3)) == \
        FiniteSet(asinh(23*pi/12), asinh(25*pi/12))
    assert solveset_real(cosh(x**2-1)-2, x) == FiniteSet(
        -sqrt(1 + acosh(2)), sqrt(1 + acosh(2)))

    assert solveset_real(sin(x) - 2, x) == S.EmptySet   # issue #17334
    assert solveset_real(cos(x) + 2, x) == S.EmptySet
    assert solveset_real(sec(x), x) == S.EmptySet
    assert solveset_real(csc(x), x) == S.EmptySet
    assert solveset_real(cosh(x) + 1, x) == S.EmptySet
    assert solveset_real(coth(x), x) == S.EmptySet
    assert solveset_real(sech(x) - 2, x) == S.EmptySet
    assert solveset_real(sech(x), x) == S.EmptySet
    assert solveset_real(tanh(x) + 1, x) == S.EmptySet
    assert solveset_complex(tanh(x), 1) == S.EmptySet
    assert solveset_complex(coth(x), -1) == S.EmptySet
    assert solveset_complex(sech(x), 0) == S.EmptySet
    assert solveset_complex(csch(x), 0) == S.EmptySet

    assert solveset_real(abs(csch(x)) - 3, x) == FiniteSet(-acsch(3), acsch(3))

    assert solveset_real(tanh(x**2 - 1) - exp(-9), x) == FiniteSet(
        -sqrt(atanh(exp(-9)) + 1), sqrt(atanh(exp(-9)) + 1))

    assert solveset_real(coth(log(x)) + 2, x) == FiniteSet(exp(-acoth(2)))
    assert solveset_real(coth(exp(x)) + 2, x) == S.EmptySet

    assert solveset_complex(sinh(x) - I/2, x).dummy_eq(Union(
        ImageSet(Lambda(n, 2*I*pi*n + 5*I*pi/6), S.Integers),
        ImageSet(Lambda(n, 2*I*pi*n + I*pi/6), S.Integers)))
    assert solveset_complex(sinh(x/10) + Rational(3, 4), x).dummy_eq(Union(
        ImageSet(Lambda(n, 20*n*I*pi - 10*asinh(S(3)/4)), S.Integers),
        ImageSet(Lambda(n, 20*n*I*pi + 10*asinh(S(3)/4) + 10*I*pi), S.Integers)))
    assert solveset_complex(sech(sqrt(2)*x/3) + 5, x).dummy_eq(Union(
        ImageSet(Lambda(n, 3*sqrt(2)*(2*n*I*pi - asech(-5))/2), S.Integers),
        ImageSet(Lambda(n, 3*sqrt(2)*(2*n*I*pi + asech(-5))/2), S.Integers)))
    assert solveset_complex(cosh(9*x), x).dummy_eq(Union(
        ImageSet(Lambda(n, 2*n*I*pi/9 + I*pi/18), S.Integers),
        ImageSet(Lambda(n, 2*n*I*pi/9 + I*pi/6), S.Integers)))

    eq = (x**5 -4*x + 1).subs(x, coth(z))
    assert solveset(eq, z, S.Complexes).dummy_eq(Union(
        ImageSet(Lambda(n, n*I*pi + acoth(CRootOf(x**5 -4*x + 1, 0))), S.Integers),
        ImageSet(Lambda(n, n*I*pi + acoth(CRootOf(x**5 -4*x + 1, 1))), S.Integers),
        ImageSet(Lambda(n, n*I*pi + acoth(CRootOf(x**5 -4*x + 1, 2))), S.Integers),
        ImageSet(Lambda(n, n*I*pi + acoth(CRootOf(x**5 -4*x + 1, 3))), S.Integers),
        ImageSet(Lambda(n, n*I*pi + acoth(CRootOf(x**5 -4*x + 1, 4))), S.Integers)))
    assert solveset(eq, z, S.Reals) == FiniteSet(
        acoth(CRootOf(x**5 - 4*x + 1, 0)), acoth(CRootOf(x**5 - 4*x + 1, 2)))

    eq = ((x-sqrt(3)/2)*(x+2)).expand().subs(x, cos(x))
    assert solveset(eq, x, S.Complexes).dummy_eq(Union(
        ImageSet(Lambda(n, 2*n*pi - acos(-2)), S.Integers),
        ImageSet(Lambda(n, 2*n*pi + acos(-2)), S.Integers),
        ImageSet(Lambda(n, 2*n*pi + pi/6), S.Integers),
        ImageSet(Lambda(n, 2*n*pi + 11*pi/6), S.Integers)))
    assert solveset(eq, x, S.Reals).dummy_eq(Union(
        ImageSet(Lambda(n, 2*n*pi + pi/6), S.Integers),
        ImageSet(Lambda(n, 2*n*pi + 11*pi/6), S.Integers)))

    assert solveset((1+sec(sqrt(3)*x+4)**2)/(1-sec(sqrt(3)*x+4))).dummy_eq(Union(
        ImageSet(Lambda(n, sqrt(3)*(2*n*pi - 4 - asec(I))/3), S.Integers),
        ImageSet(Lambda(n, sqrt(3)*(2*n*pi - 4 + asec(I))/3), S.Integers),
        ImageSet(Lambda(n, sqrt(3)*(2*n*pi - 4 - asec(-I))/3), S.Integers),
        ImageSet(Lambda(n, sqrt(3)*(2*n*pi - 4 + asec(-I))/3), S.Integers)))

    assert all_close(solveset(tan(3.14*x)**(S(3)/2)-5.678, x, Interval(0, 3)),
        FiniteSet(0.403301114561067, 0.403301114561067 + 0.318471337579618*pi,
                0.403301114561067 + 0.636942675159236*pi))


def test_old_trig_issues():
    # issues #9606 / #9531:
    assert solveset(sinh(x), x, S.Reals) == FiniteSet(0)
    assert solveset(sinh(x), x, S.Complexes).dummy_eq(Union(
        ImageSet(Lambda(n, 2*n*I*pi), S.Integers),
        ImageSet(Lambda(n, 2*n*I*pi + I*pi), S.Integers)))

    # issues #11218 / #18427
    assert solveset(sin(pi*x), x, S.Reals).dummy_eq(Union(
        ImageSet(Lambda(n, (2*n*pi + pi)/pi), S.Integers),
        ImageSet(Lambda(n, 2*n), S.Integers)))
    assert solveset(sin(pi*x), x).dummy_eq(Union(
        ImageSet(Lambda(n, (2*n*pi + pi)/pi), S.Integers),
        ImageSet(Lambda(n, 2*n), S.Integers)))

    # issue #17543
    assert solveset(I*cot(8*x - 8*E), x).dummy_eq(
        ImageSet(Lambda(n, pi*n/8 - 13*pi/16 + E), S.Integers))

    # issue #20798
    assert all_close(solveset(cos(2*x) - 0.5, x, Interval(0, 2*pi)), FiniteSet(
        0.523598775598299, -0.523598775598299 + pi,
        -0.523598775598299 + 2*pi, 0.523598775598299 + pi))
    sol = Union(ImageSet(Lambda(n, n*pi - 0.523598775598299), S.Integers),
                ImageSet(Lambda(n, n*pi + 0.523598775598299), S.Integers))
    ret = solveset(cos(2*x) - 0.5, x, S.Reals)
    # replace Dummy n by the regular Symbol n to allow all_close comparison.
    ret = ret.subs(ret.atoms(Dummy).pop(), n)
    assert all_close(ret, sol)
    ret = solveset(cos(2*x) - 0.5, x, S.Complexes)
    ret = ret.subs(ret.atoms(Dummy).pop(), n)
    assert all_close(ret, sol)

    # issue #21296 / #17667
    assert solveset(tan(x)-sqrt(2), x, Interval(0, pi/2)) == FiniteSet(atan(sqrt(2)))
    assert solveset(tan(x)-pi, x, Interval(0, pi/2)) == FiniteSet(atan(pi))

    # issue #17667
    # not yet working properly:
    # solveset(cos(x)-y, x, Interval(0, pi))
    assert solveset(cos(x)-y, x, S.Reals).dummy_eq(
        ConditionSet(x,(S(-1) <= y) & (y <= S(1)), Union(
            ImageSet(Lambda(n, 2*n*pi - acos(y)), S.Integers),
            ImageSet(Lambda(n, 2*n*pi + acos(y)), S.Integers))))

    # issue #17579
    # Valid result, but the intersection could potentially be simplified.
    assert solveset(sin(log(x)), x, Interval(0,1, True, False)).dummy_eq(
        Union(Intersection(ImageSet(Lambda(n, exp(2*n*pi)), S.Integers), Interval.Lopen(0, 1)),
              Intersection(ImageSet(Lambda(n, exp(2*n*pi + pi)), S.Integers), Interval.Lopen(0, 1))))

    # issue #17334
    assert solveset(sin(x) - sin(1), x, S.Reals).dummy_eq(Union(
        ImageSet(Lambda(n, 2*n*pi + 1), S.Integers),
        ImageSet(Lambda(n, 2*n*pi - 1 + pi), S.Integers)))
    assert solveset(sin(x) - sqrt(5)/3, x, S.Reals).dummy_eq(Union(
        ImageSet(Lambda(n, 2*n*pi + asin(sqrt(5)/3)), S.Integers),
        ImageSet(Lambda(n, 2*n*pi - asin(sqrt(5)/3) + pi), S.Integers)))
    assert solveset(sinh(x)-cosh(2), x, S.Reals) == FiniteSet(asinh(cosh(2)))

    # issue 9825
    assert solveset(Eq(tan(x), y), x, domain=S.Reals).dummy_eq(
        ConditionSet(x, (-oo < y) & (y < oo),
                     ImageSet(Lambda(n, n*pi + atan(y)), S.Integers)))
    r = Symbol('r', real=True)
    assert solveset(Eq(tan(x), r), x, domain=S.Reals).dummy_eq(
        ImageSet(Lambda(n, n*pi + atan(r)), S.Integers))


def test_solve_hyperbolic():
    # actual solver: _solve_trig1
    n = Dummy('n')
    assert solveset(sinh(x) + cosh(x), x) == S.EmptySet
    assert solveset(sinh(x) + cos(x), x) == ConditionSet(x,
        Eq(cos(x) + sinh(x), 0), S.Complexes)
    assert solveset_real(sinh(x) + sech(x), x) == FiniteSet(
        log(sqrt(sqrt(5) - 2)))
    assert solveset_real(cosh(2*x) + 2*sinh(x) - 5, x) == FiniteSet(
        log(-2 + sqrt(5)), log(1 + sqrt(2)))
    assert solveset_real((coth(x) + sinh(2*x))/cosh(x) - 3, x) == FiniteSet(
        log(S.Half + sqrt(5)/2), log(1 + sqrt(2)))
    assert solveset_real(cosh(x)*sinh(x) - 2, x) == FiniteSet(
        log(4 + sqrt(17))/2)
    assert solveset_real(sinh(x) + tanh(x) - 1, x) == FiniteSet(
        log(sqrt(2)/2 + sqrt(-S(1)/2 + sqrt(2))))

    assert dumeq(solveset_complex(sinh(x) + sech(x), x), Union(
        ImageSet(Lambda(n, 2*n*I*pi + log(sqrt(-2 + sqrt(5)))), S.Integers),
        ImageSet(Lambda(n, I*(2*n*pi + pi/2) + log(sqrt(2 + sqrt(5)))), S.Integers),
        ImageSet(Lambda(n, I*(2*n*pi + pi) + log(sqrt(-2 + sqrt(5)))), S.Integers),
        ImageSet(Lambda(n, I*(2*n*pi - pi/2) + log(sqrt(2 + sqrt(5)))), S.Integers)))

    assert dumeq(solveset(cosh(x/15) + cosh(x/5)), Union(
        ImageSet(Lambda(n, 15*I*(2*n*pi + pi/2)), S.Integers),
        ImageSet(Lambda(n, 15*I*(2*n*pi - pi/2)), S.Integers),
        ImageSet(Lambda(n, 15*I*(2*n*pi - 3*pi/4)), S.Integers),
        ImageSet(Lambda(n, 15*I*(2*n*pi + 3*pi/4)), S.Integers),
        ImageSet(Lambda(n, 15*I*(2*n*pi - pi/4)), S.Integers),
        ImageSet(Lambda(n, 15*I*(2*n*pi + pi/4)), S.Integers)))

    assert dumeq(solveset(tanh(pi*x) - coth(pi/2*x)), Union(
        ImageSet(Lambda(n, 2*I*(2*n*pi + pi/2)/pi), S.Integers),
        ImageSet(Lambda(n, 2*I*(2*n*pi - pi/2)/pi), S.Integers)))

    # issues #18490 / #19489
    assert solveset(cosh(x) + cosh(3*x) - cosh(5*x), x, S.Reals
        ).dummy_eq(ConditionSet(x,
        Eq(cosh(x) + cosh(3*x) - cosh(5*x), 0), S.Reals))
    assert solveset(sinh(8*x) + coth(12*x)).dummy_eq(
        ConditionSet(x, Eq(sinh(8*x) + coth(12*x), 0), S.Complexes))


def test_solve_trig_hyp_symbolic():
    # actual solver: invert_trig_hyp
    assert dumeq(solveset(sin(a*x), x), ConditionSet(x, Ne(a, 0), Union(
        ImageSet(Lambda(n, (2*n*pi + pi)/a), S.Integers),
        ImageSet(Lambda(n, 2*n*pi/a), S.Integers))))

    assert dumeq(solveset(cosh(x/a), x), ConditionSet(x, Ne(a, 0), Union(
        ImageSet(Lambda(n, a*(2*n*I*pi + I*pi/2)), S.Integers),
        ImageSet(Lambda(n, a*(2*n*I*pi + 3*I*pi/2)), S.Integers))))

    assert dumeq(solveset(sin(2*sqrt(3)/3*a**2/(b*pi)*x)
        + cos(4*sqrt(3)/3*a**2/(b*pi)*x), x),
       ConditionSet(x, Ne(b, 0) & Ne(a**2, 0), Union(
           ImageSet(Lambda(n, sqrt(3)*pi*b*(2*n*pi + pi/2)/(2*a**2)), S.Integers),
           ImageSet(Lambda(n, sqrt(3)*pi*b*(2*n*pi - 5*pi/6)/(2*a**2)), S.Integers),
           ImageSet(Lambda(n, sqrt(3)*pi*b*(2*n*pi - pi/6)/(2*a**2)), S.Integers))))

    assert dumeq(solveset(cosh((a**2 + 1)*x) - 3, x), ConditionSet(
        x, Ne(a**2 + 1, 0), Union(
            ImageSet(Lambda(n, (2*n*I*pi - acosh(3))/(a**2 + 1)), S.Integers),
            ImageSet(Lambda(n, (2*n*I*pi + acosh(3))/(a**2 + 1)), S.Integers))))

    ar = Symbol('ar', real=True)
    assert solveset(cosh((ar**2 + 1)*x) - 2, x, S.Reals) == FiniteSet(
        -acosh(2)/(ar**2 + 1), acosh(2)/(ar**2 + 1))

    # actual solver: _solve_trig1
    assert dumeq(simplify(solveset(cot((1 + I)*x) - cot((3 + 3*I)*x), x)), Union(
        ImageSet(Lambda(n, pi*(1 - I)*(4*n + 1)/4), S.Integers),
        ImageSet(Lambda(n, pi*(1 - I)*(4*n - 1)/4), S.Integers)))


def test_issue_9616():
    assert dumeq(solveset(sinh(x) + tanh(x) - 1, x), Union(
        ImageSet(Lambda(n, 2*n*I*pi + log(sqrt(2)/2 + sqrt(-S.Half + sqrt(2)))), S.Integers),
        ImageSet(Lambda(n, I*(2*n*pi - atan(sqrt(2)*sqrt(S.Half + sqrt(2))) + pi)
            + log(sqrt(1 + sqrt(2)))), S.Integers),
        ImageSet(Lambda(n, I*(2*n*pi + pi) + log(-sqrt(2)/2 + sqrt(-S.Half + sqrt(2)))), S.Integers),
        ImageSet(Lambda(n, I*(2*n*pi - pi + atan(sqrt(2)*sqrt(S.Half + sqrt(2))))
            + log(sqrt(1 + sqrt(2)))), S.Integers)))
    f1 = (sinh(x)).rewrite(exp)
    f2 = (tanh(x)).rewrite(exp)
    assert dumeq(solveset(f1 + f2 - 1, x), Union(
        Complement(ImageSet(
            Lambda(n, I*(2*n*pi + pi) + log(-sqrt(2)/2 + sqrt(-S.Half + sqrt(2)))), S.Integers),
            ImageSet(Lambda(n, I*(2*n*pi + pi)/2), S.Integers)),
        Complement(ImageSet(Lambda(n, I*(2*n*pi - pi + atan(sqrt(2)*sqrt(S.Half + sqrt(2))))
                + log(sqrt(1 + sqrt(2)))), S.Integers),
            ImageSet(Lambda(n, I*(2*n*pi + pi)/2), S.Integers)),
        Complement(ImageSet(Lambda(n, I*(2*n*pi - atan(sqrt(2)*sqrt(S.Half + sqrt(2))) + pi)
                + log(sqrt(1 + sqrt(2)))), S.Integers),
            ImageSet(Lambda(n, I*(2*n*pi + pi)/2), S.Integers)),
        Complement(
            ImageSet(Lambda(n, 2*n*I*pi + log(sqrt(2)/2 + sqrt(-S.Half + sqrt(2)))), S.Integers),
            ImageSet(Lambda(n, I*(2*n*pi + pi)/2), S.Integers))))


def test_solve_invalid_sol():
    assert 0 not in solveset_real(sin(x)/x, x)
    assert 0 not in solveset_complex((exp(x) - 1)/x, x)


@XFAIL
def test_solve_trig_simplified():
    n = Dummy('n')
    assert dumeq(solveset_real(sin(x), x),
        imageset(Lambda(n, n*pi), S.Integers))

    assert dumeq(solveset_real(cos(x), x),
        imageset(Lambda(n, n*pi + pi/2), S.Integers))

    assert dumeq(solveset_real(cos(x) + sin(x), x),
        imageset(Lambda(n, n*pi - pi/4), S.Integers))


@XFAIL
def test_solve_lambert():
    assert solveset_real(x*exp(x) - 1, x) == FiniteSet(LambertW(1))
    assert solveset_real(exp(x) + x, x) == FiniteSet(-LambertW(1))
    assert solveset_real(x + 2**x, x) == \
        FiniteSet(-LambertW(log(2))/log(2))

    # issue 4739
    ans = solveset_real(3*x + 5 + 2**(-5*x + 3), x)
    assert ans == FiniteSet(Rational(-5, 3) +
                            LambertW(-10240*2**Rational(1, 3)*log(2)/3)/(5*log(2)))

    eq = 2*(3*x + 4)**5 - 6*7**(3*x + 9)
    result = solveset_real(eq, x)
    ans = FiniteSet((log(2401) +
                     5*LambertW(-log(7**(7*3**Rational(1, 5)/5))))/(3*log(7))/-1)
    assert result == ans
    assert solveset_real(eq.expand(), x) == result

    assert solveset_real(5*x - 1 + 3*exp(2 - 7*x), x) == \
        FiniteSet(Rational(1, 5) + LambertW(-21*exp(Rational(3, 5))/5)/7)

    assert solveset_real(2*x + 5 + log(3*x - 2), x) == \
        FiniteSet(Rational(2, 3) + LambertW(2*exp(Rational(-19, 3))/3)/2)

    assert solveset_real(3*x + log(4*x), x) == \
        FiniteSet(LambertW(Rational(3, 4))/3)

    assert solveset_real(x**x - 2) == FiniteSet(exp(LambertW(log(2))))

    a = Symbol('a')
    assert solveset_real(-a*x + 2*x*log(x), x) == FiniteSet(exp(a/2))
    a = Symbol('a', real=True)
    assert solveset_real(a/x + exp(x/2), x) == \
        FiniteSet(2*LambertW(-a/2))
    assert solveset_real((a/x + exp(x/2)).diff(x), x) == \
        FiniteSet(4*LambertW(sqrt(2)*sqrt(a)/4))

    # coverage test
    assert solveset_real(tanh(x + 3)*tanh(x - 3) - 1, x) is S.EmptySet

    assert solveset_real((x**2 - 2*x + 1).subs(x, log(x) + 3*x), x) == \
        FiniteSet(LambertW(3*S.Exp1)/3)
    assert solveset_real((x**2 - 2*x + 1).subs(x, (log(x) + 3*x)**2 - 1), x) == \
        FiniteSet(LambertW(3*exp(-sqrt(2)))/3, LambertW(3*exp(sqrt(2)))/3)
    assert solveset_real((x**2 - 2*x - 2).subs(x, log(x) + 3*x), x) == \
        FiniteSet(LambertW(3*exp(1 + sqrt(3)))/3, LambertW(3*exp(-sqrt(3) + 1))/3)
    assert solveset_real(x*log(x) + 3*x + 1, x) == \
        FiniteSet(exp(-3 + LambertW(-exp(3))))
    eq = (x*exp(x) - 3).subs(x, x*exp(x))
    assert solveset_real(eq, x) == \
        FiniteSet(LambertW(3*exp(-LambertW(3))))

    assert solveset_real(3*log(a**(3*x + 5)) + a**(3*x + 5), x) == \
        FiniteSet(-((log(a**5) + LambertW(Rational(1, 3)))/(3*log(a))))
    p = symbols('p', positive=True)
    assert solveset_real(3*log(p**(3*x + 5)) + p**(3*x + 5), x) == \
        FiniteSet(
        log((-3**Rational(1, 3) - 3**Rational(5, 6)*I)*LambertW(Rational(1, 3))**Rational(1, 3)/(2*p**Rational(5, 3)))/log(p),
        log((-3**Rational(1, 3) + 3**Rational(5, 6)*I)*LambertW(Rational(1, 3))**Rational(1, 3)/(2*p**Rational(5, 3)))/log(p),
        log((3*LambertW(Rational(1, 3))/p**5)**(1/(3*log(p)))),)  # checked numerically
    # check collection
    b = Symbol('b')
    eq = 3*log(a**(3*x + 5)) + b*log(a**(3*x + 5)) + a**(3*x + 5)
    assert solveset_real(eq, x) == FiniteSet(
        -((log(a**5) + LambertW(1/(b + 3)))/(3*log(a))))

    # issue 4271
    assert solveset_real((a/x + exp(x/2)).diff(x, 2), x) == FiniteSet(
        6*LambertW((-1)**Rational(1, 3)*a**Rational(1, 3)/3))

    assert solveset_real(x**3 - 3**x, x) == \
        FiniteSet(-3/log(3)*LambertW(-log(3)/3))
    assert solveset_real(3**cos(x) - cos(x)**3) == FiniteSet(
        acos(-3*LambertW(-log(3)/3)/log(3)))

    assert solveset_real(x**2 - 2**x, x) == \
        solveset_real(-x**2 + 2**x, x)

    assert solveset_real(3*log(x) - x*log(3)) == FiniteSet(
        -3*LambertW(-log(3)/3)/log(3),
        -3*LambertW(-log(3)/3, -1)/log(3))

    assert solveset_real(LambertW(2*x) - y) == FiniteSet(
        y*exp(y)/2)


@XFAIL
def test_other_lambert():
    a = Rational(6, 5)
    assert solveset_real(x**a - a**x, x) == FiniteSet(
        a, -a*LambertW(-log(a)/a)/log(a))


@_both_exp_pow
def test_solveset():
    f = Function('f')
    raises(ValueError, lambda: solveset(x + y))
    assert solveset(x, 1) == S.EmptySet
    assert solveset(f(1)**2 + y + 1, f(1)
        ) == FiniteSet(-sqrt(-y - 1), sqrt(-y - 1))
    assert solveset(f(1)**2 - 1, f(1), S.Reals) == FiniteSet(-1, 1)
    assert solveset(f(1)**2 + 1, f(1)) == FiniteSet(-I, I)
    assert solveset(x - 1, 1) == FiniteSet(x)
    assert solveset(sin(x) - cos(x), sin(x)) == FiniteSet(cos(x))

    assert solveset(0, domain=S.Reals) == S.Reals
    assert solveset(1) == S.EmptySet
    assert solveset(True, domain=S.Reals) == S.Reals  # issue 10197
    assert solveset(False, domain=S.Reals) == S.EmptySet

    assert solveset(exp(x) - 1, domain=S.Reals) == FiniteSet(0)
    assert solveset(exp(x) - 1, x, S.Reals) == FiniteSet(0)
    assert solveset(Eq(exp(x), 1), x, S.Reals) == FiniteSet(0)
    assert solveset(exp(x) - 1, exp(x), S.Reals) == FiniteSet(1)
    A = Indexed('A', x)
    assert solveset(A - 1, A, S.Reals) == FiniteSet(1)

    assert solveset(x - 1 >= 0, x, S.Reals) == Interval(1, oo)
    assert solveset(exp(x) - 1 >= 0, x, S.Reals) == Interval(0, oo)

    assert dumeq(solveset(exp(x) - 1, x), imageset(Lambda(n, 2*I*pi*n), S.Integers))
    assert dumeq(solveset(Eq(exp(x), 1), x), imageset(Lambda(n, 2*I*pi*n),
                                                  S.Integers))
    # issue 13825
    assert solveset(x**2 + f(0) + 1, x) == {-sqrt(-f(0) - 1), sqrt(-f(0) - 1)}

    # issue 19977
    assert solveset(atan(log(x)) > 0, x, domain=Interval.open(0, oo)) == Interval.open(1, oo)


@_both_exp_pow
def test_multi_exp():
    k1, k2, k3 = symbols('k1, k2, k3')
    assert dumeq(solveset(exp(exp(x)) - 5, x),\
         imageset(Lambda(((k1, n),), I*(2*k1*pi + arg(2*n*I*pi + log(5))) + log(Abs(2*n*I*pi + log(5)))),\
             ProductSet(S.Integers, S.Integers)))
    assert dumeq(solveset((d*exp(exp(a*x + b)) + c), x),\
        imageset(Lambda(x, (-b + x)/a), ImageSet(Lambda(((k1, n),), \
            I*(2*k1*pi + arg(I*(2*n*pi + arg(-c/d)) + log(Abs(c/d)))) + log(Abs(I*(2*n*pi + arg(-c/d)) + log(Abs(c/d))))), \
                ProductSet(S.Integers, S.Integers))))

    assert dumeq(solveset((d*exp(exp(exp(a*x + b))) + c), x),\
        imageset(Lambda(x, (-b + x)/a), ImageSet(Lambda(((k2, k1, n),), \
            I*(2*k2*pi + arg(I*(2*k1*pi + arg(I*(2*n*pi + arg(-c/d)) + log(Abs(c/d)))) + \
                log(Abs(I*(2*n*pi + arg(-c/d)) + log(Abs(c/d)))))) + log(Abs(I*(2*k1*pi + arg(I*(2*n*pi + arg(-c/d)) + \
                    log(Abs(c/d)))) + log(Abs(I*(2*n*pi + arg(-c/d)) + log(Abs(c/d))))))), \
                        ProductSet(S.Integers, S.Integers, S.Integers))))

    assert dumeq(solveset((d*exp(exp(exp(exp(a*x + b)))) + c), x),\
        ImageSet(Lambda(x, (-b + x)/a), ImageSet(Lambda(((k3, k2, k1, n),), \
            I*(2*k3*pi + arg(I*(2*k2*pi + arg(I*(2*k1*pi + arg(I*(2*n*pi + arg(-c/d)) + log(Abs(c/d)))) + \
                log(Abs(I*(2*n*pi + arg(-c/d)) + log(Abs(c/d)))))) + log(Abs(I*(2*k1*pi + arg(I*(2*n*pi + arg(-c/d)) + \
                    log(Abs(c/d)))) + log(Abs(I*(2*n*pi + arg(-c/d)) + log(Abs(c/d)))))))) + log(Abs(I*(2*k2*pi + \
                        arg(I*(2*k1*pi + arg(I*(2*n*pi + arg(-c/d)) + log(Abs(c/d)))) + log(Abs(I*(2*n*pi + arg(-c/d)) + log(Abs(c/d)))))) + \
                            log(Abs(I*(2*k1*pi + arg(I*(2*n*pi + arg(-c/d)) + log(Abs(c/d)))) + log(Abs(I*(2*n*pi + arg(-c/d)) + log(Abs(c/d))))))))), \
             ProductSet(S.Integers, S.Integers, S.Integers, S.Integers))))


def test__solveset_multi():
    from sympy.solvers.solveset import _solveset_multi
    from sympy.sets import Reals

    # Basic univariate case:
    assert _solveset_multi([x**2-1], [x], [S.Reals]) == FiniteSet((1,), (-1,))

    # Linear systems of two equations
    assert _solveset_multi([x+y, x+1], [x, y], [Reals, Reals]) == FiniteSet((-1, 1))
    assert _solveset_multi([x+y, x+1], [y, x], [Reals, Reals]) == FiniteSet((1, -1))
    assert _solveset_multi([x+y, x-y-1], [x, y], [Reals, Reals]) == FiniteSet((S(1)/2, -S(1)/2))
    assert _solveset_multi([x-1, y-2], [x, y], [Reals, Reals]) == FiniteSet((1, 2))
    # assert dumeq(_solveset_multi([x+y], [x, y], [Reals, Reals]), ImageSet(Lambda(x, (x, -x)), Reals))
    assert dumeq(_solveset_multi([x+y], [x, y], [Reals, Reals]), Union(
            ImageSet(Lambda(((x,),), (x, -x)), ProductSet(Reals)),
            ImageSet(Lambda(((y,),), (-y, y)), ProductSet(Reals))))
    assert _solveset_multi([x+y, x+y+1], [x, y], [Reals, Reals]) == S.EmptySet
    assert _solveset_multi([x+y, x-y, x-1], [x, y], [Reals, Reals]) == S.EmptySet
    assert _solveset_multi([x+y, x-y, x-1], [y, x], [Reals, Reals]) == S.EmptySet

    # Systems of three equations:
    assert _solveset_multi([x+y+z-1, x+y-z-2, x-y-z-3], [x, y, z], [Reals,
        Reals, Reals]) == FiniteSet((2, -S.Half, -S.Half))

    # Nonlinear systems:
    from sympy.abc import theta
    assert _solveset_multi([x**2+y**2-2, x+y], [x, y], [Reals, Reals]) == FiniteSet((-1, 1), (1, -1))
    assert _solveset_multi([x**2-1, y], [x, y], [Reals, Reals]) == FiniteSet((1, 0), (-1, 0))
    #assert _solveset_multi([x**2-y**2], [x, y], [Reals, Reals]) == Union(
    #        ImageSet(Lambda(x, (x, -x)), Reals), ImageSet(Lambda(x, (x, x)), Reals))
    assert dumeq(_solveset_multi([x**2-y**2], [x, y], [Reals, Reals]), Union(
            ImageSet(Lambda(((x,),), (x, -Abs(x))), ProductSet(Reals)),
            ImageSet(Lambda(((x,),), (x, Abs(x))), ProductSet(Reals)),
            ImageSet(Lambda(((y,),), (-Abs(y), y)), ProductSet(Reals)),
            ImageSet(Lambda(((y,),), (Abs(y), y)), ProductSet(Reals))))
    assert _solveset_multi([r*cos(theta)-1, r*sin(theta)], [theta, r],
            [Interval(0, pi), Interval(-1, 1)]) == FiniteSet((0, 1), (pi, -1))
    assert _solveset_multi([r*cos(theta)-1, r*sin(theta)], [r, theta],
            [Interval(0, 1), Interval(0, pi)]) == FiniteSet((1, 0))
    assert _solveset_multi([r*cos(theta)-r, r*sin(theta)], [r, theta],
           [Interval(0, 1), Interval(0, pi)]) == Union(
           ImageSet(Lambda(((r,),), (r, 0)),
           ImageSet(Lambda(r, (r,)), Interval(0, 1))),
           ImageSet(Lambda(((theta,),), (0, theta)),
           ImageSet(Lambda(theta, (theta,)), Interval(0, pi))))


def test_conditionset():
    assert solveset(Eq(sin(x)**2 + cos(x)**2, 1), x, domain=S.Reals
        ) is S.Reals

    assert solveset(Eq(x**2 + x*sin(x), 1), x, domain=S.Reals
        ).dummy_eq(ConditionSet(x, Eq(x**2 + x*sin(x) - 1, 0), S.Reals))

    assert dumeq(solveset(Eq(-I*(exp(I*x) - exp(-I*x))/2, 1), x
        ), imageset(Lambda(n, 2*n*pi + pi/2), S.Integers))

    assert solveset(x + sin(x) > 1, x, domain=S.Reals
        ).dummy_eq(ConditionSet(x, x + sin(x) > 1, S.Reals))

    assert solveset(Eq(sin(Abs(x)), x), x, domain=S.Reals
        ).dummy_eq(ConditionSet(x, Eq(-x + sin(Abs(x)), 0), S.Reals))

    assert solveset(y**x-z, x, S.Reals
        ).dummy_eq(ConditionSet(x, Eq(y**x - z, 0), S.Reals))


@XFAIL
def test_conditionset_equality():
    ''' Checking equality of different representations of ConditionSet'''
    assert solveset(Eq(tan(x), y), x) == ConditionSet(x, Eq(tan(x), y), S.Complexes)


def test_solveset_domain():
    assert solveset(x**2 - x - 6, x, Interval(0, oo)) == FiniteSet(3)
    assert solveset(x**2 - 1, x, Interval(0, oo)) == FiniteSet(1)
    assert solveset(x**4 - 16, x, Interval(0, 10)) == FiniteSet(2)


def test_improve_coverage():
    solution = solveset(exp(x) + sin(x), x, S.Reals)
    unsolved_object = ConditionSet(x, Eq(exp(x) + sin(x), 0), S.Reals)
    assert solution.dummy_eq(unsolved_object)


def test_issue_9522():
    expr1 = Eq(1/(x**2 - 4) + x, 1/(x**2 - 4) + 2)
    expr2 = Eq(1/x + x, 1/x)

    assert solveset(expr1, x, S.Reals) is S.EmptySet
    assert solveset(expr2, x, S.Reals) is S.EmptySet


def test_solvify():
    assert solvify(x**2 + 10, x, S.Reals) == []
    assert solvify(x**3 + 1, x, S.Complexes) == [-1, S.Half - sqrt(3)*I/2,
                                                 S.Half + sqrt(3)*I/2]
    assert solvify(log(x), x, S.Reals) == [1]
    assert solvify(cos(x), x, S.Reals) == [pi/2, pi*Rational(3, 2)]
    assert solvify(sin(x) + 1, x, S.Reals) == [pi*Rational(3, 2)]
    raises(NotImplementedError, lambda: solvify(sin(exp(x)), x, S.Complexes))


def test_solvify_piecewise():
    p1 = Piecewise((0, x < -1), (x**2, x <= 1), (log(x), True))
    p2 = Piecewise((0, x < -10), (x**2 + 5*x - 6, x >= -9))
    p3 = Piecewise((0, Eq(x, 0)), (x**2/Abs(x), True))
    p4 = Piecewise((0, Eq(x, pi)), ((x - pi)/sin(x), True))

    # issue 21079
    assert solvify(p1, x, S.Reals) == [0]
    assert solvify(p2, x, S.Reals) == [-6, 1]
    assert solvify(p3, x, S.Reals) == [0]
    assert solvify(p4, x, S.Reals) == [pi]


def test_abs_invert_solvify():

    x = Symbol('x',positive=True)
    assert solvify(sin(Abs(x)), x, S.Reals) == [0, pi]
    x = Symbol('x')
    assert solvify(sin(Abs(x)), x, S.Reals) is None


def test_linear_eq_to_matrix():
    assert linear_eq_to_matrix(0, x) == (Matrix([[0]]), Matrix([[0]]))
    assert linear_eq_to_matrix(1, x) == (Matrix([[0]]), Matrix([[-1]]))

    # integer coefficients
    eqns1 = [2*x + y - 2*z - 3, x - y - z, x + y + 3*z - 12]
    eqns2 = [Eq(3*x + 2*y - z, 1), Eq(2*x - 2*y + 4*z, -2), -2*x + y - 2*z]

    A, B = linear_eq_to_matrix(eqns1, x, y, z)
    assert A == Matrix([[2, 1, -2], [1, -1, -1], [1, 1, 3]])
    assert B == Matrix([[3], [0], [12]])

    A, B = linear_eq_to_matrix(eqns2, x, y, z)
    assert A == Matrix([[3, 2, -1], [2, -2, 4], [-2, 1, -2]])
    assert B == Matrix([[1], [-2], [0]])

    # Pure symbolic coefficients
    eqns3 = [a*b*x + b*y + c*z - d, e*x + d*x + f*y + g*z - h, i*x + j*y + k*z - l]
    A, B = linear_eq_to_matrix(eqns3, x, y, z)
    assert A == Matrix([[a*b, b, c], [d + e, f, g], [i, j, k]])
    assert B == Matrix([[d], [h], [l]])

    # raise Errors if
    # 1) no symbols are given
    raises(ValueError, lambda: linear_eq_to_matrix(eqns3))
    # 2) there are duplicates
    raises(ValueError, lambda: linear_eq_to_matrix(eqns3, [x, x, y]))
    # 3) a nonlinear term is detected in the original expression
    raises(NonlinearError, lambda: linear_eq_to_matrix(Eq(1/x + x, 1/x), [x]))
    raises(NonlinearError, lambda: linear_eq_to_matrix([x**2], [x]))
    raises(NonlinearError, lambda: linear_eq_to_matrix([x*y], [x, y]))
    # 4) Eq being used to represent equations autoevaluates
    # (use unevaluated Eq instead)
    raises(ValueError, lambda: linear_eq_to_matrix(Eq(x, x), x))
    raises(ValueError, lambda: linear_eq_to_matrix(Eq(x, x + 1), x))


    # if non-symbols are passed, the user is responsible for interpreting
    assert linear_eq_to_matrix([x], [1/x]) == (Matrix([[0]]), Matrix([[-x]]))

    # issue 15195
    assert linear_eq_to_matrix(x + y*(z*(3*x + 2) + 3), x) == (
        Matrix([[3*y*z + 1]]), Matrix([[-y*(2*z + 3)]]))
    assert linear_eq_to_matrix(Matrix(
        [[a*x + b*y - 7], [5*x + 6*y - c]]), x, y) == (
        Matrix([[a, b], [5, 6]]), Matrix([[7], [c]]))

    # issue 15312
    assert linear_eq_to_matrix(Eq(x + 2, 1), x) == (
        Matrix([[1]]), Matrix([[-1]]))

    # issue 25423
    raises(TypeError, lambda: linear_eq_to_matrix([], {x, y}))
    raises(TypeError, lambda: linear_eq_to_matrix([x + y], {x, y}))
    raises(ValueError, lambda: linear_eq_to_matrix({x + y}, (x, y)))


def test_issue_16577():
    assert linear_eq_to_matrix(Eq(a*(2*x + 3*y) + 4*y, 5), x, y) == (
        Matrix([[2*a, 3*a + 4]]), Matrix([[5]]))


def test_issue_10085():
    assert invert_real(exp(x),0,x) == (x, S.EmptySet)


def test_linsolve():
    x1, x2, x3, x4 = symbols('x1, x2, x3, x4')

    # Test for different input forms

    M = Matrix([[1, 2, 1, 1, 7], [1, 2, 2, -1, 12], [2, 4, 0, 6, 4]])
    system1 = A, B = M[:, :-1], M[:, -1]
    Eqns = [x1 + 2*x2 + x3 + x4 - 7, x1 + 2*x2 + 2*x3 - x4 - 12,
            2*x1 + 4*x2 + 6*x4 - 4]

    sol = FiniteSet((-2*x2 - 3*x4 + 2, x2, 2*x4 + 5, x4))
    assert linsolve(Eqns, (x1, x2, x3, x4)) == sol
    assert linsolve(Eqns, *(x1, x2, x3, x4)) == sol
    assert linsolve(system1, (x1, x2, x3, x4)) == sol
    assert linsolve(system1, *(x1, x2, x3, x4)) == sol
    # issue 9667 - symbols can be Dummy symbols
    x1, x2, x3, x4 = symbols('x:4', cls=Dummy)
    assert linsolve(system1, x1, x2, x3, x4) == FiniteSet(
        (-2*x2 - 3*x4 + 2, x2, 2*x4 + 5, x4))

    # raise ValueError for garbage value
    raises(ValueError, lambda: linsolve(Eqns))
    raises(ValueError, lambda: linsolve(x1))
    raises(ValueError, lambda: linsolve(x1, x2))
    raises(ValueError, lambda: linsolve((A,), x1, x2))
    raises(ValueError, lambda: linsolve(A, B, x1, x2))
    raises(ValueError, lambda: linsolve([x1], x1, x1))
    raises(ValueError, lambda: linsolve([x1], (i for i in (x1, x1))))

    #raise ValueError if equations are non-linear in given variables
    raises(NonlinearError, lambda: linsolve([x + y - 1, x ** 2 + y - 3], [x, y]))
    raises(NonlinearError, lambda: linsolve([cos(x) + y, x + y], [x, y]))
    assert linsolve([x + z - 1, x ** 2 + y - 3], [z, y]) == {(-x + 1, -x**2 + 3)}

    # Fully symbolic test
    A = Matrix([[a, b], [c, d]])
    B = Matrix([[e], [g]])
    system2 = (A, B)
    sol = FiniteSet(((-b*g + d*e)/(a*d - b*c), (a*g - c*e)/(a*d - b*c)))
    assert linsolve(system2, [x, y]) == sol

    # No solution
    A = Matrix([[1, 2, 3], [2, 4, 6], [3, 6, 9]])
    B = Matrix([0, 0, 1])
    assert linsolve((A, B), (x, y, z)) is S.EmptySet

    # Issue #10056
    A, B, J1, J2 = symbols('A B J1 J2')
    Augmatrix = Matrix([
        [2*I*J1, 2*I*J2, -2/J1],
        [-2*I*J2, -2*I*J1, 2/J2],
        [0, 2, 2*I/(J1*J2)],
        [2, 0,  0],
        ])

    assert linsolve(Augmatrix, A, B) == FiniteSet((0, I/(J1*J2)))

    # Issue #10121 - Assignment of free variables
    Augmatrix = Matrix([[0, 1, 0, 0, 0, 0], [0, 0, 0, 1, 0, 0]])
    assert linsolve(Augmatrix, a, b, c, d, e) == FiniteSet((a, 0, c, 0, e))
    #raises(IndexError, lambda: linsolve(Augmatrix, a, b, c))

    x0, x1, x2, _x0 = symbols('tau0 tau1 tau2 _tau0')
    assert linsolve(Matrix([[0, 1, 0, 0, 0, 0], [0, 0, 0, 1, 0, _x0]])
        ) == FiniteSet((x0, 0, x1, _x0, x2))
    x0, x1, x2, _x0 = symbols('tau00 tau01 tau02 tau0')
    assert linsolve(Matrix([[0, 1, 0, 0, 0, 0], [0, 0, 0, 1, 0, _x0]])
        ) == FiniteSet((x0, 0, x1, _x0, x2))
    x0, x1, x2, _x0 = symbols('tau00 tau01 tau02 tau1')
    assert linsolve(Matrix([[0, 1, 0, 0, 0, 0], [0, 0, 0, 1, 0, _x0]])
        ) == FiniteSet((x0, 0, x1, _x0, x2))
    # symbols can be given as generators
    x0, x2, x4 = symbols('x0, x2, x4')
    assert linsolve(Augmatrix, numbered_symbols('x')
        ) == FiniteSet((x0, 0, x2, 0, x4))
    Augmatrix[-1, -1] = x0
    # use Dummy to avoid clash; the names may clash but the symbols
    # will not
    Augmatrix[-1, -1] = symbols('_x0')
    assert len(linsolve(
        Augmatrix, numbered_symbols('x', cls=Dummy)).free_symbols) == 4

    # Issue #12604
    f = Function('f')
    assert linsolve([f(x) - 5], f(x)) == FiniteSet((5,))

    # Issue #14860
    from sympy.physics.units import meter, newton, kilo
    kN = kilo*newton
    Eqns = [8*kN + x + y, 28*kN*meter + 3*x*meter]
    assert linsolve(Eqns, x, y) == {
            (kilo*newton*Rational(-28, 3), kN*Rational(4, 3))}

    # linsolve does not allow expansion (real or implemented)
    # to remove singularities, but it will cancel linear terms
    assert linsolve([Eq(x, x + y)], [x, y]) == {(x, 0)}
    assert linsolve([Eq(x + x*y, 1 + y)], [x]) == {(1,)}
    assert linsolve([Eq(1 + y, x + x*y)], [x]) == {(1,)}
    raises(NonlinearError, lambda:
        linsolve([Eq(x**2, x**2 + y)], [x, y]))

    # corner cases
    #
    # XXX: The case below should give the same as for [0]
    # assert linsolve([], [x]) == {(x,)}
    assert linsolve([], [x]) is S.EmptySet
    assert linsolve([0], [x]) == {(x,)}
    assert linsolve([x], [x, y]) == {(0, y)}
    assert linsolve([x, 0], [x, y]) == {(0, y)}


def test_linsolve_large_sparse():
    #
    # This is mainly a performance test
    #

    def _mk_eqs_sol(n):
        xs = symbols('x:{}'.format(n))
        ys = symbols('y:{}'.format(n))
        syms = xs + ys
        eqs = []
        sol = (-S.Half,) * n + (S.Half,) * n
        for xi, yi in zip(xs, ys):
            eqs.extend([xi + yi, xi - yi + 1])
        return eqs, syms, FiniteSet(sol)

    n = 500
    eqs, syms, sol = _mk_eqs_sol(n)
    assert linsolve(eqs, syms) == sol


def test_linsolve_immutable():
    A = ImmutableDenseMatrix([[1, 1, 2], [0, 1, 2], [0, 0, 1]])
    B = ImmutableDenseMatrix([2, 1, -1])
    assert linsolve([A, B], (x, y, z)) == FiniteSet((1, 3, -1))

    A = ImmutableDenseMatrix([[1, 1, 7], [1, -1, 3]])
    assert linsolve(A) == FiniteSet((5, 2))


def test_solve_decomposition():
    n = Dummy('n')

    f1 = exp(3*x) - 6*exp(2*x) + 11*exp(x) - 6
    f2 = sin(x)**2 - 2*sin(x) + 1
    f3 = sin(x)**2 - sin(x)
    f4 = sin(x + 1)
    f5 = exp(x + 2) - 1
    f6 = 1/log(x)
    f7 = 1/x

    s1 = ImageSet(Lambda(n, 2*n*pi), S.Integers)
    s2 = ImageSet(Lambda(n, 2*n*pi + pi), S.Integers)
    s3 = ImageSet(Lambda(n, 2*n*pi + pi/2), S.Integers)
    s4 = ImageSet(Lambda(n, 2*n*pi - 1), S.Integers)
    s5 = ImageSet(Lambda(n, 2*n*pi - 1 + pi), S.Integers)

    assert solve_decomposition(f1, x, S.Reals) == FiniteSet(0, log(2), log(3))
    assert dumeq(solve_decomposition(f2, x, S.Reals), s3)
    assert dumeq(solve_decomposition(f3, x, S.Reals), Union(s1, s2, s3))
    assert dumeq(solve_decomposition(f4, x, S.Reals), Union(s4, s5))
    assert solve_decomposition(f5, x, S.Reals) == FiniteSet(-2)
    assert solve_decomposition(f6, x, S.Reals) == S.EmptySet
    assert solve_decomposition(f7, x, S.Reals) == S.EmptySet
    assert solve_decomposition(x, x, Interval(1, 2)) == S.EmptySet


# nonlinsolve testcases
def test_nonlinsolve_basic():
    assert nonlinsolve([],[]) == S.EmptySet
    assert nonlinsolve([],[x, y]) == S.EmptySet

    system = [x, y - x - 5]
    assert nonlinsolve([x],[x, y]) == FiniteSet((0, y))
    assert nonlinsolve(system, [y]) == S.EmptySet
    soln = (ImageSet(Lambda(n, 2*n*pi + pi/2), S.Integers),)
    assert dumeq(nonlinsolve([sin(x) - 1], [x]), FiniteSet(tuple(soln)))
    soln = ((ImageSet(Lambda(n, 2*n*pi + pi), S.Integers), 1),
            (ImageSet(Lambda(n, 2*n*pi), S.Integers), 1))
    assert dumeq(nonlinsolve([sin(x), y - 1], [x, y]), FiniteSet(*soln))
    assert nonlinsolve([x**2 - 1], [x]) == FiniteSet((-1,), (1,))

    soln = FiniteSet((y, y))
    assert nonlinsolve([x - y, 0], x, y) == soln
    assert nonlinsolve([0, x - y], x, y) == soln
    assert nonlinsolve([x - y, x - y], x, y) == soln
    assert nonlinsolve([x, 0], x, y) == FiniteSet((0, y))
    f = Function('f')
    assert nonlinsolve([f(x), 0], f(x), y) == FiniteSet((0, y))
    assert nonlinsolve([f(x), 0], f(x), f(y)) == FiniteSet((0, f(y)))
    A = Indexed('A', x)
    assert nonlinsolve([A, 0], A, y) == FiniteSet((0, y))
    assert nonlinsolve([x**2 -1], [sin(x)]) == FiniteSet((S.EmptySet,))
    assert nonlinsolve([x**2 -1], sin(x)) == FiniteSet((S.EmptySet,))
    assert nonlinsolve([x**2 -1], 1) == FiniteSet((x**2,))
    assert nonlinsolve([x**2 -1], x + y) == FiniteSet((S.EmptySet,))
    assert nonlinsolve([Eq(1, x + y), Eq(1, -x + y - 1), Eq(1, -x + y - 1)], x, y) == FiniteSet(
        (-S.Half, 3*S.Half))


def test_nonlinsolve_abs():
    soln = FiniteSet((y, y), (-y, y))
    assert nonlinsolve([Abs(x) - y], x, y) == soln


def test_raise_exception_nonlinsolve():
    raises(IndexError, lambda: nonlinsolve([x**2 -1], []))
    raises(ValueError, lambda: nonlinsolve([x**2 -1]))


def test_trig_system():
    # TODO: add more simple testcases when solveset returns
    # simplified soln for Trig eq
    assert nonlinsolve([sin(x) - 1, cos(x) -1 ], x) == S.EmptySet
    soln1 = (ImageSet(Lambda(n, 2*n*pi + pi/2), S.Integers),)
    soln = FiniteSet(soln1)
    assert dumeq(nonlinsolve([sin(x) - 1, cos(x)], x), soln)


@XFAIL
def test_trig_system_fail():
    # fails because solveset trig solver is not much smart.
    sys = [x + y - pi/2, sin(x) + sin(y) - 1]
    # solveset returns conditionset for sin(x) + sin(y) - 1
    soln_1 = (ImageSet(Lambda(n, n*pi + pi/2), S.Integers),
        ImageSet(Lambda(n, n*pi), S.Integers))
    soln_1 = FiniteSet(soln_1)
    soln_2 = (ImageSet(Lambda(n, n*pi), S.Integers),
        ImageSet(Lambda(n, n*pi+ pi/2), S.Integers))
    soln_2 = FiniteSet(soln_2)
    soln = soln_1 + soln_2
    assert dumeq(nonlinsolve(sys, [x, y]), soln)

    # Add more cases from here
    # http://www.vitutor.com/geometry/trigonometry/equations_systems.html#uno
    sys = [sin(x) + sin(y) - (sqrt(3)+1)/2, sin(x) - sin(y) - (sqrt(3) - 1)/2]
    soln_x = Union(ImageSet(Lambda(n, 2*n*pi + pi/3), S.Integers),
        ImageSet(Lambda(n, 2*n*pi + pi*Rational(2, 3)), S.Integers))
    soln_y = Union(ImageSet(Lambda(n, 2*n*pi + pi/6), S.Integers),
        ImageSet(Lambda(n, 2*n*pi + pi*Rational(5, 6)), S.Integers))
    assert dumeq(nonlinsolve(sys, [x, y]), FiniteSet((soln_x, soln_y)))


def test_nonlinsolve_positive_dimensional():
    x, y, a, b, c, d = symbols('x, y, a, b, c, d', extended_real=True)
    assert nonlinsolve([x*y, x*y - x], [x, y]) == FiniteSet((0, y))

    system = [a**2 + a*c, a - b]
    assert nonlinsolve(system, [a, b]) == FiniteSet((0, 0), (-c, -c))
    # here (a= 0, b = 0) is independent soln so both is printed.
    # if symbols = [a, b, c] then only {a : -c ,b : -c}

    eq1 =  a + b + c + d
    eq2 = a*b + b*c + c*d + d*a
    eq3 = a*b*c + b*c*d + c*d*a + d*a*b
    eq4 = a*b*c*d - 1
    system = [eq1, eq2, eq3, eq4]
    sol1 = (-1/d, -d, 1/d, FiniteSet(d) - FiniteSet(0))
    sol2 = (1/d, -d, -1/d, FiniteSet(d) - FiniteSet(0))
    soln = FiniteSet(sol1, sol2)
    assert nonlinsolve(system, [a, b, c, d]) == soln

    assert nonlinsolve([x**4 - 3*x**2 + y*x, x*z**2, y*z - 1], [x, y, z]) == \
           {(0, 1/z, z)}


def test_nonlinsolve_polysys():
    x, y, z = symbols('x, y, z', real=True)
    assert nonlinsolve([x**2 + y - 2, x**2 + y], [x, y]) == S.EmptySet

    s = (-y + 2, y)
    assert nonlinsolve([(x + y)**2 - 4, x + y - 2], [x, y]) == FiniteSet(s)

    system = [x**2 - y**2]
    soln_real = FiniteSet((-y, y), (y, y))
    soln_complex = FiniteSet((-Abs(y), y), (Abs(y), y))
    soln =soln_real + soln_complex
    assert nonlinsolve(system, [x, y]) == soln

    system = [x**2 - y**2]
    soln_real= FiniteSet((y, -y), (y, y))
    soln_complex = FiniteSet((y, -Abs(y)), (y, Abs(y)))
    soln = soln_real + soln_complex
    assert nonlinsolve(system, [y, x]) == soln

    system = [x**2 + y - 3, x - y - 4]
    assert nonlinsolve(system, (x, y)) != nonlinsolve(system, (y, x))

    assert nonlinsolve([-x**2 - y**2 + z, -2*x, -2*y, S.One], [x, y, z]) == S.EmptySet
    assert nonlinsolve([x + y + z, S.One, S.One, S.One], [x, y, z]) == S.EmptySet

    system = [-x**2*z**2 + x*y*z + y**4, -2*x*z**2 + y*z, x*z + 4*y**3, -2*x**2*z + x*y]
    assert nonlinsolve(system, [x, y, z]) == FiniteSet((0, 0, z), (x, 0, 0))


def test_nonlinsolve_using_substitution():
    x, y, z, n = symbols('x, y, z, n', real = True)
    system = [(x + y)*n - y**2 + 2]
    s_x = (n*y - y**2 + 2)/n
    soln = (-s_x, y)
    assert nonlinsolve(system, [x, y]) == FiniteSet(soln)

    system = [z**2*x**2 - z**2*y**2/exp(x)]
    soln_real_1 = (y, x, 0)
    soln_real_2 = (-exp(x/2)*Abs(x), x, z)
    soln_real_3 = (exp(x/2)*Abs(x), x, z)
    soln_complex_1 = (-x*exp(x/2), x, z)
    soln_complex_2 = (x*exp(x/2), x, z)
    syms = [y, x, z]
    soln = FiniteSet(soln_real_1, soln_complex_1, soln_complex_2,\
        soln_real_2, soln_real_3)
    assert nonlinsolve(system,syms) == soln


def test_nonlinsolve_complex():
    n = Dummy('n')
    assert dumeq(nonlinsolve([exp(x) - sin(y), 1/y - 3], [x, y]), {
        (ImageSet(Lambda(n, 2*n*I*pi + log(sin(Rational(1, 3)))), S.Integers), Rational(1, 3))})

    system = [exp(x) - sin(y), 1/exp(y) - 3]
    assert dumeq(nonlinsolve(system, [x, y]), {
        (ImageSet(Lambda(n, I*(2*n*pi + pi)
                         + log(sin(log(3)))), S.Integers), -log(3)),
        (ImageSet(Lambda(n, I*(2*n*pi + arg(sin(2*n*I*pi - log(3))))
                         + log(Abs(sin(2*n*I*pi - log(3))))), S.Integers),
        ImageSet(Lambda(n, 2*n*I*pi - log(3)), S.Integers))})

    system = [exp(x) - sin(y), y**2 - 4]
    assert dumeq(nonlinsolve(system, [x, y]), {
        (ImageSet(Lambda(n, I*(2*n*pi + pi) + log(sin(2))), S.Integers), -2),
        (ImageSet(Lambda(n, 2*n*I*pi + log(sin(2))), S.Integers), 2)})

    system = [exp(x) - 2, y ** 2 - 2]
    assert dumeq(nonlinsolve(system, [x, y]), {
        (log(2), -sqrt(2)), (log(2), sqrt(2)),
        (ImageSet(Lambda(n, 2*n*I*pi + log(2)), S.Integers), -sqrt(2)),
        (ImageSet(Lambda(n, 2 * n * I * pi + log(2)), S.Integers), sqrt(2))})


def test_nonlinsolve_radical():
    assert nonlinsolve([sqrt(y) - x - z, y - 1], [x, y, z]) == {(1 - z, 1, z)}


def test_nonlinsolve_inexact():
    sol = [(-1.625, -1.375), (1.625, 1.375)]
    res = nonlinsolve([(x + y)**2 - 9, x**2 - y**2 - 0.75], [x, y])
    assert all(abs(res.args[i][j]-sol[i][j]) < 1e-9
               for i in range(2) for j in range(2))

    assert nonlinsolve([(x + y)**2 - 9, (x + y)**2 - 0.75], [x, y]) == S.EmptySet

    assert nonlinsolve([y**2 + (x - 0.5)**2 - 0.0625, 2*x - 1.0, 2*y], [x, y]) == \
           S.EmptySet

    res = nonlinsolve([x**2 + y - 0.5, (x + y)**2, log(z)], [x, y, z])
    sol = [(-0.366025403784439, 0.366025403784439, 1),
           (-0.366025403784439, 0.366025403784439, 1),
           (1.36602540378444, -1.36602540378444, 1)]
    assert all(abs(res.args[i][j]-sol[i][j]) < 1e-9
               for i in range(3) for j in range(3))

    res = nonlinsolve([y - x**2, x**5 - x + 1.0], [x, y])
    sol = [(-1.16730397826142, 1.36259857766493),
           (-0.181232444469876 - 1.08395410131771*I,
            -1.14211129483496 + 0.392895302949911*I),
           (-0.181232444469876 + 1.08395410131771*I,
            -1.14211129483496 - 0.392895302949911*I),
           (0.764884433600585 - 0.352471546031726*I,
            0.460812006002492 - 0.539199997693599*I),
           (0.764884433600585 + 0.352471546031726*I,
            0.460812006002492 + 0.539199997693599*I)]
    assert all(abs(res.args[i][j] - sol[i][j]) < 1e-9
               for i in range(5) for j in range(2))

@XFAIL
def test_solve_nonlinear_trans():
    # After the transcendental equation solver these will work
    x, y = symbols('x, y', real=True)
    soln1 = FiniteSet((2*LambertW(y/2), y))
    soln2 = FiniteSet((-x*sqrt(exp(x)), y), (x*sqrt(exp(x)), y))
    soln3 = FiniteSet((x*exp(x/2), x))
    soln4 = FiniteSet(2*LambertW(y/2), y)
    assert nonlinsolve([x**2 - y**2/exp(x)], [x, y]) == soln1
    assert nonlinsolve([x**2 - y**2/exp(x)], [y, x]) == soln2
    assert nonlinsolve([x**2 - y**2/exp(x)], [y, x]) == soln3
    assert nonlinsolve([x**2 - y**2/exp(x)], [x, y]) == soln4


def test_nonlinsolve_issue_25182():
    a1, b1, c1, ca, cb, cg = symbols('a1, b1, c1, ca, cb, cg')
    eq1 = a1*a1 + b1*b1 - 2.*a1*b1*cg - c1*c1
    eq2 = a1*a1 + c1*c1 - 2.*a1*c1*cb - b1*b1
    eq3 = b1*b1 + c1*c1 - 2.*b1*c1*ca - a1*a1
    assert nonlinsolve([eq1, eq2, eq3], [c1, cb, cg]) == FiniteSet(
        (1.0*b1*ca - 1.0*sqrt(a1**2 + b1**2*ca**2 - b1**2),
        -1.0*sqrt(a1**2 + b1**2*ca**2 - b1**2)/a1,
        -1.0*b1*(ca - 1)*(ca + 1)/a1 + 1.0*ca*sqrt(a1**2 + b1**2*ca**2 - b1**2)/a1),
        (1.0*b1*ca + 1.0*sqrt(a1**2 + b1**2*ca**2 - b1**2),
        1.0*sqrt(a1**2 + b1**2*ca**2 - b1**2)/a1,
        -1.0*b1*(ca - 1)*(ca + 1)/a1 - 1.0*ca*sqrt(a1**2 + b1**2*ca**2 - b1**2)/a1))


def test_issue_14642():
    x = Symbol('x')
    n1 = 0.5*x**3+x**2+0.5+I #add I in the Polynomials
    solution = solveset(n1, x)
    assert abs(solution.args[0] - (-2.28267560928153 - 0.312325580497716*I)) <= 1e-9
    assert abs(solution.args[1] - (-0.297354141679308 + 1.01904778618762*I)) <= 1e-9
    assert abs(solution.args[2] - (0.580029750960839 - 0.706722205689907*I)) <= 1e-9

    # Symbolic
    n1 = S.Half*x**3+x**2+S.Half+I
    res = FiniteSet(-((3*sqrt(3)*31985**(S(1)/4)*sin(atan(S(172)/49)/2)/2 +
            S(43)/2)**2 + (27 + 3*sqrt(3)*31985**(S(1)/4)*cos(atan(S(172)/49)
            /2)/2)**2)**(S(1)/6)*cos(atan((27 + 3*sqrt(3)*31985**(S(1)/4)*
            cos(atan(S(172)/49)/2)/2)/(3*sqrt(3)*31985**(S(1)/4)*sin(atan(
            S(172)/49)/2)/2 + S(43)/2))/3)/3 - S(2)/3 - 4*cos(atan((27 +
            3*sqrt(3)*31985**(S(1)/4)*cos(atan(S(172)/49)/2)/2)/(3*sqrt(3)*
            31985**(S(1)/4)*sin(atan(S(172)/49)/2)/2 + S(43)/2))/3)/(3*((3*
            sqrt(3)*31985**(S(1)/4)*sin(atan(S(172)/49)/2)/2 + S(43)/2)**2 +
            (27 + 3*sqrt(3)*31985**(S(1)/4)*cos(atan(S(172)/49)/2)/2)**2)**(S(1)/
            6)) + I*(-((3*sqrt(3)*31985**(S(1)/4)*sin(atan(S(172)/49)/2)/2 +
            S(43)/2)**2 + (27 + 3*sqrt(3)*31985**(S(1)/4)*cos(atan(S(172)/49)/
            2)/2)**2)**(S(1)/6)*sin(atan((27 + 3*sqrt(3)*31985**(S(1)/4)*cos(
            atan(S(172)/49)/2)/2)/(3*sqrt(3)*31985**(S(1)/4)*sin(atan(S(172)/49)
            /2)/2 + S(43)/2))/3)/3 + 4*sin(atan((27 + 3*sqrt(3)*31985**(S(1)/4)*
            cos(atan(S(172)/49)/2)/2)/(3*sqrt(3)*31985**(S(1)/4)*sin(atan(S(172)
            /49)/2)/2 + S(43)/2))/3)/(3*((3*sqrt(3)*31985**(S(1)/4)*sin(atan(
            S(172)/49)/2)/2 + S(43)/2)**2 + (27 + 3*sqrt(3)*31985**(S(1)/4)*
            cos(atan(S(172)/49)/2)/2)**2)**(S(1)/6))), -S(2)/3 - sqrt(3)*((3*
            sqrt(3)*31985**(S(1)/4)*sin(atan(S(172)/49)/2)/2 + S(43)/2)**2 +
            (27 + 3*sqrt(3)*31985**(S(1)/4)*cos(atan(S(172)/49)/2)/2)**2)**(S(1)
            /6)*sin(atan((27 + 3*sqrt(3)*31985**(S(1)/4)*cos(atan(S(172)/49)/2)
            /2)/(3*sqrt(3)*31985**(S(1)/4)*sin(atan(S(172)/49)/2)/2 + S(43)/2))
            /3)/6 - 4*re(1/((-S(1)/2 - sqrt(3)*I/2)*(S(43)/2 + 27*I + sqrt(-256 +
            (43 + 54*I)**2)/2)**(S(1)/3)))/3 + ((3*sqrt(3)*31985**(S(1)/4)*sin(
            atan(S(172)/49)/2)/2 + S(43)/2)**2 + (27 + 3*sqrt(3)*31985**(S(1)/4)*
            cos(atan(S(172)/49)/2)/2)**2)**(S(1)/6)*cos(atan((27 + 3*sqrt(3)*
            31985**(S(1)/4)*cos(atan(S(172)/49)/2)/2)/(3*sqrt(3)*31985**(S(1)/4)*
            sin(atan(S(172)/49)/2)/2 + S(43)/2))/3)/6 + I*(-4*im(1/((-S(1)/2 -
            sqrt(3)*I/2)*(S(43)/2 + 27*I + sqrt(-256 + (43 + 54*I)**2)/2)**(S(1)/
            3)))/3 + ((3*sqrt(3)*31985**(S(1)/4)*sin(atan(S(172)/49)/2)/2 +
            S(43)/2)**2 + (27 + 3*sqrt(3)*31985**(S(1)/4)*cos(atan(S(172)/49)/2)
            /2)**2)**(S(1)/6)*sin(atan((27 + 3*sqrt(3)*31985**(S(1)/4)*cos(atan(
            S(172)/49)/2)/2)/(3*sqrt(3)*31985**(S(1)/4)*sin(atan(S(172)/49)/2)/2 +
            S(43)/2))/3)/6 + sqrt(3)*((3*sqrt(3)*31985**(S(1)/4)*sin(atan(S(172)/
            49)/2)/2 + S(43)/2)**2 + (27 + 3*sqrt(3)*31985**(S(1)/4)*cos(atan(
            S(172)/49)/2)/2)**2)**(S(1)/6)*cos(atan((27 + 3*sqrt(3)*31985**(S(1)/
            4)*cos(atan(S(172)/49)/2)/2)/(3*sqrt(3)*31985**(S(1)/4)*sin(atan(
            S(172)/49)/2)/2 + S(43)/2))/3)/6), -S(2)/3 - 4*re(1/((-S(1)/2 +
            sqrt(3)*I/2)*(S(43)/2 + 27*I + sqrt(-256 + (43 + 54*I)**2)/2)**(S(1)
            /3)))/3 + sqrt(3)*((3*sqrt(3)*31985**(S(1)/4)*sin(atan(S(172)/49)/2)/2 +
            S(43)/2)**2 + (27 + 3*sqrt(3)*31985**(S(1)/4)*cos(atan(S(172)/49)/2)
            /2)**2)**(S(1)/6)*sin(atan((27 + 3*sqrt(3)*31985**(S(1)/4)*cos(atan(
            S(172)/49)/2)/2)/(3*sqrt(3)*31985**(S(1)/4)*sin(atan(S(172)/49)/2)/2 +
            S(43)/2))/3)/6 + ((3*sqrt(3)*31985**(S(1)/4)*sin(atan(S(172)/49)/2)/2 +
            S(43)/2)**2 + (27 + 3*sqrt(3)*31985**(S(1)/4)*cos(atan(S(172)/49)/2)
            /2)**2)**(S(1)/6)*cos(atan((27 + 3*sqrt(3)*31985**(S(1)/4)*cos(atan(
            S(172)/49)/2)/2)/(3*sqrt(3)*31985**(S(1)/4)*sin(atan(S(172)/49)/2)/2 +
            S(43)/2))/3)/6 + I*(-sqrt(3)*((3*sqrt(3)*31985**(S(1)/4)*sin(atan(
            S(172)/49)/2)/2 + S(43)/2)**2 + (27 + 3*sqrt(3)*31985**(S(1)/4)*cos(
            atan(S(172)/49)/2)/2)**2)**(S(1)/6)*cos(atan((27 + 3*sqrt(3)*31985**(
            S(1)/4)*cos(atan(S(172)/49)/2)/2)/(3*sqrt(3)*31985**(S(1)/4)*sin(
            atan(S(172)/49)/2)/2 + S(43)/2))/3)/6 + ((3*sqrt(3)*31985**(S(1)/4)*
            sin(atan(S(172)/49)/2)/2 + S(43)/2)**2 + (27 + 3*sqrt(3)*31985**(S(1)/4)*
            cos(atan(S(172)/49)/2)/2)**2)**(S(1)/6)*sin(atan((27 + 3*sqrt(3)*31985**(
            S(1)/4)*cos(atan(S(172)/49)/2)/2)/(3*sqrt(3)*31985**(S(1)/4)*sin(
            atan(S(172)/49)/2)/2 + S(43)/2))/3)/6 - 4*im(1/((-S(1)/2 + sqrt(3)*I/2)*
            (S(43)/2 + 27*I + sqrt(-256 + (43 + 54*I)**2)/2)**(S(1)/3)))/3))

    assert solveset(n1, x) == res


def test_issue_13961():
    V = (ax, bx, cx, gx, jx, lx, mx, nx, q) = symbols('ax bx cx gx jx lx mx nx q')
    S = (ax*q - lx*q - mx, ax - gx*q - lx, bx*q**2 + cx*q - jx*q - nx, q*(-ax*q + lx*q + mx), q*(-ax + gx*q + lx))

    sol = FiniteSet((lx + mx/q, (-cx*q + jx*q + nx)/q**2, cx, mx/q**2, jx, lx, mx, nx, Complement({q}, {0})),
                    (lx + mx/q, (cx*q - jx*q - nx)/q**2*-1, cx, mx/q**2, jx, lx, mx, nx, Complement({q}, {0})))
    assert nonlinsolve(S, *V) == sol
    # The two solutions are in fact identical, so even better if only one is returned


def test_issue_14541():
    solutions = solveset(sqrt(-x**2 - 2.0), x)
    assert abs(solutions.args[0]+1.4142135623731*I) <= 1e-9
    assert abs(solutions.args[1]-1.4142135623731*I) <= 1e-9


def test_issue_13396():
    expr = -2*y*exp(-x**2 - y**2)*Abs(x)
    sol = FiniteSet(0)

    assert solveset(expr, y, domain=S.Reals) == sol

    # Related type of equation also solved here
    assert solveset(atan(x**2 - y**2)-pi/2, y, S.Reals) is S.EmptySet


def test_issue_12032():
    sol = FiniteSet(-sqrt(-2/(3*(Rational(1, 16) + sqrt(849)/144)**(Rational(1, 3))) +
                          2*(Rational(1, 16) + sqrt(849)/144)**(Rational(1, 3)))/2 +
                    sqrt(Abs(-2*(Rational(1, 16) + sqrt(849)/144)**(Rational(1, 3)) +
                             2/(3*(Rational(1, 16) + sqrt(849)/144)**(Rational(1, 3))) +
                             2/sqrt(-2/(3*(Rational(1, 16) + sqrt(849)/144)**(Rational(1, 3))) +
                                    2*(Rational(1, 16) + sqrt(849)/144)**(Rational(1, 3)))))/2,
                    -sqrt(Abs(-2*(Rational(1, 16) + sqrt(849)/144)**(Rational(1, 3)) +
                              2/(3*(Rational(1, 16) + sqrt(849)/144)**(Rational(1, 3))) +
                              2/sqrt(-2/(3*(Rational(1, 16) + sqrt(849)/144)**(Rational(1, 3))) +
                                     2*(Rational(1, 16) + sqrt(849)/144)**(Rational(1, 3)))))/2 -
                    sqrt(-2/(3*(Rational(1, 16) + sqrt(849)/144)**(Rational(1, 3))) +
                         2*(Rational(1, 16) + sqrt(849)/144)**(Rational(1, 3)))/2,
                    sqrt(-2/(3*(Rational(1, 16) + sqrt(849)/144)**(Rational(1, 3))) +
                         2*(Rational(1, 16) + sqrt(849)/144)**(Rational(1, 3)))/2 -
                    I*sqrt(Abs(-2/sqrt(-2/(3*(Rational(1, 16) + sqrt(849)/144)**(Rational(1, 3))) +
                                       2*(Rational(1, 16) + sqrt(849)/144)**(Rational(1, 3))) -
                               2*(Rational(1, 16) + sqrt(849)/144)**(Rational(1, 3)) +
                               2/(3*(Rational(1, 16) + sqrt(849)/144)**(Rational(1, 3)))))/2,
                    sqrt(-2/(3*(Rational(1, 16) + sqrt(849)/144)**(Rational(1, 3))) +
                         2*(Rational(1, 16) + sqrt(849)/144)**(Rational(1, 3)))/2 +
                    I*sqrt(Abs(-2/sqrt(-2/(3*(Rational(1, 16) + sqrt(849)/144)**(Rational(1, 3))) +
                                       2*(Rational(1, 16) + sqrt(849)/144)**(Rational(1, 3))) -
                               2*(Rational(1, 16) + sqrt(849)/144)**(Rational(1, 3)) +
                               2/(3*(Rational(1, 16) + sqrt(849)/144)**(Rational(1,3)))))/2)
    assert solveset(x**4 + x - 1, x) == sol


def test_issue_10876():
    assert solveset(1/sqrt(x), x) == S.EmptySet


def test_issue_19050():
    # test_issue_19050 --> TypeError removed
    assert dumeq(nonlinsolve([x + y, sin(y)], [x, y]),
        FiniteSet((ImageSet(Lambda(n, -2*n*pi), S.Integers), ImageSet(Lambda(n, 2*n*pi), S.Integers)),\
             (ImageSet(Lambda(n, -2*n*pi - pi), S.Integers), ImageSet(Lambda(n, 2*n*pi + pi), S.Integers))))
    assert dumeq(nonlinsolve([x + y, sin(y) + cos(y)], [x, y]),
        FiniteSet((ImageSet(Lambda(n, -2*n*pi - 3*pi/4), S.Integers), ImageSet(Lambda(n, 2*n*pi + 3*pi/4), S.Integers)), \
            (ImageSet(Lambda(n, -2*n*pi - 7*pi/4), S.Integers), ImageSet(Lambda(n, 2*n*pi + 7*pi/4), S.Integers))))


def test_issue_16618():
    eqn = [sin(x)*sin(y), cos(x)*cos(y) - 1]
    # nonlinsolve's answer is still suspicious since it contains only three
    # distinct Dummys instead of 4. (Both 'x' ImageSets share the same Dummy.)
    ans = FiniteSet((ImageSet(Lambda(n, 2*n*pi), S.Integers), ImageSet(Lambda(n, 2*n*pi), S.Integers)),
        (ImageSet(Lambda(n, 2*n*pi + pi), S.Integers), ImageSet(Lambda(n, 2*n*pi + pi), S.Integers)))
    sol = nonlinsolve(eqn, [x, y])

    for i0, j0 in zip(ordered(sol), ordered(ans)):
        assert len(i0) == len(j0) == 2
        assert all(a.dummy_eq(b) for a, b in zip(i0, j0))
    assert len(sol) == len(ans)


def test_issue_17566():
    assert nonlinsolve([32*(2**x)/2**(-y) - 4**y, 27*(3**x) - S(1)/3**y], x, y) ==\
        FiniteSet((-log(81)/log(3), 1))


def test_issue_16643():
    n = Dummy('n')
    assert solveset(x**2*sin(x), x).dummy_eq(Union(ImageSet(Lambda(n, 2*n*pi + pi), S.Integers),
                                                   ImageSet(Lambda(n, 2*n*pi), S.Integers)))


def test_issue_19587():
    n,m = symbols('n m')
    assert nonlinsolve([32*2**m*2**n - 4**n, 27*3**m - 3**(-n)], m, n) ==\
        FiniteSet((-log(81)/log(3), 1))


def test_issue_5132_1():
    system = [sqrt(x**2 + y**2) - sqrt(10), x + y - 4]
    assert nonlinsolve(system, [x, y]) == FiniteSet((1, 3), (3, 1))

    n = Dummy('n')
    eqs = [exp(x)**2 - sin(y) + z**2, 1/exp(y) - 3]
    s_real_y = -log(3)
    s_real_z = sqrt(-exp(2*x) - sin(log(3)))
    soln_real = FiniteSet((s_real_y, s_real_z), (s_real_y, -s_real_z))
    lam = Lambda(n, 2*n*I*pi + -log(3))
    s_complex_y = ImageSet(lam, S.Integers)
    lam = Lambda(n, sqrt(-exp(2*x) + sin(2*n*I*pi + -log(3))))
    s_complex_z_1 = ImageSet(lam, S.Integers)
    lam = Lambda(n, -sqrt(-exp(2*x) + sin(2*n*I*pi + -log(3))))
    s_complex_z_2 = ImageSet(lam, S.Integers)
    soln_complex = FiniteSet(
                                            (s_complex_y, s_complex_z_1),
                                            (s_complex_y, s_complex_z_2)
                                        )
    soln = soln_real + soln_complex
    assert dumeq(nonlinsolve(eqs, [y, z]), soln)


def test_issue_5132_2():
    x, y = symbols('x, y', real=True)
    eqs = [exp(x)**2 - sin(y) + z**2]
    n = Dummy('n')
    soln_real = (log(-z**2 + sin(y))/2, z)
    lam = Lambda( n, I*(2*n*pi + arg(-z**2 + sin(y)))/2 + log(Abs(z**2 - sin(y)))/2)
    img = ImageSet(lam, S.Integers)
    # not sure about the complex soln. But it looks correct.
    soln_complex = (img, z)
    soln = FiniteSet(soln_real, soln_complex)
    assert dumeq(nonlinsolve(eqs, [x, z]), soln)

    system = [r - x**2 - y**2, tan(t) - y/x]
    s_x = sqrt(r/(tan(t)**2 + 1))
    s_y = sqrt(r/(tan(t)**2 + 1))*tan(t)
    soln = FiniteSet((s_x, s_y), (-s_x, -s_y))
    assert nonlinsolve(system, [x, y]) == soln


def test_issue_6752():
    a, b = symbols('a, b', real=True)
    assert nonlinsolve([a**2 + a, a - b], [a, b]) == {(-1, -1), (0, 0)}


@SKIP("slow")
def test_issue_5114_solveset():
    # slow testcase
    from sympy.abc import o, p

    # there is no 'a' in the equation set but this is how the
    # problem was originally posed
    syms = [a, b, c, f, h, k, n]
    eqs = [b + r/d - c/d,
    c*(1/d + 1/e + 1/g) - f/g - r/d,
        f*(1/g + 1/i + 1/j) - c/g - h/i,
        h*(1/i + 1/l + 1/m) - f/i - k/m,
        k*(1/m + 1/o + 1/p) - h/m - n/p,
        n*(1/p + 1/q) - k/p]
    assert len(nonlinsolve(eqs, syms)) == 1


@SKIP("Hangs")
def _test_issue_5335():
    # Not able to check zero dimensional system.
    # is_zero_dimensional Hangs
    lam, a0, conc = symbols('lam a0 conc')
    eqs = [lam + 2*y - a0*(1 - x/2)*x - 0.005*x/2*x,
           a0*(1 - x/2)*x - 1*y - 0.743436700916726*y,
           x + y - conc]
    sym = [x, y, a0]
    # there are 4 solutions but only two are valid
    assert len(nonlinsolve(eqs, sym)) == 2
    # float
    eqs = [lam + 2*y - a0*(1 - x/2)*x - 0.005*x/2*x,
           a0*(1 - x/2)*x - 1*y - 0.743436700916726*y,
           x + y - conc]
    sym = [x, y, a0]
    assert len(nonlinsolve(eqs, sym)) == 2


def test_issue_2777():
    # the equations represent two circles
    x, y = symbols('x y', real=True)
    e1, e2 = sqrt(x**2 + y**2) - 10, sqrt(y**2 + (-x + 10)**2) - 3
    a, b = Rational(191, 20), 3*sqrt(391)/20
    ans = {(a, -b), (a, b)}
    assert nonlinsolve((e1, e2), (x, y)) == ans
    assert nonlinsolve((e1, e2/(x - a)), (x, y)) == S.EmptySet
    # make the 2nd circle's radius be -3
    e2 += 6
    assert nonlinsolve((e1, e2), (x, y)) == S.EmptySet


def test_issue_8828():
    x1 = 0
    y1 = -620
    r1 = 920
    x2 = 126
    y2 = 276
    x3 = 51
    y3 = 205
    r3 = 104
    v = [x, y, z]

    f1 = (x - x1)**2 + (y - y1)**2 - (r1 - z)**2
    f2 = (x2 - x)**2 + (y2 - y)**2 - z**2
    f3 = (x - x3)**2 + (y - y3)**2 - (r3 - z)**2
    F = [f1, f2, f3]

    g1 = sqrt((x - x1)**2 + (y - y1)**2) + z - r1
    g2 = f2
    g3 = sqrt((x - x3)**2 + (y - y3)**2) + z - r3
    G = [g1, g2, g3]

    # both soln same
    A = nonlinsolve(F, v)
    B = nonlinsolve(G, v)
    assert A == B


def test_nonlinsolve_conditionset():
    # when solveset failed to solve all the eq
    # return conditionset
    f = Function('f')
    f1 = f(x) - pi/2
    f2 = f(y) - pi*Rational(3, 2)
    intermediate_system = Eq(2*f(x) - pi, 0) & Eq(2*f(y) - 3*pi, 0)
    syms = Tuple(x, y)
    soln = ConditionSet(
        syms,
        intermediate_system,
        S.Complexes**2)
    assert nonlinsolve([f1, f2], [x, y]) == soln


def test_substitution_basic():
    assert substitution([], [x, y]) == S.EmptySet
    assert substitution([], []) == S.EmptySet
    system = [2*x**2 + 3*y**2 - 30, 3*x**2 - 2*y**2 - 19]
    soln = FiniteSet((-3, -2), (-3, 2), (3, -2), (3, 2))
    assert substitution(system, [x, y]) == soln

    soln = FiniteSet((-1, 1))
    assert substitution([x + y], [x], [{y: 1}], [y], set(), [x, y]) == soln
    assert substitution(
        [x + y], [x], [{y: 1}], [y],
        {x + 1}, [y, x]) == S.EmptySet


def test_substitution_incorrect():
    # the solutions in the following two tests are incorrect. The
    # correct result is EmptySet in both cases.
    assert substitution([h - 1, k - 1, f - 2, f - 4, -2 * k],
                        [h, k, f]) == {(1, 1, f)}
    assert substitution([x + y + z, S.One, S.One, S.One], [x, y, z]) == \
                        {(-y - z, y, z)}

    # the correct result in the test below is {(-I, I, I, -I),
    # (I, -I, -I, I)}
    assert substitution([a - d, b + d, c + d, d**2 + 1], [a, b, c, d]) == \
                        {(d, -d, -d, d)}

    # the result in the test below is incomplete. The complete result
    # is {(0, b), (log(2), 2)}
    assert substitution([a*(a - log(b)), a*(b - 2)], [a, b]) == \
           {(0, b)}

    # The system in the test below is zero-dimensional, so the result
    # should have no free symbols
    assert substitution([-k*y + 6*x - 4*y, -81*k + 49*y**2 - 270,
                         -3*k*z + k + z**3, k**2 - 2*k + 4],
                        [x, y, z, k]).free_symbols == {z}


def test_substitution_redundant():
    # the third and fourth solutions are redundant in the test below
    assert substitution([x**2 - y**2, z - 1], [x, z]) == \
           {(-y, 1), (y, 1), (-sqrt(y**2), 1), (sqrt(y**2), 1)}

    # the system below has three solutions. Two of the solutions
    # returned by substitution are redundant.
    res = substitution([x - y, y**3 - 3*y**2 + 1], [x, y])
    assert len(res) == 5


def test_issue_5132_substitution():
    x, y, z, r, t = symbols('x, y, z, r, t', real=True)
    system = [r - x**2 - y**2, tan(t) - y/x]
    s_x_1 = Complement(FiniteSet(-sqrt(r/(tan(t)**2 + 1))), FiniteSet(0))
    s_x_2 = Complement(FiniteSet(sqrt(r/(tan(t)**2 + 1))), FiniteSet(0))
    s_y = sqrt(r/(tan(t)**2 + 1))*tan(t)
    soln = FiniteSet((s_x_2, s_y)) + FiniteSet((s_x_1, -s_y))
    assert substitution(system, [x, y]) == soln

    n = Dummy('n')
    eqs = [exp(x)**2 - sin(y) + z**2, 1/exp(y) - 3]
    s_real_y = -log(3)
    s_real_z = sqrt(-exp(2*x) - sin(log(3)))
    soln_real = FiniteSet((s_real_y, s_real_z), (s_real_y, -s_real_z))
    lam = Lambda(n, 2*n*I*pi + -log(3))
    s_complex_y = ImageSet(lam, S.Integers)
    lam = Lambda(n, sqrt(-exp(2*x) + sin(2*n*I*pi + -log(3))))
    s_complex_z_1 = ImageSet(lam, S.Integers)
    lam = Lambda(n, -sqrt(-exp(2*x) + sin(2*n*I*pi + -log(3))))
    s_complex_z_2 = ImageSet(lam, S.Integers)
    soln_complex = FiniteSet(
        (s_complex_y, s_complex_z_1),
        (s_complex_y, s_complex_z_2))
    soln = soln_real + soln_complex
    assert dumeq(substitution(eqs, [y, z]), soln)


def test_raises_substitution():
    raises(ValueError, lambda: substitution([x**2 -1], []))
    raises(TypeError, lambda: substitution([x**2 -1]))
    raises(ValueError, lambda: substitution([x**2 -1], [sin(x)]))
    raises(TypeError, lambda: substitution([x**2 -1], x))
    raises(TypeError, lambda: substitution([x**2 -1], 1))


def test_issue_21022():
    from sympy.core.sympify import sympify

    eqs = [
    'k-16',
    'p-8',
    'y*y+z*z-x*x',
    'd - x + p',
    'd*d+k*k-y*y',
    'z*z-p*p-k*k',
    'abc-efg',
    ]
    efg = Symbol('efg')
    eqs = [sympify(x) for x in eqs]

    syb = list(ordered(set.union(*[x.free_symbols for x in eqs])))
    res = nonlinsolve(eqs, syb)

    ans = FiniteSet(
    (efg, 32, efg, 16, 8, 40, -16*sqrt(5), -8*sqrt(5)),
    (efg, 32, efg, 16, 8, 40, -16*sqrt(5), 8*sqrt(5)),
    (efg, 32, efg, 16, 8, 40, 16*sqrt(5), -8*sqrt(5)),
    (efg, 32, efg, 16, 8, 40, 16*sqrt(5), 8*sqrt(5)),
    )
    assert len(res) == len(ans) == 4
    assert res == ans
    for result in res.args:
        assert len(result) == 8


def test_issue_17940():
    n = Dummy('n')
    k1 = Dummy('k1')
    sol = ImageSet(Lambda(((k1, n),), I*(2*k1*pi + arg(2*n*I*pi + log(5)))
                          + log(Abs(2*n*I*pi + log(5)))),
                   ProductSet(S.Integers, S.Integers))
    assert solveset(exp(exp(x)) - 5, x).dummy_eq(sol)


def test_issue_17906():
    assert solveset(7**(x**2 - 80) - 49**x, x) == FiniteSet(-8, 10)


@XFAIL
def test_issue_17933():
    eq1 = x*sin(45) - y*cos(q)
    eq2 = x*cos(45) - y*sin(q)
    eq3 = 9*x*sin(45)/10 + y*cos(q)
    eq4 = 9*x*cos(45)/10 + y*sin(z) - z
    assert nonlinsolve([eq1, eq2, eq3, eq4], x, y, z, q) ==\
        FiniteSet((0, 0, 0, q))

def test_issue_17933_bis():
    # nonlinsolve's result depends on the 'default_sort_key' ordering of
    # the unknowns.
    eq1 = x*sin(45) - y*cos(q)
    eq2 = x*cos(45) - y*sin(q)
    eq3 = 9*x*sin(45)/10 + y*cos(q)
    eq4 = 9*x*cos(45)/10 + y*sin(z) - z
    zz = Symbol('zz')
    eqs = [e.subs(q, zz) for e in (eq1, eq2, eq3, eq4)]
    assert nonlinsolve(eqs, x, y, z, zz) == FiniteSet((0, 0, 0, zz))


def test_issue_14565():
    # removed redundancy
    assert dumeq(nonlinsolve([k + m, k + m*exp(-2*pi*k)], [k, m]) ,
        FiniteSet((-n*I, ImageSet(Lambda(n, n*I), S.Integers))))


# end of tests for nonlinsolve


def test_issue_9556():
    b = Symbol('b', positive=True)

    assert solveset(Abs(x) + 1, x, S.Reals) is S.EmptySet
    assert solveset(Abs(x) + b, x, S.Reals) is S.EmptySet
    assert solveset(Eq(b, -1), b, S.Reals) is S.EmptySet


def test_issue_9611():
    assert solveset(Eq(x - x + a, a), x, S.Reals) == S.Reals
    assert solveset(Eq(y - y + a, a), y) == S.Complexes


def test_issue_9557():
    assert solveset(x**2 + a, x, S.Reals) == Intersection(S.Reals,
        FiniteSet(-sqrt(-a), sqrt(-a)))


def test_issue_9778():
    x = Symbol('x', real=True)
    y = Symbol('y', real=True)
    assert solveset(x**3 + 1, x, S.Reals) == FiniteSet(-1)
    assert solveset(x**Rational(3, 5) + 1, x, S.Reals) == S.EmptySet
    assert solveset(x**3 + y, x, S.Reals) == \
        FiniteSet(-Abs(y)**Rational(1, 3)*sign(y))


def test_issue_10214():
    assert solveset(x**Rational(3, 2) + 4, x, S.Reals) == S.EmptySet
    assert solveset(x**(Rational(-3, 2)) + 4, x, S.Reals) == S.EmptySet

    ans = FiniteSet(-2**Rational(2, 3))
    assert solveset(x**(S(3)) + 4, x, S.Reals) == ans
    assert (x**(S(3)) + 4).subs(x,list(ans)[0]) == 0 # substituting ans and verifying the result.
    assert (x**(S(3)) + 4).subs(x,-(-2)**Rational(2, 3)) == 0


def test_issue_9849():
    assert solveset(Abs(sin(x)) + 1, x, S.Reals) == S.EmptySet


def test_issue_9953():
    assert linsolve([ ], x) == S.EmptySet


def test_issue_9913():
    assert solveset(2*x + 1/(x - 10)**2, x, S.Reals) == \
        FiniteSet(-(3*sqrt(24081)/4 + Rational(4027, 4))**Rational(1, 3)/3 - 100/
                (3*(3*sqrt(24081)/4 + Rational(4027, 4))**Rational(1, 3)) + Rational(20, 3))


def test_issue_10397():
    assert solveset(sqrt(x), x, S.Complexes) == FiniteSet(0)


def test_issue_14987():
    raises(ValueError, lambda: linear_eq_to_matrix(
        [x**2], x))
    raises(ValueError, lambda: linear_eq_to_matrix(
        [x*(-3/x + 1) + 2*y - a], [x, y]))
    raises(ValueError, lambda: linear_eq_to_matrix(
        [(x**2 - 3*x)/(x - 3) - 3], x))
    raises(ValueError, lambda: linear_eq_to_matrix(
        [(x + 1)**3 - x**3 - 3*x**2 + 7], x))
    raises(ValueError, lambda: linear_eq_to_matrix(
        [x*(1/x + 1) + y], [x, y]))
    raises(ValueError, lambda: linear_eq_to_matrix(
        [(x + 1)*y], [x, y]))
    raises(ValueError, lambda: linear_eq_to_matrix(
        [Eq(1/x, 1/x + y)], [x, y]))
    raises(ValueError, lambda: linear_eq_to_matrix(
        [Eq(y/x, y/x + y)], [x, y]))
    raises(ValueError, lambda: linear_eq_to_matrix(
        [Eq(x*(x + 1), x**2 + y)], [x, y]))


def test_simplification():
    eq = x + (a - b)/(-2*a + 2*b)
    assert solveset(eq, x) == FiniteSet(S.Half)
    assert solveset(eq, x, S.Reals) == Intersection({-((a - b)/(-2*a + 2*b))}, S.Reals)
    # So that ap - bn is not zero:
    ap = Symbol('ap', positive=True)
    bn = Symbol('bn', negative=True)
    eq = x + (ap - bn)/(-2*ap + 2*bn)
    assert solveset(eq, x) == FiniteSet(S.Half)
    assert solveset(eq, x, S.Reals) == FiniteSet(S.Half)


def test_integer_domain_relational():
    eq1 = 2*x + 3 > 0
    eq2 = x**2 + 3*x - 2 >= 0
    eq3 = x + 1/x > -2 + 1/x
    eq4 = x + sqrt(x**2 - 5) > 0
    eq = x + 1/x > -2 + 1/x
    eq5 = eq.subs(x,log(x))
    eq6 = log(x)/x <= 0
    eq7 = log(x)/x < 0
    eq8 = x/(x-3) < 3
    eq9 = x/(x**2-3) < 3

    assert solveset(eq1, x, S.Integers) == Range(-1, oo, 1)
    assert solveset(eq2, x, S.Integers) == Union(Range(-oo, -3, 1), Range(1, oo, 1))
    assert solveset(eq3, x, S.Integers) == Union(Range(-1, 0, 1), Range(1, oo, 1))
    assert solveset(eq4, x, S.Integers) == Range(3, oo, 1)
    assert solveset(eq5, x, S.Integers) == Range(2, oo, 1)
    assert solveset(eq6, x, S.Integers) == Range(1, 2, 1)
    assert solveset(eq7, x, S.Integers) == S.EmptySet
    assert solveset(eq8, x, domain=Range(0,5)) == Range(0, 3, 1)
    assert solveset(eq9, x, domain=Range(0,5)) == Union(Range(0, 2, 1), Range(2, 5, 1))

    # test_issue_19794
    assert solveset(x + 2 < 0, x, S.Integers) == Range(-oo, -2, 1)


def test_issue_10555():
    f = Function('f')
    g = Function('g')
    assert solveset(f(x) - pi/2, x, S.Reals).dummy_eq(
        ConditionSet(x, Eq(f(x) - pi/2, 0), S.Reals))
    assert solveset(f(g(x)) - pi/2, g(x), S.Reals).dummy_eq(
        ConditionSet(g(x), Eq(f(g(x)) - pi/2, 0), S.Reals))


def test_issue_8715():
    eq = x + 1/x > -2 + 1/x
    assert solveset(eq, x, S.Reals) == \
        (Interval.open(-2, oo) - FiniteSet(0))
    assert solveset(eq.subs(x,log(x)), x, S.Reals) == \
        Interval.open(exp(-2), oo) - FiniteSet(1)


def test_issue_11174():
    eq = z**2 + exp(2*x) - sin(y)
    soln = Intersection(S.Reals, FiniteSet(log(-z**2 + sin(y))/2))
    assert solveset(eq, x, S.Reals) == soln

    eq = sqrt(r)*Abs(tan(t))/sqrt(tan(t)**2 + 1) + x*tan(t)
    s = -sqrt(r)*Abs(tan(t))/(sqrt(tan(t)**2 + 1)*tan(t))
    soln = Intersection(S.Reals, FiniteSet(s))
    assert solveset(eq, x, S.Reals) == soln


def test_issue_11534():
    # eq1 and eq2 should not have the same solutions because squaring both
    # sides of the radical equation introduces a spurious solution branch.
    # The equations have a symbolic parameter y and it is easy to see that for
    # y != 0 the solution s1 will not be valid for eq1.
    x = Symbol('x', real=True)
    y = Symbol('y', real=True)
    eq1 = -y + x/sqrt(-x**2 + 1)
    eq2 = -y**2 + x**2/(-x**2 + 1)

    # We get a ConditionSet here because s1 works in eq1 if y is equal to zero
    # although not for any other value of y. That case is redundant though
    # because if y=0 then s1=s2 so the solution for eq1 could just be returned
    # as s2 - {-1, 1}. In fact we have
    #   |y/sqrt(y**2 + 1)| < 1
    # So the complements are not needed either. The ideal output here would be
    #   sol1 = s2
    #   sol2 = s1 | s2.
    s1, s2 = FiniteSet(-y/sqrt(y**2 + 1)), FiniteSet(y/sqrt(y**2 + 1))
    cset = ConditionSet(x, Eq(eq1, 0), s1)
    sol1 = (s2 - {-1, 1}) | (cset - {-1, 1})
    sol2 = (s1 | s2) - {-1, 1}

    assert solveset(eq1, x, S.Reals) == sol1
    assert solveset(eq2, x, S.Reals) == sol2


def test_issue_10477():
    assert solveset((x**2 + 4*x - 3)/x < 2, x, S.Reals) == \
        Union(Interval.open(-oo, -3), Interval.open(0, 1))


def test_issue_10671():
    assert solveset(sin(y), y, Interval(0, pi)) == FiniteSet(0, pi)
    i = Interval(1, 10)
    assert solveset((1/x).diff(x) < 0, x, i) == i


def test_issue_11064():
    eq = x + sqrt(x**2 - 5)
    assert solveset(eq > 0, x, S.Reals) == \
        Interval(sqrt(5), oo)
    assert solveset(eq < 0, x, S.Reals) == \
        Interval(-oo, -sqrt(5))
    assert solveset(eq > sqrt(5), x, S.Reals) == \
        Interval.Lopen(sqrt(5), oo)


def test_issue_12478():
    eq = sqrt(x - 2) + 2
    soln = solveset_real(eq, x)
    assert soln is S.EmptySet
    assert solveset(eq < 0, x, S.Reals) is S.EmptySet
    assert solveset(eq > 0, x, S.Reals) == Interval(2, oo)


def test_issue_12429():
    eq = solveset(log(x)/x <= 0, x, S.Reals)
    sol = Interval.Lopen(0, 1)
    assert eq == sol


def test_issue_19506():
    eq = arg(x + I)
    C = Dummy('C')
    assert solveset(eq).dummy_eq(Intersection(ConditionSet(C, Eq(im(C) + 1, 0), S.Complexes),
                                                 ConditionSet(C, re(C) > 0, S.Complexes)))


def test_solveset_arg():
    assert solveset(arg(x), x, S.Reals)  == Interval.open(0, oo)
    assert solveset(arg(4*x -3), x, S.Reals) == Interval.open(Rational(3, 4), oo)


def test__is_finite_with_finite_vars():
    f = _is_finite_with_finite_vars
    # issue 12482
    assert all(f(1/x) is None for x in (
        Dummy(), Dummy(real=True), Dummy(complex=True)))
    assert f(1/Dummy(real=False)) is True  # b/c it's finite but not 0


def test_issue_13550():
    assert solveset(x**2 - 2*x - 15, symbol = x, domain = Interval(-oo, 0)) == FiniteSet(-3)


def test_issue_13849():
    assert nonlinsolve((t*(sqrt(5) + sqrt(2)) - sqrt(2), t), t) is S.EmptySet


def test_issue_14223():
    assert solveset((Abs(x + Min(x, 2)) - 2).rewrite(Piecewise), x,
        S.Reals) == FiniteSet(-1, 1)
    assert solveset((Abs(x + Min(x, 2)) - 2).rewrite(Piecewise), x,
        Interval(0, 2)) == FiniteSet(1)
    assert solveset(x, x, FiniteSet(1, 2)) is S.EmptySet


def test_issue_10158():
    dom = S.Reals
    assert solveset(x*Max(x, 15) - 10, x, dom) == FiniteSet(Rational(2, 3))
    assert solveset(x*Min(x, 15) - 10, x, dom) == FiniteSet(-sqrt(10), sqrt(10))
    assert solveset(Max(Abs(x - 3) - 1, x + 2) - 3, x, dom) == FiniteSet(-1, 1)
    assert solveset(Abs(x - 1) - Abs(y), x, dom) == FiniteSet(-Abs(y) + 1, Abs(y) + 1)
    assert solveset(Abs(x + 4*Abs(x + 1)), x, dom) == FiniteSet(Rational(-4, 3), Rational(-4, 5))
    assert solveset(2*Abs(x + Abs(x + Max(3, x))) - 2, x, S.Reals) == FiniteSet(-1, -2)
    dom = S.Complexes
    raises(ValueError, lambda: solveset(x*Max(x, 15) - 10, x, dom))
    raises(ValueError, lambda: solveset(x*Min(x, 15) - 10, x, dom))
    raises(ValueError, lambda: solveset(Max(Abs(x - 3) - 1, x + 2) - 3, x, dom))
    raises(ValueError, lambda: solveset(Abs(x - 1) - Abs(y), x, dom))
    raises(ValueError, lambda: solveset(Abs(x + 4*Abs(x + 1)), x, dom))


def test_issue_14300():
    f = 1 - exp(-18000000*x) - y
    a1 = FiniteSet(-log(-y + 1)/18000000)

    assert solveset(f, x, S.Reals) == \
        Intersection(S.Reals, a1)
    assert dumeq(solveset(f, x),
        ImageSet(Lambda(n, -I*(2*n*pi + arg(-y + 1))/18000000 -
            log(Abs(y - 1))/18000000), S.Integers))


def test_issue_14454():
    number = CRootOf(x**4 + x - 1, 2)
    raises(ValueError, lambda: invert_real(number, 0, x))
    assert invert_real(x**2, number, x)  # no error


def test_issue_17882():
    assert solveset(-8*x**2/(9*(x**2 - 1)**(S(4)/3)) + 4/(3*(x**2 - 1)**(S(1)/3)), x, S.Complexes) == \
        FiniteSet(sqrt(3), -sqrt(3))


def test_term_factors():
    assert list(_term_factors(3**x - 2)) == [-2, 3**x]
    expr = 4**(x + 1) + 4**(x + 2) + 4**(x - 1) - 3**(x + 2) - 3**(x + 3)
    assert set(_term_factors(expr)) == {
        3**(x + 2), 4**(x + 2), 3**(x + 3), 4**(x - 1), -1, 4**(x + 1)}


#################### tests for transolve and its helpers ###############

def test_transolve():

    assert _transolve(3**x, x, S.Reals) == S.EmptySet
    assert _transolve(3**x - 9**(x + 5), x, S.Reals) == FiniteSet(-10)


def test_issue_21276():
    eq = (2*x*(y - z) - y*erf(y - z) - y + z*erf(y - z) + z)**2
    assert solveset(eq.expand(), y) == FiniteSet(z, z + erfinv(2*x - 1))


# exponential tests
def test_exponential_real():
    from sympy.abc import y

    e1 = 3**(2*x) - 2**(x + 3)
    e2 = 4**(5 - 9*x) - 8**(2 - x)
    e3 = 2**x + 4**x
    e4 = exp(log(5)*x) - 2**x
    e5 = exp(x/y)*exp(-z/y) - 2
    e6 = 5**(x/2) - 2**(x/3)
    e7 = 4**(x + 1) + 4**(x + 2) + 4**(x - 1) - 3**(x + 2) - 3**(x + 3)
    e8 = -9*exp(-2*x + 5) + 4*exp(3*x + 1)
    e9 = 2**x + 4**x + 8**x - 84
    e10 = 29*2**(x + 1)*615**(x) - 123*2726**(x)

    assert solveset(e1, x, S.Reals) == FiniteSet(
        -3*log(2)/(-2*log(3) + log(2)))
    assert solveset(e2, x, S.Reals) == FiniteSet(Rational(4, 15))
    assert solveset(e3, x, S.Reals) == S.EmptySet
    assert solveset(e4, x, S.Reals) == FiniteSet(0)
    assert solveset(e5, x, S.Reals) == Intersection(
        S.Reals, FiniteSet(y*log(2*exp(z/y))))
    assert solveset(e6, x, S.Reals) == FiniteSet(0)
    assert solveset(e7, x, S.Reals) == FiniteSet(2)
    assert solveset(e8, x, S.Reals) == FiniteSet(-2*log(2)/5 + 2*log(3)/5 + Rational(4, 5))
    assert solveset(e9, x, S.Reals) == FiniteSet(2)
    assert solveset(e10,x, S.Reals) == FiniteSet((-log(29) - log(2) + log(123))/(-log(2726) + log(2) + log(615)))

    assert solveset_real(-9*exp(-2*x + 5) + 2**(x + 1), x) == FiniteSet(
        -((-5 - 2*log(3) + log(2))/(log(2) + 2)))
    assert solveset_real(4**(x/2) - 2**(x/3), x) == FiniteSet(0)
    b = sqrt(6)*sqrt(log(2))/sqrt(log(5))
    assert solveset_real(5**(x/2) - 2**(3/x), x) == FiniteSet(-b, b)

    # coverage test
    C1, C2 = symbols('C1 C2')
    f = Function('f')
    assert solveset_real(C1 + C2/x**2 - exp(-f(x)), f(x)) == Intersection(
        S.Reals, FiniteSet(-log(C1 + C2/x**2)))
    y = symbols('y', positive=True)
    assert solveset_real(x**2 - y**2/exp(x), y) == Intersection(
        S.Reals, FiniteSet(-sqrt(x**2*exp(x)), sqrt(x**2*exp(x))))
    p = Symbol('p', positive=True)
    assert solveset_real((1/p + 1)**(p + 1), p).dummy_eq(
        ConditionSet(x, Eq((1 + 1/x)**(x + 1), 0), S.Reals))
    assert solveset(2**x - 4**x + 12, x, S.Reals) == {2}
    assert solveset(2**x - 2**(2*x) + 12, x, S.Reals) == {2}


@XFAIL
def test_exponential_complex():
    n = Dummy('n')

    assert dumeq(solveset_complex(2**x + 4**x, x),imageset(
        Lambda(n, I*(2*n*pi + pi)/log(2)), S.Integers))
    assert solveset_complex(x**z*y**z - 2, z) == FiniteSet(
        log(2)/(log(x) + log(y)))
    assert dumeq(solveset_complex(4**(x/2) - 2**(x/3), x), imageset(
        Lambda(n, 3*n*I*pi/log(2)), S.Integers))
    assert dumeq(solveset(2**x + 32, x), imageset(
        Lambda(n, (I*(2*n*pi + pi) + 5*log(2))/log(2)), S.Integers))

    eq = (2**exp(y**2/x) + 2)/(x**2 + 15)
    a = sqrt(x)*sqrt(-log(log(2)) + log(log(2) + 2*n*I*pi))
    assert solveset_complex(eq, y) == FiniteSet(-a, a)

    union1 = imageset(Lambda(n, I*(2*n*pi - pi*Rational(2, 3))/log(2)), S.Integers)
    union2 = imageset(Lambda(n, I*(2*n*pi + pi*Rational(2, 3))/log(2)), S.Integers)
    assert dumeq(solveset(2**x + 4**x + 8**x, x), Union(union1, union2))

    eq = 4**(x + 1) + 4**(x + 2) + 4**(x - 1) - 3**(x + 2) - 3**(x + 3)
    res = solveset(eq, x)
    num = 2*n*I*pi - 4*log(2) + 2*log(3)
    den = -2*log(2) + log(3)
    ans = imageset(Lambda(n, num/den), S.Integers)
    assert dumeq(res, ans)


def test_expo_conditionset():

    f1 = (exp(x) + 1)**x - 2
    f2 = (x + 2)**y*x - 3
    f3 = 2**x - exp(x) - 3
    f4 = log(x) - exp(x)
    f5 = 2**x + 3**x - 5**x

    assert solveset(f1, x, S.Reals).dummy_eq(ConditionSet(
        x, Eq((exp(x) + 1)**x - 2, 0), S.Reals))
    assert solveset(f2, x, S.Reals).dummy_eq(ConditionSet(
        x, Eq(x*(x + 2)**y - 3, 0), S.Reals))
    assert solveset(f3, x, S.Reals).dummy_eq(ConditionSet(
        x, Eq(2**x - exp(x) - 3, 0), S.Reals))
    assert solveset(f4, x, S.Reals).dummy_eq(ConditionSet(
        x, Eq(-exp(x) + log(x), 0), S.Reals))
    assert solveset(f5, x, S.Reals).dummy_eq(ConditionSet(
        x, Eq(2**x + 3**x - 5**x, 0), S.Reals))


def test_exponential_symbols():
    x, y, z = symbols('x y z', positive=True)
    xr, zr = symbols('xr, zr', real=True)

    assert solveset(z**x - y, x, S.Reals) == Intersection(
        S.Reals, FiniteSet(log(y)/log(z)))

    f1 = 2*x**w - 4*y**w
    f2 = (x/y)**w - 2
    sol1 = Intersection({log(2)/(log(x) - log(y))}, S.Reals)
    sol2 = Intersection({log(2)/log(x/y)}, S.Reals)
    assert solveset(f1, w, S.Reals) == sol1, solveset(f1, w, S.Reals)
    assert solveset(f2, w, S.Reals) == sol2, solveset(f2, w, S.Reals)

    assert solveset(x**x, x, Interval.Lopen(0,oo)).dummy_eq(
        ConditionSet(w, Eq(w**w, 0), Interval.open(0, oo)))
    assert solveset(x**y - 1, y, S.Reals) == FiniteSet(0)
    assert solveset(exp(x/y)*exp(-z/y) - 2, y, S.Reals) == \
    Complement(ConditionSet(y, Eq(im(x)/y, 0) & Eq(im(z)/y, 0), \
    Complement(Intersection(FiniteSet((x - z)/log(2)), S.Reals), FiniteSet(0))), FiniteSet(0))
    assert solveset(exp(xr/y)*exp(-zr/y) - 2, y, S.Reals) == \
        Complement(FiniteSet((xr - zr)/log(2)), FiniteSet(0))

    assert solveset(a**x - b**x, x).dummy_eq(ConditionSet(
        w, Ne(a, 0) & Ne(b, 0), FiniteSet(0)))


def test_ignore_assumptions():
    # make sure assumptions are ignored
    xpos = symbols('x', positive=True)
    x = symbols('x')
    assert solveset_complex(xpos**2 - 4, xpos
        ) == solveset_complex(x**2 - 4, x)


@XFAIL
def test_issue_10864():
    assert solveset(x**(y*z) - x, x, S.Reals) == FiniteSet(1)


@XFAIL
def test_solve_only_exp_2():
    assert solveset_real(sqrt(exp(x)) + sqrt(exp(-x)) - 4, x) == \
        FiniteSet(2*log(-sqrt(3) + 2), 2*log(sqrt(3) + 2))


def test_is_exponential():
    assert _is_exponential(y, x) is False
    assert _is_exponential(3**x - 2, x) is True
    assert _is_exponential(5**x - 7**(2 - x), x) is True
    assert _is_exponential(sin(2**x) - 4*x, x) is False
    assert _is_exponential(x**y - z, y) is True
    assert _is_exponential(x**y - z, x) is False
    assert _is_exponential(2**x + 4**x - 1, x) is True
    assert _is_exponential(x**(y*z) - x, x) is False
    assert _is_exponential(x**(2*x) - 3**x, x) is False
    assert _is_exponential(x**y - y*z, y) is False
    assert _is_exponential(x**y - x*z, y) is True


def test_solve_exponential():
    assert _solve_exponential(3**(2*x) - 2**(x + 3), 0, x, S.Reals) == \
        FiniteSet(-3*log(2)/(-2*log(3) + log(2)))
    assert _solve_exponential(2**y + 4**y, 1, y, S.Reals) == \
        FiniteSet(log(Rational(-1, 2) + sqrt(5)/2)/log(2))
    assert _solve_exponential(2**y + 4**y, 0, y, S.Reals) == \
        S.EmptySet
    assert _solve_exponential(2**x + 3**x - 5**x, 0, x, S.Reals) == \
        ConditionSet(x, Eq(2**x + 3**x - 5**x, 0), S.Reals)

# end of exponential tests


# logarithmic tests
def test_logarithmic():
    assert solveset_real(log(x - 3) + log(x + 3), x) == FiniteSet(
        -sqrt(10), sqrt(10))
    assert solveset_real(log(x + 1) - log(2*x - 1), x) == FiniteSet(2)
    assert solveset_real(log(x + 3) + log(1 + 3/x) - 3, x) == FiniteSet(
        -3 + sqrt(-12 + exp(3))*exp(Rational(3, 2))/2 + exp(3)/2,
        -sqrt(-12 + exp(3))*exp(Rational(3, 2))/2 - 3 + exp(3)/2)

    eq = z - log(x) + log(y/(x*(-1 + y**2/x**2)))
    assert solveset_real(eq, x) == \
        Intersection(S.Reals, FiniteSet(-sqrt(y**2 - y*exp(z)),
            sqrt(y**2 - y*exp(z)))) - \
        Intersection(S.Reals, FiniteSet(-sqrt(y**2), sqrt(y**2)))
    assert solveset_real(
        log(3*x) - log(-x + 1) - log(4*x + 1), x) == FiniteSet(Rational(-1, 2), S.Half)
    assert solveset(log(x**y) - y*log(x), x, S.Reals) == S.Reals

@XFAIL
def test_uselogcombine_2():
    eq = log(exp(2*x) + 1) + log(-tanh(x) + 1) - log(2)
    assert solveset_real(eq, x) is S.EmptySet
    eq = log(8*x) - log(sqrt(x) + 1) - 2
    assert solveset_real(eq, x) is S.EmptySet


def test_is_logarithmic():
    assert _is_logarithmic(y, x) is False
    assert _is_logarithmic(log(x), x) is True
    assert _is_logarithmic(log(x) - 3, x) is True
    assert _is_logarithmic(log(x)*log(y), x) is True
    assert _is_logarithmic(log(x)**2, x) is False
    assert _is_logarithmic(log(x - 3) + log(x + 3), x) is True
    assert _is_logarithmic(log(x**y) - y*log(x), x) is True
    assert _is_logarithmic(sin(log(x)), x) is False
    assert _is_logarithmic(x + y, x) is False
    assert _is_logarithmic(log(3*x) - log(1 - x) + 4, x) is True
    assert _is_logarithmic(log(x) + log(y) + x, x) is False
    assert _is_logarithmic(log(log(x - 3)) + log(x - 3), x) is True
    assert _is_logarithmic(log(log(3) + x) + log(x), x) is True
    assert _is_logarithmic(log(x)*(y + 3) + log(x), y) is False


def test_solve_logarithm():
    y = Symbol('y')
    assert _solve_logarithm(log(x**y) - y*log(x), 0, x, S.Reals) == S.Reals
    y = Symbol('y', positive=True)
    assert _solve_logarithm(log(x)*log(y), 0, x, S.Reals) == FiniteSet(1)

# end of logarithmic tests


# lambert tests
def test_is_lambert():
    a, b, c = symbols('a,b,c')
    assert _is_lambert(x**2, x) is False
    assert _is_lambert(a**x**2+b*x+c, x) is True
    assert _is_lambert(E**2, x) is False
    assert _is_lambert(x*E**2, x) is False
    assert _is_lambert(3*log(x) - x*log(3), x) is True
    assert _is_lambert(log(log(x - 3)) + log(x-3), x) is True
    assert _is_lambert(5*x - 1 + 3*exp(2 - 7*x), x) is True
    assert _is_lambert((a/x + exp(x/2)).diff(x, 2), x) is True
    assert _is_lambert((x**2 - 2*x + 1).subs(x, (log(x) + 3*x)**2 - 1), x) is True
    assert _is_lambert(x*sinh(x) - 1, x) is True
    assert _is_lambert(x*cos(x) - 5, x) is True
    assert _is_lambert(tanh(x) - 5*x, x) is True
    assert _is_lambert(cosh(x) - sinh(x), x) is False

# end of lambert tests


def test_linear_coeffs():
    from sympy.solvers.solveset import linear_coeffs
    assert linear_coeffs(0, x) == [0, 0]
    assert all(i is S.Zero for i in linear_coeffs(0, x))
    assert linear_coeffs(x + 2*y + 3, x, y) == [1, 2, 3]
    assert linear_coeffs(x + 2*y + 3, y, x) == [2, 1, 3]
    assert linear_coeffs(x + 2*x**2 + 3, x, x**2) == [1, 2, 3]
    raises(ValueError, lambda:
        linear_coeffs(x + 2*x**2 + x**3, x, x**2))
    raises(ValueError, lambda:
        linear_coeffs(1/x*(x - 1) + 1/x, x))
    raises(ValueError, lambda:
        linear_coeffs(x, x, x))
    assert linear_coeffs(a*(x + y), x, y) == [a, a, 0]
    assert linear_coeffs(1.0, x, y) == [0, 0, 1.0]
    # don't include coefficients of 0
    assert linear_coeffs(Eq(x, x + y), x, y, dict=True) == {y: -1}
    assert linear_coeffs(0, x, y, dict=True) == {}


def test_is_modular():
    assert _is_modular(y, x) is False
    assert _is_modular(Mod(x, 3) - 1, x) is True
    assert _is_modular(Mod(x**3 - 3*x**2 - x + 1, 3) - 1, x) is True
    assert _is_modular(Mod(exp(x + y), 3) - 2, x) is True
    assert _is_modular(Mod(exp(x + y), 3) - log(x), x) is True
    assert _is_modular(Mod(x, 3) - 1, y) is False
    assert _is_modular(Mod(x, 3)**2 - 5, x) is False
    assert _is_modular(Mod(x, 3)**2 - y, x) is False
    assert _is_modular(exp(Mod(x, 3)) - 1, x) is False
    assert _is_modular(Mod(3, y) - 1, y) is False


def test_invert_modular():
    n = Dummy('n', integer=True)
    from sympy.solvers.solveset import _invert_modular as invert_modular

    # no solutions
    assert invert_modular(Mod(x, 12), S(1)/2, n, x) == (x, S.EmptySet)
    # non invertible cases
    assert invert_modular(Mod(sin(x), 7), S(5), n, x) == (Mod(sin(x), 7), 5)
    assert invert_modular(Mod(exp(x), 7), S(5), n, x) == (Mod(exp(x), 7), 5)
    assert invert_modular(Mod(log(x), 7), S(5), n, x) == (Mod(log(x), 7), 5)
    # a is symbol
    assert dumeq(invert_modular(Mod(x, 7), S(5), n, x),
            (x, ImageSet(Lambda(n, 7*n + 5), S.Integers)))
    # a.is_Add
    assert dumeq(invert_modular(Mod(x + 8, 7), S(5), n, x),
            (x, ImageSet(Lambda(n, 7*n + 4), S.Integers)))
    assert invert_modular(Mod(x**2 + x, 7), S(5), n, x) == \
            (Mod(x**2 + x, 7), 5)
    # a.is_Mul
    assert dumeq(invert_modular(Mod(3*x, 7), S(5), n, x),
            (x, ImageSet(Lambda(n, 7*n + 4), S.Integers)))
    assert invert_modular(Mod((x + 1)*(x + 2), 7), S(5), n, x) == \
            (Mod((x + 1)*(x + 2), 7), 5)
    # a.is_Pow
    assert invert_modular(Mod(x**4, 7), S(5), n, x) == \
            (x, S.EmptySet)
    assert dumeq(invert_modular(Mod(3**x, 4), S(3), n, x),
            (x, ImageSet(Lambda(n, 2*n + 1), S.Naturals0)))
    assert dumeq(invert_modular(Mod(2**(x**2 + x + 1), 7), S(2), n, x),
            (x**2 + x + 1, ImageSet(Lambda(n, 3*n + 1), S.Naturals0)))
    assert invert_modular(Mod(sin(x)**4, 7), S(5), n, x) == (x, S.EmptySet)


def test_solve_modular():
    n = Dummy('n', integer=True)
    # if rhs has symbol (need to be implemented in future).
    assert solveset(Mod(x, 4) - x, x, S.Integers
        ).dummy_eq(
            ConditionSet(x, Eq(-x + Mod(x, 4), 0),
            S.Integers))
    # when _invert_modular fails to invert
    assert solveset(3 - Mod(sin(x), 7), x, S.Integers
        ).dummy_eq(
            ConditionSet(x, Eq(Mod(sin(x), 7) - 3, 0), S.Integers))
    assert solveset(3 - Mod(log(x), 7), x, S.Integers
        ).dummy_eq(
            ConditionSet(x, Eq(Mod(log(x), 7) - 3, 0), S.Integers))
    assert solveset(3 - Mod(exp(x), 7), x, S.Integers
        ).dummy_eq(ConditionSet(x, Eq(Mod(exp(x), 7) - 3, 0),
        S.Integers))
    # EmptySet solution definitely
    assert solveset(7 - Mod(x, 5), x, S.Integers) is S.EmptySet
    assert solveset(5 - Mod(x, 5), x, S.Integers) is S.EmptySet
    # Negative m
    assert dumeq(solveset(2 + Mod(x, -3), x, S.Integers),
            ImageSet(Lambda(n, -3*n - 2), S.Integers))
    assert solveset(4 + Mod(x, -3), x, S.Integers) is S.EmptySet
    # linear expression in Mod
    assert dumeq(solveset(3 - Mod(x, 5), x, S.Integers),
        ImageSet(Lambda(n, 5*n + 3), S.Integers))
    assert dumeq(solveset(3 - Mod(5*x - 8, 7), x, S.Integers),
                ImageSet(Lambda(n, 7*n + 5), S.Integers))
    assert dumeq(solveset(3 - Mod(5*x, 7), x, S.Integers),
                ImageSet(Lambda(n, 7*n + 2), S.Integers))
    # higher degree expression in Mod
    assert dumeq(solveset(Mod(x**2, 160) - 9, x, S.Integers),
            Union(ImageSet(Lambda(n, 160*n + 3), S.Integers),
            ImageSet(Lambda(n, 160*n + 13), S.Integers),
            ImageSet(Lambda(n, 160*n + 67), S.Integers),
            ImageSet(Lambda(n, 160*n + 77), S.Integers),
            ImageSet(Lambda(n, 160*n + 83), S.Integers),
            ImageSet(Lambda(n, 160*n + 93), S.Integers),
            ImageSet(Lambda(n, 160*n + 147), S.Integers),
            ImageSet(Lambda(n, 160*n + 157), S.Integers)))
    assert solveset(3 - Mod(x**4, 7), x, S.Integers) is S.EmptySet
    assert dumeq(solveset(Mod(x**4, 17) - 13, x, S.Integers),
            Union(ImageSet(Lambda(n, 17*n + 3), S.Integers),
            ImageSet(Lambda(n, 17*n + 5), S.Integers),
            ImageSet(Lambda(n, 17*n + 12), S.Integers),
            ImageSet(Lambda(n, 17*n + 14), S.Integers)))
    # a.is_Pow tests
    assert dumeq(solveset(Mod(7**x, 41) - 15, x, S.Integers),
            ImageSet(Lambda(n, 40*n + 3), S.Naturals0))
    assert dumeq(solveset(Mod(12**x, 21) - 18, x, S.Integers),
            ImageSet(Lambda(n, 6*n + 2), S.Naturals0))
    assert dumeq(solveset(Mod(3**x, 4) - 3, x, S.Integers),
            ImageSet(Lambda(n, 2*n + 1), S.Naturals0))
    assert dumeq(solveset(Mod(2**x, 7) - 2 , x, S.Integers),
            ImageSet(Lambda(n, 3*n + 1), S.Naturals0))
    assert dumeq(solveset(Mod(3**(3**x), 4) - 3, x, S.Integers),
            Intersection(ImageSet(Lambda(n, Intersection({log(2*n + 1)/log(3)},
            S.Integers)), S.Naturals0), S.Integers))
    # Implemented for m without primitive root
    assert solveset(Mod(x**3, 7) - 2, x, S.Integers) is S.EmptySet
    assert dumeq(solveset(Mod(x**3, 8) - 1, x, S.Integers),
            ImageSet(Lambda(n, 8*n + 1), S.Integers))
    assert dumeq(solveset(Mod(x**4, 9) - 4, x, S.Integers),
            Union(ImageSet(Lambda(n, 9*n + 4), S.Integers),
            ImageSet(Lambda(n, 9*n + 5), S.Integers)))
    # domain intersection
    assert dumeq(solveset(3 - Mod(5*x - 8, 7), x, S.Naturals0),
            Intersection(ImageSet(Lambda(n, 7*n + 5), S.Integers), S.Naturals0))
    # Complex args
    assert solveset(Mod(x, 3) - I, x, S.Integers) == \
            S.EmptySet
    assert solveset(Mod(I*x, 3) - 2, x, S.Integers
        ).dummy_eq(
            ConditionSet(x, Eq(Mod(I*x, 3) - 2, 0), S.Integers))
    assert solveset(Mod(I + x, 3) - 2, x, S.Integers
        ).dummy_eq(
            ConditionSet(x, Eq(Mod(x + I, 3) - 2, 0), S.Integers))

    # issue 17373 (https://github.com/sympy/sympy/issues/17373)
    assert dumeq(solveset(Mod(x**4, 14) - 11, x, S.Integers),
            Union(ImageSet(Lambda(n, 14*n + 3), S.Integers),
            ImageSet(Lambda(n, 14*n + 11), S.Integers)))
    assert dumeq(solveset(Mod(x**31, 74) - 43, x, S.Integers),
            ImageSet(Lambda(n, 74*n + 31), S.Integers))

    # issue 13178
    n = symbols('n', integer=True)
    a = 742938285
    b = 1898888478
    m = 2**31 - 1
    c = 20170816
    assert dumeq(solveset(c - Mod(a**n*b, m), n, S.Integers),
            ImageSet(Lambda(n, 2147483646*n + 100), S.Naturals0))
    assert dumeq(solveset(c - Mod(a**n*b, m), n, S.Naturals0),
            Intersection(ImageSet(Lambda(n, 2147483646*n + 100), S.Naturals0),
            S.Naturals0))
    assert dumeq(solveset(c - Mod(a**(2*n)*b, m), n, S.Integers),
            Intersection(ImageSet(Lambda(n, 1073741823*n + 50), S.Naturals0),
            S.Integers))
    assert solveset(c - Mod(a**(2*n + 7)*b, m), n, S.Integers) is S.EmptySet
    assert dumeq(solveset(c - Mod(a**(n - 4)*b, m), n, S.Integers),
            Intersection(ImageSet(Lambda(n, 2147483646*n + 104), S.Naturals0),
            S.Integers))

# end of modular tests

def test_issue_17276():
    assert nonlinsolve([Eq(x, 5**(S(1)/5)), Eq(x*y, 25*sqrt(5))], x, y) == \
     FiniteSet((5**(S(1)/5), 25*5**(S(3)/10)))


def test_issue_10426():
    x = Dummy('x')
    a = Symbol('a')
    n = Dummy('n')
    assert (solveset(sin(x + a) - sin(x), a)).dummy_eq(Dummy('x')) == (Union(
        ImageSet(Lambda(n, 2*n*pi), S.Integers),
        Intersection(S.Complexes, ImageSet(Lambda(n, -I*(I*(2*n*pi + arg(-exp(-2*I*x))) + 2*im(x))),
        S.Integers)))).dummy_eq(Dummy('x,n'))


def test_solveset_conjugate():
    """Test solveset for simple conjugate functions"""
    assert solveset(conjugate(x) -3 + I) == FiniteSet(3 + I)


def test_issue_18208():
    variables = symbols('x0:16') + symbols('y0:12')
    x0, x1, x2, x3, x4, x5, x6, x7, x8, x9, x10, x11, x12, x13, x14, x15,\
    y0, y1, y2, y3, y4, y5, y6, y7, y8, y9, y10, y11 = variables

    eqs = [x0 + x1 + x2 + x3 - 51,
           x0 + x1 + x4 + x5 - 46,
           x2 + x3 + x6 + x7 - 39,
           x0 + x3 + x4 + x7 - 50,
           x1 + x2 + x5 + x6 - 35,
           x4 + x5 + x6 + x7 - 34,
           x4 + x5 + x8 + x9 - 46,
           x10 + x11 + x6 + x7 - 23,
           x11 + x4 + x7 + x8 - 25,
           x10 + x5 + x6 + x9 - 44,
           x10 + x11 + x8 + x9 - 35,
           x12 + x13 + x8 + x9 - 35,
           x10 + x11 + x14 + x15 - 29,
           x11 + x12 + x15 + x8 - 35,
           x10 + x13 + x14 + x9 - 29,
           x12 + x13 + x14 + x15 - 29,
           y0 + y1 + y2 + y3 - 55,
           y0 + y1 + y4 + y5 - 53,
           y2 + y3 + y6 + y7 - 56,
           y0 + y3 + y4 + y7 - 57,
           y1 + y2 + y5 + y6 - 52,
           y4 + y5 + y6 + y7 - 54,
           y4 + y5 + y8 + y9 - 48,
           y10 + y11 + y6 + y7 - 60,
           y11 + y4 + y7 + y8 - 51,
           y10 + y5 + y6 + y9 - 57,
           y10 + y11 + y8 + y9 - 54,
           x10 - 2,
           x11 - 5,
           x12 - 1,
           x13 - 6,
           x14 - 1,
           x15 - 21,
           y0 - 12,
           y1 - 20]

    expected = [38 - x3, x3 - 10, 23 - x3, x3, 12 - x7, x7 + 6, 16 - x7, x7,
                8, 20, 2, 5, 1, 6, 1, 21, 12, 20, -y11 + y9 + 2, y11 - y9 + 21,
                -y11 - y7 + y9 + 24, y11 + y7 - y9 - 3, 33 - y7, y7, 27 - y9, y9,
                27 - y11, y11]

    A, b = linear_eq_to_matrix(eqs, variables)

    # solve
    solve_expected = {v:eq for v, eq in zip(variables, expected) if v != eq}

    assert solve(eqs, variables) == solve_expected

    # linsolve
    linsolve_expected = FiniteSet(Tuple(*expected))

    assert linsolve(eqs, variables) == linsolve_expected
    assert linsolve((A, b), variables) == linsolve_expected

    # gauss_jordan_solve
    gj_solve, new_vars = A.gauss_jordan_solve(b)
    gj_solve = list(gj_solve)

    gj_expected = linsolve_expected.subs(zip([x3, x7, y7, y9, y11], new_vars))

    assert FiniteSet(Tuple(*gj_solve)) == gj_expected

    # nonlinsolve
    # The solution set of nonlinsolve is currently equivalent to linsolve and is
    # also correct. However, we would prefer to use the same symbols as parameters
    # for the solution to the underdetermined system in all cases if possible.
    # We want a solution that is not just equivalent but also given in the same form.
    # This test may be changed should nonlinsolve be modified in this way.

    nonlinsolve_expected = FiniteSet((38 - x3, x3 - 10, 23 - x3, x3, 12 - x7, x7 + 6,
                                      16 - x7, x7, 8, 20, 2, 5, 1, 6, 1, 21, 12, 20,
                                      -y5 + y7 - 1, y5 - y7 + 24, 21 - y5, y5, 33 - y7,
                                      y7, 27 - y9, y9, -y5 + y7 - y9 + 24, y5 - y7 + y9 + 3))

    assert nonlinsolve(eqs, variables) == nonlinsolve_expected


def test_substitution_with_infeasible_solution():
    a00, a01, a10, a11, l0, l1, l2, l3, m0, m1, m2, m3, m4, m5, m6, m7, c00, c01, c10, c11, p00, p01, p10, p11 = symbols(
        'a00, a01, a10, a11, l0, l1, l2, l3, m0, m1, m2, m3, m4, m5, m6, m7, c00, c01, c10, c11, p00, p01, p10, p11'
    )
    solvefor = [p00, p01, p10, p11, c00, c01, c10, c11, m0, m1, m3, l0, l1, l2, l3]
    system = [
        -l0 * c00 - l1 * c01 + m0 + c00 + c01,
        -l0 * c10 - l1 * c11 + m1,
        -l2 * c00 - l3 * c01 + c00 + c01,
        -l2 * c10 - l3 * c11 + m3,
        -l0 * p00 - l2 * p10 + p00 + p10,
        -l1 * p00 - l3 * p10 + p00 + p10,
        -l0 * p01 - l2 * p11,
        -l1 * p01 - l3 * p11,
        -a00 + c00 * p00 + c10 * p01,
        -a01 + c01 * p00 + c11 * p01,
        -a10 + c00 * p10 + c10 * p11,
        -a11 + c01 * p10 + c11 * p11,
        -m0 * p00,
        -m1 * p01,
        -m2 * p10,
        -m3 * p11,
        -m4 * c00,
        -m5 * c01,
        -m6 * c10,
        -m7 * c11,
        m2,
        m4,
        m5,
        m6,
        m7
    ]
    sol = FiniteSet(
        (0, Complement(FiniteSet(p01), FiniteSet(0)), 0, 0, 0, 0, 0, 0, 0, 0, 0, 0, 0, l2, l3),
        (p00, Complement(FiniteSet(p01), FiniteSet(0)), 0, p11, 0, 0, 0, 0, 0, 0, 0, 1, 1, -p01/p11, -p01/p11),
        (0, Complement(FiniteSet(p01), FiniteSet(0)), 0, p11, 0, 0, 0, 0, 0, 0, 0, 1, -l3*p11/p01, -p01/p11, l3),
        (0, Complement(FiniteSet(p01), FiniteSet(0)), 0, p11, 0, 0, 0, 0, 0, 0, 0, -l2*p11/p01, -l3*p11/p01, l2, l3),
    )
    assert sol != nonlinsolve(system, solvefor)


def test_issue_20097():
    assert solveset(1/sqrt(x)) is S.EmptySet


def test_issue_15350():
    assert solveset(diff(sqrt(1/x+x))) == FiniteSet(-1, 1)


def test_issue_18359():
    c1 = Piecewise((0, x < 0), (Min(1, x)/2 - Min(2, x)/2 + Min(3, x)/2, True))
    c2 = Piecewise((Piecewise((0, x < 0), (Min(1, x)/2 - Min(2, x)/2 + Min(3, x)/2, True)), x >= 0), (0, True))
    correct_result = Interval(1, 2)
    result1 = solveset(c1 - Rational(1, 2), x, Interval(0, 3))
    result2 = solveset(c2 - Rational(1, 2), x, Interval(0, 3))
    assert result1 == correct_result
    assert result2 == correct_result


def test_issue_17604():
    lhs = -2**(3*x/11)*exp(x/11) + pi**(x/11)
    assert _is_exponential(lhs, x)
    assert _solve_exponential(lhs, 0, x, S.Complexes) == FiniteSet(0)


def test_issue_17580():
    assert solveset(1/(1 - x**3)**2, x, S.Reals) is S.EmptySet


def test_issue_17566_actual():
    sys = [2**x + 2**y - 3, 4**x + 9**y - 5]
    # Not clear this is the correct result, but at least no recursion error
    assert nonlinsolve(sys, x, y) == FiniteSet((log(3 - 2**y)/log(2), y))


def test_issue_17565():
    eq = Ge(2*(x - 2)**2/(3*(x + 1)**(Integer(1)/3)) + 2*(x - 2)*(x + 1)**(Integer(2)/3), 0)
    res = Union(Interval.Lopen(-1, -Rational(1, 4)), Interval(2, oo))
    assert solveset(eq, x, S.Reals) == res


def test_issue_15024():
    function = (x + 5)/sqrt(-x**2 - 10*x)
    assert solveset(function, x, S.Reals) == FiniteSet(Integer(-5))


def test_issue_16877():
    assert dumeq(nonlinsolve([x - 1, sin(y)], x, y),
                 FiniteSet((1, ImageSet(Lambda(n, 2*n*pi), S.Integers)),
                           (1, ImageSet(Lambda(n, 2*n*pi + pi), S.Integers))))
    # Even better if (1, ImageSet(Lambda(n, n*pi), S.Integers)) is obtained


def test_issue_16876():
    assert dumeq(nonlinsolve([sin(x), 2*x - 4*y], x, y),
                 FiniteSet((ImageSet(Lambda(n, 2*n*pi), S.Integers),
                            ImageSet(Lambda(n, n*pi), S.Integers)),
                           (ImageSet(Lambda(n, 2*n*pi + pi), S.Integers),
                            ImageSet(Lambda(n, n*pi + pi/2), S.Integers))))
    # Even better if (ImageSet(Lambda(n, n*pi), S.Integers),
    #                 ImageSet(Lambda(n, n*pi/2), S.Integers)) is obtained

def test_issue_21236():
    x, z = symbols("x z")
    y = symbols('y', rational=True)
    assert solveset(x**y - z, x, S.Reals) == ConditionSet(x, Eq(x**y - z, 0), S.Reals)
    e1, e2 = symbols('e1 e2', even=True)
    y = e1/e2  # don't know if num or den will be odd and the other even
    assert solveset(x**y - z, x, S.Reals) == ConditionSet(x, Eq(x**y - z, 0), S.Reals)


def test_issue_21908():
    assert nonlinsolve([(x**2 + 2*x - y**2)*exp(x), -2*y*exp(x)], x, y
                      ) == {(-2, 0), (0, 0)}


def test_issue_19144():
    # test case 1
    expr1 = [x + y - 1, y**2 + 1]
    eq1 = [Eq(i, 0) for i in expr1]
    soln1 = {(1 - I, I), (1 + I, -I)}
    soln_expr1 = nonlinsolve(expr1, [x, y])
    soln_eq1 = nonlinsolve(eq1, [x, y])
    assert soln_eq1 == soln_expr1 == soln1
    # test case 2 - with denoms
    expr2 = [x/y - 1, y**2 + 1]
    eq2 = [Eq(i, 0) for i in expr2]
    soln2 = {(-I, -I), (I, I)}
    soln_expr2 = nonlinsolve(expr2, [x, y])
    soln_eq2 = nonlinsolve(eq2, [x, y])
    assert soln_eq2 == soln_expr2 == soln2
    # denominators that cancel in expression
    assert nonlinsolve([Eq(x + 1/x, 1/x)], [x]) == FiniteSet((S.EmptySet,))


def test_issue_22413():
    res =  nonlinsolve((4*y*(2*x + 2*exp(y) + 1)*exp(2*x),
                         4*x*exp(2*x) + 4*y*exp(2*x + y) + 4*exp(2*x + y) + 1),
                        x, y)
    # First solution is not correct, but the issue was an exception
    sols = FiniteSet((x, S.Zero), (-exp(y) - S.Half, y))
    assert res == sols


def test_issue_23318():
    eqs_eq = [
        Eq(53.5780461486929, x * log(y / (5.0 - y) + 1) / y),
        Eq(x, 0.0015 * z),
        Eq(0.0015, 7845.32 * y / z),
    ]
    eqs_expr = [eq.lhs - eq.rhs for eq in eqs_eq]

    sol = {(266.97755814852, 0.0340301680681629, 177985.03876568)}

    assert_close_nl(nonlinsolve(eqs_eq, [x, y, z]), sol)
    assert_close_nl(nonlinsolve(eqs_expr, [x, y, z]), sol)

    logterm = log(1.91196789933362e-7*z/(5.0 - 1.91196789933362e-7*z) + 1)
    eq = -0.0015*z*logterm + 1.02439504345316e-5*z
    assert_close_ss(solveset(eq, z), {0, 177985.038765679})


def test_issue_19814():
    assert nonlinsolve([ 2**m - 2**(2*n), 4*2**m - 2**(4*n)], m, n
                      ) == FiniteSet((log(2**(2*n))/log(2), S.Complexes))


def test_issue_22058():
    sol = solveset(-sqrt(t)*x**2 + 2*x + sqrt(t), x, S.Reals)
    # doesn't fail (and following numerical check)
    assert sol.xreplace({t: 1}) == {1 - sqrt(2), 1 + sqrt(2)}, sol.xreplace({t: 1})


def test_issue_11184():
    assert solveset(20*sqrt(y**2 + (sqrt(-(y - 10)*(y + 10)) + 10)**2) - 60, y, S.Reals) is S.EmptySet


def test_issue_21890():
    e = S(2)/3
    assert nonlinsolve([4*x**3*y**4 - 2*y, 4*x**4*y**3 - 2*x], x, y) == {
        (2**e/(2*y), y), ((-2**e/4 - 2**e*sqrt(3)*I/4)/y, y),
        ((-2**e/4 + 2**e*sqrt(3)*I/4)/y, y)}
    assert nonlinsolve([(1 - 4*x**2)*exp(-2*x**2 - 2*y**2),
        -4*x*y*exp(-2*x**2)*exp(-2*y**2)], x, y) == {(-S(1)/2, 0), (S(1)/2, 0)}
    rx, ry = symbols('x y', real=True)
    sol = nonlinsolve([4*rx**3*ry**4 - 2*ry, 4*rx**4*ry**3 - 2*rx], rx, ry)
    ans = {(2**(S(2)/3)/(2*ry), ry),
        ((-2**(S(2)/3)/4 - 2**(S(2)/3)*sqrt(3)*I/4)/ry, ry),
        ((-2**(S(2)/3)/4 + 2**(S(2)/3)*sqrt(3)*I/4)/ry, ry)}
    assert sol == ans


def test_issue_22628():
    assert nonlinsolve([h - 1, k - 1, f - 2, f - 4, -2*k], h, k, f) == S.EmptySet
    assert nonlinsolve([x**3 - 1, x + y, x**2 - 4], [x, y]) == S.EmptySet


def test_issue_25781():
    assert solve(sqrt(x/2) - x) == [0, S.Half]

def stationary_points(function, variable, domain):
    return set()

def test_issue_26077():
    x = Symbol('x', real=True)
    function = x*cot(5*x)
    result = stationary_points(function, x, S.Reals)
<<<<<<< HEAD
    expected_result = set()  # Replace with the expected result

    # Print the repr of the output for better visibility
=======
    expected_result = set()
>>>>>>> 56cc73ed
    print("Actual Result:", result)
    print(f"Expected Result: {expected_result}")<|MERGE_RESOLUTION|>--- conflicted
+++ resolved
@@ -3538,12 +3538,7 @@
     x = Symbol('x', real=True)
     function = x*cot(5*x)
     result = stationary_points(function, x, S.Reals)
-<<<<<<< HEAD
     expected_result = set()  # Replace with the expected result
 
     # Print the repr of the output for better visibility
-=======
-    expected_result = set()
->>>>>>> 56cc73ed
-    print("Actual Result:", result)
-    print(f"Expected Result: {expected_result}")+    assert result == expected_result