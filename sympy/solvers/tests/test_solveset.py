--- conflicted
+++ resolved
@@ -1736,17 +1736,16 @@
     assert f(1/Dummy(real=False)) is True  # b/c it's finite but not 0
 
 
-<<<<<<< HEAD
 def test_issue_12527():
     f1 = 1/tan(x)
     f2 = cos(x)/tan(x)**2
 
     assert solveset(f1, x, Interval(1, 10)) == FiniteSet(pi/2, 3*pi/2, 5*pi/2)
     assert solveset(f2, x, Interval(-2*pi, 2*pi)) == FiniteSet(-3*pi/2, -pi/2, pi/2, 3*pi/2)
-=======
+
+
 def test_issue_13550():
     assert solveset(x**2 - 2*x - 15, symbol = x, domain = Interval(-oo, 0)) == FiniteSet(-3)
-
 
 def test_issue_13849():
     t = symbols('t')
@@ -2037,5 +2036,4 @@
     raises(ValueError, lambda:
         linear_coeffs(x + 2*x**2 + x**3, x, x**2))
     raises(ValueError, lambda:
-        linear_coeffs(1/x*(x - 1) + 1/x, x))
->>>>>>> a22a512c
+        linear_coeffs(1/x*(x - 1) + 1/x, x))