--- conflicted
+++ resolved
@@ -1634,12 +1634,10 @@
     assert solveset(eq, x, S.Reals) == soln
     assert solveset(eq2, x, S.Reals) == soln
 
-<<<<<<< HEAD
 def test_issue_12258():
     M, N, x, y = symbols('M N x y', commutative=False)
     assert solveset(M*x+N*y, x) == {-M**(-1)*N*y}
     assert solveset(x*M+N*y, x) == {-N*y*M**(-1)}
-=======
 
 def test_issue_10477():
     assert solveset((x**2 + 4*x - 3)/x < 2, x, S.Reals) == \
@@ -1971,5 +1969,4 @@
     y = Symbol('y', positive=True)
     assert _solve_logarithm(log(x)*log(y), 0, x, S.Reals) == FiniteSet(1)
 
-# end of logarithmic tests
->>>>>>> e53e8091
+# end of logarithmic tests