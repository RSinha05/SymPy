from sympy import (acos, acosh, asinh, atan, cos, Derivative, diff, dsolve,
    Dummy, Eq, Ne, erf, erfi, exp, Function, I, Integral, LambertW, log, O, pi,
    Rational, rootof, S, simplify, sin, sqrt, Subs, Symbol, tan, asin, sinh,
    Piecewise, symbols, Poly, sec, Ei, re, im)
from sympy.solvers.ode import (_undetermined_coefficients_match,
    checkodesol, classify_ode, classify_sysode, constant_renumber,
    constantsimp, homogeneous_order, infinitesimals, checkinfsol,
    checksysodesol, solve_ics, dsolve, get_numbered_constants)
from sympy.solvers.deutils import ode_order
from sympy.utilities.pytest import XFAIL, skip, raises, slow, ON_TRAVIS

C0, C1, C2, C3, C4, C5, C6, C7, C8, C9, C10 = symbols('C0:11')
u, x, y, z = symbols('u,x:z', real=True)
f = Function('f')
g = Function('g')
h = Function('h')

# Note: the tests below may fail (but still be correct) if ODE solver,
# the integral engine, solve(), or even simplify() changes. Also, in
# differently formatted solutions, the arbitrary constants might not be
# equal.  Using specific hints in tests can help to avoid this.

# Tests of order higher than 1 should run the solutions through
# constant_renumber because it will normalize it (constant_renumber causes
# dsolve() to return different results on different machines)

def test_linear_2eq_order1():
    x, y, z = symbols('x, y, z', cls=Function)
    k, l, m, n = symbols('k, l, m, n', Integer=True)
    t = Symbol('t')
    x0, y0 = symbols('x0, y0', cls=Function)
    eq1 = (Eq(diff(x(t),t), 9*y(t)), Eq(diff(y(t),t), 12*x(t)))
    sol1 = [Eq(x(t), 9*C1*exp(6*sqrt(3)*t) + 9*C2*exp(-6*sqrt(3)*t)), \
    Eq(y(t), 6*sqrt(3)*C1*exp(6*sqrt(3)*t) - 6*sqrt(3)*C2*exp(-6*sqrt(3)*t))]
    assert checksysodesol(eq1, sol1) == (True, [0, 0])

    eq2 = (Eq(diff(x(t),t), 2*x(t) + 4*y(t)), Eq(diff(y(t),t), 12*x(t) + 41*y(t)))
    sol2 = [Eq(x(t), 4*C1*exp(t*(sqrt(1713)/2 + S(43)/2)) + 4*C2*exp(t*(-sqrt(1713)/2 + S(43)/2))), \
    Eq(y(t), C1*(S(39)/2 + sqrt(1713)/2)*exp(t*(sqrt(1713)/2 + S(43)/2)) + \
    C2*(-sqrt(1713)/2 + S(39)/2)*exp(t*(-sqrt(1713)/2 + S(43)/2)))]
    assert checksysodesol(eq2, sol2) == (True, [0, 0])

    eq3 = (Eq(diff(x(t),t), x(t) + y(t)), Eq(diff(y(t),t), -2*x(t) + 2*y(t)))
    sol3 = [Eq(x(t), (C1*cos(sqrt(7)*t/2) + C2*sin(sqrt(7)*t/2))*exp(3*t/2)), \
    Eq(y(t), (C1*(-sqrt(7)*sin(sqrt(7)*t/2)/2 + cos(sqrt(7)*t/2)/2) + \
    C2*(sin(sqrt(7)*t/2)/2 + sqrt(7)*cos(sqrt(7)*t/2)/2))*exp(3*t/2))]
    assert checksysodesol(eq3, sol3) == (True, [0, 0])

    eq4 = (Eq(diff(x(t),t), x(t) + y(t) + 9), Eq(diff(y(t),t), 2*x(t) + 5*y(t) + 23))
    sol4 = [Eq(x(t), C1*exp(t*(sqrt(6) + 3)) + C2*exp(t*(-sqrt(6) + 3)) - S(22)/3), \
    Eq(y(t), C1*(2 + sqrt(6))*exp(t*(sqrt(6) + 3)) + C2*(-sqrt(6) + 2)*exp(t*(-sqrt(6) + 3)) - S(5)/3)]
    assert checksysodesol(eq4, sol4) == (True, [0, 0])

    eq5 = (Eq(diff(x(t),t), x(t) + y(t) + 81), Eq(diff(y(t),t), -2*x(t) + y(t) + 23))
    sol5 = [Eq(x(t), (C1*cos(sqrt(2)*t) + C2*sin(sqrt(2)*t))*exp(t) - S(58)/3), \
    Eq(y(t), (-sqrt(2)*C1*sin(sqrt(2)*t) + sqrt(2)*C2*cos(sqrt(2)*t))*exp(t) - S(185)/3)]
    assert checksysodesol(eq5, sol5) == (True, [0, 0])

    eq6 = (Eq(diff(x(t),t), 5*t*x(t) + 2*y(t)), Eq(diff(y(t),t), 2*x(t) + 5*t*y(t)))
    sol6 = [Eq(x(t), (C1*exp(2*t) + C2*exp(-2*t))*exp(S(5)/2*t**2)), \
    Eq(y(t), (C1*exp(2*t) - C2*exp(-2*t))*exp(S(5)/2*t**2))]
    s = dsolve(eq6)
    assert checksysodesol(eq6, sol6) == (True, [0, 0])

    eq7 = (Eq(diff(x(t),t), 5*t*x(t) + t**2*y(t)), Eq(diff(y(t),t), -t**2*x(t) + 5*t*y(t)))
    sol7 = [Eq(x(t), (C1*cos((t**3)/3) + C2*sin((t**3)/3))*exp(S(5)/2*t**2)), \
    Eq(y(t), (-C1*sin((t**3)/3) + C2*cos((t**3)/3))*exp(S(5)/2*t**2))]
    assert checksysodesol(eq7, sol7) == (True, [0, 0])

    eq8 = (Eq(diff(x(t),t), 5*t*x(t) + t**2*y(t)), Eq(diff(y(t),t), -t**2*x(t) + (5*t+9*t**2)*y(t)))
    sol8 = [Eq(x(t), (C1*exp((sqrt(77)/2 + S(9)/2)*(t**3)/3) + \
    C2*exp((-sqrt(77)/2 + S(9)/2)*(t**3)/3))*exp(S(5)/2*t**2)), \
    Eq(y(t), (C1*(sqrt(77)/2 + S(9)/2)*exp((sqrt(77)/2 + S(9)/2)*(t**3)/3) + \
    C2*(-sqrt(77)/2 + S(9)/2)*exp((-sqrt(77)/2 + S(9)/2)*(t**3)/3))*exp(S(5)/2*t**2))]
    assert checksysodesol(eq8, sol8) == (True, [0, 0])

    eq10 = (Eq(diff(x(t),t), 5*t*x(t) + t**2*y(t)), Eq(diff(y(t),t), (1-t**2)*x(t) + (5*t+9*t**2)*y(t)))
    sol10 = [Eq(x(t), C1*x0(t) + C2*x0(t)*Integral(t**2*exp(Integral(5*t, t))*exp(Integral(9*t**2 + 5*t, t))/x0(t)**2, t)), \
    Eq(y(t), C1*y0(t) + C2*(y0(t)*Integral(t**2*exp(Integral(5*t, t))*exp(Integral(9*t**2 + 5*t, t))/x0(t)**2, t) + \
    exp(Integral(5*t, t))*exp(Integral(9*t**2 + 5*t, t))/x0(t)))]
    s = dsolve(eq10)
    assert s == sol10   # too complicated to test with subs and simplify
    # assert checksysodesol(eq10, sol10) == (True, [0, 0])  # this one fails


def test_linear_2eq_order1_nonhomog_linear():
    e = [Eq(diff(f(x), x), f(x) + g(x) + 5*x),
         Eq(diff(g(x), x), f(x) - g(x))]
    raises(NotImplementedError, lambda: dsolve(e))


def test_linear_2eq_order1_nonhomog():
    # Note: once implemented, add some tests esp. with resonance
    e = [Eq(diff(f(x), x), f(x) + exp(x)),
         Eq(diff(g(x), x), f(x) + g(x) + x*exp(x))]
    raises(NotImplementedError, lambda: dsolve(e))


def test_linear_2eq_order1_type2_degen():
    e = [Eq(diff(f(x), x), f(x) + 5),
         Eq(diff(g(x), x), f(x) + 7)]
    s1 = [Eq(f(x), C1*exp(x) - 5), Eq(g(x), C1*exp(x) - C2 + 2*x - 5)]
    assert checksysodesol(e, s1) == (True, [0, 0])


def test_dsolve_linear_2eq_order1_diag_triangular():
    e = [Eq(diff(f(x), x), f(x)),
         Eq(diff(g(x), x), g(x))]
    s1 = [Eq(f(x), C1*exp(x)), Eq(g(x), C2*exp(x))]
    assert checksysodesol(e, s1) == (True, [0, 0])

    e = [Eq(diff(f(x), x), 2*f(x)),
         Eq(diff(g(x), x), 3*f(x) + 7*g(x))]
    s1 = [Eq(f(x), -5*C2*exp(2*x)),
          Eq(g(x), 5*C1*exp(7*x) + 3*C2*exp(2*x))]
    assert checksysodesol(e, s1) == (True, [0, 0])


def test_sysode_linear_2eq_order1_type1_D_lt_0():
    e = [Eq(diff(f(x), x), -9*I*f(x) - 4*g(x)),
         Eq(diff(g(x), x), -4*I*g(x))]
    s1 = [Eq(f(x), -4*C1*exp(-4*I*x) - 4*C2*exp(-9*I*x)), \
    Eq(g(x), 5*I*C1*exp(-4*I*x))]
    assert checksysodesol(e, s1) == (True, [0, 0])



def test_sysode_linear_2eq_order1_type1_D_lt_0_b_eq_0():
    e = [Eq(diff(f(x), x), -9*I*f(x)),
         Eq(diff(g(x), x), -4*I*g(x))]
    s1 = [Eq(f(x), -5*I*C2*exp(-9*I*x)), Eq(g(x), 5*I*C1*exp(-4*I*x))]
    assert checksysodesol(e, s1) == (True, [0, 0])



def test_sysode_linear_2eq_order1_many_zeros():
    t = Symbol('t')
    corner_cases = [(0, 0, 0, 0), (1, 0, 0, 0), (0, 1, 0, 0),
                    (0, 0, 1, 0), (0, 0, 0, 1), (1, 0, 0, I),
                    (I, 0, 0, -I), (0, I, 0, 0), (0, I, I, 0)]
    s1 = [[Eq(f(t), C1), Eq(g(t), C2)],
          [Eq(f(t), C1*exp(t)), Eq(g(t), -C2)],
          [Eq(f(t), C1 + C2*t), Eq(g(t), C2)],
          [Eq(f(t), C2), Eq(g(t), C1 + C2*t)],
          [Eq(f(t), -C2), Eq(g(t), C1*exp(t))],
          [Eq(f(t), C1*(1 - I)*exp(t)), Eq(g(t), C2*(-1 + I)*exp(I*t))],
          [Eq(f(t), 2*I*C1*exp(I*t)), Eq(g(t), -2*I*C2*exp(-I*t))],
          [Eq(f(t), I*C1 + I*C2*t), Eq(g(t), C2)],
          [Eq(f(t), I*C1*exp(I*t) + I*C2*exp(-I*t)), \
           Eq(g(t), I*C1*exp(I*t) - I*C2*exp(-I*t))]
         ]
    for r, sol in zip(corner_cases, s1):
        eq = [Eq(diff(f(t), t), r[0]*f(t) + r[1]*g(t)),
              Eq(diff(g(t), t), r[2]*f(t) + r[3]*g(t))]
        assert checksysodesol(eq, sol) == (True, [0, 0])


def test_dsolve_linsystem_symbol_piecewise():
    u = Symbol('u')  # XXX it's more complicated with real u
    eq = (Eq(diff(f(x), x), 2*f(x) + g(x)),
           Eq(diff(g(x), x), u*f(x)))
    s1 = [Eq(f(x), Piecewise((C1*exp(x*(sqrt(4*u + 4)/2 + 1)) +
        C2*exp(x*(-sqrt(4*u + 4)/2 + 1)), Ne(4*u + 4, 0)), ((C1 + C2*(x +
        Piecewise((0, Eq(sqrt(4*u + 4)/2 + 1, 2)), (1/(-sqrt(4*u + 4)/2 + 1),
        True))))*exp(x*(sqrt(4*u + 4)/2 + 1)), True))), Eq(g(x),
        Piecewise((C1*(sqrt(4*u + 4)/2 - 1)*exp(x*(sqrt(4*u + 4)/2 + 1)) +
        C2*(-sqrt(4*u + 4)/2 - 1)*exp(x*(-sqrt(4*u + 4)/2 + 1)), Ne(4*u + 4,
        0)), ((C1*(sqrt(4*u + 4)/2 - 1) + C2*(x*(sqrt(4*u + 4)/2 - 1) +
        Piecewise((1, Eq(sqrt(4*u + 4)/2 + 1, 2)), (0,
        True))))*exp(x*(sqrt(4*u + 4)/2 + 1)), True)))]
    assert dsolve(eq) == s1
    # FIXME: assert checksysodesol(eq, s) == (True, [0, 0])
    # Remove lines below when checksysodesol works
    s = [(l.lhs, l.rhs) for l in s1]
    for v in [0, 7, -42, 5*I, 3 + 4*I]:
        assert eq[0].subs(s).subs(u, v).doit().simplify()
        assert eq[1].subs(s).subs(u, v).doit().simplify()

    # example from https://groups.google.com/d/msg/sympy/xmzoqW6tWaE/sf0bgQrlCgAJ
    i, r1, c1, r2, c2, t = symbols('i, r1, c1, r2, c2, t')
    x1 = Function('x1')
    x2 = Function('x2')
    eq1 = r1*c1*Derivative(x1(t), t) + x1(t) - x2(t) - r1*i
    eq2 = r2*c1*Derivative(x1(t), t) + r2*c2*Derivative(x2(t), t) + x2(t) - r2*i
    sol = dsolve((eq1, eq2))
    # FIXME: assert checksysodesol(eq, sol) == (True, [0, 0])
    # Remove line below when checksysodesol works
    assert all(s.has(Piecewise) for s in sol)


@slow
def test_linear_2eq_order2():
    x, y, z = symbols('x, y, z', cls=Function)
    k, l, m, n = symbols('k, l, m, n', Integer=True)
    t, l = symbols('t, l')
    x0, y0 = symbols('x0, y0', cls=Function)

    eq1 = (Eq(diff(x(t),t,t), 5*x(t) + 43*y(t)), Eq(diff(y(t),t,t), x(t) + 9*y(t)))
    sol1 = [Eq(x(t), 43*C1*exp(t*rootof(l**4 - 14*l**2 + 2, 0)) + 43*C2*exp(t*rootof(l**4 - 14*l**2 + 2, 1)) + \
    43*C3*exp(t*rootof(l**4 - 14*l**2 + 2, 2)) + 43*C4*exp(t*rootof(l**4 - 14*l**2 + 2, 3))), \
    Eq(y(t), C1*(rootof(l**4 - 14*l**2 + 2, 0)**2 - 5)*exp(t*rootof(l**4 - 14*l**2 + 2, 0)) + \
    C2*(rootof(l**4 - 14*l**2 + 2, 1)**2 - 5)*exp(t*rootof(l**4 - 14*l**2 + 2, 1)) + \
    C3*(rootof(l**4 - 14*l**2 + 2, 2)**2 - 5)*exp(t*rootof(l**4 - 14*l**2 + 2, 2)) + \
    C4*(rootof(l**4 - 14*l**2 + 2, 3)**2 - 5)*exp(t*rootof(l**4 - 14*l**2 + 2, 3)))]
    assert dsolve(eq1) == sol1
    # FIXME: assert checksysodesol(eq1, sol1) == (True, [0, 0])  # this one fails

    eq2 = (Eq(diff(x(t),t,t), 8*x(t)+3*y(t)+31), Eq(diff(y(t),t,t), 9*x(t)+7*y(t)+12))
    sol2 = [Eq(x(t), 3*C1*exp(t*rootof(l**4 - 15*l**2 + 29, 0)) + 3*C2*exp(t*rootof(l**4 - 15*l**2 + 29, 1)) + \
    3*C3*exp(t*rootof(l**4 - 15*l**2 + 29, 2)) + 3*C4*exp(t*rootof(l**4 - 15*l**2 + 29, 3)) - S(181)/29), \
    Eq(y(t), C1*(rootof(l**4 - 15*l**2 + 29, 0)**2 - 8)*exp(t*rootof(l**4 - 15*l**2 + 29, 0)) + \
    C2*(rootof(l**4 - 15*l**2 + 29, 1)**2 - 8)*exp(t*rootof(l**4 - 15*l**2 + 29, 1)) + \
    C3*(rootof(l**4 - 15*l**2 + 29, 2)**2 - 8)*exp(t*rootof(l**4 - 15*l**2 + 29, 2)) + \
    C4*(rootof(l**4 - 15*l**2 + 29, 3)**2 - 8)*exp(t*rootof(l**4 - 15*l**2 + 29, 3)) + S(183)/29)]
    assert dsolve(eq2) == sol2
    # FIXME: assert checksysodesol(eq2, sol2) == (True, [0, 0])  # this one fails

    eq3 = (Eq(diff(x(t),t,t) - 9*diff(y(t),t) + 7*x(t),0), Eq(diff(y(t),t,t) + 9*diff(x(t),t) + 7*y(t),0))
    sol3 = [Eq(x(t), C1*cos(t*(S(9)/2 + sqrt(109)/2)) + C2*sin(t*(S(9)/2 + sqrt(109)/2)) + C3*cos(t*(-sqrt(109)/2 + S(9)/2)) + \
    C4*sin(t*(-sqrt(109)/2 + S(9)/2))), Eq(y(t), -C1*sin(t*(S(9)/2 + sqrt(109)/2)) + C2*cos(t*(S(9)/2 + sqrt(109)/2)) - \
    C3*sin(t*(-sqrt(109)/2 + S(9)/2)) + C4*cos(t*(-sqrt(109)/2 + S(9)/2)))]
    assert dsolve(eq3) == sol3
    assert checksysodesol(eq3, sol3) == (True, [0, 0])

    eq4 = (Eq(diff(x(t),t,t), 9*t*diff(y(t),t)-9*y(t)), Eq(diff(y(t),t,t),7*t*diff(x(t),t)-7*x(t)))
    sol4 = [Eq(x(t), C3*t + t*Integral((9*C1*exp(3*sqrt(7)*t**2/2) + 9*C2*exp(-3*sqrt(7)*t**2/2))/t**2, t)), \
    Eq(y(t), C4*t + t*Integral((3*sqrt(7)*C1*exp(3*sqrt(7)*t**2/2) - 3*sqrt(7)*C2*exp(-3*sqrt(7)*t**2/2))/t**2, t))]
    assert dsolve(eq4) == sol4
    assert checksysodesol(eq4, sol4) == (True, [0, 0])

    eq5 = (Eq(diff(x(t),t,t), (log(t)+t**2)*diff(x(t),t)+(log(t)+t**2)*3*diff(y(t),t)), Eq(diff(y(t),t,t), \
    (log(t)+t**2)*2*diff(x(t),t)+(log(t)+t**2)*9*diff(y(t),t)))
    sol5 = [Eq(x(t), -sqrt(22)*(C1*Integral(exp((-sqrt(22) + 5)*Integral(t**2 + log(t), t)), t) + C2 - \
    C3*Integral(exp((sqrt(22) + 5)*Integral(t**2 + log(t), t)), t) - C4 - \
    (sqrt(22) + 5)*(C1*Integral(exp((-sqrt(22) + 5)*Integral(t**2 + log(t), t)), t) + C2) + \
    (-sqrt(22) + 5)*(C3*Integral(exp((sqrt(22) + 5)*Integral(t**2 + log(t), t)), t) + C4))/88), \
    Eq(y(t), -sqrt(22)*(C1*Integral(exp((-sqrt(22) + 5)*Integral(t**2 + log(t), t)), t) + \
    C2 - C3*Integral(exp((sqrt(22) + 5)*Integral(t**2 + log(t), t)), t) - C4)/44)]
    assert dsolve(eq5) == sol5
    assert checksysodesol(eq5, sol5) == (True, [0, 0])

    eq6 = (Eq(diff(x(t),t,t), log(t)*t*diff(y(t),t) - log(t)*y(t)), Eq(diff(y(t),t,t), log(t)*t*diff(x(t),t) - log(t)*x(t)))
    sol6 = [Eq(x(t), C3*t + t*Integral((C1*exp(Integral(t*log(t), t)) + \
    C2*exp(-Integral(t*log(t), t)))/t**2, t)), Eq(y(t), C4*t + t*Integral((C1*exp(Integral(t*log(t), t)) - \
    C2*exp(-Integral(t*log(t), t)))/t**2, t))]
    assert dsolve(eq6) == sol6
    assert checksysodesol(eq6, sol6) == (True, [0, 0])

    eq7 = (Eq(diff(x(t),t,t), log(t)*(t*diff(x(t),t) - x(t)) + exp(t)*(t*diff(y(t),t) - y(t))), \
    Eq(diff(y(t),t,t), (t**2)*(t*diff(x(t),t) - x(t)) + (t)*(t*diff(y(t),t) - y(t))))
    sol7 = [Eq(x(t), C3*t + t*Integral((C1*x0(t) + C2*x0(t)*Integral(t*exp(t)*exp(Integral(t**2, t))*\
    exp(Integral(t*log(t), t))/x0(t)**2, t))/t**2, t)), Eq(y(t), C4*t + t*Integral((C1*y0(t) + \
    C2*(y0(t)*Integral(t*exp(t)*exp(Integral(t**2, t))*exp(Integral(t*log(t), t))/x0(t)**2, t) + \
    exp(Integral(t**2, t))*exp(Integral(t*log(t), t))/x0(t)))/t**2, t))]
    assert dsolve(eq7) == sol7
    # FIXME: assert checksysodesol(eq7, sol7) == (True, [0, 0])

    eq8 = (Eq(diff(x(t),t,t), t*(4*x(t) + 9*y(t))), Eq(diff(y(t),t,t), t*(12*x(t) - 6*y(t))))
    sol8 = ("[Eq(x(t), -sqrt(133)*((-sqrt(133) - 1)*(C2*(133*t**8/24 - t**3/6 + sqrt(133)*t**3/2 + 1) + "
    "C1*t*(sqrt(133)*t**4/6 - t**3/12 + 1) + O(t**6)) - (-1 + sqrt(133))*(C2*(-sqrt(133)*t**3/6 - t**3/6 + 1) + "
    "C1*t*(-sqrt(133)*t**3/12 - t**3/12 + 1) + O(t**6)) - 4*C2*(133*t**8/24 - t**3/6 + sqrt(133)*t**3/2 + 1) + "
    "4*C2*(-sqrt(133)*t**3/6 - t**3/6 + 1) - 4*C1*t*(sqrt(133)*t**4/6 - t**3/12 + 1) + "
    "4*C1*t*(-sqrt(133)*t**3/12 - t**3/12 + 1) + O(t**6))/3192), Eq(y(t), -sqrt(133)*(-C2*(133*t**8/24 - t**3/6 + "
    "sqrt(133)*t**3/2 + 1) + C2*(-sqrt(133)*t**3/6 - t**3/6 + 1) - C1*t*(sqrt(133)*t**4/6 - t**3/12 + 1) + "
    "C1*t*(-sqrt(133)*t**3/12 - t**3/12 + 1) + O(t**6))/266)]")
    assert str(dsolve(eq8)) == sol8
    # FIXME: assert checksysodesol(eq8, sol8) == (True, [0, 0])

    eq9 = (Eq(diff(x(t),t,t), t*(4*diff(x(t),t) + 9*diff(y(t),t))), Eq(diff(y(t),t,t), t*(12*diff(x(t),t) - 6*diff(y(t),t))))
    sol9 = [Eq(x(t), -sqrt(133)*(4*C1*Integral(exp((-sqrt(133) - 1)*Integral(t, t)), t) + 4*C2 - \
    4*C3*Integral(exp((-1 + sqrt(133))*Integral(t, t)), t) - 4*C4 - (-1 + sqrt(133))*(C1*Integral(exp((-sqrt(133) - \
    1)*Integral(t, t)), t) + C2) + (-sqrt(133) - 1)*(C3*Integral(exp((-1 + sqrt(133))*Integral(t, t)), t) + \
    C4))/3192), Eq(y(t), -sqrt(133)*(C1*Integral(exp((-sqrt(133) - 1)*Integral(t, t)), t) + C2 - \
    C3*Integral(exp((-1 + sqrt(133))*Integral(t, t)), t) - C4)/266)]
    assert dsolve(eq9) == sol9
    assert checksysodesol(eq9, sol9) == (True, [0, 0])

    eq10 = (t**2*diff(x(t),t,t) + 3*t*diff(x(t),t) + 4*t*diff(y(t),t) + 12*x(t) + 9*y(t), \
    t**2*diff(y(t),t,t) + 2*t*diff(x(t),t) - 5*t*diff(y(t),t) + 15*x(t) + 8*y(t))
    sol10 = [Eq(x(t), -C1*(-2*sqrt(-346/(3*(S(4333)/4 + 5*sqrt(70771857)/36)**(S(1)/3)) + 4 + 2*(S(4333)/4 + \
    5*sqrt(70771857)/36)**(S(1)/3)) + 13 + 2*sqrt(-284/sqrt(-346/(3*(S(4333)/4 + 5*sqrt(70771857)/36)**(S(1)/3)) + \
    4 + 2*(S(4333)/4 + 5*sqrt(70771857)/36)**(S(1)/3)) - 2*(S(4333)/4 + 5*sqrt(70771857)/36)**(S(1)/3) + 8 + \
    346/(3*(S(4333)/4 + 5*sqrt(70771857)/36)**(S(1)/3))))*exp((-sqrt(-346/(3*(S(4333)/4 + 5*sqrt(70771857)/36)**(S(1)/3)) + \
    4 + 2*(S(4333)/4 + 5*sqrt(70771857)/36)**(S(1)/3))/2 + 1 + sqrt(-284/sqrt(-346/(3*(S(4333)/4 + \
    5*sqrt(70771857)/36)**(S(1)/3)) + 4 + 2*(S(4333)/4 + 5*sqrt(70771857)/36)**(S(1)/3)) - 2*(S(4333)/4 + \
    5*sqrt(70771857)/36)**(S(1)/3) + 8 + 346/(3*(S(4333)/4 + 5*sqrt(70771857)/36)**(S(1)/3)))/2)*log(t)) - \
    C2*(-2*sqrt(-346/(3*(S(4333)/4 + 5*sqrt(70771857)/36)**(S(1)/3)) + 4 + 2*(S(4333)/4 + 5*sqrt(70771857)/36)**(S(1)/3)) + \
    13 - 2*sqrt(-284/sqrt(-346/(3*(S(4333)/4 + 5*sqrt(70771857)/36)**(S(1)/3)) + 4 + 2*(S(4333)/4 + \
    5*sqrt(70771857)/36)**(S(1)/3)) - 2*(S(4333)/4 + 5*sqrt(70771857)/36)**(S(1)/3) + 8 + 346/(3*(S(4333)/4 + \
    5*sqrt(70771857)/36)**(S(1)/3))))*exp((-sqrt(-346/(3*(S(4333)/4 + 5*sqrt(70771857)/36)**(S(1)/3)) + 4 + \
    2*(S(4333)/4 + 5*sqrt(70771857)/36)**(S(1)/3))/2 + 1 - sqrt(-284/sqrt(-346/(3*(S(4333)/4 + 5*sqrt(70771857)/36)**(S(1)/3)) + \
    4 + 2*(S(4333)/4 + 5*sqrt(70771857)/36)**(S(1)/3)) - 2*(S(4333)/4 + 5*sqrt(70771857)/36)**(S(1)/3) + 8 + 346/(3*(S(4333)/4 + \
    5*sqrt(70771857)/36)**(S(1)/3)))/2)*log(t)) - C3*t**(1 + sqrt(-346/(3*(S(4333)/4 + 5*sqrt(70771857)/36)**(S(1)/3)) + 4 + \
    2*(S(4333)/4 + 5*sqrt(70771857)/36)**(S(1)/3))/2 + sqrt(-2*(S(4333)/4 + 5*sqrt(70771857)/36)**(S(1)/3) + 8 + 346/(3*(S(4333)/4 + \
    5*sqrt(70771857)/36)**(S(1)/3)) + 284/sqrt(-346/(3*(S(4333)/4 + 5*sqrt(70771857)/36)**(S(1)/3)) + 4 + 2*(S(4333)/4 + \
    5*sqrt(70771857)/36)**(S(1)/3)))/2)*(2*sqrt(-346/(3*(S(4333)/4 + 5*sqrt(70771857)/36)**(S(1)/3)) + 4 + 2*(S(4333)/4 + \
    5*sqrt(70771857)/36)**(S(1)/3)) + 13 + 2*sqrt(-2*(S(4333)/4 + 5*sqrt(70771857)/36)**(S(1)/3) + 8 + 346/(3*(S(4333)/4 + \
    5*sqrt(70771857)/36)**(S(1)/3)) + 284/sqrt(-346/(3*(S(4333)/4 + 5*sqrt(70771857)/36)**(S(1)/3)) + 4 + 2*(S(4333)/4 + \
    5*sqrt(70771857)/36)**(S(1)/3)))) - C4*t**(-sqrt(-2*(S(4333)/4 + 5*sqrt(70771857)/36)**(S(1)/3) + 8 + 346/(3*(S(4333)/4 + \
    5*sqrt(70771857)/36)**(S(1)/3)) + 284/sqrt(-346/(3*(S(4333)/4 + 5*sqrt(70771857)/36)**(S(1)/3)) + 4 + 2*(S(4333)/4 + \
    5*sqrt(70771857)/36)**(S(1)/3)))/2 + 1 + sqrt(-346/(3*(S(4333)/4 + 5*sqrt(70771857)/36)**(S(1)/3)) + 4 + 2*(S(4333)/4 + \
    5*sqrt(70771857)/36)**(S(1)/3))/2)*(-2*sqrt(-2*(S(4333)/4 + 5*sqrt(70771857)/36)**(S(1)/3) + 8 + 346/(3*(S(4333)/4 + \
    5*sqrt(70771857)/36)**(S(1)/3)) + 284/sqrt(-346/(3*(S(4333)/4 + 5*sqrt(70771857)/36)**(S(1)/3)) + 4 + 2*(S(4333)/4 + \
    5*sqrt(70771857)/36)**(S(1)/3))) + 2*sqrt(-346/(3*(S(4333)/4 + 5*sqrt(70771857)/36)**(S(1)/3)) + 4 + 2*(S(4333)/4 + \
    5*sqrt(70771857)/36)**(S(1)/3)) + 13)), Eq(y(t), C1*(-sqrt(-346/(3*(S(4333)/4 + 5*sqrt(70771857)/36)**(S(1)/3)) + 4 + \
    2*(S(4333)/4 + 5*sqrt(70771857)/36)**(S(1)/3)) + 14 + (-sqrt(-346/(3*(S(4333)/4 + 5*sqrt(70771857)/36)**(S(1)/3)) + 4 + \
    2*(S(4333)/4 + 5*sqrt(70771857)/36)**(S(1)/3))/2 + 1 + sqrt(-284/sqrt(-346/(3*(S(4333)/4 + 5*sqrt(70771857)/36)**(S(1)/3)) + \
    4 + 2*(S(4333)/4 + 5*sqrt(70771857)/36)**(S(1)/3)) - 2*(S(4333)/4 + 5*sqrt(70771857)/36)**(S(1)/3) + 8 + 346/(3*(S(4333)/4 + \
    5*sqrt(70771857)/36)**(S(1)/3)))/2)**2 + sqrt(-284/sqrt(-346/(3*(S(4333)/4 + 5*sqrt(70771857)/36)**(S(1)/3)) + 4 + \
    2*(S(4333)/4 + 5*sqrt(70771857)/36)**(S(1)/3)) - 2*(S(4333)/4 + 5*sqrt(70771857)/36)**(S(1)/3) + 8 + 346/(3*(S(4333)/4 + \
    5*sqrt(70771857)/36)**(S(1)/3))))*exp((-sqrt(-346/(3*(S(4333)/4 + 5*sqrt(70771857)/36)**(S(1)/3)) + 4 + 2*(S(4333)/4 + \
    5*sqrt(70771857)/36)**(S(1)/3))/2 + 1 + sqrt(-284/sqrt(-346/(3*(S(4333)/4 + 5*sqrt(70771857)/36)**(S(1)/3)) + 4 + \
    2*(S(4333)/4 + 5*sqrt(70771857)/36)**(S(1)/3)) - 2*(S(4333)/4 + 5*sqrt(70771857)/36)**(S(1)/3) + 8 + 346/(3*(S(4333)/4 + \
    5*sqrt(70771857)/36)**(S(1)/3)))/2)*log(t)) + C2*(-sqrt(-346/(3*(S(4333)/4 + 5*sqrt(70771857)/36)**(S(1)/3)) + 4 + \
    2*(S(4333)/4 + 5*sqrt(70771857)/36)**(S(1)/3)) + 14 - sqrt(-284/sqrt(-346/(3*(S(4333)/4 + 5*sqrt(70771857)/36)**(S(1)/3)) + \
    4 + 2*(S(4333)/4 + 5*sqrt(70771857)/36)**(S(1)/3)) - 2*(S(4333)/4 + 5*sqrt(70771857)/36)**(S(1)/3) + 8 + 346/(3*(S(4333)/4 + \
    5*sqrt(70771857)/36)**(S(1)/3))) + (-sqrt(-346/(3*(S(4333)/4 + 5*sqrt(70771857)/36)**(S(1)/3)) + 4 + 2*(S(4333)/4 + \
    5*sqrt(70771857)/36)**(S(1)/3))/2 + 1 - sqrt(-284/sqrt(-346/(3*(S(4333)/4 + 5*sqrt(70771857)/36)**(S(1)/3)) + 4 + \
    2*(S(4333)/4 + 5*sqrt(70771857)/36)**(S(1)/3)) - 2*(S(4333)/4 + 5*sqrt(70771857)/36)**(S(1)/3) + 8 + 346/(3*(S(4333)/4 + \
    5*sqrt(70771857)/36)**(S(1)/3)))/2)**2)*exp((-sqrt(-346/(3*(S(4333)/4 + 5*sqrt(70771857)/36)**(S(1)/3)) + 4 + 2*(S(4333)/4 + \
    5*sqrt(70771857)/36)**(S(1)/3))/2 + 1 - sqrt(-284/sqrt(-346/(3*(S(4333)/4 + 5*sqrt(70771857)/36)**(S(1)/3)) + 4 + \
    2*(S(4333)/4 + 5*sqrt(70771857)/36)**(S(1)/3)) - 2*(S(4333)/4 + 5*sqrt(70771857)/36)**(S(1)/3) + 8 + 346/(3*(S(4333)/4 + \
    5*sqrt(70771857)/36)**(S(1)/3)))/2)*log(t)) + C3*t**(1 + sqrt(-346/(3*(S(4333)/4 + 5*sqrt(70771857)/36)**(S(1)/3)) + 4 + \
    2*(S(4333)/4 + 5*sqrt(70771857)/36)**(S(1)/3))/2 + sqrt(-2*(S(4333)/4 + 5*sqrt(70771857)/36)**(S(1)/3) + 8 + 346/(3*(S(4333)/4 + \
    5*sqrt(70771857)/36)**(S(1)/3)) + 284/sqrt(-346/(3*(S(4333)/4 + 5*sqrt(70771857)/36)**(S(1)/3)) + 4 + 2*(S(4333)/4 + \
    5*sqrt(70771857)/36)**(S(1)/3)))/2)*(sqrt(-346/(3*(S(4333)/4 + 5*sqrt(70771857)/36)**(S(1)/3)) + 4 + 2*(S(4333)/4 + \
    5*sqrt(70771857)/36)**(S(1)/3)) + sqrt(-2*(S(4333)/4 + 5*sqrt(70771857)/36)**(S(1)/3) + 8 + 346/(3*(S(4333)/4 + \
    5*sqrt(70771857)/36)**(S(1)/3)) + 284/sqrt(-346/(3*(S(4333)/4 + 5*sqrt(70771857)/36)**(S(1)/3)) + 4 + 2*(S(4333)/4 + \
    5*sqrt(70771857)/36)**(S(1)/3))) + 14 + (1 + sqrt(-346/(3*(S(4333)/4 + 5*sqrt(70771857)/36)**(S(1)/3)) + 4 + 2*(S(4333)/4 + \
    5*sqrt(70771857)/36)**(S(1)/3))/2 + sqrt(-2*(S(4333)/4 + 5*sqrt(70771857)/36)**(S(1)/3) + 8 + 346/(3*(S(4333)/4 + \
    5*sqrt(70771857)/36)**(S(1)/3)) + 284/sqrt(-346/(3*(S(4333)/4 + 5*sqrt(70771857)/36)**(S(1)/3)) + 4 + 2*(S(4333)/4 + \
    5*sqrt(70771857)/36)**(S(1)/3)))/2)**2) + C4*t**(-sqrt(-2*(S(4333)/4 + 5*sqrt(70771857)/36)**(S(1)/3) + 8 + \
    346/(3*(S(4333)/4 + 5*sqrt(70771857)/36)**(S(1)/3)) + 284/sqrt(-346/(3*(S(4333)/4 + 5*sqrt(70771857)/36)**(S(1)/3)) + \
    4 + 2*(S(4333)/4 + 5*sqrt(70771857)/36)**(S(1)/3)))/2 + 1 + sqrt(-346/(3*(S(4333)/4 + 5*sqrt(70771857)/36)**(S(1)/3)) + \
    4 + 2*(S(4333)/4 + 5*sqrt(70771857)/36)**(S(1)/3))/2)*(-sqrt(-2*(S(4333)/4 + 5*sqrt(70771857)/36)**(S(1)/3) + \
    8 + 346/(3*(S(4333)/4 + 5*sqrt(70771857)/36)**(S(1)/3)) + 284/sqrt(-346/(3*(S(4333)/4 + 5*sqrt(70771857)/36)**(S(1)/3)) + \
    4 + 2*(S(4333)/4 + 5*sqrt(70771857)/36)**(S(1)/3))) + (-sqrt(-2*(S(4333)/4 + 5*sqrt(70771857)/36)**(S(1)/3) + 8 + \
    346/(3*(S(4333)/4 + 5*sqrt(70771857)/36)**(S(1)/3)) + 284/sqrt(-346/(3*(S(4333)/4 + 5*sqrt(70771857)/36)**(S(1)/3)) + \
    4 + 2*(S(4333)/4 + 5*sqrt(70771857)/36)**(S(1)/3)))/2 + 1 + sqrt(-346/(3*(S(4333)/4 + 5*sqrt(70771857)/36)**(S(1)/3)) + \
    4 + 2*(S(4333)/4 + 5*sqrt(70771857)/36)**(S(1)/3))/2)**2 + sqrt(-346/(3*(S(4333)/4 + \
    5*sqrt(70771857)/36)**(S(1)/3)) + 4 + 2*(S(4333)/4 + 5*sqrt(70771857)/36)**(S(1)/3)) + 14))]
    assert dsolve(eq10) == sol10
    # FIXME: assert checksysodesol(eq10, sol10) == (True, [0, 0]) # this hangs or at least takes a while...


def test_linear_3eq_order1():
    x, y, z = symbols('x, y, z', cls=Function)
    t = Symbol('t')
    eq1 = (Eq(diff(x(t),t), 21*x(t)), Eq(diff(y(t),t), 17*x(t)+3*y(t)), Eq(diff(z(t),t), 5*x(t)+7*y(t)+9*z(t)))
    sol1 = [Eq(x(t), C1*exp(21*t)), Eq(y(t), 17*C1*exp(21*t)/18 + C2*exp(3*t)), \
    Eq(z(t), 209*C1*exp(21*t)/216 - 7*C2*exp(3*t)/6 + C3*exp(9*t))]
    assert checksysodesol(eq1, sol1) == (True, [0, 0, 0])

    eq2 = (Eq(diff(x(t),t),3*y(t)-11*z(t)),Eq(diff(y(t),t),7*z(t)-3*x(t)),Eq(diff(z(t),t),11*x(t)-7*y(t)))
    sol2 = [Eq(x(t), 7*C0 + sqrt(179)*C1*cos(sqrt(179)*t) + (77*C1/3 + 130*C2/3)*sin(sqrt(179)*t)), \
    Eq(y(t), 11*C0 + sqrt(179)*C2*cos(sqrt(179)*t) + (-58*C1/3 - 77*C2/3)*sin(sqrt(179)*t)), \
    Eq(z(t), 3*C0 + sqrt(179)*(-7*C1/3 - 11*C2/3)*cos(sqrt(179)*t) + (11*C1 - 7*C2)*sin(sqrt(179)*t))]
    assert checksysodesol(eq2, sol2) == (True, [0, 0, 0])

    eq3 = (Eq(3*diff(x(t),t),4*5*(y(t)-z(t))),Eq(4*diff(y(t),t),3*5*(z(t)-x(t))),Eq(5*diff(z(t),t),3*4*(x(t)-y(t))))
    sol3 = [Eq(x(t), C0 + 5*sqrt(2)*C1*cos(5*sqrt(2)*t) + (12*C1/5 + 164*C2/15)*sin(5*sqrt(2)*t)), \
    Eq(y(t), C0 + 5*sqrt(2)*C2*cos(5*sqrt(2)*t) + (-51*C1/10 - 12*C2/5)*sin(5*sqrt(2)*t)), \
    Eq(z(t), C0 + 5*sqrt(2)*(-9*C1/25 - 16*C2/25)*cos(5*sqrt(2)*t) + (12*C1/5 - 12*C2/5)*sin(5*sqrt(2)*t))]
    assert checksysodesol(eq3, sol3) == (True, [0, 0, 0])

    f = t**3 + log(t)
    g = t**2 + sin(t)
    eq4 = (Eq(diff(x(t),t),(4*f+g)*x(t)-f*y(t)-2*f*z(t)), Eq(diff(y(t),t),2*f*x(t)+(f+g)*y(t)-2*f*z(t)), Eq(diff(z(t),t),5*f*x(t)+f*y(t)+(-3*f+g)*z(t)))
    sol4 = [Eq(x(t), (C1*exp(-2*Integral(t**3 + log(t), t)) + C2*(sqrt(3)*sin(sqrt(3)*Integral(t**3 + log(t), t))/6 \
    + cos(sqrt(3)*Integral(t**3 + log(t), t))/2) + C3*(sin(sqrt(3)*Integral(t**3 + log(t), t))/2 - \
    sqrt(3)*cos(sqrt(3)*Integral(t**3 + log(t), t))/6))*exp(Integral(-t**2 - sin(t), t))), Eq(y(t), \
    (C2*(sqrt(3)*sin(sqrt(3)*Integral(t**3 + log(t), t))/6 + cos(sqrt(3)*Integral(t**3 + log(t), t))/2) + \
    C3*(sin(sqrt(3)*Integral(t**3 + log(t), t))/2 - sqrt(3)*cos(sqrt(3)*Integral(t**3 + log(t), t))/6))*\
    exp(Integral(-t**2 - sin(t), t))), Eq(z(t), (C1*exp(-2*Integral(t**3 + log(t), t)) + C2*cos(sqrt(3)*\
    Integral(t**3 + log(t), t)) + C3*sin(sqrt(3)*Integral(t**3 + log(t), t)))*exp(Integral(-t**2 - sin(t), t)))]
    assert dsolve(eq4) == sol4
    # FIXME: assert checksysodesol(eq4, sol4) == (True, [0, 0, 0])  # this one fails

    eq5 = (Eq(diff(x(t),t),4*x(t) - z(t)),Eq(diff(y(t),t),2*x(t)+2*y(t)-z(t)),Eq(diff(z(t),t),3*x(t)+y(t)))
    sol5 = [Eq(x(t), C1*exp(2*t) + C2*t*exp(2*t) + C2*exp(2*t) + C3*t**2*exp(2*t)/2 + C3*t*exp(2*t) + C3*exp(2*t)), \
    Eq(y(t), C1*exp(2*t) + C2*t*exp(2*t) + C2*exp(2*t) + C3*t**2*exp(2*t)/2 + C3*t*exp(2*t)), \
    Eq(z(t), 2*C1*exp(2*t) + 2*C2*t*exp(2*t) + C2*exp(2*t) + C3*t**2*exp(2*t) + C3*t*exp(2*t) + C3*exp(2*t))]
    assert checksysodesol(eq5, sol5) == (True, [0, 0, 0])

    eq6 = (Eq(diff(x(t),t),4*x(t) - y(t) - 2*z(t)),Eq(diff(y(t),t),2*x(t) + y(t)- 2*z(t)),Eq(diff(z(t),t),5*x(t)-3*z(t)))
    sol6 = [Eq(x(t), C1*exp(2*t) + C2*(-sin(t)/5 + 3*cos(t)/5) + C3*(3*sin(t)/5 + cos(t)/5)),
            Eq(y(t), C2*(-sin(t)/5 + 3*cos(t)/5) + C3*(3*sin(t)/5 + cos(t)/5)),
            Eq(z(t), C1*exp(2*t) + C2*cos(t) + C3*sin(t))]
    assert checksysodesol(eq5, sol5) == (True, [0, 0, 0])


def test_linear_3eq_order1_nonhomog():
    e = [Eq(diff(f(x), x), -9*f(x) - 4*g(x)),
         Eq(diff(g(x), x), -4*g(x)),
         Eq(diff(h(x), x), h(x) + exp(x))]
    raises(NotImplementedError, lambda: dsolve(e))


@XFAIL
def test_linear_3eq_order1_diagonal():
    # code makes assumptions about coefficients being nonzero, breaks when assumptions are not true
    e = [Eq(diff(f(x), x), f(x)),
         Eq(diff(g(x), x), g(x)),
         Eq(diff(h(x), x), h(x))]
    s1 = [Eq(f(x), C1*exp(x)), Eq(g(x), C2*exp(x)), Eq(h(x), C3*exp(x))]
    s = dsolve(e)
    assert s == s1
    assert checksysodesol(e, s1) == (True, [0, 0, 0])


def test_nonlinear_2eq_order1():
    x, y, z = symbols('x, y, z', cls=Function)
    t = Symbol('t')
    eq1 = (Eq(diff(x(t),t),x(t)*y(t)**3), Eq(diff(y(t),t),y(t)**5))
    sol1 = [
        Eq(x(t), C1*exp((-1/(4*C2 + 4*t))**(-S(1)/4))),
        Eq(y(t), -(-1/(4*C2 + 4*t))**(S(1)/4)),
        Eq(x(t), C1*exp(-1/(-1/(4*C2 + 4*t))**(S(1)/4))),
        Eq(y(t), (-1/(4*C2 + 4*t))**(S(1)/4)),
        Eq(x(t), C1*exp(-I/(-1/(4*C2 + 4*t))**(S(1)/4))),
        Eq(y(t), -I*(-1/(4*C2 + 4*t))**(S(1)/4)),
        Eq(x(t), C1*exp(I/(-1/(4*C2 + 4*t))**(S(1)/4))),
        Eq(y(t), I*(-1/(4*C2 + 4*t))**(S(1)/4))]
    assert dsolve(eq1) == sol1
    assert checksysodesol(eq1, sol1) == (True, [0, 0])

    eq2 = (Eq(diff(x(t),t), exp(3*x(t))*y(t)**3),Eq(diff(y(t),t), y(t)**5))
    sol2 = [
        Eq(x(t), -log(C1 - 3/(-1/(4*C2 + 4*t))**(S(1)/4))/3),
        Eq(y(t), -(-1/(4*C2 + 4*t))**(S(1)/4)),
        Eq(x(t), -log(C1 + 3/(-1/(4*C2 + 4*t))**(S(1)/4))/3),
        Eq(y(t), (-1/(4*C2 + 4*t))**(S(1)/4)),
        Eq(x(t), -log(C1 + 3*I/(-1/(4*C2 + 4*t))**(S(1)/4))/3),
        Eq(y(t), -I*(-1/(4*C2 + 4*t))**(S(1)/4)),
        Eq(x(t), -log(C1 - 3*I/(-1/(4*C2 + 4*t))**(S(1)/4))/3),
        Eq(y(t), I*(-1/(4*C2 + 4*t))**(S(1)/4))]
    assert dsolve(eq2) == sol2
    assert checksysodesol(eq2, sol2) == (True, [0, 0])

    eq3 = (Eq(diff(x(t),t), y(t)*x(t)), Eq(diff(y(t),t), x(t)**3))
    tt = S(2)/3
    sol3 = [
        Eq(x(t), 6**tt/(6*(-sinh(sqrt(C1)*(C2 + t)/2)/sqrt(C1))**tt)),
        Eq(y(t), sqrt(C1 + C1/sinh(sqrt(C1)*(C2 + t)/2)**2)/3)]
    assert dsolve(eq3) == sol3
    # FIXME: assert checksysodesol(eq3, sol3) == (True, [0, 0])

    eq4 = (Eq(diff(x(t),t),x(t)*y(t)*sin(t)**2), Eq(diff(y(t),t),y(t)**2*sin(t)**2))
    sol4 = set([Eq(x(t), -2*exp(C1)/(C2*exp(C1) + t - sin(2*t)/2)), Eq(y(t), -2/(C1 + t - sin(2*t)/2))])
    assert dsolve(eq4) == sol4
    # FIXME: assert checksysodesol(eq4, sol4) == (True, [0, 0])

    eq5 = (Eq(x(t),t*diff(x(t),t)+diff(x(t),t)*diff(y(t),t)), Eq(y(t),t*diff(y(t),t)+diff(y(t),t)**2))
    sol5 = set([Eq(x(t), C1*C2 + C1*t), Eq(y(t), C2**2 + C2*t)])
    assert dsolve(eq5) == sol5
    assert checksysodesol(eq5, sol5) == (True, [0, 0])

    eq6 = (Eq(diff(x(t),t),x(t)**2*y(t)**3), Eq(diff(y(t),t),y(t)**5))
    sol6 = [
        Eq(x(t), 1/(C1 - 1/(-1/(4*C2 + 4*t))**(S(1)/4))),
        Eq(y(t), -(-1/(4*C2 + 4*t))**(S(1)/4)),
        Eq(x(t), 1/(C1 + (-1/(4*C2 + 4*t))**(-S(1)/4))),
        Eq(y(t), (-1/(4*C2 + 4*t))**(S(1)/4)),
        Eq(x(t), 1/(C1 + I/(-1/(4*C2 + 4*t))**(S(1)/4))),
        Eq(y(t), -I*(-1/(4*C2 + 4*t))**(S(1)/4)),
        Eq(x(t), 1/(C1 - I/(-1/(4*C2 + 4*t))**(S(1)/4))),
        Eq(y(t), I*(-1/(4*C2 + 4*t))**(S(1)/4))]
    assert dsolve(eq6) == sol6
    assert checksysodesol(eq6, sol6) == (True, [0, 0])


def test_checksysodesol():
    x, y, z = symbols('x, y, z', cls=Function)
    t = Symbol('t')
    eq = (Eq(diff(x(t),t), 9*y(t)), Eq(diff(y(t),t), 12*x(t)))
    sol = [Eq(x(t), 9*C1*exp(-6*sqrt(3)*t) + 9*C2*exp(6*sqrt(3)*t)), \
    Eq(y(t), -6*sqrt(3)*C1*exp(-6*sqrt(3)*t) + 6*sqrt(3)*C2*exp(6*sqrt(3)*t))]
    assert checksysodesol(eq, sol) == (True, [0, 0])

    eq = (Eq(diff(x(t),t), 2*x(t) + 4*y(t)), Eq(diff(y(t),t), 12*x(t) + 41*y(t)))
    sol = [Eq(x(t), 4*C1*exp(t*(-sqrt(1713)/2 + S(43)/2)) + 4*C2*exp(t*(sqrt(1713)/2 + \
    S(43)/2))), Eq(y(t), C1*(-sqrt(1713)/2 + S(39)/2)*exp(t*(-sqrt(1713)/2 + \
    S(43)/2)) + C2*(S(39)/2 + sqrt(1713)/2)*exp(t*(sqrt(1713)/2 + S(43)/2)))]
    assert checksysodesol(eq, sol) == (True, [0, 0])

    eq = (Eq(diff(x(t),t), x(t) + y(t)), Eq(diff(y(t),t), -2*x(t) + 2*y(t)))
    sol = [Eq(x(t), (C1*sin(sqrt(7)*t/2) + C2*cos(sqrt(7)*t/2))*exp(3*t/2)), \
    Eq(y(t), ((C1/2 - sqrt(7)*C2/2)*sin(sqrt(7)*t/2) + (sqrt(7)*C1/2 + \
    C2/2)*cos(sqrt(7)*t/2))*exp(3*t/2))]
    assert checksysodesol(eq, sol) == (True, [0, 0])

    eq = (Eq(diff(x(t),t), x(t) + y(t) + 9), Eq(diff(y(t),t), 2*x(t) + 5*y(t) + 23))
    sol = [Eq(x(t), C1*exp(t*(-sqrt(6) + 3)) + C2*exp(t*(sqrt(6) + 3)) - \
    S(22)/3), Eq(y(t), C1*(-sqrt(6) + 2)*exp(t*(-sqrt(6) + 3)) + C2*(2 + \
    sqrt(6))*exp(t*(sqrt(6) + 3)) - S(5)/3)]
    assert checksysodesol(eq, sol) == (True, [0, 0])

    eq = (Eq(diff(x(t),t), x(t) + y(t) + 81), Eq(diff(y(t),t), -2*x(t) + y(t) + 23))
    sol = [Eq(x(t), (C1*sin(sqrt(2)*t) + C2*cos(sqrt(2)*t))*exp(t) - S(58)/3), \
    Eq(y(t), (sqrt(2)*C1*cos(sqrt(2)*t) - sqrt(2)*C2*sin(sqrt(2)*t))*exp(t) - S(185)/3)]
    assert checksysodesol(eq, sol) == (True, [0, 0])

    eq = (Eq(diff(x(t),t), 5*t*x(t) + 2*y(t)), Eq(diff(y(t),t), 2*x(t) + 5*t*y(t)))
    sol = [Eq(x(t), (C1*exp((Integral(2, t).doit())) + C2*exp(-(Integral(2, t)).doit()))*\
    exp((Integral(5*t, t)).doit())), Eq(y(t), (C1*exp((Integral(2, t)).doit()) - \
    C2*exp(-(Integral(2, t)).doit()))*exp((Integral(5*t, t)).doit()))]
    assert checksysodesol(eq, sol) == (True, [0, 0])

    eq = (Eq(diff(x(t),t), 5*t*x(t) + t**2*y(t)), Eq(diff(y(t),t), -t**2*x(t) + 5*t*y(t)))
    sol = [Eq(x(t), (C1*cos((Integral(t**2, t)).doit()) + C2*sin((Integral(t**2, t)).doit()))*\
    exp((Integral(5*t, t)).doit())), Eq(y(t), (-C1*sin((Integral(t**2, t)).doit()) + \
    C2*cos((Integral(t**2, t)).doit()))*exp((Integral(5*t, t)).doit()))]
    assert checksysodesol(eq, sol) == (True, [0, 0])

    eq = (Eq(diff(x(t),t), 5*t*x(t) + t**2*y(t)), Eq(diff(y(t),t), -t**2*x(t) + (5*t+9*t**2)*y(t)))
    sol = [Eq(x(t), (C1*exp((-sqrt(77)/2 + S(9)/2)*(Integral(t**2, t)).doit()) + \
    C2*exp((sqrt(77)/2 + S(9)/2)*(Integral(t**2, t)).doit()))*exp((Integral(5*t, t)).doit())), \
    Eq(y(t), (C1*(-sqrt(77)/2 + S(9)/2)*exp((-sqrt(77)/2 + S(9)/2)*(Integral(t**2, t)).doit()) + \
    C2*(sqrt(77)/2 + S(9)/2)*exp((sqrt(77)/2 + S(9)/2)*(Integral(t**2, t)).doit()))*exp((Integral(5*t, t)).doit()))]
    assert checksysodesol(eq, sol) == (True, [0, 0])

    eq = (Eq(diff(x(t),t,t), 5*x(t) + 43*y(t)), Eq(diff(y(t),t,t), x(t) + 9*y(t)))
    root0 = -sqrt(-sqrt(47) + 7)
    root1 = sqrt(-sqrt(47) + 7)
    root2 = -sqrt(sqrt(47) + 7)
    root3 = sqrt(sqrt(47) + 7)
    sol = [Eq(x(t), 43*C1*exp(t*root0) + 43*C2*exp(t*root1) + 43*C3*exp(t*root2) + 43*C4*exp(t*root3)), \
    Eq(y(t), C1*(root0**2 - 5)*exp(t*root0) + C2*(root1**2 - 5)*exp(t*root1) + \
    C3*(root2**2 - 5)*exp(t*root2) + C4*(root3**2 - 5)*exp(t*root3))]
    assert checksysodesol(eq, sol) == (True, [0, 0])

    eq = (Eq(diff(x(t),t,t), 8*x(t)+3*y(t)+31), Eq(diff(y(t),t,t), 9*x(t)+7*y(t)+12))
    root0 = -sqrt(-sqrt(109)/2 + S(15)/2)
    root1 = sqrt(-sqrt(109)/2 + S(15)/2)
    root2 = -sqrt(sqrt(109)/2 + S(15)/2)
    root3 = sqrt(sqrt(109)/2 + S(15)/2)
    sol = [Eq(x(t), 3*C1*exp(t*root0) + 3*C2*exp(t*root1) + 3*C3*exp(t*root2) + 3*C4*exp(t*root3) - S(181)/29), \
    Eq(y(t), C1*(root0**2 - 8)*exp(t*root0) + C2*(root1**2 - 8)*exp(t*root1) + \
    C3*(root2**2 - 8)*exp(t*root2) + C4*(root3**2 - 8)*exp(t*root3) + S(183)/29)]
    assert checksysodesol(eq, sol) == (True, [0, 0])

    eq = (Eq(diff(x(t),t,t) - 9*diff(y(t),t) + 7*x(t),0), Eq(diff(y(t),t,t) + 9*diff(x(t),t) + 7*y(t),0))
    sol = [Eq(x(t), C1*cos(t*(S(9)/2 + sqrt(109)/2)) + C2*sin(t*(S(9)/2 + sqrt(109)/2)) + \
    C3*cos(t*(-sqrt(109)/2 + S(9)/2)) + C4*sin(t*(-sqrt(109)/2 + S(9)/2))), Eq(y(t), -C1*sin(t*(S(9)/2 + sqrt(109)/2)) \
    + C2*cos(t*(S(9)/2 + sqrt(109)/2)) - C3*sin(t*(-sqrt(109)/2 + S(9)/2)) + C4*cos(t*(-sqrt(109)/2 + S(9)/2)))]
    assert checksysodesol(eq, sol) == (True, [0, 0])

    eq = (Eq(diff(x(t),t,t), 9*t*diff(y(t),t)-9*y(t)), Eq(diff(y(t),t,t),7*t*diff(x(t),t)-7*x(t)))
    I1 = sqrt(6)*7**(S(1)/4)*sqrt(pi)*erfi(sqrt(6)*7**(S(1)/4)*t/2)/2 - exp(3*sqrt(7)*t**2/2)/t
    I2 = -sqrt(6)*7**(S(1)/4)*sqrt(pi)*erf(sqrt(6)*7**(S(1)/4)*t/2)/2 - exp(-3*sqrt(7)*t**2/2)/t
    sol = [Eq(x(t), C3*t + t*(9*C1*I1 + 9*C2*I2)), Eq(y(t), C4*t + t*(3*sqrt(7)*C1*I1 - 3*sqrt(7)*C2*I2))]
    assert checksysodesol(eq, sol) == (True, [0, 0])

    eq = (Eq(diff(x(t),t), 21*x(t)), Eq(diff(y(t),t), 17*x(t)+3*y(t)), Eq(diff(z(t),t), 5*x(t)+7*y(t)+9*z(t)))
    sol = [Eq(x(t), C1*exp(21*t)), Eq(y(t), 17*C1*exp(21*t)/18 + C2*exp(3*t)), \
    Eq(z(t), 209*C1*exp(21*t)/216 - 7*C2*exp(3*t)/6 + C3*exp(9*t))]
    assert checksysodesol(eq, sol) == (True, [0, 0, 0])

    eq = (Eq(diff(x(t),t),3*y(t)-11*z(t)),Eq(diff(y(t),t),7*z(t)-3*x(t)),Eq(diff(z(t),t),11*x(t)-7*y(t)))
    sol = [Eq(x(t), 7*C0 + sqrt(179)*C1*cos(sqrt(179)*t) + (77*C1/3 + 130*C2/3)*sin(sqrt(179)*t)), \
    Eq(y(t), 11*C0 + sqrt(179)*C2*cos(sqrt(179)*t) + (-58*C1/3 - 77*C2/3)*sin(sqrt(179)*t)), \
    Eq(z(t), 3*C0 + sqrt(179)*(-7*C1/3 - 11*C2/3)*cos(sqrt(179)*t) + (11*C1 - 7*C2)*sin(sqrt(179)*t))]
    assert checksysodesol(eq, sol) == (True, [0, 0, 0])

    eq = (Eq(3*diff(x(t),t),4*5*(y(t)-z(t))),Eq(4*diff(y(t),t),3*5*(z(t)-x(t))),Eq(5*diff(z(t),t),3*4*(x(t)-y(t))))
    sol = [Eq(x(t), C0 + 5*sqrt(2)*C1*cos(5*sqrt(2)*t) + (12*C1/5 + 164*C2/15)*sin(5*sqrt(2)*t)), \
    Eq(y(t), C0 + 5*sqrt(2)*C2*cos(5*sqrt(2)*t) + (-51*C1/10 - 12*C2/5)*sin(5*sqrt(2)*t)), \
    Eq(z(t), C0 + 5*sqrt(2)*(-9*C1/25 - 16*C2/25)*cos(5*sqrt(2)*t) + (12*C1/5 - 12*C2/5)*sin(5*sqrt(2)*t))]
    assert checksysodesol(eq, sol) == (True, [0, 0, 0])

    eq = (Eq(diff(x(t),t),4*x(t) - z(t)),Eq(diff(y(t),t),2*x(t)+2*y(t)-z(t)),Eq(diff(z(t),t),3*x(t)+y(t)))
    sol = [Eq(x(t), C1*exp(2*t) + C2*t*exp(2*t) + C2*exp(2*t) + C3*t**2*exp(2*t)/2 + C3*t*exp(2*t) + C3*exp(2*t)), \
    Eq(y(t), C1*exp(2*t) + C2*t*exp(2*t) + C2*exp(2*t) + C3*t**2*exp(2*t)/2 + C3*t*exp(2*t)), \
    Eq(z(t), 2*C1*exp(2*t) + 2*C2*t*exp(2*t) + C2*exp(2*t) + C3*t**2*exp(2*t) + C3*t*exp(2*t) + C3*exp(2*t))]
    assert checksysodesol(eq, sol) == (True, [0, 0, 0])

    eq = (Eq(diff(x(t),t),4*x(t) - y(t) - 2*z(t)),Eq(diff(y(t),t),2*x(t) + y(t)- 2*z(t)),Eq(diff(z(t),t),5*x(t)-3*z(t)))
    sol = [Eq(x(t), C1*exp(2*t) + C2*(-sin(t) + 3*cos(t)) + C3*(3*sin(t) + cos(t))), \
    Eq(y(t), C2*(-sin(t) + 3*cos(t)) + C3*(3*sin(t) + cos(t))), Eq(z(t), C1*exp(2*t) + 5*C2*cos(t) + 5*C3*sin(t))]
    assert checksysodesol(eq, sol) == (True, [0, 0, 0])

    eq = (Eq(diff(x(t),t),x(t)*y(t)**3), Eq(diff(y(t),t),y(t)**5))
    sol = [Eq(x(t), C1*exp((-1/(4*C2 + 4*t))**(-S(1)/4))), Eq(y(t), -(-1/(4*C2 + 4*t))**(S(1)/4)), \
    Eq(x(t), C1*exp(-1/(-1/(4*C2 + 4*t))**(S(1)/4))), Eq(y(t), (-1/(4*C2 + 4*t))**(S(1)/4)), \
    Eq(x(t), C1*exp(-I/(-1/(4*C2 + 4*t))**(S(1)/4))), Eq(y(t), -I*(-1/(4*C2 + 4*t))**(S(1)/4)), \
    Eq(x(t), C1*exp(I/(-1/(4*C2 + 4*t))**(S(1)/4))), Eq(y(t), I*(-1/(4*C2 + 4*t))**(S(1)/4))]
    assert checksysodesol(eq, sol) == (True, [0, 0])

    eq = (Eq(diff(x(t),t), exp(3*x(t))*y(t)**3),Eq(diff(y(t),t), y(t)**5))
    sol = [Eq(x(t), -log(C1 - 3/(-1/(4*C2 + 4*t))**(S(1)/4))/3), Eq(y(t), -(-1/(4*C2 + 4*t))**(S(1)/4)), \
    Eq(x(t), -log(C1 + 3/(-1/(4*C2 + 4*t))**(S(1)/4))/3), Eq(y(t), (-1/(4*C2 + 4*t))**(S(1)/4)), \
    Eq(x(t), -log(C1 + 3*I/(-1/(4*C2 + 4*t))**(S(1)/4))/3), Eq(y(t), -I*(-1/(4*C2 + 4*t))**(S(1)/4)), \
    Eq(x(t), -log(C1 - 3*I/(-1/(4*C2 + 4*t))**(S(1)/4))/3), Eq(y(t), I*(-1/(4*C2 + 4*t))**(S(1)/4))]
    assert checksysodesol(eq, sol) == (True, [0, 0])

    eq = (Eq(x(t),t*diff(x(t),t)+diff(x(t),t)*diff(y(t),t)), Eq(y(t),t*diff(y(t),t)+diff(y(t),t)**2))
    sol = set([Eq(x(t), C1*C2 + C1*t), Eq(y(t), C2**2 + C2*t)])
    assert checksysodesol(eq, sol) == (True, [0, 0])


@slow
def test_nonlinear_3eq_order1():
    x, y, z = symbols('x, y, z', cls=Function)
    t, u = symbols('t u')
    eq1 = (4*diff(x(t),t) + 2*y(t)*z(t), 3*diff(y(t),t) - z(t)*x(t), 5*diff(z(t),t) - x(t)*y(t))
    sol1 = [Eq(4*Integral(1/(sqrt(-4*u**2 - 3*C1 + C2)*sqrt(-4*u**2 + 5*C1 - C2)), (u, x(t))),
        C3 - sqrt(15)*t/15), Eq(3*Integral(1/(sqrt(-6*u**2 - C1 + 5*C2)*sqrt(3*u**2 + C1 - 4*C2)),
        (u, y(t))), C3 + sqrt(5)*t/10), Eq(5*Integral(1/(sqrt(-10*u**2 - 3*C1 + C2)*
        sqrt(5*u**2 + 4*C1 - C2)), (u, z(t))), C3 + sqrt(3)*t/6)]
    assert [i.dummy_eq(j) for i, j in zip(dsolve(eq1), sol1)]
    # FIXME: assert checksysodesol(eq1, sol1) == (True, [0, 0, 0])

    eq2 = (4*diff(x(t),t) + 2*y(t)*z(t)*sin(t), 3*diff(y(t),t) - z(t)*x(t)*sin(t), 5*diff(z(t),t) - x(t)*y(t)*sin(t))
    sol2 = [Eq(3*Integral(1/(sqrt(-6*u**2 - C1 + 5*C2)*sqrt(3*u**2 + C1 - 4*C2)), (u, x(t))), C3 +
        sqrt(5)*cos(t)/10), Eq(4*Integral(1/(sqrt(-4*u**2 - 3*C1 + C2)*sqrt(-4*u**2 + 5*C1 - C2)),
        (u, y(t))), C3 - sqrt(15)*cos(t)/15), Eq(5*Integral(1/(sqrt(-10*u**2 - 3*C1 + C2)*
        sqrt(5*u**2 + 4*C1 - C2)), (u, z(t))), C3 + sqrt(3)*cos(t)/6)]
    assert [i.dummy_eq(j) for i, j in zip(dsolve(eq2), sol2)]
    # FIXME: assert checksysodesol(eq2, sol2) == (True, [0, 0, 0])


@slow
def test_checkodesol():
    from sympy import Ei
    # For the most part, checkodesol is well tested in the tests below.
    # These tests only handle cases not checked below.
    raises(ValueError, lambda: checkodesol(f(x, y).diff(x), Eq(f(x, y), x)))
    raises(ValueError, lambda: checkodesol(f(x).diff(x), Eq(f(x, y),
           x), f(x, y)))
    assert checkodesol(f(x).diff(x), Eq(f(x, y), x)) == \
        (False, -f(x).diff(x) + f(x, y).diff(x) - 1)
    assert checkodesol(f(x).diff(x), Eq(f(x), x)) is not True
    assert checkodesol(f(x).diff(x), Eq(f(x), x)) == (False, 1)
    sol1 = Eq(f(x)**5 + 11*f(x) - 2*f(x) + x, 0)
    assert checkodesol(diff(sol1.lhs, x), sol1) == (True, 0)
    assert checkodesol(diff(sol1.lhs, x)*exp(f(x)), sol1) == (True, 0)
    assert checkodesol(diff(sol1.lhs, x, 2), sol1) == (True, 0)
    assert checkodesol(diff(sol1.lhs, x, 2)*exp(f(x)), sol1) == (True, 0)
    assert checkodesol(diff(sol1.lhs, x, 3), sol1) == (True, 0)
    assert checkodesol(diff(sol1.lhs, x, 3)*exp(f(x)), sol1) == (True, 0)
    assert checkodesol(diff(sol1.lhs, x, 3), Eq(f(x), x*log(x))) == \
        (False, 60*x**4*((log(x) + 1)**2 + log(x))*(
        log(x) + 1)*log(x)**2 - 5*x**4*log(x)**4 - 9)
    assert checkodesol(diff(exp(f(x)) + x, x)*x, Eq(exp(f(x)) + x)) == \
        (True, 0)
    assert checkodesol(diff(exp(f(x)) + x, x)*x, Eq(exp(f(x)) + x),
        solve_for_func=False) == (True, 0)
    assert checkodesol(f(x).diff(x, 2), [Eq(f(x), C1 + C2*x),
        Eq(f(x), C2 + C1*x), Eq(f(x), C1*x + C2*x**2)]) == \
        [(True, 0), (True, 0), (False, C2)]
    assert checkodesol(f(x).diff(x, 2), set([Eq(f(x), C1 + C2*x),
        Eq(f(x), C2 + C1*x), Eq(f(x), C1*x + C2*x**2)])) == \
        set([(True, 0), (True, 0), (False, C2)])
    assert checkodesol(f(x).diff(x) - 1/f(x)/2, Eq(f(x)**2, x)) == \
        [(True, 0), (True, 0)]
    assert checkodesol(f(x).diff(x) - f(x), Eq(C1*exp(x), f(x))) == (True, 0)
    # Based on test_1st_homogeneous_coeff_ode2_eq3sol.  Make sure that
    # checkodesol tries back substituting f(x) when it can.
    eq3 = x*exp(f(x)/x) + f(x) - x*f(x).diff(x)
    sol3 = Eq(f(x), log(log(C1/x)**(-x)))
    assert not checkodesol(eq3, sol3)[1].has(f(x))
    # This case was failing intermittently depending on hash-seed:
    eqn = Eq(Derivative(x*Derivative(f(x), x), x)/x, exp(x))
    sol = Eq(f(x), C1 + C2*log(x) + exp(x) - Ei(x))
    assert checkodesol(eqn, sol, order=2, solve_for_func=False)[0]

@slow
def test_dsolve_options():
    eq = x*f(x).diff(x) + f(x)
    a = dsolve(eq, hint='all')
    b = dsolve(eq, hint='all', simplify=False)
    c = dsolve(eq, hint='all_Integral')
    keys = ['1st_exact', '1st_exact_Integral', '1st_homogeneous_coeff_best',
        '1st_homogeneous_coeff_subs_dep_div_indep',
        '1st_homogeneous_coeff_subs_dep_div_indep_Integral',
        '1st_homogeneous_coeff_subs_indep_div_dep',
        '1st_homogeneous_coeff_subs_indep_div_dep_Integral', '1st_linear',
        '1st_linear_Integral', 'almost_linear', 'almost_linear_Integral',
        'best', 'best_hint', 'default', 'lie_group',
        'nth_linear_euler_eq_homogeneous', 'order',
        'separable', 'separable_Integral']
    Integral_keys = ['1st_exact_Integral',
        '1st_homogeneous_coeff_subs_dep_div_indep_Integral',
        '1st_homogeneous_coeff_subs_indep_div_dep_Integral', '1st_linear_Integral',
        'almost_linear_Integral', 'best', 'best_hint', 'default',
        'nth_linear_euler_eq_homogeneous',
        'order', 'separable_Integral']
    assert sorted(a.keys()) == keys
    assert a['order'] == ode_order(eq, f(x))
    assert a['best'] == Eq(f(x), C1/x)
    assert dsolve(eq, hint='best') == Eq(f(x), C1/x)
    assert a['default'] == 'separable'
    assert a['best_hint'] == 'separable'
    assert not a['1st_exact'].has(Integral)
    assert not a['separable'].has(Integral)
    assert not a['1st_homogeneous_coeff_best'].has(Integral)
    assert not a['1st_homogeneous_coeff_subs_dep_div_indep'].has(Integral)
    assert not a['1st_homogeneous_coeff_subs_indep_div_dep'].has(Integral)
    assert not a['1st_linear'].has(Integral)
    assert a['1st_linear_Integral'].has(Integral)
    assert a['1st_exact_Integral'].has(Integral)
    assert a['1st_homogeneous_coeff_subs_dep_div_indep_Integral'].has(Integral)
    assert a['1st_homogeneous_coeff_subs_indep_div_dep_Integral'].has(Integral)
    assert a['separable_Integral'].has(Integral)
    assert sorted(b.keys()) == keys
    assert b['order'] == ode_order(eq, f(x))
    assert b['best'] == Eq(f(x), C1/x)
    assert dsolve(eq, hint='best', simplify=False) == Eq(f(x), C1/x)
    assert b['default'] == 'separable'
    assert b['best_hint'] == '1st_linear'
    assert a['separable'] != b['separable']
    assert a['1st_homogeneous_coeff_subs_dep_div_indep'] != \
        b['1st_homogeneous_coeff_subs_dep_div_indep']
    assert a['1st_homogeneous_coeff_subs_indep_div_dep'] != \
        b['1st_homogeneous_coeff_subs_indep_div_dep']
    assert not b['1st_exact'].has(Integral)
    assert not b['separable'].has(Integral)
    assert not b['1st_homogeneous_coeff_best'].has(Integral)
    assert not b['1st_homogeneous_coeff_subs_dep_div_indep'].has(Integral)
    assert not b['1st_homogeneous_coeff_subs_indep_div_dep'].has(Integral)
    assert not b['1st_linear'].has(Integral)
    assert b['1st_linear_Integral'].has(Integral)
    assert b['1st_exact_Integral'].has(Integral)
    assert b['1st_homogeneous_coeff_subs_dep_div_indep_Integral'].has(Integral)
    assert b['1st_homogeneous_coeff_subs_indep_div_dep_Integral'].has(Integral)
    assert b['separable_Integral'].has(Integral)
    assert sorted(c.keys()) == Integral_keys
    raises(ValueError, lambda: dsolve(eq, hint='notarealhint'))
    raises(ValueError, lambda: dsolve(eq, hint='Liouville'))
    assert dsolve(f(x).diff(x) - 1/f(x)**2, hint='all')['best'] == \
        dsolve(f(x).diff(x) - 1/f(x)**2, hint='best')
    assert dsolve(f(x) + f(x).diff(x) + sin(x).diff(x) + 1, f(x),
                  hint="1st_linear_Integral") == \
        Eq(f(x), (C1 + Integral((-sin(x).diff(x) - 1)*
                exp(Integral(1, x)), x))*exp(-Integral(1, x)))


def test_classify_ode():
    assert classify_ode(f(x).diff(x, 2), f(x)) == \
<<<<<<< HEAD
        (
=======
        ('order_reducible_substitution',
>>>>>>> 0abd7d07
        'nth_algebraic',
        'nth_linear_constant_coeff_homogeneous',
        'nth_linear_euler_eq_homogeneous',
        'Liouville',
        '2nd_power_series_ordinary',
        'nth_algebraic_Integral',
        'Liouville_Integral',
        )
    assert classify_ode(f(x), f(x)) == ()
    assert classify_ode(Eq(f(x).diff(x), 0), f(x)) == (
        'nth_algebraic',
        'separable',
        '1st_linear', '1st_homogeneous_coeff_best',
        '1st_homogeneous_coeff_subs_indep_div_dep',
        '1st_homogeneous_coeff_subs_dep_div_indep',
        '1st_power_series', 'lie_group',
        'nth_linear_constant_coeff_homogeneous',
        'nth_linear_euler_eq_homogeneous',
        'nth_algebraic_Integral',
        'separable_Integral',
        '1st_linear_Integral',
        '1st_homogeneous_coeff_subs_indep_div_dep_Integral',
        '1st_homogeneous_coeff_subs_dep_div_indep_Integral')
    assert classify_ode(f(x).diff(x)**2, f(x)) == (
        'nth_algebraic',
        'lie_group',
        'nth_algebraic_Integral')
    # issue 4749: f(x) should be cleared from highest derivative before classifying
    a = classify_ode(Eq(f(x).diff(x) + f(x), x), f(x))
    b = classify_ode(f(x).diff(x)*f(x) + f(x)*f(x) - x*f(x), f(x))
    c = classify_ode(f(x).diff(x)/f(x) + f(x)/f(x) - x/f(x), f(x))
    assert a == ('1st_linear',
        'Bernoulli',
        'almost_linear',
        '1st_power_series', "lie_group",
        'nth_linear_constant_coeff_undetermined_coefficients',
        'nth_linear_constant_coeff_variation_of_parameters',
        '1st_linear_Integral',
        'Bernoulli_Integral',
        'almost_linear_Integral',
        'nth_linear_constant_coeff_variation_of_parameters_Integral')
    assert b == c != ()
    assert classify_ode(
        2*x*f(x)*f(x).diff(x) + (1 + x)*f(x)**2 - exp(x), f(x)
    ) == ('Bernoulli', 'almost_linear', 'lie_group',
        'Bernoulli_Integral', 'almost_linear_Integral')
    assert 'Riccati_special_minus2' in \
        classify_ode(2*f(x).diff(x) + f(x)**2 - f(x)/x + 3*x**(-2), f(x))
    raises(ValueError, lambda: classify_ode(x + f(x, y).diff(x).diff(
        y), f(x, y)))
    # issue 5176
    k = Symbol('k')
    assert classify_ode(f(x).diff(x)/(k*f(x) + k*x*f(x)) + 2*f(x)/(k*f(x) +
        k*x*f(x)) + x*f(x).diff(x)/(k*f(x) + k*x*f(x)) + z, f(x)) == \
        ('separable', '1st_exact', '1st_power_series', 'lie_group',
         'separable_Integral', '1st_exact_Integral')
    # preprocessing
    ans = ('nth_algebraic', 'separable', '1st_exact', '1st_linear', 'Bernoulli',
        '1st_homogeneous_coeff_best',
        '1st_homogeneous_coeff_subs_indep_div_dep',
        '1st_homogeneous_coeff_subs_dep_div_indep',
        '1st_power_series', 'lie_group',
        'nth_linear_constant_coeff_undetermined_coefficients',
        'nth_linear_euler_eq_nonhomogeneous_undetermined_coefficients',
        'nth_linear_constant_coeff_variation_of_parameters',
        'nth_linear_euler_eq_nonhomogeneous_variation_of_parameters',
        'nth_algebraic_Integral',
        'separable_Integral', '1st_exact_Integral',
        '1st_linear_Integral',
        'Bernoulli_Integral',
        '1st_homogeneous_coeff_subs_indep_div_dep_Integral',
        '1st_homogeneous_coeff_subs_dep_div_indep_Integral',
        'nth_linear_constant_coeff_variation_of_parameters_Integral',
        'nth_linear_euler_eq_nonhomogeneous_variation_of_parameters_Integral')
    #     w/o f(x) given
    assert classify_ode(diff(f(x) + x, x) + diff(f(x), x)) == ans
    #     w/ f(x) and prep=True
    assert classify_ode(diff(f(x) + x, x) + diff(f(x), x), f(x),
                        prep=True) == ans

    assert classify_ode(Eq(2*x**3*f(x).diff(x), 0), f(x)) == \
        ('nth_algebraic', 'separable', '1st_linear', '1st_power_series',
         'lie_group', 'nth_linear_euler_eq_homogeneous',
         'nth_algebraic_Integral', 'separable_Integral',
         '1st_linear_Integral')

    assert classify_ode(Eq(2*f(x)**3*f(x).diff(x), 0), f(x)) == \
        ('nth_algebraic', 'separable', '1st_power_series', 'lie_group',
                'nth_algebraic_Integral', 'separable_Integral')
    # test issue 13864
    assert classify_ode(Eq(diff(f(x), x) - f(x)**x, 0), f(x)) == \
        ('1st_power_series', 'lie_group')
    assert isinstance(classify_ode(Eq(f(x), 5), f(x), dict=True), dict)


def test_classify_ode_ics():
    # Dummy
    eq = f(x).diff(x, x) - f(x)

    # Not f(0) or f'(0)
    ics = {x: 1}
    raises(ValueError, lambda: classify_ode(eq, f(x), ics=ics))


    ############################
    # f(0) type (AppliedUndef) #
    ############################


    # Wrong function
    ics = {g(0): 1}
    raises(ValueError, lambda: classify_ode(eq, f(x), ics=ics))

    # Contains x
    ics = {f(x): 1}
    raises(ValueError, lambda: classify_ode(eq, f(x), ics=ics))

    # Too many args
    ics = {f(0, 0): 1}
    raises(ValueError, lambda: classify_ode(eq, f(x), ics=ics))

    # point contains f
    # XXX: Should be NotImplementedError
    ics = {f(0): f(1)}
    raises(ValueError, lambda: classify_ode(eq, f(x), ics=ics))

    # Does not raise
    ics = {f(0): 1}
    classify_ode(eq, f(x), ics=ics)


    #####################
    # f'(0) type (Subs) #
    #####################

    # Wrong function
    ics = {g(x).diff(x).subs(x, 0): 1}
    raises(ValueError, lambda: classify_ode(eq, f(x), ics=ics))

    # Contains x
    ics = {f(y).diff(y).subs(y, x): 1}
    raises(ValueError, lambda: classify_ode(eq, f(x), ics=ics))

    # Wrong variable
    ics = {f(y).diff(y).subs(y, 0): 1}
    raises(ValueError, lambda: classify_ode(eq, f(x), ics=ics))

    # Too many args
    ics = {f(x, y).diff(x).subs(x, 0): 1}
    raises(ValueError, lambda: classify_ode(eq, f(x), ics=ics))

    # Derivative wrt wrong vars
    ics = {Derivative(f(x), x, y).subs(x, 0): 1}
    raises(ValueError, lambda: classify_ode(eq, f(x), ics=ics))

    # point contains f
    # XXX: Should be NotImplementedError
    ics = {f(x).diff(x).subs(x, 0): f(0)}
    raises(ValueError, lambda: classify_ode(eq, f(x), ics=ics))

    # Does not raise
    ics = {f(x).diff(x).subs(x, 0): 1}
    classify_ode(eq, f(x), ics=ics)

    ###########################
    # f'(y) type (Derivative) #
    ###########################

    # Wrong function
    ics = {g(x).diff(x).subs(x, y): 1}
    raises(ValueError, lambda: classify_ode(eq, f(x), ics=ics))

    # Contains x
    ics = {f(y).diff(y).subs(y, x): 1}
    raises(ValueError, lambda: classify_ode(eq, f(x), ics=ics))

    # Too many args
    ics = {f(x, y).diff(x).subs(x, y): 1}
    raises(ValueError, lambda: classify_ode(eq, f(x), ics=ics))

    # Derivative wrt wrong vars
    ics = {Derivative(f(x), x, z).subs(x, y): 1}
    raises(ValueError, lambda: classify_ode(eq, f(x), ics=ics))

    # point contains f
    # XXX: Should be NotImplementedError
    ics = {f(x).diff(x).subs(x, y): f(0)}
    raises(ValueError, lambda: classify_ode(eq, f(x), ics=ics))

    # Does not raise
    ics = {f(x).diff(x).subs(x, y): 1}
    classify_ode(eq, f(x), ics=ics)

def test_classify_sysode():
    # Here x is assumed to be x(t) and y as y(t) for simplicity.
    # Similarly diff(x,t) and diff(y,y) is assumed to be x1 and y1 respectively.
    k, l, m, n = symbols('k, l, m, n', Integer=True)
    k1, k2, k3, l1, l2, l3, m1, m2, m3 = symbols('k1, k2, k3, l1, l2, l3, m1, m2, m3', Integer=True)
    P, Q, R, p, q, r = symbols('P, Q, R, p, q, r', cls=Function)
    P1, P2, P3, Q1, Q2, R1, R2 = symbols('P1, P2, P3, Q1, Q2, R1, R2', cls=Function)
    x, y, z = symbols('x, y, z', cls=Function)
    t = symbols('t')
    x1 = diff(x(t),t) ; y1 = diff(y(t),t) ; z1 = diff(z(t),t)
    x2 = diff(x(t),t,t) ; y2 = diff(y(t),t,t) ; z2 = diff(z(t),t,t)

    eq1 = (Eq(diff(x(t),t), 5*t*x(t) + 2*y(t)), Eq(diff(y(t),t), 2*x(t) + 5*t*y(t)))
    sol1 = {'no_of_equation': 2, 'func_coeff': {(0, x(t), 0): -5*t, (1, x(t), 1): 0, (0, x(t), 1): 1, \
    (1, y(t), 0): -5*t, (1, x(t), 0): -2, (0, y(t), 1): 0, (0, y(t), 0): -2, (1, y(t), 1): 1}, \
    'type_of_equation': 'type3', 'func': [x(t), y(t)], 'is_linear': True, 'eq': [-5*t*x(t) - 2*y(t) + \
    Derivative(x(t), t), -5*t*y(t) - 2*x(t) + Derivative(y(t), t)], 'order': {y(t): 1, x(t): 1}}
    assert classify_sysode(eq1) == sol1

    eq2 = (Eq(x2, k*x(t) - l*y1), Eq(y2, l*x1 + k*y(t)))
    sol2 = {'order': {y(t): 2, x(t): 2}, 'type_of_equation': 'type3', 'is_linear': True, 'eq': \
    [-k*x(t) + l*Derivative(y(t), t) + Derivative(x(t), t, t), -k*y(t) - l*Derivative(x(t), t) + \
    Derivative(y(t), t, t)], 'no_of_equation': 2, 'func_coeff': {(0, y(t), 0): 0, (0, x(t), 2): 1, \
    (1, y(t), 1): 0, (1, y(t), 2): 1, (1, x(t), 2): 0, (0, y(t), 2): 0, (0, x(t), 0): -k, (1, x(t), 1): \
    -l, (0, x(t), 1): 0, (0, y(t), 1): l, (1, x(t), 0): 0, (1, y(t), 0): -k}, 'func': [x(t), y(t)]}
    assert classify_sysode(eq2) == sol2

    eq3 = (Eq(x2+4*x1+3*y1+9*x(t)+7*y(t), 11*exp(I*t)), Eq(y2+5*x1+8*y1+3*x(t)+12*y(t), 2*exp(I*t)))
    sol3 = {'no_of_equation': 2, 'func_coeff': {(1, x(t), 2): 0, (0, y(t), 2): 0, (0, x(t), 0): 9, \
    (1, x(t), 1): 5, (0, x(t), 1): 4, (0, y(t), 1): 3, (1, x(t), 0): 3, (1, y(t), 0): 12, (0, y(t), 0): 7, \
    (0, x(t), 2): 1, (1, y(t), 2): 1, (1, y(t), 1): 8}, 'type_of_equation': 'type4', 'func': [x(t), y(t)], \
    'is_linear': True, 'eq': [9*x(t) + 7*y(t) - 11*exp(I*t) + 4*Derivative(x(t), t) + 3*Derivative(y(t), t) + \
    Derivative(x(t), t, t), 3*x(t) + 12*y(t) - 2*exp(I*t) + 5*Derivative(x(t), t) + 8*Derivative(y(t), t) + \
    Derivative(y(t), t, t)], 'order': {y(t): 2, x(t): 2}}
    assert classify_sysode(eq3) == sol3

    eq4 = (Eq((4*t**2 + 7*t + 1)**2*x2, 5*x(t) + 35*y(t)), Eq((4*t**2 + 7*t + 1)**2*y2, x(t) + 9*y(t)))
    sol4 = {'no_of_equation': 2, 'func_coeff': {(1, x(t), 2): 0, (0, y(t), 2): 0, (0, x(t), 0): -5, \
    (1, x(t), 1): 0, (0, x(t), 1): 0, (0, y(t), 1): 0, (1, x(t), 0): -1, (1, y(t), 0): -9, (0, y(t), 0): -35, \
    (0, x(t), 2): 16*t**4 + 56*t**3 + 57*t**2 + 14*t + 1, (1, y(t), 2): 16*t**4 + 56*t**3 + 57*t**2 + 14*t + 1, \
    (1, y(t), 1): 0}, 'type_of_equation': 'type10', 'func': [x(t), y(t)], 'is_linear': True, \
    'eq': [(4*t**2 + 7*t + 1)**2*Derivative(x(t), t, t) - 5*x(t) - 35*y(t), (4*t**2 + 7*t + 1)**2*Derivative(y(t), t, t)\
    - x(t) - 9*y(t)], 'order': {y(t): 2, x(t): 2}}
    assert classify_sysode(eq4) == sol4

    eq5 = (Eq(diff(x(t),t), x(t) + y(t) + 9), Eq(diff(y(t),t), 2*x(t) + 5*y(t) + 23))
    sol5 = {'no_of_equation': 2, 'func_coeff': {(0, x(t), 0): -1, (1, x(t), 1): 0, (0, x(t), 1): 1, (1, y(t), 0): -5, \
    (1, x(t), 0): -2, (0, y(t), 1): 0, (0, y(t), 0): -1, (1, y(t), 1): 1}, 'type_of_equation': 'type2', \
    'func': [x(t), y(t)], 'is_linear': True, 'eq': [-x(t) - y(t) + Derivative(x(t), t) - 9, -2*x(t) - 5*y(t) + \
    Derivative(y(t), t) - 23], 'order': {y(t): 1, x(t): 1}}
    assert classify_sysode(eq5) == sol5

    eq6 = (Eq(x1, exp(k*x(t))*P(x(t),y(t))), Eq(y1,r(y(t))*P(x(t),y(t))))
    sol6 = {'no_of_equation': 2, 'func_coeff': {(0, x(t), 0): 0, (1, x(t), 1): 0, (0, x(t), 1): 1, (1, y(t), 0): 0, \
    (1, x(t), 0): 0, (0, y(t), 1): 0, (0, y(t), 0): 0, (1, y(t), 1): 1}, 'type_of_equation': 'type2', 'func': \
    [x(t), y(t)], 'is_linear': False, 'eq': [-P(x(t), y(t))*exp(k*x(t)) + Derivative(x(t), t), -P(x(t), \
    y(t))*r(y(t)) + Derivative(y(t), t)], 'order': {y(t): 1, x(t): 1}}
    assert classify_sysode(eq6) == sol6

    eq7 = (Eq(x1, x(t)**2+y(t)/x(t)), Eq(y1, x(t)/y(t)))
    sol7 = {'no_of_equation': 2, 'func_coeff': {(0, x(t), 0): 0, (1, x(t), 1): 0, (0, x(t), 1): 1, (1, y(t), 0): 0, \
    (1, x(t), 0): -1/y(t), (0, y(t), 1): 0, (0, y(t), 0): -1/x(t), (1, y(t), 1): 1}, 'type_of_equation': 'type3', \
    'func': [x(t), y(t)], 'is_linear': False, 'eq': [-x(t)**2 + Derivative(x(t), t) - y(t)/x(t), -x(t)/y(t) + \
    Derivative(y(t), t)], 'order': {y(t): 1, x(t): 1}}
    assert classify_sysode(eq7) == sol7

    eq8 = (Eq(x1, P1(x(t))*Q1(y(t))*R(x(t),y(t),t)), Eq(y1, P1(x(t))*Q1(y(t))*R(x(t),y(t),t)))
    sol8 = {'func': [x(t), y(t)], 'is_linear': False, 'type_of_equation': 'type4', 'eq': \
    [-P1(x(t))*Q1(y(t))*R(x(t), y(t), t) + Derivative(x(t), t), -P1(x(t))*Q1(y(t))*R(x(t), y(t), t) + \
    Derivative(y(t), t)], 'func_coeff': {(0, y(t), 1): 0, (1, y(t), 1): 1, (1, x(t), 1): 0, (0, y(t), 0): 0, \
    (1, x(t), 0): 0, (0, x(t), 0): 0, (1, y(t), 0): 0, (0, x(t), 1): 1}, 'order': {y(t): 1, x(t): 1}, 'no_of_equation': 2}
    assert classify_sysode(eq8) == sol8

    eq9 = (Eq(x1,3*y(t)-11*z(t)),Eq(y1,7*z(t)-3*x(t)),Eq(z1,11*x(t)-7*y(t)))
    sol9 = {'no_of_equation': 3, 'func_coeff': {(1, y(t), 0): 0, (2, y(t), 1): 0, (2, z(t), 1): 1, \
    (0, x(t), 0): 0, (2, x(t), 1): 0, (1, x(t), 1): 0, (2, y(t), 0): 7, (0, x(t), 1): 1, (1, z(t), 1): 0, \
    (0, y(t), 1): 0, (1, x(t), 0): 3, (0, z(t), 0): 11, (0, y(t), 0): -3, (1, z(t), 0): -7, (0, z(t), 1): 0, \
    (2, x(t), 0): -11, (2, z(t), 0): 0, (1, y(t), 1): 1}, 'type_of_equation': 'type2', 'func': [x(t), y(t), z(t)], \
    'is_linear': True, 'eq': [-3*y(t) + 11*z(t) + Derivative(x(t), t), 3*x(t) - 7*z(t) + Derivative(y(t), t), \
    -11*x(t) + 7*y(t) + Derivative(z(t), t)], 'order': {z(t): 1, y(t): 1, x(t): 1}}
    assert classify_sysode(eq9) == sol9

    eq10 = (x2 + log(t)*(t*x1 - x(t)) + exp(t)*(t*y1 - y(t)), y2 + (t**2)*(t*x1 - x(t)) + (t)*(t*y1 - y(t)))
    sol10 = {'no_of_equation': 2, 'func_coeff': {(1, x(t), 2): 0, (0, y(t), 2): 0, (0, x(t), 0): -log(t), \
    (1, x(t), 1): t**3, (0, x(t), 1): t*log(t), (0, y(t), 1): t*exp(t), (1, x(t), 0): -t**2, (1, y(t), 0): -t, \
    (0, y(t), 0): -exp(t), (0, x(t), 2): 1, (1, y(t), 2): 1, (1, y(t), 1): t**2}, 'type_of_equation': 'type11', \
    'func': [x(t), y(t)], 'is_linear': True, 'eq': [(t*Derivative(x(t), t) - x(t))*log(t) + (t*Derivative(y(t), t) - \
    y(t))*exp(t) + Derivative(x(t), t, t), t**2*(t*Derivative(x(t), t) - x(t)) + t*(t*Derivative(y(t), t) - y(t)) \
    + Derivative(y(t), t, t)], 'order': {y(t): 2, x(t): 2}}
    assert classify_sysode(eq10) == sol10

    eq11 = (Eq(x1,x(t)*y(t)**3), Eq(y1,y(t)**5))
    sol11 = {'no_of_equation': 2, 'func_coeff': {(0, x(t), 0): -y(t)**3, (1, x(t), 1): 0, (0, x(t), 1): 1, \
    (1, y(t), 0): 0, (1, x(t), 0): 0, (0, y(t), 1): 0, (0, y(t), 0): 0, (1, y(t), 1): 1}, 'type_of_equation': \
    'type1', 'func': [x(t), y(t)], 'is_linear': False, 'eq': [-x(t)*y(t)**3 + Derivative(x(t), t), \
    -y(t)**5 + Derivative(y(t), t)], 'order': {y(t): 1, x(t): 1}}
    assert classify_sysode(eq11) == sol11

    eq12 = (Eq(x1, y(t)), Eq(y1, x(t)))
    sol12 = {'no_of_equation': 2, 'func_coeff': {(0, x(t), 0): 0, (1, x(t), 1): 0, (0, x(t), 1): 1, (1, y(t), 0): 0, \
    (1, x(t), 0): -1, (0, y(t), 1): 0, (0, y(t), 0): -1, (1, y(t), 1): 1}, 'type_of_equation': 'type1', 'func': \
    [x(t), y(t)], 'is_linear': True, 'eq': [-y(t) + Derivative(x(t), t), -x(t) + Derivative(y(t), t)], 'order': {y(t): 1, x(t): 1}}
    assert classify_sysode(eq12) == sol12

    eq13 = (Eq(x1,x(t)*y(t)*sin(t)**2), Eq(y1,y(t)**2*sin(t)**2))
    sol13 = {'no_of_equation': 2, 'func_coeff': {(0, x(t), 0): -y(t)*sin(t)**2, (1, x(t), 1): 0, (0, x(t), 1): 1, \
    (1, y(t), 0): 0, (1, x(t), 0): 0, (0, y(t), 1): 0, (0, y(t), 0): -x(t)*sin(t)**2, (1, y(t), 1): 1}, \
    'type_of_equation': 'type4', 'func': [x(t), y(t)], 'is_linear': False, 'eq': [-x(t)*y(t)*sin(t)**2 + \
    Derivative(x(t), t), -y(t)**2*sin(t)**2 + Derivative(y(t), t)], 'order': {y(t): 1, x(t): 1}}
    assert classify_sysode(eq13) == sol13

    eq14 = (Eq(x1, 21*x(t)), Eq(y1, 17*x(t)+3*y(t)), Eq(z1, 5*x(t)+7*y(t)+9*z(t)))
    sol14 = {'no_of_equation': 3, 'func_coeff': {(1, y(t), 0): -3, (2, y(t), 1): 0, (2, z(t), 1): 1, \
    (0, x(t), 0): -21, (2, x(t), 1): 0, (1, x(t), 1): 0, (2, y(t), 0): -7, (0, x(t), 1): 1, (1, z(t), 1): 0, \
    (0, y(t), 1): 0, (1, x(t), 0): -17, (0, z(t), 0): 0, (0, y(t), 0): 0, (1, z(t), 0): 0, (0, z(t), 1): 0, \
    (2, x(t), 0): -5, (2, z(t), 0): -9, (1, y(t), 1): 1}, 'type_of_equation': 'type1', 'func': [x(t), y(t), z(t)], \
    'is_linear': True, 'eq': [-21*x(t) + Derivative(x(t), t), -17*x(t) - 3*y(t) + Derivative(y(t), t), -5*x(t) - \
    7*y(t) - 9*z(t) + Derivative(z(t), t)], 'order': {z(t): 1, y(t): 1, x(t): 1}}
    assert classify_sysode(eq14) == sol14

    eq15 = (Eq(x1,4*x(t)+5*y(t)+2*z(t)),Eq(y1,x(t)+13*y(t)+9*z(t)),Eq(z1,32*x(t)+41*y(t)+11*z(t)))
    sol15 = {'no_of_equation': 3, 'func_coeff': {(1, y(t), 0): -13, (2, y(t), 1): 0, (2, z(t), 1): 1, \
    (0, x(t), 0): -4, (2, x(t), 1): 0, (1, x(t), 1): 0, (2, y(t), 0): -41, (0, x(t), 1): 1, (1, z(t), 1): 0, \
    (0, y(t), 1): 0, (1, x(t), 0): -1, (0, z(t), 0): -2, (0, y(t), 0): -5, (1, z(t), 0): -9, (0, z(t), 1): 0, \
    (2, x(t), 0): -32, (2, z(t), 0): -11, (1, y(t), 1): 1}, 'type_of_equation': 'type6', 'func': \
    [x(t), y(t), z(t)], 'is_linear': True, 'eq': [-4*x(t) - 5*y(t) - 2*z(t) + Derivative(x(t), t), -x(t) - 13*y(t) - \
    9*z(t) + Derivative(y(t), t), -32*x(t) - 41*y(t) - 11*z(t) + Derivative(z(t), t)], 'order': {z(t): 1, y(t): 1, x(t): 1}}
    assert classify_sysode(eq15) == sol15

    eq16 = (Eq(3*x1,4*5*(y(t)-z(t))),Eq(4*y1,3*5*(z(t)-x(t))),Eq(5*z1,3*4*(x(t)-y(t))))
    sol16 = {'no_of_equation': 3, 'func_coeff': {(1, y(t), 0): 0, (2, y(t), 1): 0, (2, z(t), 1): 5, \
    (0, x(t), 0): 0, (2, x(t), 1): 0, (1, x(t), 1): 0, (2, y(t), 0): 12, (0, x(t), 1): 3, (1, z(t), 1): 0, \
    (0, y(t), 1): 0, (1, x(t), 0): 15, (0, z(t), 0): 20, (0, y(t), 0): -20, (1, z(t), 0): -15, (0, z(t), 1): 0, \
    (2, x(t), 0): -12, (2, z(t), 0): 0, (1, y(t), 1): 4}, 'type_of_equation': 'type3', 'func': [x(t), y(t), z(t)], \
    'is_linear': True, 'eq': [-20*y(t) + 20*z(t) + 3*Derivative(x(t), t), 15*x(t) - 15*z(t) + 4*Derivative(y(t), t), \
    -12*x(t) + 12*y(t) + 5*Derivative(z(t), t)], 'order': {z(t): 1, y(t): 1, x(t): 1}}
    assert classify_sysode(eq16) == sol16

    # issue 8193: funcs parameter for classify_sysode has to actually work
    assert classify_sysode(eq1, funcs=[x(t), y(t)]) == sol1


def test_solve_ics():
    # Basic tests that things work from dsolve.
    assert dsolve(f(x).diff(x) - f(x), f(x), ics={f(0): 1}) == Eq(f(x), exp(x))
    assert dsolve(f(x).diff(x) - f(x), f(x), ics={f(x).diff(x).subs(x, 0): 1}) == Eq(f(x), exp(x))
    assert dsolve(f(x).diff(x, x) + f(x), f(x), ics={f(0): 1,
        f(x).diff(x).subs(x, 0): 1}) == Eq(f(x), sin(x) + cos(x))
    assert dsolve([f(x).diff(x) - f(x) + g(x), g(x).diff(x) - g(x) - f(x)],
        [f(x), g(x)], ics={f(0): 1, g(0): 0}) == [Eq(f(x), exp(x)*cos(x)),
            Eq(g(x), exp(x)*sin(x))]

    # Test cases where dsolve returns two solutions.
    eq = (x**2*f(x)**2 - x).diff(x)
    assert dsolve(eq, f(x), ics={f(1): 0}) == [Eq(f(x),
        -sqrt(x - 1)/x), Eq(f(x), sqrt(x - 1)/x)]
    assert dsolve(eq, f(x), ics={f(x).diff(x).subs(x, 1): 0}) == [Eq(f(x),
        -sqrt(x - S(1)/2)/x), Eq(f(x), sqrt(x - S(1)/2)/x)]

    eq = cos(f(x)) - (x*sin(f(x)) - f(x)**2)*f(x).diff(x)
    assert dsolve(eq, f(x),
        ics={f(0):1}, hint='1st_exact', simplify=False) == Eq(x*cos(f(x)) + f(x)**3/3, S(1)/3)
    assert dsolve(eq, f(x),
        ics={f(0):1}, hint='1st_exact', simplify=True) == Eq(x*cos(f(x)) + f(x)**3/3, S(1)/3)

    assert solve_ics([Eq(f(x), C1*exp(x))], [f(x)], [C1], {f(0): 1}) == {C1: 1}
    assert solve_ics([Eq(f(x), C1*sin(x) + C2*cos(x))], [f(x)], [C1, C2],
        {f(0): 1, f(pi/2): 1}) == {C1: 1, C2: 1}

    assert solve_ics([Eq(f(x), C1*sin(x) + C2*cos(x))], [f(x)], [C1, C2],
        {f(0): 1, f(x).diff(x).subs(x, 0): 1}) == {C1: 1, C2: 1}

    # XXX: Ought to be ValueError
    raises(NotImplementedError, lambda: solve_ics([Eq(f(x), C1*sin(x) + C2*cos(x))], [f(x)], [C1, C2], {f(0): 1, f(pi): 1}))

    # XXX: Ought to be ValueError
    raises(ValueError, lambda: solve_ics([Eq(f(x), C1*sin(x) + C2*cos(x))], [f(x)], [C1, C2], {f(0): 1}))

    # Degenerate case. f'(0) is identically 0.
    raises(ValueError, lambda: solve_ics([Eq(f(x), sqrt(C1 - x**2))], [f(x)], [C1], {f(x).diff(x).subs(x, 0): 0}))

    EI, q, L = symbols('EI q L')

    # eq = Eq(EI*diff(f(x), x, 4), q)
    sols = [Eq(f(x), C1 + C2*x + C3*x**2 + C4*x**3 + q*x**4/(24*EI))]
    funcs = [f(x)]
    constants = [C1, C2, C3, C4]
    # Test both cases, Derivative (the default from f(x).diff(x).subs(x, L)),
    # and Subs
    ics1 = {f(0): 0,
        f(x).diff(x).subs(x, 0): 0,
        f(L).diff(L, 2): 0,
        f(L).diff(L, 3): 0}
    ics2 = {f(0): 0,
        f(x).diff(x).subs(x, 0): 0,
        Subs(f(x).diff(x, 2), x, L): 0,
        Subs(f(x).diff(x, 3), x, L): 0}

    solved_constants1 = solve_ics(sols, funcs, constants, ics1)
    solved_constants2 = solve_ics(sols, funcs, constants, ics2)
    assert solved_constants1 == solved_constants2 == {
        C1: 0,
        C2: 0,
        C3: L**2*q/(4*EI),
        C4: -L*q/(6*EI)}

def test_ode_order():
    f = Function('f')
    g = Function('g')
    x = Symbol('x')
    assert ode_order(3*x*exp(f(x)), f(x)) == 0
    assert ode_order(x*diff(f(x), x) + 3*x*f(x) - sin(x)/x, f(x)) == 1
    assert ode_order(x**2*f(x).diff(x, x) + x*diff(f(x), x) - f(x), f(x)) == 2
    assert ode_order(diff(x*exp(f(x)), x, x), f(x)) == 2
    assert ode_order(diff(x*diff(x*exp(f(x)), x, x), x), f(x)) == 3
    assert ode_order(diff(f(x), x, x), g(x)) == 0
    assert ode_order(diff(f(x), x, x)*diff(g(x), x), f(x)) == 2
    assert ode_order(diff(f(x), x, x)*diff(g(x), x), g(x)) == 1
    assert ode_order(diff(x*diff(x*exp(f(x)), x, x), x), g(x)) == 0
    # issue 5835: ode_order has to also work for unevaluated derivatives
    # (ie, without using doit()).
    assert ode_order(Derivative(x*f(x), x), f(x)) == 1
    assert ode_order(x*sin(Derivative(x*f(x)**2, x, x)), f(x)) == 2
    assert ode_order(Derivative(x*Derivative(x*exp(f(x)), x, x), x), g(x)) == 0
    assert ode_order(Derivative(f(x), x, x), g(x)) == 0
    assert ode_order(Derivative(x*exp(f(x)), x, x), f(x)) == 2
    assert ode_order(Derivative(f(x), x, x)*Derivative(g(x), x), g(x)) == 1
    assert ode_order(Derivative(x*Derivative(f(x), x, x), x), f(x)) == 3
    assert ode_order(
        x*sin(Derivative(x*Derivative(f(x), x)**2, x, x)), f(x)) == 3


# In all tests below, checkodesol has the order option set to prevent
# superfluous calls to ode_order(), and the solve_for_func flag set to False
# because dsolve() already tries to solve for the function, unless the
# simplify=False option is set.
def test_old_ode_tests():
    # These are simple tests from the old ode module
    eq1 = Eq(f(x).diff(x), 0)
    eq2 = Eq(3*f(x).diff(x) - 5, 0)
    eq3 = Eq(3*f(x).diff(x), 5)
    eq4 = Eq(9*f(x).diff(x, x) + f(x), 0)
    eq5 = Eq(9*f(x).diff(x, x), f(x))
    # Type: a(x)f'(x)+b(x)*f(x)+c(x)=0
    eq6 = Eq(x**2*f(x).diff(x) + 3*x*f(x) - sin(x)/x, 0)
    eq7 = Eq(f(x).diff(x, x) - 3*diff(f(x), x) + 2*f(x), 0)
    # Type: 2nd order, constant coefficients (two real different roots)
    eq8 = Eq(f(x).diff(x, x) - 4*diff(f(x), x) + 4*f(x), 0)
    # Type: 2nd order, constant coefficients (two real equal roots)
    eq9 = Eq(f(x).diff(x, x) + 2*diff(f(x), x) + 3*f(x), 0)
    # Type: 2nd order, constant coefficients (two complex roots)
    eq10 = Eq(3*f(x).diff(x) - 1, 0)
    eq11 = Eq(x*f(x).diff(x) - 1, 0)
    sol1 = Eq(f(x), C1)
    sol2 = Eq(f(x), C1 + 5*x/3)
    sol3 = Eq(f(x), C1 + 5*x/3)
    sol4 = Eq(f(x), C1*sin(x/3) + C2*cos(x/3))
    sol5 = Eq(f(x), C1*exp(-x/3) + C2*exp(x/3))
    sol6 = Eq(f(x), (C1 - cos(x))/x**3)
    sol7 = Eq(f(x), (C1 + C2*exp(x))*exp(x))
    sol8 = Eq(f(x), (C1 + C2*x)*exp(2*x))
    sol9 = Eq(f(x), (C1*sin(x*sqrt(2)) + C2*cos(x*sqrt(2)))*exp(-x))
    sol10 = Eq(f(x), C1 + x/3)
    sol11 = Eq(f(x), C1 + log(x))
    assert dsolve(eq1) == sol1
    assert dsolve(eq1.lhs) == sol1
    assert dsolve(eq2) == sol2
    assert dsolve(eq3) == sol3
    assert dsolve(eq4) == sol4
    assert dsolve(eq5) == sol5
    assert dsolve(eq6) == sol6
    assert dsolve(eq7) == sol7
    assert dsolve(eq8) == sol8
    assert dsolve(eq9) == sol9
    assert dsolve(eq10) == sol10
    assert dsolve(eq11) == sol11
    assert checkodesol(eq1, sol1, order=1, solve_for_func=False)[0]
    assert checkodesol(eq2, sol2, order=1, solve_for_func=False)[0]
    assert checkodesol(eq3, sol3, order=1, solve_for_func=False)[0]
    assert checkodesol(eq4, sol4, order=2, solve_for_func=False)[0]
    assert checkodesol(eq5, sol5, order=2, solve_for_func=False)[0]
    assert checkodesol(eq6, sol6, order=1, solve_for_func=False)[0]
    assert checkodesol(eq7, sol7, order=2, solve_for_func=False)[0]
    assert checkodesol(eq8, sol8, order=2, solve_for_func=False)[0]
    assert checkodesol(eq9, sol9, order=2, solve_for_func=False)[0]
    assert checkodesol(eq10, sol10, order=1, solve_for_func=False)[0]
    assert checkodesol(eq11, sol11, order=1, solve_for_func=False)[0]


def test_1st_linear():
    # Type: first order linear form f'(x)+p(x)f(x)=q(x)
    eq = Eq(f(x).diff(x) + x*f(x), x**2)
    sol = Eq(f(x), (C1 + x*exp(x**2/2)
                    - sqrt(2)*sqrt(pi)*erfi(sqrt(2)*x/2)/2)*exp(-x**2/2))
    assert dsolve(eq, hint='1st_linear') == sol
    assert checkodesol(eq, sol, order=1, solve_for_func=False)[0]


def test_Bernoulli():
    # Type: Bernoulli, f'(x) + p(x)*f(x) == q(x)*f(x)**n
    eq = Eq(x*f(x).diff(x) + f(x) - f(x)**2, 0)
    sol = dsolve(eq, f(x), hint='Bernoulli')
    assert sol == Eq(f(x), 1/(x*(C1 + 1/x)))
    assert checkodesol(eq, sol, order=1, solve_for_func=False)[0]


def test_Riccati_special_minus2():
    # Type: Riccati special alpha = -2, a*dy/dx + b*y**2 + c*y/x +d/x**2
    eq = 2*f(x).diff(x) + f(x)**2 - f(x)/x + 3*x**(-2)
    sol = dsolve(eq, f(x), hint='Riccati_special_minus2')
    assert checkodesol(eq, sol, order=1, solve_for_func=False)[0]


@slow
def test_1st_exact1():
    # Type: Exact differential equation, p(x,f) + q(x,f)*f' == 0,
    # where dp/df == dq/dx
    eq1 = sin(x)*cos(f(x)) + cos(x)*sin(f(x))*f(x).diff(x)
    eq2 = (2*x*f(x) + 1)/f(x) + (f(x) - x)/f(x)**2*f(x).diff(x)
    eq3 = 2*x + f(x)*cos(x) + (2*f(x) + sin(x) - sin(f(x)))*f(x).diff(x)
    eq4 = cos(f(x)) - (x*sin(f(x)) - f(x)**2)*f(x).diff(x)
    eq5 = 2*x*f(x) + (x**2 + f(x)**2)*f(x).diff(x)
    sol1 = [Eq(f(x), -acos(C1/cos(x)) + 2*pi), Eq(f(x), acos(C1/cos(x)))]
    sol2 = Eq(f(x), exp(C1 - x**2 + LambertW(-x*exp(-C1 + x**2))))
    sol2b = Eq(log(f(x)) + x/f(x) + x**2, C1)
    sol3 = Eq(f(x)*sin(x) + cos(f(x)) + x**2 + f(x)**2, C1)
    sol4 = Eq(x*cos(f(x)) + f(x)**3/3, C1)
    sol5 = Eq(x**2*f(x) + f(x)**3/3, C1)
    assert dsolve(eq1, f(x), hint='1st_exact') == sol1
    assert dsolve(eq2, f(x), hint='1st_exact') == sol2
    assert dsolve(eq3, f(x), hint='1st_exact') == sol3
    assert dsolve(eq4, hint='1st_exact') == sol4
    assert dsolve(eq5, hint='1st_exact', simplify=False) == sol5
    assert checkodesol(eq1, sol1, order=1, solve_for_func=False)[0]
    # issue 5080 blocks the testing of this solution
    # FIXME: assert checkodesol(eq2, sol2, order=1, solve_for_func=False)[0]
    assert checkodesol(eq2, sol2b, order=1, solve_for_func=False)[0]
    assert checkodesol(eq3, sol3, order=1, solve_for_func=False)[0]
    assert checkodesol(eq4, sol4, order=1, solve_for_func=False)[0]
    assert checkodesol(eq5, sol5, order=1, solve_for_func=False)[0]


@slow
@XFAIL
def test_1st_exact2():
    """
    This is an exact equation that fails under the exact engine. It is caught
    by first order homogeneous albeit with a much contorted solution.  The
    exact engine fails because of a poorly simplified integral of q(0,y)dy,
    where q is the function multiplying f'.  The solutions should be
    Eq(sqrt(x**2+f(x)**2)**3+y**3, C1).  The equation below is
    equivalent, but it is so complex that checkodesol fails, and takes a long
    time to do so.
    """
    if ON_TRAVIS:
        skip("Too slow for travis.")
    eq = (x*sqrt(x**2 + f(x)**2) - (x**2*f(x)/(f(x) -
          sqrt(x**2 + f(x)**2)))*f(x).diff(x))
    sol = dsolve(eq)
    assert sol == Eq(log(x),
        C1 - 9*sqrt(1 + f(x)**2/x**2)*asinh(f(x)/x)/(-27*f(x)/x +
        27*sqrt(1 + f(x)**2/x**2)) - 9*sqrt(1 + f(x)**2/x**2)*
        log(1 - sqrt(1 + f(x)**2/x**2)*f(x)/x + 2*f(x)**2/x**2)/
        (-27*f(x)/x + 27*sqrt(1 + f(x)**2/x**2)) +
        9*asinh(f(x)/x)*f(x)/(x*(-27*f(x)/x + 27*sqrt(1 + f(x)**2/x**2))) +
        9*f(x)*log(1 - sqrt(1 + f(x)**2/x**2)*f(x)/x + 2*f(x)**2/x**2)/
        (x*(-27*f(x)/x + 27*sqrt(1 + f(x)**2/x**2))))
    assert checkodesol(eq, sol, order=1, solve_for_func=False)[0]


def test_separable1():
    # test_separable1-5 are from Ordinary Differential Equations, Tenenbaum and
    # Pollard, pg. 55
    eq1 = f(x).diff(x) - f(x)
    eq2 = x*f(x).diff(x) - f(x)
    eq3 = f(x).diff(x) + sin(x)
    eq4 = f(x)**2 + 1 - (x**2 + 1)*f(x).diff(x)
    eq5 = f(x).diff(x)/tan(x) - f(x) - 2
    eq6 = f(x).diff(x) * (1 - sin(f(x))) - 1
    sol1 = Eq(f(x), C1*exp(x))
    sol2 = Eq(f(x), C1*x)
    sol3 = Eq(f(x), C1 + cos(x))
    sol4 = Eq(f(x), tan(C1 + atan(x)))
    sol5 = Eq(f(x), C1/cos(x) - 2)
    sol6 = Eq(-x + f(x) + cos(f(x)), C1)
    assert dsolve(eq1, hint='separable') == sol1
    assert dsolve(eq2, hint='separable') == sol2
    assert dsolve(eq3, hint='separable') == sol3
    assert dsolve(eq4, hint='separable') == sol4
    assert dsolve(eq5, hint='separable') == sol5
    assert dsolve(eq6, hint='separable') == sol6
    assert checkodesol(eq1, sol1, order=1, solve_for_func=False)[0]
    assert checkodesol(eq2, sol2, order=1, solve_for_func=False)[0]
    assert checkodesol(eq3, sol3, order=1, solve_for_func=False)[0]
    assert checkodesol(eq4, sol4, order=1, solve_for_func=False)[0]
    assert checkodesol(eq5, sol5, order=1, solve_for_func=False)[0]
    assert checkodesol(eq6, sol6, order=1, solve_for_func=False)[0]


@slow
def test_separable2():
    a = Symbol('a')
    eq6 = f(x)*x**2*f(x).diff(x) - f(x)**3 - 2*x**2*f(x).diff(x)
    eq7 = f(x)**2 - 1 - (2*f(x) + x*f(x))*f(x).diff(x)
    eq8 = x*log(x)*f(x).diff(x) + sqrt(1 + f(x)**2)
    eq9 = exp(x + 1)*tan(f(x)) + cos(f(x))*f(x).diff(x)
    eq10 = (x*cos(f(x)) + x**2*sin(f(x))*f(x).diff(x) -
            a**2*sin(f(x))*f(x).diff(x))
    sol6 = Eq(Integral((u - 2)/u**3, (u, f(x))),
        C1 + Integral(x**(-2), x))
    sol7 = Eq(-log(-1 + f(x)**2)/2, C1 - log(2 + x))
    sol8 = Eq(asinh(f(x)), C1 - log(log(x)))
    # integrate cannot handle the integral on the lhs (cos/tan)
    sol9 = Eq(Integral(cos(u)/tan(u), (u, f(x))),
        C1 + Integral(-exp(1)*exp(x), x))
    sol10 = Eq(-log(cos(f(x))), C1 - log(- a**2 + x**2)/2)
    assert dsolve(eq6, hint='separable_Integral').dummy_eq(sol6)
    assert dsolve(eq7, hint='separable', simplify=False) == sol7
    assert dsolve(eq8, hint='separable', simplify=False) == sol8
    assert dsolve(eq9, hint='separable_Integral').dummy_eq(sol9)
    assert dsolve(eq10, hint='separable', simplify=False) == sol10
    assert checkodesol(eq6, sol6, order=1, solve_for_func=False)[0]
    assert checkodesol(eq7, sol7, order=1, solve_for_func=False)[0]
    assert checkodesol(eq8, sol8, order=1, solve_for_func=False)[0]
    assert checkodesol(eq9, sol9, order=1, solve_for_func=False)[0]
    assert checkodesol(eq10, sol10, order=1, solve_for_func=False)[0]


def test_separable3():
    eq11 = f(x).diff(x) - f(x)*tan(x)
    eq12 = (x - 1)*cos(f(x))*f(x).diff(x) - 2*x*sin(f(x))
    eq13 = f(x).diff(x) - f(x)*log(f(x))/tan(x)
    sol11 = Eq(f(x), C1/cos(x))
    sol12 = Eq(log(sin(f(x))), C1 + 2*x + 2*log(x - 1))
    sol13 = Eq(log(log(f(x))), C1 + log(sin(x)))
    assert dsolve(eq11, hint='separable') == sol11
    assert dsolve(eq12, hint='separable', simplify=False) == sol12
    assert dsolve(eq13, hint='separable', simplify=False) == sol13
    assert checkodesol(eq11, sol11, order=1, solve_for_func=False)[0]
    assert checkodesol(eq12, sol12, order=1, solve_for_func=False)[0]
    assert checkodesol(eq13, sol13, order=1, solve_for_func=False)[0]


def test_separable4():
    # This has a slow integral (1/((1 + y**2)*atan(y))), so we isolate it.
    eq14 = x*f(x).diff(x) + (1 + f(x)**2)*atan(f(x))
    sol14 = Eq(log(atan(f(x))), C1 - log(x))
    assert dsolve(eq14, hint='separable', simplify=False) == sol14
    assert checkodesol(eq14, sol14, order=1, solve_for_func=False)[0]


def test_separable5():
    eq15 = f(x).diff(x) + x*(f(x) + 1)
    eq16 = exp(f(x)**2)*(x**2 + 2*x + 1) + (x*f(x) + f(x))*f(x).diff(x)
    eq17 = f(x).diff(x) + f(x)
    eq18 = sin(x)*cos(2*f(x)) + cos(x)*sin(2*f(x))*f(x).diff(x)
    eq19 = (1 - x)*f(x).diff(x) - x*(f(x) + 1)
    eq20 = f(x)*diff(f(x), x) + x - 3*x*f(x)**2
    eq21 = f(x).diff(x) - exp(x + f(x))
    sol15 = Eq(f(x), -1 + C1*exp(-x**2/2))
    sol16 = Eq(-exp(-f(x)**2)/2, C1 - x - x**2/2)
    sol17 = Eq(f(x), C1*exp(-x))
    sol18 = Eq(-log(cos(2*f(x)))/2, C1 + log(cos(x)))
    sol19 = Eq(f(x), (C1*exp(-x) - x + 1)/(x - 1))
    sol20 = Eq(log(-1 + 3*f(x)**2)/6, C1 + x**2/2)
    sol21 = Eq(-exp(-f(x)), C1 + exp(x))
    assert dsolve(eq15, hint='separable') == sol15
    assert dsolve(eq16, hint='separable', simplify=False) == sol16
    assert dsolve(eq17, hint='separable') == sol17
    assert dsolve(eq18, hint='separable', simplify=False) == sol18
    assert dsolve(eq19, hint='separable') == sol19
    assert dsolve(eq20, hint='separable', simplify=False) == sol20
    assert dsolve(eq21, hint='separable', simplify=False) == sol21
    assert checkodesol(eq15, sol15, order=1, solve_for_func=False)[0]
    assert checkodesol(eq16, sol16, order=1, solve_for_func=False)[0]
    assert checkodesol(eq17, sol17, order=1, solve_for_func=False)[0]
    assert checkodesol(eq18, sol18, order=1, solve_for_func=False)[0]
    assert checkodesol(eq19, sol19, order=1, solve_for_func=False)[0]
    assert checkodesol(eq20, sol20, order=1, solve_for_func=False)[0]
    assert checkodesol(eq21, sol21, order=1, solve_for_func=False)[0]


def test_separable_1_5_checkodesol():
    eq12 = (x - 1)*cos(f(x))*f(x).diff(x) - 2*x*sin(f(x))
    sol12 = Eq(-log(1 - cos(f(x))**2)/2, C1 - 2*x - 2*log(1 - x))
    assert checkodesol(eq12, sol12, order=1, solve_for_func=False)[0]


def test_homogeneous_order():
    assert homogeneous_order(exp(y/x) + tan(y/x), x, y) == 0
    assert homogeneous_order(x**2 + sin(x)*cos(y), x, y) is None
    assert homogeneous_order(x - y - x*sin(y/x), x, y) == 1
    assert homogeneous_order((x*y + sqrt(x**4 + y**4) + x**2*(log(x) - log(y)))/
        (pi*x**Rational(2, 3)*sqrt(y)**3), x, y) == Rational(-1, 6)
    assert homogeneous_order(y/x*cos(y/x) - x/y*sin(y/x) + cos(y/x), x, y) == 0
    assert homogeneous_order(f(x), x, f(x)) == 1
    assert homogeneous_order(f(x)**2, x, f(x)) == 2
    assert homogeneous_order(x*y*z, x, y) == 2
    assert homogeneous_order(x*y*z, x, y, z) == 3
    assert homogeneous_order(x**2*f(x)/sqrt(x**2 + f(x)**2), f(x)) is None
    assert homogeneous_order(f(x, y)**2, x, f(x, y), y) == 2
    assert homogeneous_order(f(x, y)**2, x, f(x), y) is None
    assert homogeneous_order(f(x, y)**2, x, f(x, y)) is None
    assert homogeneous_order(f(y, x)**2, x, y, f(x, y)) is None
    assert homogeneous_order(f(y), f(x), x) is None
    assert homogeneous_order(-f(x)/x + 1/sin(f(x)/ x), f(x), x) == 0
    assert homogeneous_order(log(1/y) + log(x**2), x, y) is None
    assert homogeneous_order(log(1/y) + log(x), x, y) == 0
    assert homogeneous_order(log(x/y), x, y) == 0
    assert homogeneous_order(2*log(1/y) + 2*log(x), x, y) == 0
    a = Symbol('a')
    assert homogeneous_order(a*log(1/y) + a*log(x), x, y) == 0
    assert homogeneous_order(f(x).diff(x), x, y) is None
    assert homogeneous_order(-f(x).diff(x) + x, x, y) is None
    assert homogeneous_order(O(x), x, y) is None
    assert homogeneous_order(x + O(x**2), x, y) is None
    assert homogeneous_order(x**pi, x) == pi
    assert homogeneous_order(x**x, x) is None
    raises(ValueError, lambda: homogeneous_order(x*y))


@slow
def test_1st_homogeneous_coeff_ode():
    # Type: First order homogeneous, y'=f(y/x)
    eq1 = f(x)/x*cos(f(x)/x) - (x/f(x)*sin(f(x)/x) + cos(f(x)/x))*f(x).diff(x)
    eq2 = x*f(x).diff(x) - f(x) - x*sin(f(x)/x)
    eq3 = f(x) + (x*log(f(x)/x) - 2*x)*diff(f(x), x)
    eq4 = 2*f(x)*exp(x/f(x)) + f(x)*f(x).diff(x) - 2*x*exp(x/f(x))*f(x).diff(x)
    eq5 = 2*x**2*f(x) + f(x)**3 + (x*f(x)**2 - 2*x**3)*f(x).diff(x)
    eq6 = x*exp(f(x)/x) - f(x)*sin(f(x)/x) + x*sin(f(x)/x)*f(x).diff(x)
    eq7 = (x + sqrt(f(x)**2 - x*f(x)))*f(x).diff(x) - f(x)
    eq8 = x + f(x) - (x - f(x))*f(x).diff(x)

    sol1 = Eq(log(x), C1 - log(f(x)*sin(f(x)/x)/x))
    sol2 = Eq(log(x), log(C1) + log(cos(f(x)/x) - 1)/2 - log(cos(f(x)/x) + 1)/2)
    sol3 = Eq(f(x), -exp(C1)*LambertW(-x*exp(-C1 + 1)))
    sol4 = Eq(log(f(x)), C1 - 2*exp(x/f(x)))
    sol5 = Eq(f(x), exp(2*C1 + LambertW(-2*x**4*exp(-4*C1))/2)/x)
    sol6 = Eq(log(x), C1 + exp(-f(x)/x)*sin(f(x)/x)/2 + exp(-f(x)/x)*cos(f(x)/x)/2)
    sol7 = Eq(log(f(x)), C1 - 2*sqrt(-x/f(x) + 1))
    sol8 = Eq(log(x), C1 - log(sqrt(1 + f(x)**2/x**2)) + atan(f(x)/x))

    # indep_div_dep actually has a simpler solution for eq2,
    # but it runs too slow
    assert dsolve(eq1, hint='1st_homogeneous_coeff_subs_dep_div_indep') == sol1
    assert dsolve(eq2, hint='1st_homogeneous_coeff_subs_dep_div_indep', simplify=False) == sol2
    assert dsolve(eq3, hint='1st_homogeneous_coeff_best') == sol3
    assert dsolve(eq4, hint='1st_homogeneous_coeff_best') == sol4
    assert dsolve(eq5, hint='1st_homogeneous_coeff_best') == sol5
    assert dsolve(eq6, hint='1st_homogeneous_coeff_subs_dep_div_indep') == sol6
    assert dsolve(eq7, hint='1st_homogeneous_coeff_best') == sol7
    assert dsolve(eq8, hint='1st_homogeneous_coeff_best') == sol8

    # FIXME: sol3 and sol5 don't work with checkodesol (because of LambertW?)
    # previous code was testing with these other solutions:
    sol3b = Eq(-f(x)/(1 + log(x/f(x))), C1)
    sol5b = Eq(log(C1*x*sqrt(1/x)*sqrt(f(x))) + x**2/(2*f(x)**2), 0)
    assert checkodesol(eq1, sol1, order=1, solve_for_func=False)[0]
    assert checkodesol(eq2, sol2, order=1, solve_for_func=False)[0]
    assert checkodesol(eq3, sol3b, order=1, solve_for_func=False)[0]
    assert checkodesol(eq4, sol4, order=1, solve_for_func=False)[0]
    assert checkodesol(eq5, sol5b, order=1, solve_for_func=False)[0]
    assert checkodesol(eq6, sol6, order=1, solve_for_func=False)[0]
    assert checkodesol(eq8, sol8, order=1, solve_for_func=False)[0]


def test_1st_homogeneous_coeff_ode_check2():
    eq2 = x*f(x).diff(x) - f(x) - x*sin(f(x)/x)
    sol2 = Eq(x/tan(f(x)/(2*x)), C1)
    assert checkodesol(eq2, sol2, order=1, solve_for_func=False)[0]


@XFAIL
def test_1st_homogeneous_coeff_ode_check3():
    skip('This is a known issue.')
    # checker cannot determine that the following expression is zero:
    # (False,
    #   x*(log(exp(-LambertW(C1*x))) +
    #   LambertW(C1*x))*exp(-LambertW(C1*x) + 1))
    # This is blocked by issue 5080.
    eq3 = f(x) + (x*log(f(x)/x) - 2*x)*diff(f(x), x)
    sol3a = Eq(f(x), x*exp(1 - LambertW(C1*x)))
    assert checkodesol(eq3, sol3a, solve_for_func=True)[0]
    # Checker can't verify this form either
    # (False,
    #   C1*(log(C1*LambertW(C2*x)/x) + LambertW(C2*x) - 1)*LambertW(C2*x))
    # It is because a = W(a)*exp(W(a)), so log(a) == log(W(a)) + W(a) and C2 =
    # -E/C1 (which can be verified by solving with simplify=False).
    sol3b = Eq(f(x), C1*LambertW(C2*x))
    assert checkodesol(eq3, sol3b, solve_for_func=True)[0]


def test_1st_homogeneous_coeff_ode_check7():
    eq7 = (x + sqrt(f(x)**2 - x*f(x)))*f(x).diff(x) - f(x)
    sol7 = Eq(log(C1*f(x)) + 2*sqrt(1 - x/f(x)), 0)
    assert checkodesol(eq7, sol7, order=1, solve_for_func=False)[0]


def test_1st_homogeneous_coeff_ode2():
    eq1 = f(x).diff(x) - f(x)/x + 1/sin(f(x)/x)
    eq2 = x**2 + f(x)**2 - 2*x*f(x)*f(x).diff(x)
    eq3 = x*exp(f(x)/x) + f(x) - x*f(x).diff(x)
    sol1 = [Eq(f(x), x*(-acos(C1 + log(x)) + 2*pi)), Eq(f(x), x*acos(C1 + log(x)))]
    sol2 = Eq(log(f(x)), log(C1) + log(x/f(x)) - log(x**2/f(x)**2 - 1))
    sol3 = Eq(f(x), log((1/(C1 - log(x)))**x))
    # specific hints are applied for speed reasons
    assert dsolve(eq1, hint='1st_homogeneous_coeff_subs_dep_div_indep') == sol1
    assert dsolve(eq2, hint='1st_homogeneous_coeff_best', simplify=False) == sol2
    assert dsolve(eq3, hint='1st_homogeneous_coeff_subs_dep_div_indep') == sol3

    # FIXME: sol3 doesn't work with checkodesol (because of **x?)
    # previous code was testing with this other solution:
    sol3b = Eq(f(x), log(log(C1/x)**(-x)))
    assert checkodesol(eq1, sol1, order=1, solve_for_func=False)[0]
    assert checkodesol(eq2, sol2, order=1, solve_for_func=False)[0]
    assert checkodesol(eq3, sol3b, order=1, solve_for_func=False)[0]


def test_1st_homogeneous_coeff_ode_check9():
    _u2 = Dummy('u2')
    __a = Dummy('a')
    eq9 = f(x)**2 + (x*sqrt(f(x)**2 - x**2) - x*f(x))*f(x).diff(x)
    sol9 = Eq(-Integral(-1/(-(1 - sqrt(1 - _u2**2))*_u2 + _u2), (_u2, __a,
        x/f(x))) + log(C1*f(x)), 0)
    assert checkodesol(eq9, sol9, order=1, solve_for_func=False)[0]


def test_1st_homogeneous_coeff_ode3():
    # The standard integration engine cannot handle one of the integrals
    # involved (see issue 4551).  meijerg code comes up with an answer, but in
    # unconventional form.
    # checkodesol fails for this equation, so its test is in
    # test_1st_homogeneous_coeff_ode_check9 above. It has to compare string
    # expressions because u2 is a dummy variable.
    eq = f(x)**2 + (x*sqrt(f(x)**2 - x**2) - x*f(x))*f(x).diff(x)
    sol = Eq(log(f(x)), C1 + Piecewise(
            (acosh(f(x)/x), abs(f(x)**2)/x**2 > 1),
            (-I*asin(f(x)/x), True)))
    assert dsolve(eq, hint='1st_homogeneous_coeff_subs_indep_div_dep') == sol


def test_1st_homogeneous_coeff_corner_case():
    eq1 = f(x).diff(x) - f(x)/x
    c1 = classify_ode(eq1, f(x))
    eq2 = x*f(x).diff(x) - f(x)
    c2 = classify_ode(eq2, f(x))
    sdi = "1st_homogeneous_coeff_subs_dep_div_indep"
    sid = "1st_homogeneous_coeff_subs_indep_div_dep"
    assert sid not in c1 and sdi not in c1
    assert sid not in c2 and sdi not in c2


@slow
def test_nth_linear_constant_coeff_homogeneous():
    # From Exercise 20, in Ordinary Differential Equations,
    #                      Tenenbaum and Pollard, pg. 220
    a = Symbol('a', positive=True)
    k = Symbol('k', real=True)
    eq1 = f(x).diff(x, 2) + 2*f(x).diff(x)
    eq2 = f(x).diff(x, 2) - 3*f(x).diff(x) + 2*f(x)
    eq3 = f(x).diff(x, 2) - f(x)
    eq4 = f(x).diff(x, 3) + f(x).diff(x, 2) - 6*f(x).diff(x)
    eq5 = 6*f(x).diff(x, 2) - 11*f(x).diff(x) + 4*f(x)
    eq6 = Eq(f(x).diff(x, 2) + 2*f(x).diff(x) - f(x), 0)
    eq7 = diff(f(x), x, 3) + diff(f(x), x, 2) - 10*diff(f(x), x) - 6*f(x)
    eq8 = f(x).diff(x, 4) - f(x).diff(x, 3) - 4*f(x).diff(x, 2) + \
        4*f(x).diff(x)
    eq9 = f(x).diff(x, 4) + 4*f(x).diff(x, 3) + f(x).diff(x, 2) - \
        4*f(x).diff(x) - 2*f(x)
    eq10 = f(x).diff(x, 4) - a**2*f(x)
    eq11 = f(x).diff(x, 2) - 2*k*f(x).diff(x) - 2*f(x)
    eq12 = f(x).diff(x, 2) + 4*k*f(x).diff(x) - 12*k**2*f(x)
    eq13 = f(x).diff(x, 4)
    eq14 = f(x).diff(x, 2) + 4*f(x).diff(x) + 4*f(x)
    eq15 = 3*f(x).diff(x, 3) + 5*f(x).diff(x, 2) + f(x).diff(x) - f(x)
    eq16 = f(x).diff(x, 3) - 6*f(x).diff(x, 2) + 12*f(x).diff(x) - 8*f(x)
    eq17 = f(x).diff(x, 2) - 2*a*f(x).diff(x) + a**2*f(x)
    eq18 = f(x).diff(x, 4) + 3*f(x).diff(x, 3)
    eq19 = f(x).diff(x, 4) - 2*f(x).diff(x, 2)
    eq20 = f(x).diff(x, 4) + 2*f(x).diff(x, 3) - 11*f(x).diff(x, 2) - \
        12*f(x).diff(x) + 36*f(x)
    eq21 = 36*f(x).diff(x, 4) - 37*f(x).diff(x, 2) + 4*f(x).diff(x) + 5*f(x)
    eq22 = f(x).diff(x, 4) - 8*f(x).diff(x, 2) + 16*f(x)
    eq23 = f(x).diff(x, 2) - 2*f(x).diff(x) + 5*f(x)
    eq24 = f(x).diff(x, 2) - f(x).diff(x) + f(x)
    eq25 = f(x).diff(x, 4) + 5*f(x).diff(x, 2) + 6*f(x)
    eq26 = f(x).diff(x, 2) - 4*f(x).diff(x) + 20*f(x)
    eq27 = f(x).diff(x, 4) + 4*f(x).diff(x, 2) + 4*f(x)
    eq28 = f(x).diff(x, 3) + 8*f(x)
    eq29 = f(x).diff(x, 4) + 4*f(x).diff(x, 2)
    eq30 = f(x).diff(x, 5) + 2*f(x).diff(x, 3) + f(x).diff(x)
    eq31 = f(x).diff(x, 4) + f(x).diff(x, 2) + f(x)
    eq32 = f(x).diff(x, 4) + 4*f(x).diff(x, 2) + f(x)
    sol1 = Eq(f(x), C1 + C2*exp(-2*x))
    sol2 = Eq(f(x), (C1 + C2*exp(x))*exp(x))
    sol3 = Eq(f(x), C1*exp(x) + C2*exp(-x))
    sol4 = Eq(f(x), C1 + C2*exp(-3*x) + C3*exp(2*x))
    sol5 = Eq(f(x), C1*exp(x/2) + C2*exp(4*x/3))
    sol6 = Eq(f(x), C1*exp(x*(-1 + sqrt(2))) + C2*exp(x*(-sqrt(2) - 1)))
    sol7 = Eq(f(x),
        C1*exp(3*x) + C2*exp(x*(-2 - sqrt(2))) + C3*exp(x*(-2 + sqrt(2))))
    sol8 = Eq(f(x), C1 + C2*exp(x) + C3*exp(-2*x) + C4*exp(2*x))
    sol9 = Eq(f(x),
        C1*exp(x) + C2*exp(-x) + C3*exp(x*(-2 + sqrt(2))) +
        C4*exp(x*(-2 - sqrt(2))))
    sol10 = Eq(f(x),
        C1*sin(x*sqrt(a)) + C2*cos(x*sqrt(a)) + C3*exp(x*sqrt(a)) +
        C4*exp(-x*sqrt(a)))
    sol11 = Eq(f(x),
        C1*exp(x*(k - sqrt(k**2 + 2))) + C2*exp(x*(k + sqrt(k**2 + 2))))
    sol12 = Eq(f(x), C1*exp(-6*k*x) + C2*exp(2*k*x))
    sol13 = Eq(f(x), C1 + C2*x + C3*x**2 + C4*x**3)
    sol14 = Eq(f(x), (C1 + C2*x)*exp(-2*x))
    sol15 = Eq(f(x), (C1 + C2*x)*exp(-x) + C3*exp(x/3))
    sol16 = Eq(f(x), (C1 + C2*x + C3*x**2)*exp(2*x))
    sol17 = Eq(f(x), (C1 + C2*x)*exp(a*x))
    sol18 = Eq(f(x), C1 + C2*x + C3*x**2 + C4*exp(-3*x))
    sol19 = Eq(f(x), C1 + C2*x + C3*exp(x*sqrt(2)) + C4*exp(-x*sqrt(2)))
    sol20 = Eq(f(x), (C1 + C2*x)*exp(-3*x) + (C3 + C4*x)*exp(2*x))
    sol21 = Eq(f(x), C1*exp(x/2) + C2*exp(-x) + C3*exp(-x/3) + C4*exp(5*x/6))
    sol22 = Eq(f(x), (C1 + C2*x)*exp(-2*x) + (C3 + C4*x)*exp(2*x))
    sol23 = Eq(f(x), (C1*sin(2*x) + C2*cos(2*x))*exp(x))
    sol24 = Eq(f(x), (C1*sin(x*sqrt(3)/2) + C2*cos(x*sqrt(3)/2))*exp(x/2))
    sol25 = Eq(f(x),
        C1*cos(x*sqrt(3)) + C2*sin(x*sqrt(3)) + C3*sin(x*sqrt(2)) +
        C4*cos(x*sqrt(2)))
    sol26 = Eq(f(x), (C1*sin(4*x) + C2*cos(4*x))*exp(2*x))
    sol27 = Eq(f(x), (C1 + C2*x)*sin(x*sqrt(2)) + (C3 + C4*x)*cos(x*sqrt(2)))
    sol28 = Eq(f(x),
        (C1*sin(x*sqrt(3)) + C2*cos(x*sqrt(3)))*exp(x) + C3*exp(-2*x))
    sol29 = Eq(f(x), C1 + C2*sin(2*x) + C3*cos(2*x) + C4*x)
    sol30 = Eq(f(x), C1 + (C2 + C3*x)*sin(x) + (C4 + C5*x)*cos(x))
    sol31 = Eq(f(x), (C1*sin(sqrt(3)*x/2) + C2*cos(sqrt(3)*x/2))/sqrt(exp(x))
                   + (C3*sin(sqrt(3)*x/2) + C4*cos(sqrt(3)*x/2))*sqrt(exp(x)))
    sol32 = Eq(f(x), C1*sin(x*sqrt(-sqrt(3) + 2)) + C2*sin(x*sqrt(sqrt(3) + 2))
                   + C3*cos(x*sqrt(-sqrt(3) + 2)) + C4*cos(x*sqrt(sqrt(3) + 2)))
    sol1s = constant_renumber(sol1, 'C', 1, 2)
    sol2s = constant_renumber(sol2, 'C', 1, 2)
    sol3s = constant_renumber(sol3, 'C', 1, 2)
    sol4s = constant_renumber(sol4, 'C', 1, 3)
    sol5s = constant_renumber(sol5, 'C', 1, 2)
    sol6s = constant_renumber(sol6, 'C', 1, 2)
    sol7s = constant_renumber(sol7, 'C', 1, 3)
    sol8s = constant_renumber(sol8, 'C', 1, 4)
    sol9s = constant_renumber(sol9, 'C', 1, 4)
    sol10s = constant_renumber(sol10, 'C', 1, 4)
    sol11s = constant_renumber(sol11, 'C', 1, 2)
    sol12s = constant_renumber(sol12, 'C', 1, 2)
    sol13s = constant_renumber(sol13, 'C', 1, 4)
    sol14s = constant_renumber(sol14, 'C', 1, 2)
    sol15s = constant_renumber(sol15, 'C', 1, 3)
    sol16s = constant_renumber(sol16, 'C', 1, 3)
    sol17s = constant_renumber(sol17, 'C', 1, 2)
    sol18s = constant_renumber(sol18, 'C', 1, 4)
    sol19s = constant_renumber(sol19, 'C', 1, 4)
    sol20s = constant_renumber(sol20, 'C', 1, 4)
    sol21s = constant_renumber(sol21, 'C', 1, 4)
    sol22s = constant_renumber(sol22, 'C', 1, 4)
    sol23s = constant_renumber(sol23, 'C', 1, 2)
    sol24s = constant_renumber(sol24, 'C', 1, 2)
    sol25s = constant_renumber(sol25, 'C', 1, 4)
    sol26s = constant_renumber(sol26, 'C', 1, 2)
    sol27s = constant_renumber(sol27, 'C', 1, 4)
    sol28s = constant_renumber(sol28, 'C', 1, 3)
    sol29s = constant_renumber(sol29, 'C', 1, 4)
    sol30s = constant_renumber(sol30, 'C', 1, 5)
    assert dsolve(eq1) in (sol1, sol1s)
    assert dsolve(eq2) in (sol2, sol2s)
    assert dsolve(eq3) in (sol3, sol3s)
    assert dsolve(eq4) in (sol4, sol4s)
    assert dsolve(eq5) in (sol5, sol5s)
    assert dsolve(eq6) in (sol6, sol6s)
    assert dsolve(eq7) in (sol7, sol7s)
    assert dsolve(eq8) in (sol8, sol8s)
    assert dsolve(eq9) in (sol9, sol9s)
    assert dsolve(eq10) in (sol10, sol10s)
    assert dsolve(eq11) in (sol11, sol11s)
    assert dsolve(eq12) in (sol12, sol12s)
    assert dsolve(eq13) in (sol13, sol13s)
    assert dsolve(eq14) in (sol14, sol14s)
    assert dsolve(eq15) in (sol15, sol15s)
    assert dsolve(eq16) in (sol16, sol16s)
    assert dsolve(eq17) in (sol17, sol17s)
    assert dsolve(eq18) in (sol18, sol18s)
    assert dsolve(eq19) in (sol19, sol19s)
    assert dsolve(eq20) in (sol20, sol20s)
    assert dsolve(eq21) in (sol21, sol21s)
    assert dsolve(eq22) in (sol22, sol22s)
    assert dsolve(eq23) in (sol23, sol23s)
    assert dsolve(eq24) in (sol24, sol24s)
    assert dsolve(eq25) in (sol25, sol25s)
    assert dsolve(eq26) in (sol26, sol26s)
    assert dsolve(eq27) in (sol27, sol27s)
    assert dsolve(eq28) in (sol28, sol28s)
    assert dsolve(eq29) in (sol29, sol29s)
    assert dsolve(eq30) in (sol30, sol30s)
    assert dsolve(eq31) in (sol31,)
    assert dsolve(eq32) in (sol32,)
    assert checkodesol(eq1, sol1, order=2, solve_for_func=False)[0]
    assert checkodesol(eq2, sol2, order=2, solve_for_func=False)[0]
    assert checkodesol(eq3, sol3, order=2, solve_for_func=False)[0]
    assert checkodesol(eq4, sol4, order=3, solve_for_func=False)[0]
    assert checkodesol(eq5, sol5, order=2, solve_for_func=False)[0]
    assert checkodesol(eq6, sol6, order=2, solve_for_func=False)[0]
    assert checkodesol(eq7, sol7, order=3, solve_for_func=False)[0]
    assert checkodesol(eq8, sol8, order=4, solve_for_func=False)[0]
    assert checkodesol(eq9, sol9, order=4, solve_for_func=False)[0]
    assert checkodesol(eq10, sol10, order=4, solve_for_func=False)[0]
    assert checkodesol(eq11, sol11, order=2, solve_for_func=False)[0]
    assert checkodesol(eq12, sol12, order=2, solve_for_func=False)[0]
    assert checkodesol(eq13, sol13, order=4, solve_for_func=False)[0]
    assert checkodesol(eq14, sol14, order=2, solve_for_func=False)[0]
    assert checkodesol(eq15, sol15, order=3, solve_for_func=False)[0]
    assert checkodesol(eq16, sol16, order=3, solve_for_func=False)[0]
    assert checkodesol(eq17, sol17, order=2, solve_for_func=False)[0]
    assert checkodesol(eq18, sol18, order=4, solve_for_func=False)[0]
    assert checkodesol(eq19, sol19, order=4, solve_for_func=False)[0]
    assert checkodesol(eq20, sol20, order=4, solve_for_func=False)[0]
    assert checkodesol(eq21, sol21, order=4, solve_for_func=False)[0]
    assert checkodesol(eq22, sol22, order=4, solve_for_func=False)[0]
    assert checkodesol(eq23, sol23, order=2, solve_for_func=False)[0]
    assert checkodesol(eq24, sol24, order=2, solve_for_func=False)[0]
    assert checkodesol(eq25, sol25, order=4, solve_for_func=False)[0]
    assert checkodesol(eq26, sol26, order=2, solve_for_func=False)[0]
    assert checkodesol(eq27, sol27, order=4, solve_for_func=False)[0]
    assert checkodesol(eq28, sol28, order=3, solve_for_func=False)[0]
    assert checkodesol(eq29, sol29, order=4, solve_for_func=False)[0]
    assert checkodesol(eq30, sol30, order=5, solve_for_func=False)[0]
    assert checkodesol(eq31, sol31, order=4, solve_for_func=False)[0]
    assert checkodesol(eq32, sol32, order=4, solve_for_func=False)[0]

    # Issue #15237
    eqn = Derivative(x*f(x), x, x, x)
    hint = 'nth_linear_constant_coeff_homogeneous'
    raises(ValueError, lambda: dsolve(eqn, f(x), hint, prep=True))
    raises(ValueError, lambda: dsolve(eqn, f(x), hint, prep=False))


def test_nth_linear_constant_coeff_homogeneous_rootof():
    # One real root, two complex conjugate pairs
    eq = f(x).diff(x, 5) + 11*f(x).diff(x) - 2*f(x)
    r1, r2, r3, r4, r5 = [rootof(x**5 + 11*x - 2, n) for n in range(5)]
    sol = Eq(f(x),
            C5*exp(r1*x)
            + exp(re(r2)*x) * (C1*sin(im(r2)*x) + C2*cos(im(r2)*x))
            + exp(re(r4)*x) * (C3*sin(im(r4)*x) + C4*cos(im(r4)*x))
            )
    assert dsolve(eq) == sol
    # FIXME: assert checkodesol(eq, sol) == (True, [0])  # Hangs...

    # Three real roots, one complex conjugate pair
    eq = f(x).diff(x,5) - 3*f(x).diff(x) + f(x)
    r1, r2, r3, r4, r5 = [rootof(x**5 - 3*x + 1, n) for n in range(5)]
    sol = Eq(f(x),
            C3*exp(r1*x) + C4*exp(r2*x) + C5*exp(r3*x)
            + exp(re(r4)*x) * (C1*sin(im(r4)*x) + C2*cos(im(r4)*x))
            )
    assert dsolve(eq) == sol
    # FIXME: assert checkodesol(eq, sol) == (True, [0])  # Hangs...

    # Five distinct real roots
    eq = f(x).diff(x,5) - 100*f(x).diff(x,3) + 1000*f(x).diff(x) + f(x)
    r1, r2, r3, r4, r5 = [rootof(x**5 - 100*x**3 + 1000*x + 1, n) for n in range(5)]
    sol = Eq(f(x), C1*exp(r1*x) + C2*exp(r2*x) + C3*exp(r3*x) + C4*exp(r4*x) + C5*exp(r5*x))
    assert dsolve(eq) == sol
    # FIXME: assert checkodesol(eq, sol) == (True, [0])  # Hangs...

    # Rational root and unsolvable quintic
    eq = f(x).diff(x, 6) - 6*f(x).diff(x, 5) + 5*f(x).diff(x, 4) + 10*f(x).diff(x) - 50 * f(x)
    r2, r3, r4, r5, r6 = [rootof(x**5 - x**4 + 10, n) for n in range(5)]
    sol = Eq(f(x),
          C5*exp(5*x)
        + C6*exp(x*r2)
        + exp(re(r3)*x) * (C1*sin(im(r3)*x) + C2*cos(im(r3)*x))
        + exp(re(r5)*x) * (C3*sin(im(r5)*x) + C4*cos(im(r5)*x))
            )
    assert dsolve(eq) == sol
    # FIXME: assert checkodesol(eq, sol) == (True, [0])  # Hangs...

    # Five double roots (this is (x**5 - x + 1)**2)
    eq = f(x).diff(x, 10) - 2*f(x).diff(x, 6) + 2*f(x).diff(x, 5) + f(x).diff(x, 2) - 2*f(x).diff(x, 1) + f(x)
    r1, r2, r3, r4, r5 = [rootof(x**5 - x + 1, n) for n in range(5)]
    sol = Eq(f(x),
              (C1 + C2 *x)*exp(r1*x)
            + exp(re(r2)*x) * ((C3 + C4*x)*sin(im(r2)*x) + (C5 + C6 *x)*cos(im(r2)*x))
            + exp(re(r4)*x) * ((C7 + C8*x)*sin(im(r4)*x) + (C9 + C10*x)*cos(im(r4)*x))
            )
    assert dsolve(eq) == sol
    # FIXME: assert checkodesol(eq, sol) == (True, [0])  # Hangs...


def test_nth_linear_constant_coeff_homogeneous_irrational():
    our_hint='nth_linear_constant_coeff_homogeneous'

    eq = Eq(sqrt(2) * f(x).diff(x,x,x) + f(x).diff(x), 0)
    sol = Eq(f(x), C1 + C2*sin(2**(S(3)/4)*x/2) + C3*cos(2**(S(3)/4)*x/2))
    assert our_hint in classify_ode(eq)
    assert dsolve(eq, f(x), hint=our_hint) == sol
    assert dsolve(eq, f(x)) == sol
    assert checkodesol(eq, sol, order=3, solve_for_func=False)[0]

    E = exp(1)
    eq = Eq(E * f(x).diff(x,x,x) + f(x).diff(x), 0)
    sol = Eq(f(x), C1 + C2*sin(x/sqrt(E)) + C3*cos(x/sqrt(E)))
    assert our_hint in classify_ode(eq)
    assert dsolve(eq, f(x), hint=our_hint) == sol
    assert dsolve(eq, f(x)) == sol
    assert checkodesol(eq, sol, order=3, solve_for_func=False)[0]

    eq = Eq(pi * f(x).diff(x,x,x) + f(x).diff(x), 0)
    sol = Eq(f(x), C1 + C2*sin(x/sqrt(pi)) + C3*cos(x/sqrt(pi)))
    assert our_hint in classify_ode(eq)
    assert dsolve(eq, f(x), hint=our_hint) == sol
    assert dsolve(eq, f(x)) == sol
    assert checkodesol(eq, sol, order=3, solve_for_func=False)[0]

    eq = Eq(I * f(x).diff(x,x,x) + f(x).diff(x), 0)
    sol = Eq(f(x), C1 + C2*exp(-sqrt(I)*x) + C3*exp(sqrt(I)*x))
    assert our_hint in classify_ode(eq)
    assert dsolve(eq, f(x), hint=our_hint) == sol
    assert dsolve(eq, f(x)) == sol
    assert checkodesol(eq, sol, order=3, solve_for_func=False)[0]


@XFAIL
@slow
def test_nth_linear_constant_coeff_homogeneous_rootof_sol():
    if ON_TRAVIS:
        skip("Too slow for travis.")
    eq = f(x).diff(x, 5) + 11*f(x).diff(x) - 2*f(x)
    sol = Eq(f(x),
        C1*exp(x*rootof(x**5 + 11*x - 2, 0)) +
        C2*exp(x*rootof(x**5 + 11*x - 2, 1)) +
        C3*exp(x*rootof(x**5 + 11*x - 2, 2)) +
        C4*exp(x*rootof(x**5 + 11*x - 2, 3)) +
        C5*exp(x*rootof(x**5 + 11*x - 2, 4)))
    assert checkodesol(eq, sol, order=5, solve_for_func=False)[0]


@XFAIL
def test_noncircularized_real_imaginary_parts():
    # If this passes, lines numbered 3878-3882 (at the time of this commit)
    # of sympy/solvers/ode.py for nth_linear_constant_coeff_homogeneous
    # should be removed.
    y = sqrt(1+x)
    i, r = im(y), re(y)
    assert not (i.has(atan2) and r.has(atan2))


@XFAIL
def test_collect_respecting_exponentials():
    # If this test passes, lines 1306-1311 (at the time of this commit)
    # of sympy/solvers/ode.py should be removed.
    sol = 1 + exp(x/2)
    assert sol == collect( sol, exp(x/3))


def test_undetermined_coefficients_match():
    assert _undetermined_coefficients_match(g(x), x) == {'test': False}
    assert _undetermined_coefficients_match(sin(2*x + sqrt(5)), x) == \
        {'test': True, 'trialset':
            set([cos(2*x + sqrt(5)), sin(2*x + sqrt(5))])}
    assert _undetermined_coefficients_match(sin(x)*cos(x), x) == \
        {'test': False}
    s = set([cos(x), x*cos(x), x**2*cos(x), x**2*sin(x), x*sin(x), sin(x)])
    assert _undetermined_coefficients_match(sin(x)*(x**2 + x + 1), x) == \
        {'test': True, 'trialset': s}
    assert _undetermined_coefficients_match(
        sin(x)*x**2 + sin(x)*x + sin(x), x) == {'test': True, 'trialset': s}
    assert _undetermined_coefficients_match(
        exp(2*x)*sin(x)*(x**2 + x + 1), x
    ) == {
        'test': True, 'trialset': set([exp(2*x)*sin(x), x**2*exp(2*x)*sin(x),
        cos(x)*exp(2*x), x**2*cos(x)*exp(2*x), x*cos(x)*exp(2*x),
        x*exp(2*x)*sin(x)])}
    assert _undetermined_coefficients_match(1/sin(x), x) == {'test': False}
    assert _undetermined_coefficients_match(log(x), x) == {'test': False}
    assert _undetermined_coefficients_match(2**(x)*(x**2 + x + 1), x) == \
        {'test': True, 'trialset': set([2**x, x*2**x, x**2*2**x])}
    assert _undetermined_coefficients_match(x**y, x) == {'test': False}
    assert _undetermined_coefficients_match(exp(x)*exp(2*x + 1), x) == \
        {'test': True, 'trialset': set([exp(1 + 3*x)])}
    assert _undetermined_coefficients_match(sin(x)*(x**2 + x + 1), x) == \
        {'test': True, 'trialset': set([x*cos(x), x*sin(x), x**2*cos(x),
        x**2*sin(x), cos(x), sin(x)])}
    assert _undetermined_coefficients_match(sin(x)*(x + sin(x)), x) == \
        {'test': False}
    assert _undetermined_coefficients_match(sin(x)*(x + sin(2*x)), x) == \
        {'test': False}
    assert _undetermined_coefficients_match(sin(x)*tan(x), x) == \
        {'test': False}
    assert _undetermined_coefficients_match(
        x**2*sin(x)*exp(x) + x*sin(x) + x, x
    ) == {
        'test': True, 'trialset': set([x**2*cos(x)*exp(x), x, cos(x), S(1),
        exp(x)*sin(x), sin(x), x*exp(x)*sin(x), x*cos(x), x*cos(x)*exp(x),
        x*sin(x), cos(x)*exp(x), x**2*exp(x)*sin(x)])}
    assert _undetermined_coefficients_match(4*x*sin(x - 2), x) == {
        'trialset': set([x*cos(x - 2), x*sin(x - 2), cos(x - 2), sin(x - 2)]),
        'test': True,
    }
    assert _undetermined_coefficients_match(2**x*x, x) == \
        {'test': True, 'trialset': set([2**x, x*2**x])}
    assert _undetermined_coefficients_match(2**x*exp(2*x), x) == \
        {'test': True, 'trialset': set([2**x*exp(2*x)])}
    assert _undetermined_coefficients_match(exp(-x)/x, x) == \
        {'test': False}
    # Below are from Ordinary Differential Equations,
    #                Tenenbaum and Pollard, pg. 231
    assert _undetermined_coefficients_match(S(4), x) == \
        {'test': True, 'trialset': set([S(1)])}
    assert _undetermined_coefficients_match(12*exp(x), x) == \
        {'test': True, 'trialset': set([exp(x)])}
    assert _undetermined_coefficients_match(exp(I*x), x) == \
        {'test': True, 'trialset': set([exp(I*x)])}
    assert _undetermined_coefficients_match(sin(x), x) == \
        {'test': True, 'trialset': set([cos(x), sin(x)])}
    assert _undetermined_coefficients_match(cos(x), x) == \
        {'test': True, 'trialset': set([cos(x), sin(x)])}
    assert _undetermined_coefficients_match(8 + 6*exp(x) + 2*sin(x), x) == \
        {'test': True, 'trialset': set([S(1), cos(x), sin(x), exp(x)])}
    assert _undetermined_coefficients_match(x**2, x) == \
        {'test': True, 'trialset': set([S(1), x, x**2])}
    assert _undetermined_coefficients_match(9*x*exp(x) + exp(-x), x) == \
        {'test': True, 'trialset': set([x*exp(x), exp(x), exp(-x)])}
    assert _undetermined_coefficients_match(2*exp(2*x)*sin(x), x) == \
        {'test': True, 'trialset': set([exp(2*x)*sin(x), cos(x)*exp(2*x)])}
    assert _undetermined_coefficients_match(x - sin(x), x) == \
        {'test': True, 'trialset': set([S(1), x, cos(x), sin(x)])}
    assert _undetermined_coefficients_match(x**2 + 2*x, x) == \
        {'test': True, 'trialset': set([S(1), x, x**2])}
    assert _undetermined_coefficients_match(4*x*sin(x), x) == \
        {'test': True, 'trialset': set([x*cos(x), x*sin(x), cos(x), sin(x)])}
    assert _undetermined_coefficients_match(x*sin(2*x), x) == \
        {'test': True, 'trialset':
            set([x*cos(2*x), x*sin(2*x), cos(2*x), sin(2*x)])}
    assert _undetermined_coefficients_match(x**2*exp(-x), x) == \
        {'test': True, 'trialset': set([x*exp(-x), x**2*exp(-x), exp(-x)])}
    assert _undetermined_coefficients_match(2*exp(-x) - x**2*exp(-x), x) == \
        {'test': True, 'trialset': set([x*exp(-x), x**2*exp(-x), exp(-x)])}
    assert _undetermined_coefficients_match(exp(-2*x) + x**2, x) == \
        {'test': True, 'trialset': set([S(1), x, x**2, exp(-2*x)])}
    assert _undetermined_coefficients_match(x*exp(-x), x) == \
        {'test': True, 'trialset': set([x*exp(-x), exp(-x)])}
    assert _undetermined_coefficients_match(x + exp(2*x), x) == \
        {'test': True, 'trialset': set([S(1), x, exp(2*x)])}
    assert _undetermined_coefficients_match(sin(x) + exp(-x), x) == \
        {'test': True, 'trialset': set([cos(x), sin(x), exp(-x)])}
    assert _undetermined_coefficients_match(exp(x), x) == \
        {'test': True, 'trialset': set([exp(x)])}
    # converted from sin(x)**2
    assert _undetermined_coefficients_match(S(1)/2 - cos(2*x)/2, x) == \
        {'test': True, 'trialset': set([S(1), cos(2*x), sin(2*x)])}
    # converted from exp(2*x)*sin(x)**2
    assert _undetermined_coefficients_match(
        exp(2*x)*(S(1)/2 + cos(2*x)/2), x
    ) == {
        'test': True, 'trialset': set([exp(2*x)*sin(2*x), cos(2*x)*exp(2*x),
        exp(2*x)])}
    assert _undetermined_coefficients_match(2*x + sin(x) + cos(x), x) == \
        {'test': True, 'trialset': set([S(1), x, cos(x), sin(x)])}
    # converted from sin(2*x)*sin(x)
    assert _undetermined_coefficients_match(cos(x)/2 - cos(3*x)/2, x) == \
        {'test': True, 'trialset': set([cos(x), cos(3*x), sin(x), sin(3*x)])}
    assert _undetermined_coefficients_match(cos(x**2), x) == {'test': False}
    assert _undetermined_coefficients_match(2**(x**2), x) == {'test': False}


@slow
def test_nth_linear_constant_coeff_undetermined_coefficients():
    hint = 'nth_linear_constant_coeff_undetermined_coefficients'
    g = exp(-x)
    f2 = f(x).diff(x, 2)
    c = 3*f(x).diff(x, 3) + 5*f2 + f(x).diff(x) - f(x) - x
    eq1 = c - x*g
    eq2 = c - g
    # 3-27 below are from Ordinary Differential Equations,
    #                     Tenenbaum and Pollard, pg. 231
    eq3 = f2 + 3*f(x).diff(x) + 2*f(x) - 4
    eq4 = f2 + 3*f(x).diff(x) + 2*f(x) - 12*exp(x)
    eq5 = f2 + 3*f(x).diff(x) + 2*f(x) - exp(I*x)
    eq6 = f2 + 3*f(x).diff(x) + 2*f(x) - sin(x)
    eq7 = f2 + 3*f(x).diff(x) + 2*f(x) - cos(x)
    eq8 = f2 + 3*f(x).diff(x) + 2*f(x) - (8 + 6*exp(x) + 2*sin(x))
    eq9 = f2 + f(x).diff(x) + f(x) - x**2
    eq10 = f2 - 2*f(x).diff(x) - 8*f(x) - 9*x*exp(x) - 10*exp(-x)
    eq11 = f2 - 3*f(x).diff(x) - 2*exp(2*x)*sin(x)
    eq12 = f(x).diff(x, 4) - 2*f2 + f(x) - x + sin(x)
    eq13 = f2 + f(x).diff(x) - x**2 - 2*x
    eq14 = f2 + f(x).diff(x) - x - sin(2*x)
    eq15 = f2 + f(x) - 4*x*sin(x)
    eq16 = f2 + 4*f(x) - x*sin(2*x)
    eq17 = f2 + 2*f(x).diff(x) + f(x) - x**2*exp(-x)
    eq18 = f(x).diff(x, 3) + 3*f2 + 3*f(x).diff(x) + f(x) - 2*exp(-x) + \
        x**2*exp(-x)
    eq19 = f2 + 3*f(x).diff(x) + 2*f(x) - exp(-2*x) - x**2
    eq20 = f2 - 3*f(x).diff(x) + 2*f(x) - x*exp(-x)
    eq21 = f2 + f(x).diff(x) - 6*f(x) - x - exp(2*x)
    eq22 = f2 + f(x) - sin(x) - exp(-x)
    eq23 = f(x).diff(x, 3) - 3*f2 + 3*f(x).diff(x) - f(x) - exp(x)
    # sin(x)**2
    eq24 = f2 + f(x) - S(1)/2 - cos(2*x)/2
    # exp(2*x)*sin(x)**2
    eq25 = f(x).diff(x, 3) - f(x).diff(x) - exp(2*x)*(S(1)/2 - cos(2*x)/2)
    eq26 = (f(x).diff(x, 5) + 2*f(x).diff(x, 3) + f(x).diff(x) - 2*x -
        sin(x) - cos(x))
    # sin(2*x)*sin(x), skip 3127 for now, match bug
    eq27 = f2 + f(x) - cos(x)/2 + cos(3*x)/2
    eq28 = f(x).diff(x) - 1
    sol1 = Eq(f(x),
        -1 - x + (C1 + C2*x - 3*x**2/32 - x**3/24)*exp(-x) + C3*exp(x/3))
    sol2 = Eq(f(x), -1 - x + (C1 + C2*x - x**2/8)*exp(-x) + C3*exp(x/3))
    sol3 = Eq(f(x), 2 + C1*exp(-x) + C2*exp(-2*x))
    sol4 = Eq(f(x), 2*exp(x) + C1*exp(-x) + C2*exp(-2*x))
    sol5 = Eq(f(x), C1*exp(-2*x) + C2*exp(-x) + exp(I*x)/10 - 3*I*exp(I*x)/10)
    sol6 = Eq(f(x), -3*cos(x)/10 + sin(x)/10 + C1*exp(-x) + C2*exp(-2*x))
    sol7 = Eq(f(x), cos(x)/10 + 3*sin(x)/10 + C1*exp(-x) + C2*exp(-2*x))
    sol8 = Eq(f(x),
        4 - 3*cos(x)/5 + sin(x)/5 + exp(x) + C1*exp(-x) + C2*exp(-2*x))
    sol9 = Eq(f(x),
        -2*x + x**2 + (C1*sin(x*sqrt(3)/2) + C2*cos(x*sqrt(3)/2))*exp(-x/2))
    sol10 = Eq(f(x), -x*exp(x) - 2*exp(-x) + C1*exp(-2*x) + C2*exp(4*x))
    sol11 = Eq(f(x), C1 + C2*exp(3*x) + (-3*sin(x) - cos(x))*exp(2*x)/5)
    sol12 = Eq(f(x), x - sin(x)/4 + (C1 + C2*x)*exp(-x) + (C3 + C4*x)*exp(x))
    sol13 = Eq(f(x), C1 + x**3/3 + C2*exp(-x))
    sol14 = Eq(f(x), C1 - x - sin(2*x)/5 - cos(2*x)/10 + x**2/2 + C2*exp(-x))
    sol15 = Eq(f(x), (C1 + x)*sin(x) + (C2 - x**2)*cos(x))
    sol16 = Eq(f(x), (C1 + x/16)*sin(2*x) + (C2 - x**2/8)*cos(2*x))
    sol17 = Eq(f(x), (C1 + C2*x + x**4/12)*exp(-x))
    sol18 = Eq(f(x), (C1 + C2*x + C3*x**2 - x**5/60 + x**3/3)*exp(-x))
    sol19 = Eq(f(x), S(7)/4 - 3*x/2 + x**2/2 + C1*exp(-x) + (C2 - x)*exp(-2*x))
    sol20 = Eq(f(x), C1*exp(x) + C2*exp(2*x) + (6*x + 5)*exp(-x)/36)
    sol21 = Eq(f(x), -S(1)/36 - x/6 + C1*exp(-3*x) + (C2 + x/5)*exp(2*x))
    sol22 = Eq(f(x), C1*sin(x) + (C2 - x/2)*cos(x) + exp(-x)/2)
    sol23 = Eq(f(x), (C1 + C2*x + C3*x**2 + x**3/6)*exp(x))
    sol24 = Eq(f(x), S(1)/2 - cos(2*x)/6 + C1*sin(x) + C2*cos(x))
    sol25 = Eq(f(x), C1 + C2*exp(-x) + C3*exp(x) +
               (-21*sin(2*x) + 27*cos(2*x) + 130)*exp(2*x)/1560)
    sol26 = Eq(f(x),
        C1 + (C2 + C3*x - x**2/8)*sin(x) + (C4 + C5*x + x**2/8)*cos(x) + x**2)
    sol27 = Eq(f(x), cos(3*x)/16 + C1*cos(x) + (C2 + x/4)*sin(x))
    sol28 = Eq(f(x), C1 + x)
    sol1s = constant_renumber(sol1, 'C', 1, 3)
    sol2s = constant_renumber(sol2, 'C', 1, 3)
    sol3s = constant_renumber(sol3, 'C', 1, 2)
    sol4s = constant_renumber(sol4, 'C', 1, 2)
    sol5s = constant_renumber(sol5, 'C', 1, 2)
    sol6s = constant_renumber(sol6, 'C', 1, 2)
    sol7s = constant_renumber(sol7, 'C', 1, 2)
    sol8s = constant_renumber(sol8, 'C', 1, 2)
    sol9s = constant_renumber(sol9, 'C', 1, 2)
    sol10s = constant_renumber(sol10, 'C', 1, 2)
    sol11s = constant_renumber(sol11, 'C', 1, 2)
    sol12s = constant_renumber(sol12, 'C', 1, 2)
    sol13s = constant_renumber(sol13, 'C', 1, 4)
    sol14s = constant_renumber(sol14, 'C', 1, 2)
    sol15s = constant_renumber(sol15, 'C', 1, 2)
    sol16s = constant_renumber(sol16, 'C', 1, 2)
    sol17s = constant_renumber(sol17, 'C', 1, 2)
    sol18s = constant_renumber(sol18, 'C', 1, 3)
    sol19s = constant_renumber(sol19, 'C', 1, 2)
    sol20s = constant_renumber(sol20, 'C', 1, 2)
    sol21s = constant_renumber(sol21, 'C', 1, 2)
    sol22s = constant_renumber(sol22, 'C', 1, 2)
    sol23s = constant_renumber(sol23, 'C', 1, 3)
    sol24s = constant_renumber(sol24, 'C', 1, 2)
    sol25s = constant_renumber(sol25, 'C', 1, 3)
    sol26s = constant_renumber(sol26, 'C', 1, 5)
    sol27s = constant_renumber(sol27, 'C', 1, 2)
    assert dsolve(eq1, hint=hint) in (sol1, sol1s)
    assert dsolve(eq2, hint=hint) in (sol2, sol2s)
    assert dsolve(eq3, hint=hint) in (sol3, sol3s)
    assert dsolve(eq4, hint=hint) in (sol4, sol4s)
    assert dsolve(eq5, hint=hint) in (sol5, sol5s)
    assert dsolve(eq6, hint=hint) in (sol6, sol6s)
    assert dsolve(eq7, hint=hint) in (sol7, sol7s)
    assert dsolve(eq8, hint=hint) in (sol8, sol8s)
    assert dsolve(eq9, hint=hint) in (sol9, sol9s)
    assert dsolve(eq10, hint=hint) in (sol10, sol10s)
    assert dsolve(eq11, hint=hint) in (sol11, sol11s)
    assert dsolve(eq12, hint=hint) in (sol12, sol12s)
    assert dsolve(eq13, hint=hint) in (sol13, sol13s)
    assert dsolve(eq14, hint=hint) in (sol14, sol14s)
    assert dsolve(eq15, hint=hint) in (sol15, sol15s)
    assert dsolve(eq16, hint=hint) in (sol16, sol16s)
    assert dsolve(eq17, hint=hint) in (sol17, sol17s)
    assert dsolve(eq18, hint=hint) in (sol18, sol18s)
    assert dsolve(eq19, hint=hint) in (sol19, sol19s)
    assert dsolve(eq20, hint=hint) in (sol20, sol20s)
    assert dsolve(eq21, hint=hint) in (sol21, sol21s)
    assert dsolve(eq22, hint=hint) in (sol22, sol22s)
    assert dsolve(eq23, hint=hint) in (sol23, sol23s)
    assert dsolve(eq24, hint=hint) in (sol24, sol24s)
    assert dsolve(eq25, hint=hint) in (sol25, sol25s)
    assert dsolve(eq26, hint=hint) in (sol26, sol26s)
    assert dsolve(eq27, hint=hint) in (sol27, sol27s)
    assert dsolve(eq28, hint=hint) == sol28
    assert checkodesol(eq1, sol1, order=3, solve_for_func=False)[0]
    assert checkodesol(eq2, sol2, order=3, solve_for_func=False)[0]
    assert checkodesol(eq3, sol3, order=2, solve_for_func=False)[0]
    assert checkodesol(eq4, sol4, order=2, solve_for_func=False)[0]
    assert checkodesol(eq5, sol5, order=2, solve_for_func=False)[0]
    assert checkodesol(eq6, sol6, order=2, solve_for_func=False)[0]
    assert checkodesol(eq7, sol7, order=2, solve_for_func=False)[0]
    assert checkodesol(eq8, sol8, order=2, solve_for_func=False)[0]
    assert checkodesol(eq9, sol9, order=2, solve_for_func=False)[0]
    assert checkodesol(eq10, sol10, order=2, solve_for_func=False)[0]
    assert checkodesol(eq11, sol11, order=2, solve_for_func=False)[0]
    assert checkodesol(eq12, sol12, order=4, solve_for_func=False)[0]
    assert checkodesol(eq13, sol13, order=2, solve_for_func=False)[0]
    assert checkodesol(eq14, sol14, order=2, solve_for_func=False)[0]
    assert checkodesol(eq15, sol15, order=2, solve_for_func=False)[0]
    assert checkodesol(eq16, sol16, order=2, solve_for_func=False)[0]
    assert checkodesol(eq17, sol17, order=2, solve_for_func=False)[0]
    assert checkodesol(eq18, sol18, order=3, solve_for_func=False)[0]
    assert checkodesol(eq19, sol19, order=2, solve_for_func=False)[0]
    assert checkodesol(eq20, sol20, order=2, solve_for_func=False)[0]
    assert checkodesol(eq21, sol21, order=2, solve_for_func=False)[0]
    assert checkodesol(eq22, sol22, order=2, solve_for_func=False)[0]
    assert checkodesol(eq23, sol23, order=3, solve_for_func=False)[0]
    assert checkodesol(eq24, sol24, order=2, solve_for_func=False)[0]
    assert checkodesol(eq25, sol25, order=3, solve_for_func=False)[0]
    assert checkodesol(eq26, sol26, order=5, solve_for_func=False)[0]
    assert checkodesol(eq27, sol27, order=2, solve_for_func=False)[0]
    assert checkodesol(eq28, sol28, order=1, solve_for_func=False)[0]


def test_issue_5787():
    # This test case is to show the classification of imaginary constants under
    # nth_linear_constant_coeff_undetermined_coefficients
    eq = Eq(diff(f(x), x), I*f(x) + S(1)/2 - I)
    our_hint = 'nth_linear_constant_coeff_undetermined_coefficients'
    assert our_hint in classify_ode(eq)


@XFAIL
def test_nth_linear_constant_coeff_undetermined_coefficients_imaginary_exp():
    # Equivalent to eq26 in
    # test_nth_linear_constant_coeff_undetermined_coefficients above.
    # This fails because the algorithm for undetermined coefficients
    # doesn't know to multiply exp(I*x) by sufficient x because it is linearly
    # dependent on sin(x) and cos(x).
    hint = 'nth_linear_constant_coeff_undetermined_coefficients'
    eq26a = f(x).diff(x, 5) + 2*f(x).diff(x, 3) + f(x).diff(x) - 2*x - exp(I*x)
    sol26 = Eq(f(x),
        C1 + (C2 + C3*x - x**2/8)*sin(x) + (C4 + C5*x + x**2/8)*cos(x) + x**2)
    assert dsolve(eq26a, hint=hint) == sol26
    assert checkodesol(eq26a, sol26, order=5, solve_for_func=False)[0]


@slow
def test_nth_linear_constant_coeff_variation_of_parameters():
    hint = 'nth_linear_constant_coeff_variation_of_parameters'
    g = exp(-x)
    f2 = f(x).diff(x, 2)
    c = 3*f(x).diff(x, 3) + 5*f2 + f(x).diff(x) - f(x) - x
    eq1 = c - x*g
    eq2 = c - g
    eq3 = f(x).diff(x) - 1
    eq4 = f2 + 3*f(x).diff(x) + 2*f(x) - 4
    eq5 = f2 + 3*f(x).diff(x) + 2*f(x) - 12*exp(x)
    eq6 = f2 - 2*f(x).diff(x) - 8*f(x) - 9*x*exp(x) - 10*exp(-x)
    eq7 = f2 + 2*f(x).diff(x) + f(x) - x**2*exp(-x)
    eq8 = f2 - 3*f(x).diff(x) + 2*f(x) - x*exp(-x)
    eq9 = f(x).diff(x, 3) - 3*f2 + 3*f(x).diff(x) - f(x) - exp(x)
    eq10 = f2 + 2*f(x).diff(x) + f(x) - exp(-x)/x
    eq11 = f2 + f(x) - 1/sin(x)*1/cos(x)
    eq12 = f(x).diff(x, 4) - 1/x
    sol1 = Eq(f(x),
        -1 - x + (C1 + C2*x - 3*x**2/32 - x**3/24)*exp(-x) + C3*exp(x/3))
    sol2 = Eq(f(x), -1 - x + (C1 + C2*x - x**2/8)*exp(-x) + C3*exp(x/3))
    sol3 = Eq(f(x), C1 + x)
    sol4 = Eq(f(x), 2 + C1*exp(-x) + C2*exp(-2*x))
    sol5 = Eq(f(x), 2*exp(x) + C1*exp(-x) + C2*exp(-2*x))
    sol6 = Eq(f(x), -x*exp(x) - 2*exp(-x) + C1*exp(-2*x) + C2*exp(4*x))
    sol7 = Eq(f(x), (C1 + C2*x + x**4/12)*exp(-x))
    sol8 = Eq(f(x), C1*exp(x) + C2*exp(2*x) + (6*x + 5)*exp(-x)/36)
    sol9 = Eq(f(x), (C1 + C2*x + C3*x**2 + x**3/6)*exp(x))
    sol10 = Eq(f(x), (C1 + x*(C2 + log(x)))*exp(-x))
    sol11 = Eq(f(x), cos(x)*(C2 - Integral(1/cos(x), x)) + sin(x)*(C1 +
        Integral(1/sin(x), x)))
    sol12 = Eq(f(x), C1 + C2*x + x**3*(C3 + log(x)/6) + C4*x**2)
    sol1s = constant_renumber(sol1, 'C', 1, 3)
    sol2s = constant_renumber(sol2, 'C', 1, 3)
    sol3s = constant_renumber(sol3, 'C', 1, 2)
    sol4s = constant_renumber(sol4, 'C', 1, 2)
    sol5s = constant_renumber(sol5, 'C', 1, 2)
    sol6s = constant_renumber(sol6, 'C', 1, 2)
    sol7s = constant_renumber(sol7, 'C', 1, 2)
    sol8s = constant_renumber(sol8, 'C', 1, 2)
    sol9s = constant_renumber(sol9, 'C', 1, 3)
    sol10s = constant_renumber(sol10, 'C', 1, 2)
    sol11s = constant_renumber(sol11, 'C', 1, 2)
    sol12s = constant_renumber(sol12, 'C', 1, 4)
    assert dsolve(eq1, hint=hint) in (sol1, sol1s)
    assert dsolve(eq2, hint=hint) in (sol2, sol2s)
    assert dsolve(eq3, hint=hint) in (sol3, sol3s)
    assert dsolve(eq4, hint=hint) in (sol4, sol4s)
    assert dsolve(eq5, hint=hint) in (sol5, sol5s)
    assert dsolve(eq6, hint=hint) in (sol6, sol6s)
    assert dsolve(eq7, hint=hint) in (sol7, sol7s)
    assert dsolve(eq8, hint=hint) in (sol8, sol8s)
    assert dsolve(eq9, hint=hint) in (sol9, sol9s)
    assert dsolve(eq10, hint=hint) in (sol10, sol10s)
    assert dsolve(eq11, hint=hint + '_Integral') in (sol11, sol11s)
    assert dsolve(eq12, hint=hint) in (sol12, sol12s)
    assert checkodesol(eq1, sol1, order=3, solve_for_func=False)[0]
    assert checkodesol(eq2, sol2, order=3, solve_for_func=False)[0]
    assert checkodesol(eq3, sol3, order=1, solve_for_func=False)[0]
    assert checkodesol(eq4, sol4, order=2, solve_for_func=False)[0]
    assert checkodesol(eq5, sol5, order=2, solve_for_func=False)[0]
    assert checkodesol(eq6, sol6, order=2, solve_for_func=False)[0]
    assert checkodesol(eq7, sol7, order=2, solve_for_func=False)[0]
    assert checkodesol(eq8, sol8, order=2, solve_for_func=False)[0]
    assert checkodesol(eq9, sol9, order=3, solve_for_func=False)[0]
    assert checkodesol(eq10, sol10, order=2, solve_for_func=False)[0]
    assert checkodesol(eq12, sol12, order=4, solve_for_func=False)[0]


@slow
def test_nth_linear_constant_coeff_variation_of_parameters_simplify_False():
    # solve_variation_of_parameters shouldn't attempt to simplify the
    # Wronskian if simplify=False.  If wronskian() ever gets good enough
    # to simplify the result itself, this test might fail.
    our_hint = 'nth_linear_constant_coeff_variation_of_parameters_Integral'
    eq = f(x).diff(x, 5) + 2*f(x).diff(x, 3) + f(x).diff(x) - 2*x - exp(I*x)
    sol_simp = dsolve(eq, f(x), hint=our_hint, simplify=True)
    sol_nsimp = dsolve(eq, f(x), hint=our_hint, simplify=False)
    assert sol_simp != sol_nsimp
    assert checkodesol(eq, sol_simp, order=5, solve_for_func=False)[0]
    assert checkodesol(eq, sol_nsimp, order=5, solve_for_func=False)[0]

def test_Liouville_ODE():
    hint = 'Liouville'
    # The first part here used to be test_ODE_1() from test_solvers.py
    eq1 = diff(f(x), x)/x + diff(f(x), x, x)/2 - diff(f(x), x)**2/2
    eq1a = diff(x*exp(-f(x)), x, x)
    # compare to test_unexpanded_Liouville_ODE() below
    eq2 = (eq1*exp(-f(x))/exp(f(x))).expand()
    eq3 = diff(f(x), x, x) + 1/f(x)*(diff(f(x), x))**2 + 1/x*diff(f(x), x)
    eq4 = x*diff(f(x), x, x) + x/f(x)*diff(f(x), x)**2 + x*diff(f(x), x)
    eq5 = Eq((x*exp(f(x))).diff(x, x), 0)
    sol1 = Eq(f(x), log(x/(C1 + C2*x)))
    sol1a = Eq(C1 + C2/x - exp(-f(x)), 0)
    sol2 = sol1
    sol3 = set(
        [Eq(f(x), -sqrt(C1 + C2*log(x))),
        Eq(f(x), sqrt(C1 + C2*log(x)))])
    sol4 = set([Eq(f(x), sqrt(C1 + C2*exp(x))*exp(-x/2)),
                Eq(f(x), -sqrt(C1 + C2*exp(x))*exp(-x/2))])
    sol5 = Eq(f(x), log(C1 + C2/x))
    sol1s = constant_renumber(sol1, 'C', 1, 2)
    sol2s = constant_renumber(sol2, 'C', 1, 2)
    sol3s = constant_renumber(sol3, 'C', 1, 2)
    sol4s = constant_renumber(sol4, 'C', 1, 2)
    sol5s = constant_renumber(sol5, 'C', 1, 2)
    assert dsolve(eq1, hint=hint) in (sol1, sol1s)
    assert dsolve(eq1a, hint=hint) in (sol1, sol1s)
    assert dsolve(eq2, hint=hint) in (sol2, sol2s)
    assert set(dsolve(eq3, hint=hint)) in (sol3, sol3s)
    assert set(dsolve(eq4, hint=hint)) in (sol4, sol4s)
    assert dsolve(eq5, hint=hint) in (sol5, sol5s)
    assert checkodesol(eq1, sol1, order=2, solve_for_func=False)[0]
    assert checkodesol(eq1a, sol1a, order=2, solve_for_func=False)[0]
    assert checkodesol(eq2, sol2, order=2, solve_for_func=False)[0]
    assert checkodesol(eq3, sol3, order=2, solve_for_func=False) == {(True, 0)}
    assert checkodesol(eq4, sol4, order=2, solve_for_func=False) == {(True, 0)}
    assert checkodesol(eq5, sol5, order=2, solve_for_func=False)[0]
    not_Liouville1 = classify_ode(diff(f(x), x)/x + f(x)*diff(f(x), x, x)/2 -
        diff(f(x), x)**2/2, f(x))
    not_Liouville2 = classify_ode(diff(f(x), x)/x + diff(f(x), x, x)/2 -
        x*diff(f(x), x)**2/2, f(x))
    assert hint not in not_Liouville1
    assert hint not in not_Liouville2
    assert hint + '_Integral' not in not_Liouville1
    assert hint + '_Integral' not in not_Liouville2


def test_unexpanded_Liouville_ODE():
    # This is the same as eq1 from test_Liouville_ODE() above.
    eq1 = diff(f(x), x)/x + diff(f(x), x, x)/2 - diff(f(x), x)**2/2
    eq2 = eq1*exp(-f(x))/exp(f(x))
    sol2 = Eq(f(x), log(x/(C1 + C2*x)))
    sol2s = constant_renumber(sol2, 'C', 1, 2)
    assert dsolve(eq2) in (sol2, sol2s)
    assert checkodesol(eq2, sol2, order=2, solve_for_func=False)[0]


def test_issue_4785():
    from sympy.abc import A
    eq = x + A*(x + diff(f(x), x) + f(x)) + diff(f(x), x) + f(x) + 2
    assert classify_ode(eq, f(x)) == ('1st_linear', 'almost_linear',
        '1st_power_series', 'lie_group',
        'nth_linear_constant_coeff_undetermined_coefficients',
        'nth_linear_constant_coeff_variation_of_parameters',
        '1st_linear_Integral', 'almost_linear_Integral',
        'nth_linear_constant_coeff_variation_of_parameters_Integral')
    # issue 4864
    eq = (x**2 + f(x)**2)*f(x).diff(x) - 2*x*f(x)
    assert classify_ode(eq, f(x)) == ('1st_exact',
        '1st_homogeneous_coeff_best',
        '1st_homogeneous_coeff_subs_indep_div_dep',
        '1st_homogeneous_coeff_subs_dep_div_indep',
        '1st_power_series',
        'lie_group', '1st_exact_Integral',
        '1st_homogeneous_coeff_subs_indep_div_dep_Integral',
        '1st_homogeneous_coeff_subs_dep_div_indep_Integral')

def test_issue_4825():
    raises(ValueError, lambda: dsolve(f(x, y).diff(x) - y*f(x, y), f(x)))
    assert classify_ode(f(x, y).diff(x) - y*f(x, y), f(x), dict=True) == \
        {'default': None, 'order': 0}
    # See also issue 3793, test Z13.
    raises(ValueError, lambda: dsolve(f(x).diff(x), f(y)))
    assert classify_ode(f(x).diff(x), f(y), dict=True) == \
        {'default': None, 'order': 0}


def test_constant_renumber_order_issue_5308():
    from sympy.utilities.iterables import variations

    assert constant_renumber(C1*x + C2*y, "C", 1, 2) == \
        constant_renumber(C1*y + C2*x, "C", 1, 2) == \
        C1*x + C2*y
    e = C1*(C2 + x)*(C3 + y)
    for a, b, c in variations([C1, C2, C3], 3):
        assert constant_renumber(a*(b + x)*(c + y), "C", 1, 3) == e


def test_issue_5770():
    k = Symbol("k", real=True)
    t = Symbol('t')
    w = Function('w')
    sol = dsolve(w(t).diff(t, 6) - k**6*w(t), w(t))
    assert len([s for s in sol.free_symbols if s.name.startswith('C')]) == 6
    assert constantsimp((C1*cos(x) + C2*cos(x))*exp(x), set([C1, C2])) == \
        C1*cos(x)*exp(x)
    assert constantsimp(C1*cos(x) + C2*cos(x) + C3*sin(x), set([C1, C2, C3])) == \
        C1*cos(x) + C3*sin(x)
    assert constantsimp(exp(C1 + x), set([C1])) == C1*exp(x)
    assert constantsimp(x + C1 + y, set([C1, y])) == C1 + x
    assert constantsimp(x + C1 + Integral(x, (x, 1, 2)), set([C1])) == C1 + x


def test_issue_5112_5430():
    assert homogeneous_order(-log(x) + acosh(x), x) is None
    assert homogeneous_order(y - log(x), x, y) is None


def test_nth_order_linear_euler_eq_homogeneous():
    x, t, a, b, c = symbols('x t a b c')
    y = Function('y')
    our_hint = "nth_linear_euler_eq_homogeneous"

    eq = diff(f(t), t, 4)*t**4 - 13*diff(f(t), t, 2)*t**2 + 36*f(t)
    assert our_hint in classify_ode(eq)

    eq = a*y(t) + b*t*diff(y(t), t) + c*t**2*diff(y(t), t, 2)
    assert our_hint in classify_ode(eq)

    eq = Eq(-3*diff(f(x), x)*x + 2*x**2*diff(f(x), x, x), 0)
    sol = C1 + C2*x**Rational(5, 2)
    sols = constant_renumber(sol, 'C', 1, 3)
    assert our_hint in classify_ode(eq)
    assert dsolve(eq, f(x), hint=our_hint).rhs in (sol, sols)
    assert checkodesol(eq, sol, order=2, solve_for_func=False)[0]

    eq = Eq(3*f(x) - 5*diff(f(x), x)*x + 2*x**2*diff(f(x), x, x), 0)
    sol = C1*sqrt(x) + C2*x**3
    sols = constant_renumber(sol, 'C', 1, 3)
    assert our_hint in classify_ode(eq)
    assert dsolve(eq, f(x), hint=our_hint).rhs in (sol, sols)
    assert checkodesol(eq, sol, order=2, solve_for_func=False)[0]

    eq = Eq(4*f(x) + 5*diff(f(x), x)*x + x**2*diff(f(x), x, x), 0)
    sol = (C1 + C2*log(x))/x**2
    sols = constant_renumber(sol, 'C', 1, 3)
    assert our_hint in classify_ode(eq)
    assert dsolve(eq, f(x), hint=our_hint).rhs in (sol, sols)
    assert checkodesol(eq, sol, order=2, solve_for_func=False)[0]

    eq = Eq(6*f(x) - 6*diff(f(x), x)*x + 1*x**2*diff(f(x), x, x) + x**3*diff(f(x), x, x, x), 0)
    sol = dsolve(eq, f(x), hint=our_hint)
    sol = C1/x**2 + C2*x + C3*x**3
    sols = constant_renumber(sol, 'C', 1, 4)
    assert our_hint in classify_ode(eq)
    assert dsolve(eq, f(x), hint=our_hint).rhs in (sol, sols)
    assert checkodesol(eq, sol, order=2, solve_for_func=False)[0]

    eq = Eq(-125*f(x) + 61*diff(f(x), x)*x - 12*x**2*diff(f(x), x, x) + x**3*diff(f(x), x, x, x), 0)
    sol = x**5*(C1 + C2*log(x) + C3*log(x)**2)
    sols = [sol, constant_renumber(sol, 'C', 1, 4)]
    sols += [sols[-1].expand()]
    assert our_hint in classify_ode(eq)
    assert dsolve(eq, f(x), hint=our_hint).rhs in sols
    assert checkodesol(eq, sol, order=2, solve_for_func=False)[0]

    eq = t**2*diff(y(t), t, 2) + t*diff(y(t), t) - 9*y(t)
    sol = C1*t**3 + C2*t**-3
    sols = constant_renumber(sol, 'C', 1, 3)
    assert our_hint in classify_ode(eq)
    assert dsolve(eq, y(t), hint=our_hint).rhs in (sol, sols)
    assert checkodesol(eq, sol, order=2, solve_for_func=False)[0]

    eq = sin(x)*x**2*f(x).diff(x, 2) + sin(x)*x*f(x).diff(x) + sin(x)*f(x)
    sol = C1*sin(log(x)) + C2*cos(log(x))
    sols = constant_renumber(sol, 'C', 1, 3)
    assert our_hint in classify_ode(eq)
    assert dsolve(eq, f(x), hint=our_hint).rhs in (sol, sols)
    assert checkodesol(eq, sol, order=2, solve_for_func=False)[0]


def test_nth_order_linear_euler_eq_nonhomogeneous_undetermined_coefficients():
    x, t = symbols('x t')
    a, b, c, d = symbols('a b c d', integer=True)
    our_hint = "nth_linear_euler_eq_nonhomogeneous_undetermined_coefficients"

    eq = x**4*diff(f(x), x, 4) - 13*x**2*diff(f(x), x, 2) + 36*f(x) + x
    assert our_hint in classify_ode(eq, f(x))

    eq = a*x**2*diff(f(x), x, 2) + b*x*diff(f(x), x) + c*f(x) + d*log(x)
    assert our_hint in classify_ode(eq, f(x))

    eq = Eq(x**2*diff(f(x), x, x) + x*diff(f(x), x), 1)
    sol =  C1 + C2*log(x) + log(x)**2/2
    sols = constant_renumber(sol, 'C', 1, 2)
    assert our_hint in classify_ode(eq, f(x))
    assert dsolve(eq, f(x), hint=our_hint).rhs in (sol, sols)
    assert checkodesol(eq, sol, order=2, solve_for_func=False)[0]

    eq = Eq(x**2*diff(f(x), x, x) - 2*x*diff(f(x), x) + 2*f(x), x**3)
    sol = x*(C1 + C2*x + Rational(1, 2)*x**2)
    sols = constant_renumber(sol, 'C', 1, 2)
    assert our_hint in classify_ode(eq, f(x))
    assert dsolve(eq, f(x), hint=our_hint).rhs in (sol, sols)
    assert checkodesol(eq, sol, order=2, solve_for_func=False)[0]

    eq = Eq(x**2*diff(f(x), x, x) - x*diff(f(x), x) - 3*f(x), log(x)/x)
    sol =  C1/x + C2*x**3 - Rational(1, 16)*log(x)/x - Rational(1, 8)*log(x)**2/x
    sols = constant_renumber(sol, 'C', 1, 2)
    assert our_hint in classify_ode(eq, f(x))
    assert dsolve(eq, f(x), hint=our_hint).rhs.expand() in (sol, sols)
    assert checkodesol(eq, sol, order=2, solve_for_func=False)[0]

    eq = Eq(x**2*diff(f(x), x, x) + 3*x*diff(f(x), x) - 8*f(x), log(x)**3 - log(x))
    sol = C1/x**4 + C2*x**2 - Rational(1,8)*log(x)**3 - Rational(3,32)*log(x)**2 - Rational(1,64)*log(x) - Rational(7, 256)
    sols = constant_renumber(sol, 'C', 1, 2)
    assert our_hint in classify_ode(eq)
    assert dsolve(eq, f(x), hint=our_hint).rhs.expand() in (sol, sols)
    assert checkodesol(eq, sol, order=2, solve_for_func=False)[0]

    eq = Eq(x**3*diff(f(x), x, x, x) - 3*x**2*diff(f(x), x, x) + 6*x*diff(f(x), x) - 6*f(x), log(x))
    sol = C1*x + C2*x**2 + C3*x**3 - Rational(1, 6)*log(x) - Rational(11, 36)
    sols = constant_renumber(sol, 'C', 1, 3)
    assert our_hint in classify_ode(eq)
    assert dsolve(eq, f(x), hint=our_hint).rhs.expand() in (sol, sols)
    assert checkodesol(eq, sol, order=2, solve_for_func=False)[0]


def test_nth_order_linear_euler_eq_nonhomogeneous_variation_of_parameters():
    x, t = symbols('x, t')
    a, b, c, d = symbols('a, b, c, d', integer=True)
    our_hint = "nth_linear_euler_eq_nonhomogeneous_variation_of_parameters"

    eq = Eq(x**2*diff(f(x),x,2) - 8*x*diff(f(x),x) + 12*f(x), x**2)
    assert our_hint in classify_ode(eq, f(x))

    eq = Eq(a*x**3*diff(f(x),x,3) + b*x**2*diff(f(x),x,2) + c*x*diff(f(x),x) + d*f(x), x*log(x))
    assert our_hint in classify_ode(eq, f(x))

    eq = Eq(x**2*Derivative(f(x), x, x) - 2*x*Derivative(f(x), x) + 2*f(x), x**4)
    sol = C1*x + C2*x**2 + x**4/6
    sols = constant_renumber(sol, 'C', 1, 2)
    assert our_hint in classify_ode(eq)
    assert dsolve(eq, f(x), hint=our_hint).rhs.expand() in (sol, sols)
    assert checkodesol(eq, sol, order=2, solve_for_func=False)[0]

    eq = Eq(3*x**2*diff(f(x), x, x) + 6*x*diff(f(x), x) - 6*f(x), x**3*exp(x))
    sol = C1/x**2 + C2*x + x*exp(x)/3 - 4*exp(x)/3 + 8*exp(x)/(3*x) - 8*exp(x)/(3*x**2)
    sols = constant_renumber(sol, 'C', 1, 2)
    assert our_hint in classify_ode(eq)
    assert dsolve(eq, f(x), hint=our_hint).rhs.expand() in (sol, sols)
    assert checkodesol(eq, sol, order=2, solve_for_func=False)[0]

    eq = Eq(x**2*Derivative(f(x), x, x) - 2*x*Derivative(f(x), x) + 2*f(x), x**4*exp(x))
    sol = C1*x + C2*x**2 + x**2*exp(x) - 2*x*exp(x)
    sols = constant_renumber(sol, 'C', 1, 2)
    assert our_hint in classify_ode(eq)
    assert dsolve(eq, f(x), hint=our_hint).rhs.expand() in (sol, sols)
    assert checkodesol(eq, sol, order=2, solve_for_func=False)[0]

    eq = x**2*Derivative(f(x), x, x) - 2*x*Derivative(f(x), x) + 2*f(x) - log(x)
    sol = C1*x + C2*x**2 + log(x)/2 + S(3)/4
    sols = constant_renumber(sol, 'C', 1, 2)
    assert our_hint in classify_ode(eq)
    assert dsolve(eq, f(x), hint=our_hint).rhs in (sol, sols)
    assert checkodesol(eq, sol, order=2, solve_for_func=False)[0]

    eq = -exp(x) + (x*Derivative(f(x), (x, 2)) + Derivative(f(x), x))/x
    sol = Eq(f(x), C1 + C2*log(x) + exp(x) - Ei(x))
    assert our_hint in classify_ode(eq)
    assert dsolve(eq, f(x), hint=our_hint) == sol
    assert checkodesol(eq, sol, order=2, solve_for_func=False)[0]


def test_issue_5095():
    f = Function('f')
    raises(ValueError, lambda: dsolve(f(x).diff(x)**2, f(x), 'separable'))
    raises(ValueError, lambda: dsolve(f(x).diff(x)**2, f(x), 'fdsjf'))


def test_almost_linear():
    from sympy import Ei
    A = Symbol('A', positive=True)
    our_hint = 'almost_linear'
    f = Function('f')
    d = f(x).diff(x)
    eq = x**2*f(x)**2*d + f(x)**3 + 1
    sol = dsolve(eq, f(x), hint = 'almost_linear')
    assert sol[0].rhs == (C1*exp(3/x) - 1)**(S(1)/3)
    assert checkodesol(eq, sol, order=1, solve_for_func=False)[0]

    eq = x*f(x)*d + 2*x*f(x)**2 + 1
    sol = dsolve(eq, f(x), hint = 'almost_linear')
    assert sol[0].rhs == -sqrt(C1 - 2*Ei(4*x))*exp(-2*x)
    assert checkodesol(eq, sol, order=1, solve_for_func=False)[0]

    eq = x*d + x*f(x) + 1
    sol = dsolve(eq, f(x), hint = 'almost_linear')
    assert sol.rhs == (C1 - Ei(x))*exp(-x)
    assert checkodesol(eq, sol, order=1, solve_for_func=False)[0]
    assert our_hint in classify_ode(eq, f(x))

    eq = x*exp(f(x))*d + exp(f(x)) + 3*x
    sol = dsolve(eq, f(x), hint = 'almost_linear')
    assert sol.rhs == log(C1/x - 3*x/2)
    assert checkodesol(eq, sol, order=1, solve_for_func=False)[0]

    eq = x + A*(x + diff(f(x), x) + f(x)) + diff(f(x), x) + f(x) + 2
    sol = dsolve(eq, f(x), hint = 'almost_linear')
    assert sol.rhs == (C1 + Piecewise(
        (x, Eq(A + 1, 0)), ((-A*x + A - x - 1)*exp(x)/(A + 1), True)))*exp(-x)
    assert checkodesol(eq, sol, order=1, solve_for_func=False)[0]


def test_exact_enhancement():
    f = Function('f')(x)
    df = Derivative(f, x)
    eq = f/x**2 + ((f*x - 1)/x)*df
    sol = [Eq(f, (i*sqrt(C1*x**2 + 1) + 1)/x) for i in (-1, 1)]
    assert set(dsolve(eq, f)) == set(sol)
    assert checkodesol(eq, sol, order=1, solve_for_func=False) == [(True, 0), (True, 0)]

    eq = (x*f - 1) + df*(x**2 - x*f)
    sol = [Eq(f, x - sqrt(C1 + x**2 - 2*log(x))),
           Eq(f, x + sqrt(C1 + x**2 - 2*log(x)))]
    assert set(dsolve(eq, f)) == set(sol)
    assert checkodesol(eq, sol, order=1, solve_for_func=False) == [(True, 0), (True, 0)]

    eq = (x + 2)*sin(f) + df*x*cos(f)
    sol = [Eq(f, -asin(C1*exp(-x)/x**2) + pi),
           Eq(f, asin(C1*exp(-x)/x**2))]
    assert set(dsolve(eq, f)) == set(sol)
    assert checkodesol(eq, sol, order=1, solve_for_func=False) == [(True, 0), (True, 0)]


@slow
def test_separable_reduced():
    f = Function('f')
    x = Symbol('x')
    df = f(x).diff(x)
    eq = (x / f(x))*df  + tan(x**2*f(x) / (x**2*f(x) - 1))
    assert classify_ode(eq) == ('separable_reduced', 'lie_group',
        'separable_reduced_Integral')

    eq = x* df  + f(x)* (1 / (x**2*f(x) - 1))
    assert classify_ode(eq) == ('separable_reduced', 'lie_group',
        'separable_reduced_Integral')
    sol = dsolve(eq, hint = 'separable_reduced', simplify=False)
    assert sol.lhs ==  log(x**2*f(x))/3 + log(x**2*f(x) - S(3)/2)/6
    assert sol.rhs == C1 + log(x)
    assert checkodesol(eq, sol, order=1, solve_for_func=False)[0]

    eq = f(x).diff(x) + (f(x) / (x**4*f(x) - x))
    assert classify_ode(eq) == ('separable_reduced', 'lie_group',
        'separable_reduced_Integral')
    sol = dsolve(eq, hint = 'separable_reduced')
    # FIXME: This one hangs
    #assert checkodesol(eq, sol, order=1, solve_for_func=False) == [(True, 0)] * 4
    assert len(sol) == 4

    eq = x*df + f(x)*(x**2*f(x))
    sol = dsolve(eq, hint = 'separable_reduced', simplify=False)
    assert sol == Eq(log(x**2*f(x))/2 - log(x**2*f(x) - 2)/2, C1 + log(x))
    assert checkodesol(eq, sol, order=1, solve_for_func=False)[0]


def test_homogeneous_function():
    f = Function('f')
    eq1 = tan(x + f(x))
    eq2 = sin((3*x)/(4*f(x)))
    eq3 = cos(3*x/4*f(x))
    eq4 = log((3*x + 4*f(x))/(5*f(x) + 7*x))
    eq5 = exp((2*x**2)/(3*f(x)**2))
    eq6 = log((3*x + 4*f(x))/(5*f(x) + 7*x) + exp((2*x**2)/(3*f(x)**2)))
    eq7 = sin((3*x)/(5*f(x) + x**2))
    assert homogeneous_order(eq1, x, f(x)) == None
    assert homogeneous_order(eq2, x, f(x)) == 0
    assert homogeneous_order(eq3, x, f(x)) == None
    assert homogeneous_order(eq4, x, f(x)) == 0
    assert homogeneous_order(eq5, x, f(x)) == 0
    assert homogeneous_order(eq6, x, f(x)) == 0
    assert homogeneous_order(eq7, x, f(x)) == None


def test_linear_coeff_match():
    from sympy.solvers.ode import _linear_coeff_match
    n, d = z*(2*x + 3*f(x) + 5), z*(7*x + 9*f(x) + 11)
    rat = n/d
    eq1 = sin(rat) + cos(rat.expand())
    eq2 = rat
    eq3 = log(sin(rat))
    ans = (4, -S(13)/3)
    assert _linear_coeff_match(eq1, f(x)) == ans
    assert _linear_coeff_match(eq2, f(x)) == ans
    assert _linear_coeff_match(eq3, f(x)) == ans

    # no c
    eq4 = (3*x)/f(x)
    # not x and f(x)
    eq5 = (3*x + 2)/x
    # denom will be zero
    eq6 = (3*x + 2*f(x) + 1)/(3*x + 2*f(x) + 5)
    # not rational coefficient
    eq7 = (3*x + 2*f(x) + sqrt(2))/(3*x + 2*f(x) + 5)
    assert _linear_coeff_match(eq4, f(x)) is None
    assert _linear_coeff_match(eq5, f(x)) is None
    assert _linear_coeff_match(eq6, f(x)) is None
    assert _linear_coeff_match(eq7, f(x)) is None


def test_linear_coefficients():
    f = Function('f')
    sol = Eq(f(x), C1/(x**2 + 6*x + 9) - S(3)/2)
    eq = f(x).diff(x) + (3 + 2*f(x))/(x + 3)
    assert dsolve(eq, hint='linear_coefficients') == sol
    assert checkodesol(eq, sol, order=1, solve_for_func=False)[0]


def test_constantsimp_take_problem():
    c = exp(C1) + 2
    assert len(Poly(constantsimp(exp(C1) + c + c*x, [C1])).gens) == 2


def test_issue_6879():
    f = Function('f')
    eq = Eq(Derivative(f(x), x, 2) - 2*Derivative(f(x), x) + f(x), sin(x))
    sol = (C1 + C2*x)*exp(x) + cos(x)/2
    assert dsolve(eq).rhs == sol
    assert checkodesol(eq, sol, order=1, solve_for_func=False)[0]


def test_issue_6989():
    f = Function('f')
    k = Symbol('k')

    eq = f(x).diff(x) - x*exp(-k*x)
    sol = Eq(f(x), C1 + Piecewise(
            ((-k*x - 1)*exp(-k*x)/k**2, Ne(k**2, 0)),
            (x**2/2, True)
        ))
    assert dsolve(eq, f(x)) == sol
    assert checkodesol(eq, sol, order=1, solve_for_func=False)[0]

    eq = -f(x).diff(x) + x*exp(-k*x)
    sol = Eq(f(x), C1 + Piecewise(
        ((-k*x - 1)*exp(-k*x)/k**2, Ne(k**2, 0)),
        (+x**2/2, True)
    ))
    assert dsolve(eq, f(x)) == sol
    assert checkodesol(eq, sol, order=1, solve_for_func=False)[0]


def test_heuristic1():
    y, a, b, c, a4, a3, a2, a1, a0 = symbols("y a b c a4 a3 a2 a1 a0")
    y = Symbol('y')
    f = Function('f')
    xi = Function('xi')
    eta = Function('eta')
    df = f(x).diff(x)
    eq = Eq(df, x**2*f(x))
    eq1 = f(x).diff(x) + a*f(x) - c*exp(b*x)
    eq2 = f(x).diff(x) + 2*x*f(x) - x*exp(-x**2)
    eq3 = (1 + 2*x)*df + 2 - 4*exp(-f(x))
    eq4 = f(x).diff(x) - (a4*x**4 + a3*x**3 + a2*x**2 + a1*x + a0)**(S(-1)/2)
    eq5 = x**2*df - f(x) + x**2*exp(x - (1/x))
    eqlist = [eq, eq1, eq2, eq3, eq4, eq5]

    i = infinitesimals(eq, hint='abaco1_simple')
    assert i == [{eta(x, f(x)): exp(x**3/3), xi(x, f(x)): 0},
        {eta(x, f(x)): f(x), xi(x, f(x)): 0},
        {eta(x, f(x)): 0, xi(x, f(x)): x**(-2)}]
    i1 = infinitesimals(eq1, hint='abaco1_simple')
    assert i1 == [{eta(x, f(x)): exp(-a*x), xi(x, f(x)): 0}]
    i2 = infinitesimals(eq2, hint='abaco1_simple')
    assert i2 == [{eta(x, f(x)): exp(-x**2), xi(x, f(x)): 0}]
    i3 = infinitesimals(eq3, hint='abaco1_simple')
    assert i3 == [{eta(x, f(x)): 0, xi(x, f(x)): 2*x + 1},
        {eta(x, f(x)): 0, xi(x, f(x)): 1/(exp(f(x)) - 2)}]
    i4 = infinitesimals(eq4, hint='abaco1_simple')
    assert i4 == [{eta(x, f(x)): 1, xi(x, f(x)): 0},
        {eta(x, f(x)): 0,
        xi(x, f(x)): sqrt(a0 + a1*x + a2*x**2 + a3*x**3 + a4*x**4)}]
    i5 = infinitesimals(eq5, hint='abaco1_simple')
    assert i5 == [{xi(x, f(x)): 0, eta(x, f(x)): exp(-1/x)}]

    ilist = [i, i1, i2, i3, i4, i5]
    for eq, i in (zip(eqlist, ilist)):
        check = checkinfsol(eq, i)
        assert check[0]


def test_issue_6247():
    eq = x**2*f(x)**2 + x*Derivative(f(x), x)
    sol = Eq(f(x), 2*C1/(C1*x**2 - 1))
    assert dsolve(eq, hint = 'separable_reduced') == sol
    assert checkodesol(eq, sol, order=1)[0]

    eq = f(x).diff(x, x) + 4*f(x)
    sol = Eq(f(x), C1*sin(2*x) + C2*cos(2*x))
    assert dsolve(eq) == sol
    assert checkodesol(eq, sol, order=1)[0]


def test_heuristic2():
    y = Symbol('y')
    xi = Function('xi')
    eta = Function('eta')
    df = f(x).diff(x)

    # This ODE can be solved by the Lie Group method, when there are
    # better assumptions
    eq = df - (f(x)/x)*(x*log(x**2/f(x)) + 2)
    i = infinitesimals(eq, hint='abaco1_product')
    assert i == [{eta(x, f(x)): f(x)*exp(-x), xi(x, f(x)): 0}]
    assert checkinfsol(eq, i)[0]


@slow
def test_heuristic3():
    y = Symbol('y')
    xi = Function('xi')
    eta = Function('eta')
    a, b = symbols("a b")
    df = f(x).diff(x)

    eq = x**2*df + x*f(x) + f(x)**2 + x**2
    i = infinitesimals(eq, hint='bivariate')
    assert i == [{eta(x, f(x)): f(x), xi(x, f(x)): x}]
    assert checkinfsol(eq, i)[0]

    eq = x**2*(-f(x)**2 + df)- a*x**2*f(x) + 2 - a*x
    i = infinitesimals(eq, hint='bivariate')
    assert checkinfsol(eq, i)[0]


def test_heuristic_4():
    y, a = symbols("y a")
    xi = Function('xi')
    eta = Function('eta')

    eq = x*(f(x).diff(x)) + 1 - f(x)**2
    i = infinitesimals(eq, hint='chi')
    assert checkinfsol(eq, i)[0]


def test_heuristic_function_sum():
    xi = Function('xi')
    eta = Function('eta')
    eq = f(x).diff(x) - (3*(1 + x**2/f(x)**2)*atan(f(x)/x) + (1 - 2*f(x))/x +
       (1 - 3*f(x))*(x/f(x)**2))
    i = infinitesimals(eq, hint='function_sum')
    assert i == [{eta(x, f(x)): f(x)**(-2) + x**(-2), xi(x, f(x)): 0}]
    assert checkinfsol(eq, i)[0]


def test_heuristic_abaco2_similar():
    xi = Function('xi')
    eta = Function('eta')
    F = Function('F')
    a, b = symbols("a b")
    eq = f(x).diff(x) - F(a*x + b*f(x))
    i = infinitesimals(eq, hint='abaco2_similar')
    assert i == [{eta(x, f(x)): -a/b, xi(x, f(x)): 1}]
    assert checkinfsol(eq, i)[0]

    eq = f(x).diff(x) - (f(x)**2 / (sin(f(x) - x) - x**2 + 2*x*f(x)))
    i = infinitesimals(eq, hint='abaco2_similar')
    assert i == [{eta(x, f(x)): f(x)**2, xi(x, f(x)): f(x)**2}]
    assert checkinfsol(eq, i)[0]


def test_heuristic_abaco2_unique_unknown():
    xi = Function('xi')
    eta = Function('eta')
    F = Function('F')
    a, b = symbols("a b")
    x = Symbol("x", positive=True)

    eq = f(x).diff(x) - x**(a - 1)*(f(x)**(1 - b))*F(x**a/a + f(x)**b/b)
    i = infinitesimals(eq, hint='abaco2_unique_unknown')
    assert i == [{eta(x, f(x)): -f(x)*f(x)**(-b), xi(x, f(x)): x*x**(-a)}]
    assert checkinfsol(eq, i)[0]

    eq = f(x).diff(x) + tan(F(x**2 + f(x)**2) + atan(x/f(x)))
    i = infinitesimals(eq, hint='abaco2_unique_unknown')
    assert i == [{eta(x, f(x)): x, xi(x, f(x)): -f(x)}]
    assert checkinfsol(eq, i)[0]

    eq = (x*f(x).diff(x) + f(x) + 2*x)**2 -4*x*f(x) -4*x**2 -4*a
    i = infinitesimals(eq, hint='abaco2_unique_unknown')
    assert checkinfsol(eq, i)[0]

def test_heuristic_linear():
    xi = Function('xi')
    eta = Function('eta')
    F = Function('F')
    a, b, m, n = symbols("a b m n")

    eq = x**(n*(m + 1) - m)*(f(x).diff(x)) - a*f(x)**n -b*x**(n*(m + 1))
    i = infinitesimals(eq, hint='linear')
    assert checkinfsol(eq, i)[0]

@XFAIL
def test_kamke():
    a, b, alpha, c = symbols("a b alpha c")
    eq = x**2*(a*f(x)**2+(f(x).diff(x))) + b*x**alpha + c
    i = infinitesimals(eq, hint='sum_function')
    assert checkinfsol(eq, i)[0]


def test_series():
    # FIXME: Maybe there should be a way to check series solutions
    # checkodesol doesn't work with them.
    C1 = Symbol("C1")
    eq = f(x).diff(x) - f(x)
    assert dsolve(eq, hint='1st_power_series') == Eq(f(x),
        C1 + C1*x + C1*x**2/2 + C1*x**3/6 + C1*x**4/24 +
        C1*x**5/120 + O(x**6))
    eq = f(x).diff(x) - x*f(x)
    assert dsolve(eq, hint='1st_power_series') == Eq(f(x),
        C1*x**4/8 + C1*x**2/2 + C1 + O(x**6))
    eq = f(x).diff(x) - sin(x*f(x))
    sol = Eq(f(x), (x - 2)**2*(1+ sin(4))*cos(4) + (x - 2)*sin(4) + 2 + O(x**3))
    assert dsolve(eq, hint='1st_power_series', ics={f(2): 2}, n=3) == sol


@slow
def test_lie_group():
    C1 = Symbol("C1")
    x = Symbol("x") # assuming x is real generates an error!
    a, b, c = symbols("a b c")
    eq = f(x).diff(x)**2
    sol = dsolve(eq, f(x), hint='lie_group')
    assert checkodesol(eq, sol)[0]

    eq = Eq(f(x).diff(x), x**2*f(x))
    sol = dsolve(eq, f(x), hint='lie_group')
    assert sol == Eq(f(x), C1*exp(x**3)**(1/3))
    assert checkodesol(eq, sol)[0]

    eq = f(x).diff(x) + a*f(x) - c*exp(b*x)
    sol = dsolve(eq, f(x), hint='lie_group')
    assert checkodesol(eq, sol)[0]

    eq = f(x).diff(x) + 2*x*f(x) - x*exp(-x**2)
    sol = dsolve(eq, f(x), hint='lie_group')
    actual_sol = Eq(f(x), (C1 + x**2/2)*exp(-x**2))
    errstr = str(eq)+' : '+str(sol)+' == '+str(actual_sol)
    assert sol == actual_sol, errstr
    assert checkodesol(eq, sol)[0]

    eq = (1 + 2*x)*(f(x).diff(x)) + 2 - 4*exp(-f(x))
    sol = dsolve(eq, f(x), hint='lie_group')
    assert sol == Eq(f(x), log(C1/(2*x + 1) + 2))
    assert checkodesol(eq, sol)[0]

    eq = x**2*(f(x).diff(x)) - f(x) + x**2*exp(x - (1/x))
    sol = dsolve(eq, f(x), hint='lie_group')
    assert checkodesol(eq, sol)[0]

    eq = x**2*f(x)**2 + x*Derivative(f(x), x)
    sol = dsolve(eq, f(x), hint='lie_group')
    assert sol == Eq(f(x), 2/(C1 + x**2))
    assert checkodesol(eq, sol)[0]

@XFAIL
def test_lie_group_issue15219():
    eqn = exp(f(x).diff(x)-f(x))
    assert 'lie_group' not in classify_ode(eqn, f(x))

def test_user_infinitesimals():
    x = Symbol("x") # assuming x is real generates an error
    eq = x*(f(x).diff(x)) + 1 - f(x)**2
    sol = Eq(f(x), (C1 + x**2)/(C1 - x**2))
    infinitesimals = {'xi':sqrt(f(x) - 1)/sqrt(f(x) + 1), 'eta':0}
    assert dsolve(eq, hint='lie_group', **infinitesimals) == sol
    assert checkodesol(eq, sol) == (True, 0)

    raises(ValueError, lambda: dsolve(eq, hint='lie_group', xi=0, eta=f(x)))


def test_issue_7081():
    eq = x*(f(x).diff(x)) + 1 - f(x)**2
    s = Eq(f(x), -1/(-C1 + x**2)*(C1 + x**2))
    assert dsolve(eq) == s
    assert checkodesol(eq, s) == (True, 0)


@slow
def test_2nd_power_series_ordinary():
    # FIXME: Maybe there should be a way to check series solutions
    # checkodesol doesn't work with them.
    C1, C2 = symbols("C1 C2")
    eq = f(x).diff(x, 2) - x*f(x)
    assert classify_ode(eq) == ('2nd_power_series_ordinary',)
    assert dsolve(eq) == Eq(f(x),
        C2*(x**3/6 + 1) + C1*x*(x**3/12 + 1) + O(x**6))
    assert dsolve(eq, x0=-2) == Eq(f(x),
        C2*((x + 2)**4/6 + (x + 2)**3/6 - (x + 2)**2 + 1)
        + C1*(x + (x + 2)**4/12 - (x + 2)**3/3 + S(2))
        + O(x**6))
    assert dsolve(eq, n=2) == Eq(f(x), C2*x + C1 + O(x**2))

    eq = (1 + x**2)*(f(x).diff(x, 2)) + 2*x*(f(x).diff(x)) -2*f(x)
    assert classify_ode(eq) == ('2nd_power_series_ordinary',)
    assert dsolve(eq) == Eq(f(x), C2*(-x**4/3 + x**2 + 1) + C1*x
        + O(x**6))

    eq = f(x).diff(x, 2) + x*(f(x).diff(x)) + f(x)
    assert classify_ode(eq) == ('2nd_power_series_ordinary',)
    assert dsolve(eq) == Eq(f(x), C2*(
        x**4/8 - x**2/2 + 1) + C1*x*(-x**2/3 + 1) + O(x**6))

    eq = f(x).diff(x, 2) + f(x).diff(x) - x*f(x)
    assert classify_ode(eq) == ('2nd_power_series_ordinary',)
    assert dsolve(eq) == Eq(f(x), C2*(
        -x**4/24 + x**3/6 + 1) + C1*x*(x**3/24 + x**2/6 - x/2
        + 1) + O(x**6))

    eq = f(x).diff(x, 2) + x*f(x)
    assert classify_ode(eq) == ('2nd_power_series_ordinary',)
    assert dsolve(eq, n=7) == Eq(f(x), C2*(
        x**6/180 - x**3/6 + 1) + C1*x*(-x**3/12 + 1) + O(x**7))


def test_2nd_power_series_regular():
    # FIXME: Maybe there should be a way to check series solutions
    # checkodesol doesn't work with them.
    C1, C2 = symbols("C1 C2")
    eq = x**2*(f(x).diff(x, 2)) - 3*x*(f(x).diff(x)) + (4*x + 4)*f(x)
    assert dsolve(eq) == Eq(f(x), C1*x**2*(-16*x**3/9 +
        4*x**2 - 4*x + 1) + O(x**6))

    eq = 4*x**2*(f(x).diff(x, 2)) -8*x**2*(f(x).diff(x)) + (4*x**2 +
        1)*f(x)
    assert dsolve(eq) == Eq(f(x), C1*sqrt(x)*(
        x**4/24 + x**3/6 + x**2/2 + x + 1) + O(x**6))

    eq = x**2*(f(x).diff(x, 2)) - x**2*(f(x).diff(x)) + (
        x**2 - 2)*f(x)
    assert dsolve(eq) == Eq(f(x), C1*(-x**6/720 - 3*x**5/80 - x**4/8 +
        x**2/2 + x/2 + 1)/x + C2*x**2*(-x**3/60 + x**2/20 + x/2 + 1)
        + O(x**6))

    eq = x**2*(f(x).diff(x, 2)) + x*(f(x).diff(x)) + (x**2 - S(1)/4)*f(x)
    assert dsolve(eq) == Eq(f(x), C1*(x**4/24 - x**2/2 + 1)/sqrt(x) +
        C2*sqrt(x)*(x**4/120 - x**2/6 + 1) + O(x**6))

    eq = x*(f(x).diff(x, 2)) - f(x).diff(x) + 4*x**3*f(x)
    assert dsolve(eq) == Eq(f(x), C2*(-x**4/2 + 1) + C1*x**2 + O(x**6))

def test_issue_7093():
    x = Symbol("x") # assuming x is real leads to an error
    sol = [Eq(f(x), C1 - 2*x*sqrt(x**3)/5),
           Eq(f(x), C1 + 2*x*sqrt(x**3)/5)]
    eq = Derivative(f(x), x)**2 - x**3
    assert set(dsolve(eq)) == set(sol)
    assert checkodesol(eq, sol) == [(True, 0)] * 2

def test_dsolve_linsystem_symbol():
    eps = Symbol('epsilon', positive=True)
    eq1 = (Eq(diff(f(x), x), -eps*g(x)), Eq(diff(g(x), x), eps*f(x)))
    sol1 = [Eq(f(x), -C1*eps*cos(eps*x) - C2*eps*sin(eps*x)),
            Eq(g(x), -C1*eps*sin(eps*x) + C2*eps*cos(eps*x))]
    assert checksysodesol(eq1, sol1) == (True, [0, 0])

def test_C1_function_9239():
    t = Symbol('t')
    C1 = Function('C1')
    C2 = Function('C2')
    C3 = Symbol('C3')
    C4 = Symbol('C4')
    eq = (Eq(diff(C1(t), t), 9*C2(t)), Eq(diff(C2(t), t), 12*C1(t)))
    sol = [Eq(C1(t), 9*C3*exp(6*sqrt(3)*t) + 9*C4*exp(-6*sqrt(3)*t)),
           Eq(C2(t), 6*sqrt(3)*C3*exp(6*sqrt(3)*t) - 6*sqrt(3)*C4*exp(-6*sqrt(3)*t))]
    assert checksysodesol(eq, sol) == (True, [0, 0])

def test_issue_15056():
    t = Symbol('t')
    C3 = Symbol('C3')
    assert get_numbered_constants(Symbol('C1') * Function('C2')(t)) == C3


def test_issue_10379():
    t,y = symbols('t,y')
    eq = f(t).diff(t)-(1-51.05*y*f(t))
    sol =  Eq(f(t), (0.019588638589618*exp(y*(C1 - 51.05*t)) + 0.019588638589618)/y)
    dsolve_sol = dsolve(eq, rational=False)
    assert str(dsolve_sol) == str(sol)
    assert checkodesol(eq, dsolve_sol)[0]


def test_issue_10867():
    x = Symbol('x')
    eq = Eq(g(x).diff(x).diff(x), (x-2)**2 + (x-3)**3)
    sol = Eq(g(x), C1 + C2*x + x**5/20 - 2*x**4/3 + 23*x**3/6 - 23*x**2/2)
    assert dsolve(eq, g(x)) == sol
    assert checkodesol(eq, sol, order=2, solve_for_func=False) == (True, 0)


def test_issue_11290():
    eq = cos(f(x)) - (x*sin(f(x)) - f(x)**2)*f(x).diff(x)
    sol_1 = dsolve(eq, f(x), simplify=False, hint='1st_exact_Integral')
    sol_0 = dsolve(eq, f(x), simplify=False, hint='1st_exact')
    assert sol_1.dummy_eq(Eq(Subs(
        Integral(u**2 - x*sin(u) - Integral(-sin(u), x), u) +
        Integral(cos(u), x), u, f(x)), C1))
    assert sol_1.doit() == sol_0
    assert checkodesol(eq, sol_0, order=1, solve_for_func=False)
    assert checkodesol(eq, sol_1, order=1, solve_for_func=False)


@slow
def test_issue_14395():
    eq = Derivative(f(x), x, x) + 9*f(x) - sec(x)
    sol = Eq(f(x), (C1 - x/3 + sin(2*x)/3)*sin(3*x) + (C2 + log(cos(x))
        - 2*log(cos(x)**2)/3 + 2*cos(x)**2/3)*cos(3*x))
    assert dsolve(eq, f(x)) == sol
    # FIXME: assert checkodesol(eq, sol, order=2, solve_for_func=False) == (True, 0)


def test_sysode_linear_neq_order1():
    from sympy.abc import t

    Z0 = Function('Z0')
    Z1 = Function('Z1')
    Z2 = Function('Z2')
    Z3 = Function('Z3')

    k01, k10, k20, k21, k23, k30 = symbols('k01 k10 k20 k21 k23 k30')

    eq = (Eq(Derivative(Z0(t), t), -k01*Z0(t) + k10*Z1(t) + k20*Z2(t) + k30*Z3(t)), Eq(Derivative(Z1(t), t),
          k01*Z0(t) - k10*Z1(t) + k21*Z2(t)), Eq(Derivative(Z2(t), t), -(k20 + k21 + k23)*Z2(t)), Eq(Derivative(Z3(t),
          t), k23*Z2(t) - k30*Z3(t)))

    sols_eq = [Eq(Z0(t), C1*k10/k01 + C2*(-k10 + k30)*exp(-k30*t)/(k01 + k10 - k30) - C3*exp(t*(-
                k01 - k10)) + C4*(k10*k20 + k10*k21 - k10*k30 - k20**2 - k20*k21 - k20*k23 + k20*k30 +
                k23*k30)*exp(t*(-k20 - k21 - k23))/(k23*(k01 + k10 - k20 - k21 - k23))),
               Eq(Z1(t), C1 - C2*k01*exp(-k30*t)/(k01 + k10 - k30) + C3*exp(t*(-k01 - k10)) + C4*(k01*k20 + k01*k21
                - k01*k30 - k20*k21 - k21**2 - k21*k23 + k21*k30)*exp(t*(-k20 - k21 - k23))/(k23*(k01 + k10 - k20 -
                k21 - k23))),
               Eq(Z2(t), C4*(-k20 - k21 - k23 + k30)*exp(t*(-k20 - k21 - k23))/k23),
               Eq(Z3(t), C2*exp(-k30*t) + C4*exp(t*(-k20 - k21 - k23)))]

    assert dsolve(eq, simplify=False) == sols_eq
    assert checksysodesol(eq, sols_eq) == (True, [0, 0, 0, 0])


def test_order_reducible():
    from sympy.solvers.ode import _order_reducible_match

    eqn = Eq(x*Derivative(f(x), x)**2 + Derivative(f(x), x, 2))
    sol = Eq(f(x),
             C1 - sqrt(-1/C2)*log(-C2*sqrt(-1/C2) + x) + sqrt(-1/C2)*log(C2*sqrt(-1/C2) + x))
    assert checkodesol(eqn, sol, order=2, solve_for_func=False) == (True, 0)
    assert sol == dsolve(eqn, f(x), hint='order_reducible')
    assert sol == dsolve(eqn, f(x))

    F = lambda eq: _order_reducible_match(eq, f(x))
    D = Derivative
    assert F(D(y*f(x), x, y) + D(f(x), x)) is None
    assert F(D(y*f(y), y, y) + D(f(y), y)) is None
    assert F(f(x)*D(f(x), x) + D(f(x), x, 2)) is None
    assert F(D(x*f(y), y, 2) + D(u*y*f(x), x, 3)) is None  # no simplification by design
    assert F(D(f(y), y, 2) + D(f(y), y, 3) + D(f(x), x, 4)) is None
    assert F(D(f(x), x, 2) + D(f(x), x, 3)) == dict(n=2)

    eqn = -exp(x) + (x*Derivative(f(x), (x, 2)) + Derivative(f(x), x))/x
    sol = Eq(f(x), C1 + C2*log(x) + exp(x) - Ei(x))
    assert checkodesol(eqn, sol, order=2, solve_for_func=False) == (True, 0)
    assert sol == dsolve(eqn, f(x))
    assert sol == dsolve(eqn, f(x), hint='order_reducible')

    eqn = Eq(sqrt(2) * f(x).diff(x,x,x) + f(x).diff(x), 0)
    sol = Eq(f(x), C1 + C2*sin(2**(S(3)/4)*x/2) + C3*cos(2**(S(3)/4)*x/2))
    assert checkodesol(eqn, sol, order=2, solve_for_func=False) == (True, 0)
    assert sol == dsolve(eqn, f(x))
    assert sol == dsolve(eqn, f(x), hint='order_reducible')

    eqn = f(x).diff(x, 2) + 2*f(x).diff(x)
    sol = Eq(f(x), C1 + C2*exp(-2*x))
    sols = constant_renumber(sol, 'C', 1, 2)
    assert checkodesol(eqn, sol, order=2, solve_for_func=False) == (True, 0)
    assert dsolve(eqn, f(x)) in (sol, sols)
    assert dsolve(eqn, f(x), hint='order_reducible') in (sol, sols)

    eqn = f(x).diff(x, 3) + f(x).diff(x, 2) - 6*f(x).diff(x)
    sol = Eq(f(x), C1 + C2*exp(-3*x) + C3*exp(2*x))
    sols = constant_renumber(sol, 'C', 1, 2)
    assert checkodesol(eqn, sol, order=2, solve_for_func=False) == (True, 0)
    assert dsolve(eqn, f(x)) in (sol, sols)
    assert dsolve(eqn, f(x), hint='order_reducible') in (sol, sols)

    eqn = f(x).diff(x, 4) - f(x).diff(x, 3) - 4*f(x).diff(x, 2) + \
        4*f(x).diff(x)
    sol = Eq(f(x), C1 + C2*exp(x) + C3*exp(-2*x) + C4*exp(2*x))
    sols = constant_renumber(sol, 'C', 1, 4)
    assert checkodesol(eqn, sol, order=2, solve_for_func=False) == (True, 0)
    assert dsolve(eqn, f(x)) in (sol, sols)
    assert dsolve(eqn, f(x), hint='order_reducible') in (sol, sols)

    eqn = f(x).diff(x, 4) + 3*f(x).diff(x, 3)
    sol = Eq(f(x), C1 + C2*x + C3*x**2 + C4*exp(-3*x))
    sols = constant_renumber(sol, 'C', 1, 4)
    assert checkodesol(eqn, sol, order=2, solve_for_func=False) == (True, 0)
    assert dsolve(eqn, f(x)) in (sol, sols)
    assert dsolve(eqn, f(x), hint='order_reducible') in (sol, sols)

    eqn = f(x).diff(x, 4) - 2*f(x).diff(x, 2)
    sol = Eq(f(x), C1 + C2*x + C3*exp(x*sqrt(2)) + C4*exp(-x*sqrt(2)))
    sols = constant_renumber(sol, 'C', 1, 4)
    assert checkodesol(eqn, sol, order=2, solve_for_func=False) == (True, 0)
    assert dsolve(eqn, f(x)) in (sol, sols)
    assert dsolve(eqn, f(x), hint='order_reducible') in (sol, sols)

    eqn = f(x).diff(x, 4) + 4*f(x).diff(x, 2)
    sol = Eq(f(x), C1 + C2*sin(2*x) + C3*cos(2*x) + C4*x)
    sols = constant_renumber(sol, 'C', 1, 4)
    assert checkodesol(eqn, sol, order=2, solve_for_func=False) == (True, 0)
    assert dsolve(eqn, f(x)) in (sol, sols)
    assert dsolve(eqn, f(x), hint='order_reducible') in (sol, sols)

    eqn = f(x).diff(x, 5) + 2*f(x).diff(x, 3) + f(x).diff(x)
    # These are equivalent:
    sol1 = Eq(f(x), C1 + (C2 + C3*x)*sin(x) + (C4 + C5*x)*cos(x))
    sol2 = Eq(f(x), C1 + C2*(x*sin(x) + cos(x)) + C3*(-x*cos(x) + sin(x)) + C4*sin(x) + C5*cos(x))
    sol1s = constant_renumber(sol1, 'C', 1, 5)
    sol2s = constant_renumber(sol2, 'C', 1, 5)
    assert checkodesol(eqn, sol1, order=2, solve_for_func=False) == (True, 0)
    assert checkodesol(eqn, sol2, order=2, solve_for_func=False) == (True, 0)
    assert dsolve(eqn, f(x)) in (sol1, sol1s)
    assert dsolve(eqn, f(x), hint='order_reducible') in (sol2, sol2s)


def test_order_reducible_substitution():
    eqn = Eq(x*Derivative(f(x), x)**2 + Derivative(f(x), x, 2))
    sol = Eq(f(x),
             C1 - sqrt(-1/C1)*log(-C1*sqrt(-1/C1) + x) + sqrt(-1/C1)*log(C1*sqrt(-1/C1) + x))
    assert checkodesol(eqn, sol, order=2, solve_for_func=False)[0]
    assert sol == dsolve(eqn, f(x), hint='order_reducible_substitution')
    assert sol == dsolve(eqn, f(x))

    w, y= symbols('w y')
    f = Function('f')
    F = lambda eq: _order_reducible_substitution_match(eq, f(x))
    fx = f(x)
    D = Derivative
    assert F(D(y*fx, x, y) + D(fx, x)) is None
    assert F(D(y*f(y), y, y) + D(f(y), y)) is None
    assert F(fx*D(fx, x) + D(fx, x, 2)) is None
    assert F(D(x*f(y), y, 2) + D(w*y*fx, x, 3)) == dict(var=3)
    assert F(D(f(w), w, 2) + D(f(w), w, 3) + D(fx, x, 4)) == dict(var=4)

def test_nth_algebraic():
    eqn = Eq(Derivative(f(x), x), Derivative(g(x), x))
    sol = Eq(f(x), C1 + g(x))
    assert checkodesol(eqn, sol, order=1, solve_for_func=False)[0]
    assert sol == dsolve(eqn, f(x), hint='nth_algebraic')
    assert sol == dsolve(eqn, f(x))

    eqn = (diff(f(x)) - x)*(diff(f(x)) + x)
    sol = [Eq(f(x), C1 - x**2/2), Eq(f(x), C1 + x**2/2)]
    assert checkodesol(eqn, sol, order=1, solve_for_func=False)[0]
    assert sol == dsolve(eqn, f(x), hint='nth_algebraic')
    assert sol == dsolve(eqn, f(x))

    eqn = (1 - sin(f(x))) * f(x).diff(x)
    sol = Eq(f(x), C1)
    assert checkodesol(eqn, sol, order=1, solve_for_func=False)[0]
    assert sol == dsolve(eqn, f(x), hint='nth_algebraic')
    assert sol == dsolve(eqn, f(x))

    M, m, r, t = symbols('M m r t')
    phi = Function('phi')
    eqn = Eq(-M * phi(t).diff(t),
             Rational(3, 2) * m * r**2 * phi(t).diff(t) * phi(t).diff(t,t))
    solns = [Eq(phi(t), C1), Eq(phi(t), C1 + C2*t - M*t**2/(3*m*r**2))]
    assert checkodesol(eqn, solns[0], order=2, solve_for_func=False)[0]
    assert checkodesol(eqn, solns[1], order=2, solve_for_func=False)[0]
    assert set(solns) == set(dsolve(eqn, phi(t), hint='nth_algebraic'))
    assert set(solns) == set(dsolve(eqn, phi(t)))

    eqn = f(x) * f(x).diff(x) * f(x).diff(x, x)
    sol = Eq(f(x), C1 + C2*x)
    assert checkodesol(eqn, sol, order=1, solve_for_func=False)[0]
    assert sol == dsolve(eqn, f(x), hint='nth_algebraic')
    assert sol == dsolve(eqn, f(x))

    eqn = f(x) * f(x).diff(x) * f(x).diff(x, x) * (f(x) - 1)
    sol = Eq(f(x), C1 + C2*x)
    assert checkodesol(eqn, sol, order=1, solve_for_func=False)[0]
    assert sol == dsolve(eqn, f(x), hint='nth_algebraic')
    assert sol == dsolve(eqn, f(x))

    eqn = f(x) * f(x).diff(x) * f(x).diff(x, x) * (f(x) - 1) * (f(x).diff(x) - x)
    solns = [Eq(f(x), C1 + x**2/2), Eq(f(x), C1 + C2*x)]
    assert checkodesol(eqn, solns[0], order=2, solve_for_func=False)[0]
    assert checkodesol(eqn, solns[1], order=2, solve_for_func=False)[0]
    assert set(solns) == set(dsolve(eqn, f(x), hint='nth_algebraic'))
    assert set(solns) == set(dsolve(eqn, f(x)))


def test_nth_algebraic_issue15999():
    # FIXME: When issue 4838 is resolved this test should be changed...
    eqn = f(x).diff(x) - C1
    sol1 = Eq(f(x), C1*x + C2) # Correct solution
    sol2 = Eq(f(x), C2*x + C1) # Incorrect: issue 4838
    assert checkodesol(eqn, sol1, order=1, solve_for_func=False) == (True, 0)
    assert dsolve(eqn, f(x), hint='nth_algebraic') == sol2
    assert dsolve(eqn, f(x)) == sol2


def test_nth_algebraic_redundant_solutions():
    # This one has a redundant solution that should be removed
    eqn = f(x)*f(x).diff(x)
    soln = Eq(f(x), C1)
    assert checkodesol(eqn, soln, order=1, solve_for_func=False)[0]
    assert soln == dsolve(eqn, f(x), hint='nth_algebraic')
    assert soln == dsolve(eqn, f(x))

    # This has two integral solutions and no algebraic solutions
    eqn = (diff(f(x)) - x)*(diff(f(x)) + x)
    sol = [Eq(f(x), C1 - x**2/2), Eq(f(x), C1 + x**2/2)]
    assert all(c[0] for c in checkodesol(eqn, sol, order=1, solve_for_func=False))
    assert set(sol) == set(dsolve(eqn, f(x), hint='nth_algebraic'))
    assert set(sol) == set(dsolve(eqn, f(x)))

    # This one doesn't work with dsolve at the time of writing but the
    # redundancy checking code should not remove the algebraic solution.
    from sympy.solvers.ode import _nth_algebraic_remove_redundant_solutions
    eqn = f(x) + f(x)*f(x).diff(x)
    solns = [Eq(f(x), 0),
             Eq(f(x), C1 - x)]
    solns_final =  _nth_algebraic_remove_redundant_solutions(eqn, solns, 1, x)
    assert all(c[0] for c in checkodesol(eqn, solns, order=1, solve_for_func=False))
    assert set(solns) == set(solns_final)

    solns = [Eq(f(x), exp(x)),
             Eq(f(x), C1*exp(C2*x))]
    solns_final =  _nth_algebraic_remove_redundant_solutions(eqn, solns, 2, x)
    assert solns_final == [Eq(f(x), C1*exp(C2*x))]

    # This one needs a substitution f' = g.
    eqn = -exp(x) + (x*Derivative(f(x), (x, 2)) + Derivative(f(x), x))/x
    sol = Eq(f(x), C1 + C2*log(x) + exp(x) - Ei(x))
    assert checkodesol(eqn, sol, order=2, solve_for_func=False)[0]
    assert sol == dsolve(eqn, f(x))


#
# These tests can be combined with the above test if they get fixed
# so that dsolve actually works in all these cases.
#

# Fails due to division by f(x) eliminating the solution before nth_algebraic
# is called.
@XFAIL
def test_nth_algebraic_find_multiple1():
    eqn = f(x) + f(x)*f(x).diff(x)
    solns = [Eq(f(x), 0),
             Eq(f(x), C1 - x)]
    assert all(c[0] for c in checkodesol(eqn, solns, order=1, solve_for_func=False))
    assert set(solns) == set(dsolve(eqn, f(x)))


# prep = True breaks this
def test_nth_algebraic_noprep1():
    eqn = Derivative(x*f(x), x, x, x)
    sol = Eq(f(x), (C1 + C2*x + C3*x**2) / x)
    assert checkodesol(eqn, sol, order=3, solve_for_func=False)[0]
    assert sol == dsolve(eqn, f(x), prep=False, hint='nth_algebraic')


@XFAIL
def test_nth_algebraic_prep1():
    eqn = Derivative(x*f(x), x, x, x)
    sol = Eq(f(x), (C1 + C2*x + C3*x**2) / x)
    assert checkodesol(eqn, sol, order=3, solve_for_func=False)[0]
    assert sol == dsolve(eqn, f(x), prep=True, hint='nth_algebraic')
    assert sol == dsolve(eqn, f(x))


# prep = True breaks this
def test_nth_algebraic_noprep2():
    eqn = Eq(Derivative(x*Derivative(f(x), x), x)/x, exp(x))
    sol = Eq(f(x), C1 + C2*log(x) + exp(x) - Ei(x))
    assert checkodesol(eqn, sol, order=2, solve_for_func=False)[0]
    assert sol == dsolve(eqn, f(x), prep=False, hint='nth_algebraic')


@XFAIL
def test_nth_algebraic_prep2():
    eqn = Eq(Derivative(x*Derivative(f(x), x), x)/x, exp(x))
    sol = Eq(f(x), C1 + C2*log(x) + exp(x) - Ei(x))
    assert checkodesol(eqn, sol, order=2, solve_for_func=False)[0]
    assert sol == dsolve(eqn, f(x), prep=True, hint='nth_algebraic')
    assert sol == dsolve(eqn, f(x))


# This needs a combination of solutions from nth_algebraic and some other
# method from dsolve
@XFAIL
def test_nth_algebraic_find_multiple2():
    eqn = f(x)**2 + f(x)*f(x).diff(x)
    solns = [Eq(f(x), 0),
             Eq(f(x), C1*exp(-x))]
    assert all(c[0] for c in checkodesol(eqn, solns, order=1, solve_for_func=False))
    assert set(solns) == dsolve(eqn, f(x))


# Needs to be a way to know how to combine derivatives in the expression
@XFAIL
def test_factoring_ode():
    eqn = Derivative(x*f(x), x, x, x) + Derivative(f(x), x, x, x)
    soln = Eq(f(x), (C1*x**2/2 + C2*x + C3 - x)/(1 + x))
    assert checkodesol(eqn, soln, order=2, solve_for_func=False)[0]
    assert soln == dsolve(eqn, f(x))

def test_issue_15913():
    eq = -C1/x - 2*x*f(x) - f(x) + Derivative(f(x), x)
    sol = C2*exp(x**2 + x) + exp(x**2 + x)*Integral(C1*exp(-x**2 - x)/x, x)
    assert checkodesol(eq, sol) == (True, 0)
    sol = C1 + C2*exp(-x*y)
    eq = Derivative(y*f(x), x) + f(x).diff(x, 2)
    assert checkodesol(eq, sol, f(x)) == (True, 0)<|MERGE_RESOLUTION|>--- conflicted
+++ resolved
@@ -737,11 +737,7 @@
 
 def test_classify_ode():
     assert classify_ode(f(x).diff(x, 2), f(x)) == \
-<<<<<<< HEAD
-        (
-=======
         ('order_reducible_substitution',
->>>>>>> 0abd7d07
         'nth_algebraic',
         'nth_linear_constant_coeff_homogeneous',
         'nth_linear_euler_eq_homogeneous',
