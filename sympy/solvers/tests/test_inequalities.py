"""Tests for tools for solving inequalities and systems of inequalities. """

from sympy import (And, Eq, FiniteSet, Ge, Gt, Interval, Le, Lt, Ne, oo, I,
                   Or, S, sin, cos, tan, sqrt, Symbol, Union, Integral, Sum,
                   Function, Poly, PurePoly, pi, root, log, exp, Dummy, Abs)
from sympy.solvers.inequalities import (reduce_inequalities,
                                        solve_poly_inequality as psolve,
                                        reduce_rational_inequalities,
                                        solve_univariate_inequality as isolve,
                                        reduce_abs_inequality,
                                        _solve_inequality)
from sympy.polys.rootoftools import rootof
from sympy.solvers.solvers import solve
from sympy.solvers.solveset import solveset
from sympy.abc import x, y

from sympy.utilities.pytest import raises, slow, XFAIL


inf = oo.evalf()


def test_solve_poly_inequality():
    assert psolve(Poly(0, x), '==') == [S.Reals]
    assert psolve(Poly(1, x), '==') == [S.EmptySet]
    assert psolve(PurePoly(x + 1, x), ">") == [Interval(-1, oo, True, False)]


def test_reduce_poly_inequalities_real_interval():
    assert reduce_rational_inequalities(
        [[Eq(x**2, 0)]], x, relational=False) == FiniteSet(0)
    assert reduce_rational_inequalities(
        [[Le(x**2, 0)]], x, relational=False) == FiniteSet(0)
    assert reduce_rational_inequalities(
        [[Lt(x**2, 0)]], x, relational=False) == S.EmptySet
    assert reduce_rational_inequalities(
        [[Ge(x**2, 0)]], x, relational=False) == \
        S.Reals if x.is_real else Interval(-oo, oo)
    assert reduce_rational_inequalities(
        [[Gt(x**2, 0)]], x, relational=False) == \
        FiniteSet(0).complement(S.Reals)
    assert reduce_rational_inequalities(
        [[Ne(x**2, 0)]], x, relational=False) == \
        FiniteSet(0).complement(S.Reals)

    assert reduce_rational_inequalities(
        [[Eq(x**2, 1)]], x, relational=False) == FiniteSet(-1, 1)
    assert reduce_rational_inequalities(
        [[Le(x**2, 1)]], x, relational=False) == Interval(-1, 1)
    assert reduce_rational_inequalities(
        [[Lt(x**2, 1)]], x, relational=False) == Interval(-1, 1, True, True)
    assert reduce_rational_inequalities(
        [[Ge(x**2, 1)]], x, relational=False) == \
        Union(Interval(-oo, -1), Interval(1, oo))
    assert reduce_rational_inequalities(
        [[Gt(x**2, 1)]], x, relational=False) == \
        Interval(-1, 1).complement(S.Reals)
    assert reduce_rational_inequalities(
        [[Ne(x**2, 1)]], x, relational=False) == \
        FiniteSet(-1, 1).complement(S.Reals)
    assert reduce_rational_inequalities([[Eq(
        x**2, 1.0)]], x, relational=False) == FiniteSet(-1.0, 1.0).evalf()
    assert reduce_rational_inequalities(
        [[Le(x**2, 1.0)]], x, relational=False) == Interval(-1.0, 1.0)
    assert reduce_rational_inequalities([[Lt(
        x**2, 1.0)]], x, relational=False) == Interval(-1.0, 1.0, True, True)
    assert reduce_rational_inequalities(
        [[Ge(x**2, 1.0)]], x, relational=False) == \
        Union(Interval(-inf, -1.0), Interval(1.0, inf))
    assert reduce_rational_inequalities(
        [[Gt(x**2, 1.0)]], x, relational=False) == \
        Union(Interval(-inf, -1.0, right_open=True),
        Interval(1.0, inf, left_open=True))
    assert reduce_rational_inequalities([[Ne(
        x**2, 1.0)]], x, relational=False) == \
        FiniteSet(-1.0, 1.0).complement(S.Reals)

    s = sqrt(2)

    assert reduce_rational_inequalities([[Lt(
        x**2 - 1, 0), Gt(x**2 - 1, 0)]], x, relational=False) == S.EmptySet
    assert reduce_rational_inequalities([[Le(x**2 - 1, 0), Ge(
        x**2 - 1, 0)]], x, relational=False) == FiniteSet(-1, 1)
    assert reduce_rational_inequalities(
        [[Le(x**2 - 2, 0), Ge(x**2 - 1, 0)]], x, relational=False
        ) == Union(Interval(-s, -1, False, False), Interval(1, s, False, False))
    assert reduce_rational_inequalities(
        [[Le(x**2 - 2, 0), Gt(x**2 - 1, 0)]], x, relational=False
        ) == Union(Interval(-s, -1, False, True), Interval(1, s, True, False))
    assert reduce_rational_inequalities(
        [[Lt(x**2 - 2, 0), Ge(x**2 - 1, 0)]], x, relational=False
        ) == Union(Interval(-s, -1, True, False), Interval(1, s, False, True))
    assert reduce_rational_inequalities(
        [[Lt(x**2 - 2, 0), Gt(x**2 - 1, 0)]], x, relational=False
        ) == Union(Interval(-s, -1, True, True), Interval(1, s, True, True))
    assert reduce_rational_inequalities(
        [[Lt(x**2 - 2, 0), Ne(x**2 - 1, 0)]], x, relational=False
        ) == Union(Interval(-s, -1, True, True), Interval(-1, 1, True, True),
        Interval(1, s, True, True))


def test_reduce_poly_inequalities_complex_relational():
    assert reduce_rational_inequalities(
        [[Eq(x**2, 0)]], x, relational=True) == Eq(x, 0)
    assert reduce_rational_inequalities(
        [[Le(x**2, 0)]], x, relational=True) == Eq(x, 0)
    assert reduce_rational_inequalities(
        [[Lt(x**2, 0)]], x, relational=True) == False
    assert reduce_rational_inequalities(
        [[Ge(x**2, 0)]], x, relational=True) == And(Lt(-oo, x), Lt(x, oo))
    assert reduce_rational_inequalities(
        [[Gt(x**2, 0)]], x, relational=True) == \
        And(Or(And(Lt(-oo, x), Lt(x, 0)), And(Lt(0, x), Lt(x, oo))))
    assert reduce_rational_inequalities(
        [[Ne(x**2, 0)]], x, relational=True) == \
        And(Or(And(Lt(-oo, x), Lt(x, 0)), And(Lt(0, x), Lt(x, oo))))

    for one in (S(1), S(1.0)):
        inf = one*oo
        assert reduce_rational_inequalities(
            [[Eq(x**2, one)]], x, relational=True) == \
            Or(Eq(x, -one), Eq(x, one))
        assert reduce_rational_inequalities(
            [[Le(x**2, one)]], x, relational=True) == \
            And(And(Le(-one, x), Le(x, one)))
        assert reduce_rational_inequalities(
            [[Lt(x**2, one)]], x, relational=True) == \
            And(And(Lt(-one, x), Lt(x, one)))
        assert reduce_rational_inequalities(
            [[Ge(x**2, one)]], x, relational=True) == \
            And(Or(And(Le(one, x), Lt(x, inf)), And(Le(x, -one), Lt(-inf, x))))
        assert reduce_rational_inequalities(
            [[Gt(x**2, one)]], x, relational=True) == \
            And(Or(And(Lt(-inf, x), Lt(x, -one)), And(Lt(one, x), Lt(x, inf))))
        assert reduce_rational_inequalities(
            [[Ne(x**2, one)]], x, relational=True) == \
            Or(And(Lt(-inf, x), Lt(x, -one)),
               And(Lt(-one, x), Lt(x, one)),
               And(Lt(one, x), Lt(x, inf)))


def test_reduce_rational_inequalities_real_relational():
    assert reduce_rational_inequalities([], x) == False
    assert reduce_rational_inequalities(
        [[(x**2 + 3*x + 2)/(x**2 - 16) >= 0]], x, relational=False) == \
        Union(Interval.open(-oo, -4), Interval(-2, -1), Interval.open(4, oo))

    assert reduce_rational_inequalities(
        [[((-2*x - 10)*(3 - x))/((x**2 + 5)*(x - 2)**2) < 0]], x,
        relational=False) == \
        Union(Interval.open(-5, 2), Interval.open(2, 3))

    assert reduce_rational_inequalities([[(x + 1)/(x - 5) <= 0]], x,
        relational=False) == \
        Interval.Ropen(-1, 5)

    assert reduce_rational_inequalities([[(x**2 + 4*x + 3)/(x - 1) > 0]], x,
        relational=False) == \
        Union(Interval.open(-3, -1), Interval.open(1, oo))

    assert reduce_rational_inequalities([[(x**2 - 16)/(x - 1)**2 < 0]], x,
        relational=False) == \
        Union(Interval.open(-4, 1), Interval.open(1, 4))

    assert reduce_rational_inequalities([[(3*x + 1)/(x + 4) >= 1]], x,
        relational=False) == \
        Union(Interval.open(-oo, -4), Interval.Ropen(S(3)/2, oo))

    assert reduce_rational_inequalities([[(x - 8)/x <= 3 - x]], x,
        relational=False) == \
        Union(Interval.Lopen(-oo, -2), Interval.Lopen(0, 4))

    # issue sympy/sympy#10237
    assert reduce_rational_inequalities(
        [[x < oo, x >= 0, -oo < x]], x, relational=False) == Interval(0, oo)


def test_reduce_abs_inequalities():
    e = abs(x - 5) < 3
    ans = And(Lt(2, x), Lt(x, 8))
    assert reduce_inequalities(e) == ans
    assert reduce_inequalities(e, x) == ans
    assert reduce_inequalities(abs(x - 5)) == Eq(x, 5)
    assert reduce_inequalities(
        abs(2*x + 3) >= 8) == Or(And(Le(S(5)/2, x), Lt(x, oo)),
        And(Le(x, -S(11)/2), Lt(-oo, x)))
    assert reduce_inequalities(abs(x - 4) + abs(
        3*x - 5) < 7) == And(Lt(S(1)/2, x), Lt(x, 4))
    assert reduce_inequalities(abs(x - 4) + abs(3*abs(x) - 5) < 7) == \
        Or(And(S(-2) < x, x < -1), And(S(1)/2 < x, x < 4))

    nr = Symbol('nr', real=False)
    raises(TypeError, lambda: reduce_inequalities(abs(nr - 5) < 3))
    assert reduce_inequalities(x < 3, symbols=[x, nr]) == And(-oo < x, x < 3)


def test_reduce_inequalities_general():
    assert reduce_inequalities(Ge(sqrt(2)*x, 1)) == And(sqrt(2)/2 <= x, x < oo)
    assert reduce_inequalities(PurePoly(x + 1, x) > 0) == And(S(-1) < x, x < oo)


def test_reduce_inequalities_boolean():
    assert reduce_inequalities(
        [Eq(x**2, 0), True]) == Eq(x, 0)
    assert reduce_inequalities([Eq(x**2, 0), False]) == False
    assert reduce_inequalities(x**2 >= 0) is S.true  # issue 10196


def test_reduce_inequalities_multivariate():
    assert reduce_inequalities([Ge(x**2, 1), Ge(y**2, 1)]) == And(
        Or(And(Le(1, x), Lt(x, oo)), And(Le(x, -1), Lt(-oo, x))),
        Or(And(Le(1, y), Lt(y, oo)), And(Le(y, -1), Lt(-oo, y))))


def test_reduce_inequalities_errors():
    raises(NotImplementedError, lambda: reduce_inequalities(Ge(sin(x) + x, 1)))
    raises(NotImplementedError, lambda: reduce_inequalities(Ge(x**2*y + y, 1)))


def test_hacky_inequalities():
    assert reduce_inequalities(x + y < 1, symbols=[x]) == (x < 1 - y)
    assert reduce_inequalities(x + y >= 1, symbols=[x]) == (x >= 1 - y)
    assert reduce_inequalities(Eq(0, x - y), symbols=[x]) == Eq(x, y)
    assert reduce_inequalities(Ne(0, x - y), symbols=[x]) == Ne(x, y)


def test_issue_6343():
    eq = -3*x**2/2 - 45*x/4 + S(33)/2 > 0
    assert reduce_inequalities(eq) == \
        And(x < -S(15)/4 + sqrt(401)/4, -sqrt(401)/4 - S(15)/4 < x)


def test_issue_8235():
    assert reduce_inequalities(x**2 - 1 < 0) == \
        And(S(-1) < x, x < S(1))
    assert reduce_inequalities(x**2 - 1 <= 0) == \
        And(S(-1) <= x, x <= 1)
    assert reduce_inequalities(x**2 - 1 > 0) == \
        Or(And(-oo < x, x < -1), And(x < oo, S(1) < x))
    assert reduce_inequalities(x**2 - 1 >= 0) == \
        Or(And(-oo < x, x <= S(-1)), And(S(1) <= x, x < oo))

    eq = x**8 + x - 9  # we want CRootOf solns here
    sol = solve(eq >= 0)
    tru = Or(And(rootof(eq, 1) <= x, x < oo), And(-oo < x, x <= rootof(eq, 0)))
    assert sol == tru

    # recast vanilla as real
    assert solve(sqrt((-x + 1)**2) < 1) == And(S(0) < x, x < 2)


def test_issue_5526():
    assert reduce_inequalities(S(0) <=
        x + Integral(y**2, (y, 1, 3)) - 1, [x]) == \
        (x >= -Integral(y**2, (y, 1, 3)) + 1)
    f = Function('f')
    e = Sum(f(x), (x, 1, 3))
    assert reduce_inequalities(S(0) <= x + e + y**2, [x]) == \
        (x >= -y**2 - Sum(f(x), (x, 1, 3)))


def test_solve_univariate_inequality():
    assert isolve(x**2 >= 4, x, relational=False) == Union(Interval(-oo, -2),
        Interval(2, oo))
    assert isolve(x**2 >= 4, x) == Or(And(Le(2, x), Lt(x, oo)), And(Le(x, -2),
        Lt(-oo, x)))
    assert isolve((x - 1)*(x - 2)*(x - 3) >= 0, x, relational=False) == \
        Union(Interval(1, 2), Interval(3, oo))
    assert isolve((x - 1)*(x - 2)*(x - 3) >= 0, x) == \
        Or(And(Le(1, x), Le(x, 2)), And(Le(3, x), Lt(x, oo)))
    # issue 2785:
    assert isolve(x**3 - 2*x - 1 > 0, x, relational=False) == \
        Union(Interval(-1, -sqrt(5)/2 + S(1)/2, True, True),
              Interval(S(1)/2 + sqrt(5)/2, oo, True, True))
    # issue 2794:
    assert isolve(x**3 - x**2 + x - 1 > 0, x, relational=False) == \
        Interval(1, oo, True)

    # numerical testing in valid() is needed
    assert isolve(x**7 - x - 2 > 0, x) == \
        And(rootof(x**7 - x - 2, 0) < x, x < oo)

    # handle numerator and denominator; although these would be handled as
    # rational inequalities, these test confirm that the right thing is done
    # when the domain is EX (e.g. when 2 is replaced with sqrt(2))
    assert isolve(1/(x - 2) > 0, x) == And(S(2) < x, x < oo)
    den = ((x - 1)*(x - 2)).expand()
    assert isolve((x - 1)/den <= 0, x) == \
        Or(And(-oo < x, x < 1), And(S(1) < x, x < 2))

    n = Dummy('n')
    raises(NotImplementedError, lambda: isolve(Abs(x) <= n, x, relational=False))
    c1 = Dummy("c1", positive=True)
    raises(NotImplementedError, lambda: isolve(n/c1 < 0, c1))
    n = Dummy('n', negative=True)
    assert isolve(n/c1 > -2, c1) == (-n/2 < c1)
<<<<<<< HEAD
=======
    assert isolve(n/c1 < 0, c1) == True
    assert isolve(n/c1 > 0, c1) == False

    zero = cos(1)**2 + sin(1)**2 - 1
    raises(NotImplementedError, lambda: isolve(x**2 < zero, x))
    raises(NotImplementedError, lambda: isolve(
        x**2 < zero*I, x))
    raises(NotImplementedError, lambda: isolve(1/(x - y) < 2, x))
    raises(NotImplementedError, lambda: isolve(1/(x - y) < 0, x))
    raises(TypeError, lambda: isolve(x - I < 0, x))
>>>>>>> 63b5cd40


def test_trig_inequalities():
    # all the inequalities are solved in a periodic interval.
    assert isolve(sin(x) < S.Half, x, relational=False) == \
        Union(Interval(0, pi/6, False, True), Interval(5*pi/6, 2*pi, True, False))
    assert isolve(sin(x) > S.Half, x, relational=False) == \
        Interval(pi/6, 5*pi/6, True, True)
    assert isolve(cos(x) < S.Zero, x, relational=False) == \
        Interval(pi/2, 3*pi/2, True, True)
    assert isolve(cos(x) >= S.Zero, x, relational=False) == \
        Union(Interval(0, pi/2), Interval(3*pi/2, 2*pi))

    assert isolve(tan(x) < S.One, x, relational=False) == \
        Union(Interval.Ropen(0, pi/4), Interval.Lopen(pi/2, pi))

    assert isolve(sin(x) <= S.Zero, x, relational=False) == \
        Union(FiniteSet(S(0)), Interval(pi, 2*pi))

    assert isolve(sin(x) <= S(1), x, relational=False) == S.Reals
    assert isolve(cos(x) < S(-2), x, relational=False) == S.EmptySet
    assert isolve(sin(x) >= S(-1), x, relational=False) == S.Reals
    assert isolve(cos(x) > S(1), x, relational=False) == S.EmptySet


def test_issue_9954():
    assert isolve(x**2 >= 0, x, relational=False) == S.Reals
    assert isolve(x**2 >= 0, x, relational=True) == S.Reals.as_relational(x)
    assert isolve(x**2 < 0, x, relational=False) == S.EmptySet
    assert isolve(x**2 < 0, x, relational=True) == S.EmptySet.as_relational(x)


@XFAIL
def test_slow_general_univariate():
    r = rootof(x**5 - x**2 + 1, 0)
    assert solve(sqrt(x) + 1/root(x, 3) > 1) == \
        Or(And(S(0) < x, x < r**6), And(r**6 < x, x < oo))


def test_issue_8545():
    eq = 1 - x - abs(1 - x)
    ans = And(Lt(1, x), Lt(x, oo))
    assert reduce_abs_inequality(eq, '<', x) == ans
    eq = 1 - x - sqrt((1 - x)**2)
    assert reduce_inequalities(eq < 0) == ans


def test_issue_8974():
    assert isolve(-oo < x, x) == And(-oo < x, x < oo)
    assert isolve(oo > x, x) == And(-oo < x, x < oo)


def test_issue_10198():
    assert reduce_inequalities(
        -1 + 1/abs(1/x - 1) < 0) == Or(
        And(-oo < x, x < 0), And(S(0) < x, x < S(1)/2)
        )
    assert reduce_inequalities(abs(1/sqrt(x)) - 1, x) == Eq(x, 1)
    assert reduce_abs_inequality(-3 + 1/abs(1 - 1/x), '<', x) == \
        Or(And(-oo < x, x < 0),
        And(S(0) < x, x < S(3)/4), And(S(3)/2 < x, x < oo))
    raises(ValueError,lambda: reduce_abs_inequality(-3 + 1/abs(
        1 - 1/sqrt(x)), '<', x))


def test_issue_10047():
    assert solve(sin(x) < 2) == And(-oo < x, x < oo)


def test_issue_10268():
    assert solve(log(x) < 1000) == And(S(0) < x, x < exp(1000))


@XFAIL
def test_isolve_Sets():
    n = Dummy('n')
    assert isolve(Abs(x) <= n, x, relational=False) == \
        Piecewise((S.EmptySet, n < 0), (Interval(-n, n), True))


def test_issue_10671_12466():
    assert solveset(sin(y), y, Interval(0, pi)) == FiniteSet(0, pi)
    i = Interval(1, 10)
    assert solveset((1/x).diff(x) < 0, x, i) == i
    assert solveset((log(x - 6)/x) <= 0, x, S.Reals) == \
        Interval.Lopen(6, 7)


<<<<<<< HEAD
def test__solve_inequality():
    for op in (Gt, Lt, Le, Ge, Eq, Ne):
        assert _solve_inequality(op(x, 1), x).lhs == x
        assert _solve_inequality(op(S.One, x), x).lhs == x
    # don't get tricked by symbol on right: solve it
    assert _solve_inequality(Eq(2*x - 1, x), x) == Eq(x, 1)
    ie = Eq(S.One, y)
    assert _solve_inequality(ie, x) == ie
    for fx in (x**2, exp(x), sin(x) + cos(x), x*(1 + x)):
        for c in (0, 1):
            e = 2*fx - c > 0
            assert _solve_inequality(e, x, linear=True) == (
                fx > c/2)
    assert _solve_inequality(2*x**2 + 2*x - 1 < 0, x, linear=True) == (
        x*(x + 1) < S.Half)
    assert _solve_inequality(Eq(x*y, 1), x) == Eq(x*y, 1)
    nz = Symbol('nz', nonzero=True)
    assert _solve_inequality(Eq(x*nz, 1), x) == Eq(x, 1/nz)
    assert _solve_inequality(x*nz < 1, x) == (x*nz < 1)
    a = Symbol('a', positive=True)
    assert _solve_inequality(a/x > 1, x) == (S.Zero < x) & (x < a)
    assert _solve_inequality(a/x > 1, x, linear=True) == (1/x > 1/a)


=======
>>>>>>> 63b5cd40
def test__pt():
    from sympy.solvers.inequalities import _pt
    assert _pt(-oo, oo) == 0
    assert _pt(S(1), S(3)) == 2
    assert _pt(S(1), oo) == _pt(oo, S(1)) == 2
    assert _pt(S(1), -oo) == _pt(-oo, S(1)) == S.Half
<<<<<<< HEAD
=======
    assert _pt(S(-1), oo) == _pt(oo, S(-1)) == -S.Half
    assert _pt(S(-1), -oo) == _pt(-oo, S(-1)) == -2
>>>>>>> 63b5cd40
    assert _pt(x, oo) == _pt(oo, x) == x + 1
    assert _pt(x, -oo) == _pt(-oo, x) == x - 1
    raises(ValueError, lambda: _pt(Dummy('i', infinite=True), S(1)))<|MERGE_RESOLUTION|>--- conflicted
+++ resolved
@@ -294,8 +294,6 @@
     raises(NotImplementedError, lambda: isolve(n/c1 < 0, c1))
     n = Dummy('n', negative=True)
     assert isolve(n/c1 > -2, c1) == (-n/2 < c1)
-<<<<<<< HEAD
-=======
     assert isolve(n/c1 < 0, c1) == True
     assert isolve(n/c1 > 0, c1) == False
 
@@ -306,7 +304,6 @@
     raises(NotImplementedError, lambda: isolve(1/(x - y) < 2, x))
     raises(NotImplementedError, lambda: isolve(1/(x - y) < 0, x))
     raises(TypeError, lambda: isolve(x - I < 0, x))
->>>>>>> 63b5cd40
 
 
 def test_trig_inequalities():
@@ -395,7 +392,6 @@
         Interval.Lopen(6, 7)
 
 
-<<<<<<< HEAD
 def test__solve_inequality():
     for op in (Gt, Lt, Le, Ge, Eq, Ne):
         assert _solve_inequality(op(x, 1), x).lhs == x
@@ -420,19 +416,14 @@
     assert _solve_inequality(a/x > 1, x, linear=True) == (1/x > 1/a)
 
 
-=======
->>>>>>> 63b5cd40
 def test__pt():
     from sympy.solvers.inequalities import _pt
     assert _pt(-oo, oo) == 0
     assert _pt(S(1), S(3)) == 2
     assert _pt(S(1), oo) == _pt(oo, S(1)) == 2
     assert _pt(S(1), -oo) == _pt(-oo, S(1)) == S.Half
-<<<<<<< HEAD
-=======
     assert _pt(S(-1), oo) == _pt(oo, S(-1)) == -S.Half
     assert _pt(S(-1), -oo) == _pt(-oo, S(-1)) == -2
->>>>>>> 63b5cd40
     assert _pt(x, oo) == _pt(oo, x) == x + 1
     assert _pt(x, -oo) == _pt(-oo, x) == x - 1
     raises(ValueError, lambda: _pt(Dummy('i', infinite=True), S(1)))