--- conflicted
+++ resolved
@@ -279,17 +279,16 @@
         Or(And(-oo < x, x < 1), And(S(1) < x, x < 2))
 
 
-<<<<<<< HEAD
 def test_solve_univariate_inequality_errors():
     raises(NotImplementedError, lambda: isolve(sin(x) < S.Half, x))
     raises(NotImplementedError, lambda: isolve(sin(x) > S.Half, x))
-=======
+
+
 def test_issue_9954():
     assert isolve(x**2 >= 0, x, relational=False) == S.Reals
     assert isolve(x**2 >= 0, x, relational=True) == S.Reals.as_relational(x)
     assert isolve(x**2 < 0, x, relational=False) == S.EmptySet
     assert isolve(x**2 < 0, x, relational=True) == S.EmptySet.as_relational(x)
->>>>>>> b6c26ae5
 
 
 @slow
