"""
This module contains functions to:

    - solve a single equation for a single variable, in any domain either real or complex.

    - solve a single transcendental equation for a single variable in any domain either real or complex.
      (currently supports solving in real domain only)

    - solve a system of linear equations with N variables and M equations.

    - solve a system of Non Linear Equations with N variables and M equations
"""
from sympy.core.sympify import sympify
from sympy.core import (S, Pow, Dummy, pi, Expr, Wild, Mul, Equality,
                        Add, Basic)
from sympy.core.containers import Tuple
from sympy.core.function import (Lambda, expand_complex, AppliedUndef,
<<<<<<< HEAD
                                expand_log, mexpand, expand_trig)
=======
                                expand_log, _mexpand, expand_trig, nfloat)
>>>>>>> 930eb707
from sympy.core.mod import Mod
from sympy.core.numbers import igcd, I, Number, Rational, oo, ilcm
from sympy.core.power import integer_log
from sympy.core.relational import Eq, Ne, Relational
from sympy.core.sorting import default_sort_key, ordered
from sympy.core.symbol import Symbol, _uniquely_named_symbol
from sympy.core.sympify import _sympify
from sympy.polys.matrices.linsolve import _linear_eq_to_dict
from sympy.polys.polyroots import UnsolvableFactorError
from sympy.simplify.simplify import simplify, fraction, trigsimp, nsimplify
from sympy.simplify import powdenest, logcombine
from sympy.functions import (log, tan, cot, sin, cos, sec, csc, exp,
                             acos, asin, acsc, asec,
                             piecewise_fold, Piecewise)
from sympy.functions.elementary.complexes import Abs, arg, re, im
from sympy.functions.elementary.hyperbolic import HyperbolicFunction
from sympy.functions.elementary.miscellaneous import real_root
from sympy.functions.elementary.trigonometric import TrigonometricFunction
from sympy.logic.boolalg import And, BooleanTrue
from sympy.sets import (FiniteSet, imageset, Interval, Intersection,
                        Union, ConditionSet, ImageSet, Complement, Contains)
from sympy.sets.sets import Set, ProductSet
from sympy.matrices import zeros, Matrix, MatrixBase
from sympy.ntheory import totient
from sympy.ntheory.factor_ import divisors
from sympy.ntheory.residue_ntheory import discrete_log, nthroot_mod
from sympy.polys import (roots, Poly, degree, together, PolynomialError,
                         RootOf, factor, lcm, gcd)
from sympy.polys.polyerrors import CoercionFailed
from sympy.polys.polytools import invert, groebner, poly
from sympy.polys.solvers import (sympy_eqs_to_ring, solve_lin_sys,
    PolyNonlinearError)
from sympy.polys.matrices.linsolve import _linsolve
from sympy.solvers.solvers import (checksol, denoms, unrad,
    _simple_dens, recast_to_symbols)
from sympy.solvers.polysys import solve_poly_system
from sympy.utilities import filldedent
from sympy.utilities.iterables import (numbered_symbols, has_dups,
                                       is_sequence, iterable)
from sympy.calculus.util import periodicity, continuous_domain, function_range

from types import GeneratorType


class NonlinearError(ValueError):
    """Raised when unexpectedly encountering nonlinear equations"""
    pass


_rc = Dummy("R", real=True), Dummy("C", complex=True)


def _masked(f, *atoms):
    """Return ``f``, with all objects given by ``atoms`` replaced with
    Dummy symbols, ``d``, and the list of replacements, ``(d, e)``,
    where ``e`` is an object of type given by ``atoms`` in which
    any other instances of atoms have been recursively replaced with
    Dummy symbols, too. The tuples are ordered so that if they are
    applied in sequence, the origin ``f`` will be restored.

    Examples
    ========

    >>> from sympy import cos
    >>> from sympy.abc import x
    >>> from sympy.solvers.solveset import _masked

    >>> f = cos(cos(x) + 1)
    >>> f, reps = _masked(cos(1 + cos(x)), cos)
    >>> f
    _a1
    >>> reps
    [(_a1, cos(_a0 + 1)), (_a0, cos(x))]
    >>> for d, e in reps:
    ...     f = f.xreplace({d: e})
    >>> f
    cos(cos(x) + 1)
    """
    sym = numbered_symbols('a', cls=Dummy, real=True)
    mask = []
    for a in ordered(f.atoms(*atoms)):
        for i in mask:
            a = a.replace(*i)
        mask.append((a, next(sym)))
    for i, (o, n) in enumerate(mask):
        f = f.replace(o, n)
        mask[i] = (n, o)
    mask = list(reversed(mask))
    return f, mask


def _invert(f_x, y, x, domain=S.Complexes):
    r"""
    Reduce the complex valued equation $f(x) = y$ to a set of equations

    $$\left\{g(x) = h_1(y),\  g(x) = h_2(y),\ \dots,\  g(x) = h_n(y) \right\}$$

    where $g(x)$ is a simpler function than $f(x)$.  The return value is a tuple
    $(g(x), \mathrm{set}_h)$, where $g(x)$ is a function of $x$ and $\mathrm{set}_h$ is
    the set of function $\left\{h_1(y), h_2(y), \dots, h_n(y)\right\}$.
    Here, $y$ is not necessarily a symbol.

    $\mathrm{set}_h$ contains the functions, along with the information
    about the domain in which they are valid, through set
    operations. For instance, if :math:`y = |x| - n` is inverted
    in the real domain, then $\mathrm{set}_h$ is not simply
    $\{-n, n\}$ as the nature of `n` is unknown; rather, it is:

    $$ \left(\left[0, \infty\right) \cap \left\{n\right\}\right) \cup
                       \left(\left(-\infty, 0\right] \cap \left\{- n\right\}\right)$$

    By default, the complex domain is used which means that inverting even
    seemingly simple functions like $\exp(x)$ will give very different
    results from those obtained in the real domain.
    (In the case of $\exp(x)$, the inversion via $\log$ is multi-valued
    in the complex domain, having infinitely many branches.)

    If you are working with real values only (or you are not sure which
    function to use) you should probably set the domain to
    ``S.Reals`` (or use ``invert_real`` which does that automatically).


    Examples
    ========

    >>> from sympy.solvers.solveset import invert_complex, invert_real
    >>> from sympy.abc import x, y
    >>> from sympy import exp

    When does exp(x) == y?

    >>> invert_complex(exp(x), y, x)
    (x, ImageSet(Lambda(_n, I*(2*_n*pi + arg(y)) + log(Abs(y))), Integers))
    >>> invert_real(exp(x), y, x)
    (x, Intersection({log(y)}, Reals))

    When does exp(x) == 1?

    >>> invert_complex(exp(x), 1, x)
    (x, ImageSet(Lambda(_n, 2*_n*I*pi), Integers))
    >>> invert_real(exp(x), 1, x)
    (x, {0})

    See Also
    ========
    invert_real, invert_complex
    """
    x = sympify(x)
    if not x.is_Symbol:
        raise ValueError("x must be a symbol")
    f_x = sympify(f_x)
    if x not in f_x.free_symbols:
        raise ValueError("Inverse of constant function doesn't exist")
    y = sympify(y)
    if x in y.free_symbols:
        raise ValueError("y should be independent of x ")

    if domain.is_subset(S.Reals):
        x1, s = _invert_real(f_x, FiniteSet(y), x)
    else:
        x1, s = _invert_complex(f_x, FiniteSet(y), x)

    if not isinstance(s, FiniteSet) or x1 != x:
        return x1, s

    # Avoid adding gratuitous intersections with S.Complexes. Actual
    # conditions should be handled by the respective inverters.
    if domain is S.Complexes:
        return x1, s
    else:
        return x1, s.intersection(domain)


invert_complex = _invert


def invert_real(f_x, y, x):
    """
    Inverts a real-valued function. Same as :func:`invert_complex`, but sets
    the domain to ``S.Reals`` before inverting.
    """
    return _invert(f_x, y, x, S.Reals)


def _invert_real(f, g_ys, symbol):
    """Helper function for _invert."""

    if f == symbol or g_ys is S.EmptySet:
        return (f, g_ys)

    n = Dummy('n', real=True)

    if isinstance(f, exp) or (f.is_Pow and f.base == S.Exp1):
        return _invert_real(f.exp,
                            imageset(Lambda(n, log(n)), g_ys),
                            symbol)

    if hasattr(f, 'inverse') and f.inverse() is not None and not isinstance(f, (
            TrigonometricFunction,
            HyperbolicFunction,
            )):
        if len(f.args) > 1:
            raise ValueError("Only functions with one argument are supported.")
        return _invert_real(f.args[0],
                            imageset(Lambda(n, f.inverse()(n)), g_ys),
                            symbol)

    if isinstance(f, Abs):
        return _invert_abs(f.args[0], g_ys, symbol)

    if f.is_Add:
        # f = g + h
        g, h = f.as_independent(symbol)
        if g is not S.Zero:
            return _invert_real(h, imageset(Lambda(n, n - g), g_ys), symbol)

    if f.is_Mul:
        # f = g*h
        g, h = f.as_independent(symbol)

        if g is not S.One:
            return _invert_real(h, imageset(Lambda(n, n/g), g_ys), symbol)

    if f.is_Pow:
        base, expo = f.args
        base_has_sym = base.has(symbol)
        expo_has_sym = expo.has(symbol)

        if not expo_has_sym:

            if expo.is_rational:
                num, den = expo.as_numer_denom()

                if den % 2 == 0 and num % 2 == 1 and den.is_zero is False:
                    # Here we have f(x)**(num/den) = y
                    # where den is nonzero and even and y is an element
                    # of the set g_ys.
                    # den is even, so we are only interested in the cases
                    # where both f(x) and y are positive.
                    # Restricting y to be positive (using the set g_ys_pos)
                    # means that y**(den/num) is always positive.
                    # Therefore it isn't necessary to also constrain f(x)
                    # to be positive because we are only going to
                    # find solutions of f(x) = y**(d/n)
                    # where the rhs is already required to be positive.
                    root = Lambda(n, real_root(n, expo))
                    g_ys_pos = g_ys & Interval(0, oo)
                    res = imageset(root, g_ys_pos)
                    _inv, _set = _invert_real(base, res, symbol)
                    return (_inv, _set)

                if den % 2 == 1:
                    root = Lambda(n, real_root(n, expo))
                    res = imageset(root, g_ys)
                    if num % 2 == 0:
                        neg_res = imageset(Lambda(n, -n), res)
                        return _invert_real(base, res + neg_res, symbol)
                    if num % 2 == 1:
                        return _invert_real(base, res, symbol)

            elif expo.is_irrational:
                root = Lambda(n, real_root(n, expo))
                g_ys_pos = g_ys & Interval(0, oo)
                res = imageset(root, g_ys_pos)
                return _invert_real(base, res, symbol)

            else:
                # indeterminate exponent, e.g. Float or parity of
                # num, den of rational could not be determined
                pass  # use default return

        if not base_has_sym:
            rhs = g_ys.args[0]
            if base.is_positive:
                return _invert_real(expo,
                    imageset(Lambda(n, log(n, base, evaluate=False)), g_ys), symbol)
            elif base.is_negative:
                s, b = integer_log(rhs, base)
                if b:
                    return _invert_real(expo, FiniteSet(s), symbol)
                else:
                    return (expo, S.EmptySet)
            elif base.is_zero:
                one = Eq(rhs, 1)
                if one == S.true:
                    # special case: 0**x - 1
                    return _invert_real(expo, FiniteSet(0), symbol)
                elif one == S.false:
                    return (expo, S.EmptySet)


    if isinstance(f, TrigonometricFunction):
        if isinstance(g_ys, FiniteSet):
            def inv(trig):
                if isinstance(trig, (sin, csc)):
                    F = asin if isinstance(trig, sin) else acsc
                    return (lambda a: n*pi + S.NegativeOne**n*F(a),)
                if isinstance(trig, (cos, sec)):
                    F = acos if isinstance(trig, cos) else asec
                    return (
                        lambda a: 2*n*pi + F(a),
                        lambda a: 2*n*pi - F(a),)
                if isinstance(trig, (tan, cot)):
                    return (lambda a: n*pi + trig.inverse()(a),)

            n = Dummy('n', integer=True)
            invs = S.EmptySet
            for L in inv(f):
                invs += Union(*[imageset(Lambda(n, L(g)), S.Integers) for g in g_ys])
            return _invert_real(f.args[0], invs, symbol)

    return (f, g_ys)


def _invert_complex(f, g_ys, symbol):
    """Helper function for _invert."""

    if f == symbol or g_ys is S.EmptySet:
        return (f, g_ys)

    n = Dummy('n')

    if f.is_Add:
        # f = g + h
        g, h = f.as_independent(symbol)
        if g is not S.Zero:
            return _invert_complex(h, imageset(Lambda(n, n - g), g_ys), symbol)

    if f.is_Mul:
        # f = g*h
        g, h = f.as_independent(symbol)

        if g is not S.One:
            if g in {S.NegativeInfinity, S.ComplexInfinity, S.Infinity}:
                return (h, S.EmptySet)
            return _invert_complex(h, imageset(Lambda(n, n/g), g_ys), symbol)

    if f.is_Pow:
        base, expo = f.args
        # special case: g**r = 0
        # Could be improved like `_invert_real` to handle more general cases.
        if expo.is_Rational and g_ys == FiniteSet(0):
            if expo.is_positive:
                return _invert_complex(base, g_ys, symbol)

    if hasattr(f, 'inverse') and f.inverse() is not None and \
       not isinstance(f, TrigonometricFunction) and \
       not isinstance(f, HyperbolicFunction) and \
       not isinstance(f, exp):
        if len(f.args) > 1:
            raise ValueError("Only functions with one argument are supported.")
        return _invert_complex(f.args[0],
                               imageset(Lambda(n, f.inverse()(n)), g_ys), symbol)

    if isinstance(f, exp) or (f.is_Pow and f.base == S.Exp1):
        if isinstance(g_ys, ImageSet):
            # can solve upto `(d*exp(exp(...(exp(a*x + b))...) + c)` format.
            # Further can be improved to `(d*exp(exp(...(exp(a*x**n + b*x**(n-1) + ... + f))...) + c)`.
            g_ys_expr = g_ys.lamda.expr
            g_ys_vars = g_ys.lamda.variables
            k = Dummy('k{}'.format(len(g_ys_vars)))
            g_ys_vars_1 = (k,) + g_ys_vars
            exp_invs = Union(*[imageset(Lambda((g_ys_vars_1,), (I*(2*k*pi + arg(g_ys_expr))
                                         + log(Abs(g_ys_expr)))), S.Integers**(len(g_ys_vars_1)))])
            return _invert_complex(f.exp, exp_invs, symbol)

        elif isinstance(g_ys, FiniteSet):
            exp_invs = Union(*[imageset(Lambda(n, I*(2*n*pi + arg(g_y)) +
                                               log(Abs(g_y))), S.Integers)
                               for g_y in g_ys if g_y != 0])
            return _invert_complex(f.exp, exp_invs, symbol)

    return (f, g_ys)


def _invert_abs(f, g_ys, symbol):
    """Helper function for inverting absolute value functions.

    Returns the complete result of inverting an absolute value
    function along with the conditions which must also be satisfied.

    If it is certain that all these conditions are met, a :class:`~.FiniteSet`
    of all possible solutions is returned. If any condition cannot be
    satisfied, an :class:`~.EmptySet` is returned. Otherwise, a
    :class:`~.ConditionSet` of the solutions, with all the required conditions
    specified, is returned.

    """
    if not g_ys.is_FiniteSet:
        # this could be used for FiniteSet, but the
        # results are more compact if they aren't, e.g.
        # ConditionSet(x, Contains(n, Interval(0, oo)), {-n, n}) vs
        # Union(Intersection(Interval(0, oo), {n}), Intersection(Interval(-oo, 0), {-n}))
        # for the solution of abs(x) - n
        pos = Intersection(g_ys, Interval(0, S.Infinity))
        parg = _invert_real(f, pos, symbol)
        narg = _invert_real(-f, pos, symbol)
        if parg[0] != narg[0]:
            raise NotImplementedError
        return parg[0], Union(narg[1], parg[1])

    # check conditions: all these must be true. If any are unknown
    # then return them as conditions which must be satisfied
    unknown = []
    for a in g_ys.args:
        ok = a.is_nonnegative if a.is_Number else a.is_positive
        if ok is None:
            unknown.append(a)
        elif not ok:
            return symbol, S.EmptySet
    if unknown:
        conditions = And(*[Contains(i, Interval(0, oo))
            for i in unknown])
    else:
        conditions = True
    n = Dummy('n', real=True)
    # this is slightly different than above: instead of solving
    # +/-f on positive values, here we solve for f on +/- g_ys
    g_x, values = _invert_real(f, Union(
        imageset(Lambda(n, n), g_ys),
        imageset(Lambda(n, -n), g_ys)), symbol)
    return g_x, ConditionSet(g_x, conditions, values)


def domain_check(f, symbol, p):
    """Returns False if point p is infinite or any subexpression of f
    is infinite or becomes so after replacing symbol with p. If none of
    these conditions is met then True will be returned.

    Examples
    ========

    >>> from sympy import Mul, oo
    >>> from sympy.abc import x
    >>> from sympy.solvers.solveset import domain_check
    >>> g = 1/(1 + (1/(x + 1))**2)
    >>> domain_check(g, x, -1)
    False
    >>> domain_check(x**2, x, 0)
    True
    >>> domain_check(1/x, x, oo)
    False

    * The function relies on the assumption that the original form
      of the equation has not been changed by automatic simplification.

    >>> domain_check(x/x, x, 0) # x/x is automatically simplified to 1
    True

    * To deal with automatic evaluations use evaluate=False:

    >>> domain_check(Mul(x, 1/x, evaluate=False), x, 0)
    False
    """
    f, p = sympify(f), sympify(p)
    if p.is_infinite:
        return False
    return _domain_check(f, symbol, p)


def _domain_check(f, symbol, p):
    # helper for domain check
    if f.is_Atom and f.is_finite:
        return True
    elif f.subs(symbol, p).is_infinite:
        return False
    elif isinstance(f, Piecewise):
        # Check the cases of the Piecewise in turn. There might be invalid
        # expressions in later cases that don't apply e.g.
        #    solveset(Piecewise((0, Eq(x, 0)), (1/x, True)), x)
        for expr, cond in f.args:
            condsubs = cond.subs(symbol, p)
            if condsubs is S.false:
                continue
            elif condsubs is S.true:
                return _domain_check(expr, symbol, p)
            else:
                # We don't know which case of the Piecewise holds. On this
                # basis we cannot decide whether any solution is in or out of
                # the domain. Ideally this function would allow returning a
                # symbolic condition for the validity of the solution that
                # could be handled in the calling code. In the mean time we'll
                # give this particular solution the benefit of the doubt and
                # let it pass.
                return True
    else:
        # TODO : We should not blindly recurse through all args of arbitrary expressions like this
        return all(_domain_check(g, symbol, p)
                   for g in f.args)


def _is_finite_with_finite_vars(f, domain=S.Complexes):
    """
    Return True if the given expression is finite. For symbols that
    do not assign a value for `complex` and/or `real`, the domain will
    be used to assign a value; symbols that do not assign a value
    for `finite` will be made finite. All other assumptions are
    left unmodified.
    """
    def assumptions(s):
        A = s.assumptions0
        A.setdefault('finite', A.get('finite', True))
        if domain.is_subset(S.Reals):
            # if this gets set it will make complex=True, too
            A.setdefault('real', True)
        else:
            # don't change 'real' because being complex implies
            # nothing about being real
            A.setdefault('complex', True)
        return A

    reps = {s: Dummy(**assumptions(s)) for s in f.free_symbols}
    return f.xreplace(reps).is_finite


def _is_function_class_equation(func_class, f, symbol):
    """ Tests whether the equation is an equation of the given function class.

    The given equation belongs to the given function class if it is
    comprised of functions of the function class which are multiplied by
    or added to expressions independent of the symbol. In addition, the
    arguments of all such functions must be linear in the symbol as well.

    Examples
    ========

    >>> from sympy.solvers.solveset import _is_function_class_equation
    >>> from sympy import tan, sin, tanh, sinh, exp
    >>> from sympy.abc import x
    >>> from sympy.functions.elementary.trigonometric import TrigonometricFunction
    >>> from sympy.functions.elementary.hyperbolic import HyperbolicFunction
    >>> _is_function_class_equation(TrigonometricFunction, exp(x) + tan(x), x)
    False
    >>> _is_function_class_equation(TrigonometricFunction, tan(x) + sin(x), x)
    True
    >>> _is_function_class_equation(TrigonometricFunction, tan(x**2), x)
    False
    >>> _is_function_class_equation(TrigonometricFunction, tan(x + 2), x)
    True
    >>> _is_function_class_equation(HyperbolicFunction, tanh(x) + sinh(x), x)
    True
    """
    if f.is_Mul or f.is_Add:
        return all(_is_function_class_equation(func_class, arg, symbol)
                   for arg in f.args)

    if f.is_Pow:
        if not f.exp.has(symbol):
            return _is_function_class_equation(func_class, f.base, symbol)
        else:
            return False

    if not f.has(symbol):
        return True

    if isinstance(f, func_class):
        try:
            g = Poly(f.args[0], symbol)
            return g.degree() <= 1
        except PolynomialError:
            return False
    else:
        return False


def _solve_as_rational(f, symbol, domain):
    """ solve rational functions"""
    f = together(mexpand(f, recursive=True), deep=True)
    g, h = fraction(f)
    if not h.has(symbol):
        try:
            return _solve_as_poly(g, symbol, domain)
        except NotImplementedError:
            # The polynomial formed from g could end up having
            # coefficients in a ring over which finding roots
            # isn't implemented yet, e.g. ZZ[a] for some symbol a
            return ConditionSet(symbol, Eq(f, 0), domain)
        except CoercionFailed:
            # contained oo, zoo or nan
            return S.EmptySet
    else:
        valid_solns = _solveset(g, symbol, domain)
        invalid_solns = _solveset(h, symbol, domain)
        return valid_solns - invalid_solns


class _SolveTrig1Error(Exception):
    """Raised when _solve_trig1 heuristics do not apply"""

def _solve_trig(f, symbol, domain):
    """Function to call other helpers to solve trigonometric equations """
    sol = None
    try:
        sol = _solve_trig1(f, symbol, domain)
    except _SolveTrig1Error:
        try:
            sol = _solve_trig2(f, symbol, domain)
        except ValueError:
            raise NotImplementedError(filldedent('''
                Solution to this kind of trigonometric equations
                is yet to be implemented'''))
    return sol


def _solve_trig1(f, symbol, domain):
    """Primary solver for trigonometric and hyperbolic equations

    Returns either the solution set as a ConditionSet (auto-evaluated to a
    union of ImageSets if no variables besides 'symbol' are involved) or
    raises _SolveTrig1Error if f == 0 cannot be solved.

    Notes
    =====
    Algorithm:
    1. Do a change of variable x -> mu*x in arguments to trigonometric and
    hyperbolic functions, in order to reduce them to small integers. (This
    step is crucial to keep the degrees of the polynomials of step 4 low.)
    2. Rewrite trigonometric/hyperbolic functions as exponentials.
    3. Proceed to a 2nd change of variable, replacing exp(I*x) or exp(x) by y.
    4. Solve the resulting rational equation.
    5. Use invert_complex or invert_real to return to the original variable.
    6. If the coefficients of 'symbol' were symbolic in nature, add the
    necessary consistency conditions in a ConditionSet.

    """
    # Prepare change of variable
    x = Dummy('x')
    if _is_function_class_equation(HyperbolicFunction, f, symbol):
        cov = exp(x)
        inverter = invert_real if domain.is_subset(S.Reals) else invert_complex
    else:
        cov = exp(I*x)
        inverter = invert_complex

    f = trigsimp(f)
    f_original = f
    trig_functions = f.atoms(TrigonometricFunction, HyperbolicFunction)
    trig_arguments = [e.args[0] for e in trig_functions]
    # trigsimp may have reduced the equation to an expression
    # that is independent of 'symbol' (e.g. cos**2+sin**2)
    if not any(a.has(symbol) for a in trig_arguments):
        return solveset(f_original, symbol, domain)

    denominators = []
    numerators = []
    for ar in trig_arguments:
        try:
            poly_ar = Poly(ar, symbol)
        except PolynomialError:
            raise _SolveTrig1Error("trig argument is not a polynomial")
        if poly_ar.degree() > 1:  # degree >1 still bad
            raise _SolveTrig1Error("degree of variable must not exceed one")
        if poly_ar.degree() == 0:  # degree 0, don't care
            continue
        c = poly_ar.all_coeffs()[0]   # got the coefficient of 'symbol'
        numerators.append(fraction(c)[0])
        denominators.append(fraction(c)[1])

    mu = lcm(denominators)/gcd(numerators)
    f = f.subs(symbol, mu*x)
    f = f.rewrite(exp)
    f = together(f)
    g, h = fraction(f)
    y = Dummy('y')
    g, h = g.expand(), h.expand()
    g, h = g.subs(cov, y), h.subs(cov, y)
    if g.has(x) or h.has(x):
        raise _SolveTrig1Error("change of variable not possible")

    solns = solveset_complex(g, y) - solveset_complex(h, y)
    if isinstance(solns, ConditionSet):
        raise _SolveTrig1Error("polynomial has ConditionSet solution")

    if isinstance(solns, FiniteSet):
        if any(isinstance(s, RootOf) for s in solns):
            raise _SolveTrig1Error("polynomial results in RootOf object")
        # revert the change of variable
        cov = cov.subs(x, symbol/mu)
        result = Union(*[inverter(cov, s, symbol)[1] for s in solns])
        # In case of symbolic coefficients, the solution set is only valid
        # if numerator and denominator of mu are non-zero.
        if mu.has(Symbol):
            syms = (mu).atoms(Symbol)
            munum, muden = fraction(mu)
            condnum = munum.as_independent(*syms, as_Add=False)[1]
            condden = muden.as_independent(*syms, as_Add=False)[1]
            cond = And(Ne(condnum, 0), Ne(condden, 0))
        else:
            cond = True
        # Actual conditions are returned as part of the ConditionSet. Adding an
        # intersection with C would only complicate some solution sets due to
        # current limitations of intersection code. (e.g. #19154)
        if domain is S.Complexes:
            # This is a slight abuse of ConditionSet. Ideally this should
            # be some kind of "PiecewiseSet". (See #19507 discussion)
            return ConditionSet(symbol, cond, result)
        else:
            return ConditionSet(symbol, cond, Intersection(result, domain))
    elif solns is S.EmptySet:
        return S.EmptySet
    else:
        raise _SolveTrig1Error("polynomial solutions must form FiniteSet")


def _solve_trig2(f, symbol, domain):
    """Secondary helper to solve trigonometric equations,
    called when first helper fails """
    f = trigsimp(f)
    f_original = f
    trig_functions = f.atoms(sin, cos, tan, sec, cot, csc)
    trig_arguments = [e.args[0] for e in trig_functions]
    denominators = []
    numerators = []

    # todo: This solver can be extended to hyperbolics if the
    # analogous change of variable to tanh (instead of tan)
    # is used.
    if not trig_functions:
        return ConditionSet(symbol, Eq(f_original, 0), domain)

    # todo: The pre-processing below (extraction of numerators, denominators,
    # gcd, lcm, mu, etc.) should be updated to the enhanced version in
    # _solve_trig1. (See #19507)
    for ar in trig_arguments:
        try:
            poly_ar = Poly(ar, symbol)
        except PolynomialError:
            raise ValueError("give up, we cannot solve if this is not a polynomial in x")
        if poly_ar.degree() > 1:  # degree >1 still bad
            raise ValueError("degree of variable inside polynomial should not exceed one")
        if poly_ar.degree() == 0:  # degree 0, don't care
            continue
        c = poly_ar.all_coeffs()[0]   # got the coefficient of 'symbol'
        try:
            numerators.append(Rational(c).p)
            denominators.append(Rational(c).q)
        except TypeError:
            return ConditionSet(symbol, Eq(f_original, 0), domain)

    x = Dummy('x')

    # ilcm() and igcd() require more than one argument
    if len(numerators) > 1:
        mu = Rational(2)*ilcm(*denominators)/igcd(*numerators)
    else:
        assert len(numerators) == 1
        mu = Rational(2)*denominators[0]/numerators[0]

    f = f.subs(symbol, mu*x)
    f = f.rewrite(tan)
    f = expand_trig(f)
    f = together(f)

    g, h = fraction(f)
    y = Dummy('y')
    g, h = g.expand(), h.expand()
    g, h = g.subs(tan(x), y), h.subs(tan(x), y)

    if g.has(x) or h.has(x):
        return ConditionSet(symbol, Eq(f_original, 0), domain)
    solns = solveset(g, y, S.Reals) - solveset(h, y, S.Reals)

    if isinstance(solns, FiniteSet):
        result = Union(*[invert_real(tan(symbol/mu), s, symbol)[1]
                       for s in solns])
        dsol = invert_real(tan(symbol/mu), oo, symbol)[1]
        if degree(h) > degree(g):                   # If degree(denom)>degree(num) then there
            result = Union(result, dsol)            # would be another sol at Lim(denom-->oo)
        return Intersection(result, domain)
    elif solns is S.EmptySet:
        return S.EmptySet
    else:
        return ConditionSet(symbol, Eq(f_original, 0), S.Reals)


def _solve_as_poly(f, symbol, domain=S.Complexes):
    """
    Solve the equation using polynomial techniques if it already is a
    polynomial equation or, with a change of variables, can be made so.
    """
    result = None
    if f.is_polynomial(symbol):
        solns = roots(f, symbol, cubics=True, quartics=True,
                      quintics=True, domain='EX')
        num_roots = sum(solns.values())
        if degree(f, symbol) <= num_roots:
            result = FiniteSet(*solns.keys())
        else:
            poly = Poly(f, symbol)
            solns = poly.all_roots()
            if poly.degree() <= len(solns):
                result = FiniteSet(*solns)
            else:
                result = ConditionSet(symbol, Eq(f, 0), domain)
    else:
        poly = Poly(f)
        if poly is None:
            result = ConditionSet(symbol, Eq(f, 0), domain)
        gens = [g for g in poly.gens if g.has(symbol)]

        if len(gens) == 1:
            poly = Poly(poly, gens[0])
            gen = poly.gen
            deg = poly.degree()
            poly = Poly(poly.as_expr(), poly.gen, composite=True)
            poly_solns = FiniteSet(*roots(poly, cubics=True, quartics=True,
                                          quintics=True).keys())

            if len(poly_solns) < deg:
                result = ConditionSet(symbol, Eq(f, 0), domain)

            if gen != symbol:
                y = Dummy('y')
                inverter = invert_real if domain.is_subset(S.Reals) else invert_complex
                lhs, rhs_s = inverter(gen, y, symbol)
                if lhs == symbol:
                    result = Union(*[rhs_s.subs(y, s) for s in poly_solns])
                else:
                    result = ConditionSet(symbol, Eq(f, 0), domain)
        else:
            result = ConditionSet(symbol, Eq(f, 0), domain)

    if result is not None:
        if isinstance(result, FiniteSet):
            # this is to simplify solutions like -sqrt(-I) to sqrt(2)/2
            # - sqrt(2)*I/2. We are not expanding for solution with symbols
            # or undefined functions because that makes the solution more complicated.
            # For example, expand_complex(a) returns re(a) + I*im(a)
            if all(s.atoms(Symbol, AppliedUndef) == set() and not isinstance(s, RootOf)
                   for s in result):
                s = Dummy('s')
                result = imageset(Lambda(s, expand_complex(s)), result)
        if isinstance(result, FiniteSet) and domain != S.Complexes:
            # Avoid adding gratuitous intersections with S.Complexes. Actual
            # conditions should be handled elsewhere.
            result = result.intersection(domain)
        return result
    else:
        return ConditionSet(symbol, Eq(f, 0), domain)


def _solve_radical(f, unradf, symbol, solveset_solver):
    """ Helper function to solve equations with radicals """
    res = unradf
    eq, cov = res if res else (f, [])
    if not cov:
        result = solveset_solver(eq, symbol) - \
            Union(*[solveset_solver(g, symbol) for g in denoms(f, symbol)])
    else:
        y, yeq = cov
        if not solveset_solver(y - I, y):
            yreal = Dummy('yreal', real=True)
            yeq = yeq.xreplace({y: yreal})
            eq = eq.xreplace({y: yreal})
            y = yreal
        g_y_s = solveset_solver(yeq, symbol)
        f_y_sols = solveset_solver(eq, y)
        result = Union(*[imageset(Lambda(y, g_y), f_y_sols)
                         for g_y in g_y_s])

    if not isinstance(result, FiniteSet):
        solution_set = result
    else:
        f_set = []  # solutions for FiniteSet
        c_set = []  # solutions for ConditionSet
        for s in result:
            if checksol(f, symbol, s):
                f_set.append(s)
            else:
                c_set.append(s)
        solution_set = FiniteSet(*f_set) + ConditionSet(symbol, Eq(f, 0), FiniteSet(*c_set))

    return solution_set


def _solve_abs(f, symbol, domain):
    """ Helper function to solve equation involving absolute value function """
    if not domain.is_subset(S.Reals):
        raise ValueError(filldedent('''
            Absolute values cannot be inverted in the
            complex domain.'''))
    p, q, r = Wild('p'), Wild('q'), Wild('r')
    pattern_match = f.match(p*Abs(q) + r) or {}
    f_p, f_q, f_r = [pattern_match.get(i, S.Zero) for i in (p, q, r)]

    if not (f_p.is_zero or f_q.is_zero):
        domain = continuous_domain(f_q, symbol, domain)
        from .inequalities import solve_univariate_inequality
        q_pos_cond = solve_univariate_inequality(f_q >= 0, symbol,
                                                 relational=False, domain=domain, continuous=True)
        q_neg_cond = q_pos_cond.complement(domain)

        sols_q_pos = solveset_real(f_p*f_q + f_r,
                                           symbol).intersect(q_pos_cond)
        sols_q_neg = solveset_real(f_p*(-f_q) + f_r,
                                           symbol).intersect(q_neg_cond)
        return Union(sols_q_pos, sols_q_neg)
    else:
        return ConditionSet(symbol, Eq(f, 0), domain)


def solve_decomposition(f, symbol, domain):
    """
    Function to solve equations via the principle of "Decomposition
    and Rewriting".

    Examples
    ========
    >>> from sympy import exp, sin, Symbol, pprint, S
    >>> from sympy.solvers.solveset import solve_decomposition as sd
    >>> x = Symbol('x')
    >>> f1 = exp(2*x) - 3*exp(x) + 2
    >>> sd(f1, x, S.Reals)
    {0, log(2)}
    >>> f2 = sin(x)**2 + 2*sin(x) + 1
    >>> pprint(sd(f2, x, S.Reals), use_unicode=False)
              3*pi
    {2*n*pi + ---- | n in Integers}
               2
    >>> f3 = sin(x + 2)
    >>> pprint(sd(f3, x, S.Reals), use_unicode=False)
    {2*n*pi - 2 | n in Integers} U {2*n*pi - 2 + pi | n in Integers}

    """
    from sympy.solvers.decompogen import decompogen
    # decompose the given function
    g_s = decompogen(f, symbol)
    # `y_s` represents the set of values for which the function `g` is to be
    # solved.
    # `solutions` represent the solutions of the equations `g = y_s` or
    # `g = 0` depending on the type of `y_s`.
    # As we are interested in solving the equation: f = 0
    y_s = FiniteSet(0)
    for g in g_s:
        frange = function_range(g, symbol, domain)
        y_s = Intersection(frange, y_s)
        result = S.EmptySet
        if isinstance(y_s, FiniteSet):
            for y in y_s:
                solutions = solveset(Eq(g, y), symbol, domain)
                if not isinstance(solutions, ConditionSet):
                    result += solutions

        else:
            if isinstance(y_s, ImageSet):
                iter_iset = (y_s,)

            elif isinstance(y_s, Union):
                iter_iset = y_s.args

            elif y_s is S.EmptySet:
                # y_s is not in the range of g in g_s, so no solution exists
                #in the given domain
                return S.EmptySet

            for iset in iter_iset:
                new_solutions = solveset(Eq(iset.lamda.expr, g), symbol, domain)
                dummy_var = tuple(iset.lamda.expr.free_symbols)[0]
                (base_set,) = iset.base_sets
                if isinstance(new_solutions, FiniteSet):
                    new_exprs = new_solutions

                elif isinstance(new_solutions, Intersection):
                    if isinstance(new_solutions.args[1], FiniteSet):
                        new_exprs = new_solutions.args[1]

                for new_expr in new_exprs:
                    result += ImageSet(Lambda(dummy_var, new_expr), base_set)

        if result is S.EmptySet:
            return ConditionSet(symbol, Eq(f, 0), domain)

        y_s = result

    return y_s


def _solveset(f, symbol, domain, _check=False):
    """Helper for solveset to return a result from an expression
    that has already been sympify'ed and is known to contain the
    given symbol."""
    # _check controls whether the answer is checked or not
    from sympy.simplify.simplify import signsimp

    if isinstance(f, BooleanTrue):
        return domain

    orig_f = f
    if f.is_Mul:
        coeff, f = f.as_independent(symbol, as_Add=False)
        if coeff in {S.ComplexInfinity, S.NegativeInfinity, S.Infinity}:
            f = together(orig_f)
    elif f.is_Add:
        a, h = f.as_independent(symbol)
        m, h = h.as_independent(symbol, as_Add=False)
        if m not in {S.ComplexInfinity, S.Zero, S.Infinity,
                              S.NegativeInfinity}:
            f = a/m + h  # XXX condition `m != 0` should be added to soln

    # assign the solvers to use
    solver = lambda f, x, domain=domain: _solveset(f, x, domain)
    inverter = lambda f, rhs, symbol: _invert(f, rhs, symbol, domain)

    result = S.EmptySet

    if f.expand().is_zero:
        return domain
    elif not f.has(symbol):
        return S.EmptySet
    elif f.is_Mul and all(_is_finite_with_finite_vars(m, domain)
            for m in f.args):
        # if f(x) and g(x) are both finite we can say that the solution of
        # f(x)*g(x) == 0 is same as Union(f(x) == 0, g(x) == 0) is not true in
        # general. g(x) can grow to infinitely large for the values where
        # f(x) == 0. To be sure that we are not silently allowing any
        # wrong solutions we are using this technique only if both f and g are
        # finite for a finite input.
        result = Union(*[solver(m, symbol) for m in f.args])
    elif _is_function_class_equation(TrigonometricFunction, f, symbol) or \
            _is_function_class_equation(HyperbolicFunction, f, symbol):
        result = _solve_trig(f, symbol, domain)
    elif isinstance(f, arg):
        a = f.args[0]
        result = Intersection(_solveset(re(a) > 0, symbol, domain),
                              _solveset(im(a), symbol, domain))
    elif f.is_Piecewise:
        expr_set_pairs = f.as_expr_set_pairs(domain)
        for (expr, in_set) in expr_set_pairs:
            if in_set.is_Relational:
                in_set = in_set.as_set()
            solns = solver(expr, symbol, in_set)
            result += solns
    elif isinstance(f, Eq):
        result = solver(Add(f.lhs, - f.rhs, evaluate=False), symbol, domain)

    elif f.is_Relational:
        from .inequalities import solve_univariate_inequality
        try:
            result = solve_univariate_inequality(
            f, symbol, domain=domain, relational=False)
        except NotImplementedError:
            result = ConditionSet(symbol, f, domain)
        return result
    elif _is_modular(f, symbol):
        result = _solve_modular(f, symbol, domain)
    else:
        lhs, rhs_s = inverter(f, 0, symbol)
        if lhs == symbol:
            # do some very minimal simplification since
            # repeated inversion may have left the result
            # in a state that other solvers (e.g. poly)
            # would have simplified; this is done here
            # rather than in the inverter since here it
            # is only done once whereas there it would
            # be repeated for each step of the inversion
            if isinstance(rhs_s, FiniteSet):
                rhs_s = FiniteSet(*[Mul(*
                    signsimp(i).as_content_primitive())
                    for i in rhs_s])
            result = rhs_s

        elif isinstance(rhs_s, FiniteSet):
            for equation in [lhs - rhs for rhs in rhs_s]:
                if equation == f:
                    u = unrad(f, symbol)
                    if u:
                        result += _solve_radical(equation, u,
                                                 symbol,
                                                 solver)
                    elif equation.has(Abs):
                        result += _solve_abs(f, symbol, domain)
                    else:
                        result_rational = _solve_as_rational(equation, symbol, domain)
                        if not isinstance(result_rational, ConditionSet):
                            result += result_rational
                        else:
                            # may be a transcendental type equation
                            t_result = _transolve(equation, symbol, domain)
                            if isinstance(t_result, ConditionSet):
                                # might need factoring; this is expensive so we
                                # have delayed until now. To avoid recursion
                                # errors look for a non-trivial factoring into
                                # a product of symbol dependent terms; I think
                                # that something that factors as a Pow would
                                # have already been recognized by now.
                                factored = equation.factor()
                                if factored.is_Mul and equation != factored:
                                    _, dep = factored.as_independent(symbol)
                                    if not dep.is_Add:
                                        # non-trivial factoring of equation
                                        # but use form with constants
                                        # in case they need special handling
                                        t_results = []
                                        for fac in Mul.make_args(factored):
                                            if fac.has(symbol):
                                                t_results.append(solver(fac, symbol))
                                        t_result = Union(*t_results)
                            result += t_result
                else:
                    result += solver(equation, symbol)

        elif rhs_s is not S.EmptySet:
            result = ConditionSet(symbol, Eq(f, 0), domain)

    if isinstance(result, ConditionSet):
        if isinstance(f, Expr):
            num, den = f.as_numer_denom()
            if den.has(symbol):
                _result = _solveset(num, symbol, domain)
                if not isinstance(_result, ConditionSet):
                    singularities = _solveset(den, symbol, domain)
                    result = _result - singularities

    if _check:
        if isinstance(result, ConditionSet):
            # it wasn't solved or has enumerated all conditions
            # -- leave it alone
            return result

        # whittle away all but the symbol-containing core
        # to use this for testing
        if isinstance(orig_f, Expr):
            fx = orig_f.as_independent(symbol, as_Add=True)[1]
            fx = fx.as_independent(symbol, as_Add=False)[1]
        else:
            fx = orig_f

        if isinstance(result, FiniteSet):
            # check the result for invalid solutions
            result = FiniteSet(*[s for s in result
                      if isinstance(s, RootOf)
                      or domain_check(fx, symbol, s)])

    return result


def _is_modular(f, symbol):
    """
    Helper function to check below mentioned types of modular equations.
    ``A - Mod(B, C) = 0``

    A -> This can or cannot be a function of symbol.
    B -> This is surely a function of symbol.
    C -> It is an integer.

    Parameters
    ==========

    f : Expr
        The equation to be checked.

    symbol : Symbol
        The concerned variable for which the equation is to be checked.

    Examples
    ========

    >>> from sympy import symbols, exp, Mod
    >>> from sympy.solvers.solveset import _is_modular as check
    >>> x, y = symbols('x y')
    >>> check(Mod(x, 3) - 1, x)
    True
    >>> check(Mod(x, 3) - 1, y)
    False
    >>> check(Mod(x, 3)**2 - 5, x)
    False
    >>> check(Mod(x, 3)**2 - y, x)
    False
    >>> check(exp(Mod(x, 3)) - 1, x)
    False
    >>> check(Mod(3, y) - 1, y)
    False
    """

    if not f.has(Mod):
        return False

    # extract modterms from f.
    modterms = list(f.atoms(Mod))

    return (len(modterms) == 1 and  # only one Mod should be present
            modterms[0].args[0].has(symbol) and  # B-> function of symbol
            modterms[0].args[1].is_integer and  # C-> to be an integer.
            any(isinstance(term, Mod)
            for term in list(_term_factors(f)))  # free from other funcs
            )


def _invert_modular(modterm, rhs, n, symbol):
    """
    Helper function to invert modular equation.
    ``Mod(a, m) - rhs = 0``

    Generally it is inverted as (a, ImageSet(Lambda(n, m*n + rhs), S.Integers)).
    More simplified form will be returned if possible.

    If it is not invertible then (modterm, rhs) is returned.

    The following cases arise while inverting equation ``Mod(a, m) - rhs = 0``:

    1. If a is symbol then  m*n + rhs is the required solution.

    2. If a is an instance of ``Add`` then we try to find two symbol independent
       parts of a and the symbol independent part gets tranferred to the other
       side and again the ``_invert_modular`` is called on the symbol
       dependent part.

    3. If a is an instance of ``Mul`` then same as we done in ``Add`` we separate
       out the symbol dependent and symbol independent parts and transfer the
       symbol independent part to the rhs with the help of invert and again the
       ``_invert_modular`` is called on the symbol dependent part.

    4. If a is an instance of ``Pow`` then two cases arise as following:

        - If a is of type (symbol_indep)**(symbol_dep) then the remainder is
          evaluated with the help of discrete_log function and then the least
          period is being found out with the help of totient function.
          period*n + remainder is the required solution in this case.
          For reference: (https://en.wikipedia.org/wiki/Euler's_theorem)

        - If a is of type (symbol_dep)**(symbol_indep) then we try to find all
          primitive solutions list with the help of nthroot_mod function.
          m*n + rem is the general solution where rem belongs to solutions list
          from nthroot_mod function.

    Parameters
    ==========

    modterm, rhs : Expr
        The modular equation to be inverted, ``modterm - rhs = 0``

    symbol : Symbol
        The variable in the equation to be inverted.

    n : Dummy
        Dummy variable for output g_n.

    Returns
    =======

    A tuple (f_x, g_n) is being returned where f_x is modular independent function
    of symbol and g_n being set of values f_x can have.

    Examples
    ========

    >>> from sympy import symbols, exp, Mod, Dummy, S
    >>> from sympy.solvers.solveset import _invert_modular as invert_modular
    >>> x, y = symbols('x y')
    >>> n = Dummy('n')
    >>> invert_modular(Mod(exp(x), 7), S(5), n, x)
    (Mod(exp(x), 7), 5)
    >>> invert_modular(Mod(x, 7), S(5), n, x)
    (x, ImageSet(Lambda(_n, 7*_n + 5), Integers))
    >>> invert_modular(Mod(3*x + 8, 7), S(5), n, x)
    (x, ImageSet(Lambda(_n, 7*_n + 6), Integers))
    >>> invert_modular(Mod(x**4, 7), S(5), n, x)
    (x, EmptySet)
    >>> invert_modular(Mod(2**(x**2 + x + 1), 7), S(2), n, x)
    (x**2 + x + 1, ImageSet(Lambda(_n, 3*_n + 1), Naturals0))

    """
    a, m = modterm.args

    if rhs.is_real is False or any(term.is_real is False
            for term in list(_term_factors(a))):
        # Check for complex arguments
        return modterm, rhs

    if abs(rhs) >= abs(m):
        # if rhs has value greater than value of m.
        return symbol, S.EmptySet

    if a == symbol:
        return symbol, ImageSet(Lambda(n, m*n + rhs), S.Integers)

    if a.is_Add:
        # g + h = a
        g, h = a.as_independent(symbol)
        if g is not S.Zero:
            x_indep_term = rhs - Mod(g, m)
            return _invert_modular(Mod(h, m), Mod(x_indep_term, m), n, symbol)

    if a.is_Mul:
        # g*h = a
        g, h = a.as_independent(symbol)
        if g is not S.One:
            x_indep_term = rhs*invert(g, m)
            return _invert_modular(Mod(h, m), Mod(x_indep_term, m), n, symbol)

    if a.is_Pow:
        # base**expo = a
        base, expo = a.args
        if expo.has(symbol) and not base.has(symbol):
            # remainder -> solution independent of n of equation.
            # m, rhs are made coprime by dividing igcd(m, rhs)
            try:
                remainder = discrete_log(m / igcd(m, rhs), rhs, a.base)
            except ValueError:  # log does not exist
                return modterm, rhs
            # period -> coefficient of n in the solution and also referred as
            # the least period of expo in which it is repeats itself.
            # (a**(totient(m)) - 1) divides m. Here is link of theorem:
            # (https://en.wikipedia.org/wiki/Euler's_theorem)
            period = totient(m)
            for p in divisors(period):
                # there might a lesser period exist than totient(m).
                if pow(a.base, p, m / igcd(m, a.base)) == 1:
                    period = p
                    break
            # recursion is not applied here since _invert_modular is currently
            # not smart enough to handle infinite rhs as here expo has infinite
            # rhs = ImageSet(Lambda(n, period*n + remainder), S.Naturals0).
            return expo, ImageSet(Lambda(n, period*n + remainder), S.Naturals0)
        elif base.has(symbol) and not expo.has(symbol):
            try:
                remainder_list = nthroot_mod(rhs, expo, m, all_roots=True)
                if remainder_list == []:
                    return symbol, S.EmptySet
            except (ValueError, NotImplementedError):
                return modterm, rhs
            g_n = S.EmptySet
            for rem in remainder_list:
                g_n += ImageSet(Lambda(n, m*n + rem), S.Integers)
            return base, g_n

    return modterm, rhs


def _solve_modular(f, symbol, domain):
    r"""
    Helper function for solving modular equations of type ``A - Mod(B, C) = 0``,
    where A can or cannot be a function of symbol, B is surely a function of
    symbol and C is an integer.

    Currently ``_solve_modular`` is only able to solve cases
    where A is not a function of symbol.

    Parameters
    ==========

    f : Expr
        The modular equation to be solved, ``f = 0``

    symbol : Symbol
        The variable in the equation to be solved.

    domain : Set
        A set over which the equation is solved. It has to be a subset of
        Integers.

    Returns
    =======

    A set of integer solutions satisfying the given modular equation.
    A ``ConditionSet`` if the equation is unsolvable.

    Examples
    ========

    >>> from sympy.solvers.solveset import _solve_modular as solve_modulo
    >>> from sympy import S, Symbol, sin, Intersection, Interval, Mod
    >>> x = Symbol('x')
    >>> solve_modulo(Mod(5*x - 8, 7) - 3, x, S.Integers)
    ImageSet(Lambda(_n, 7*_n + 5), Integers)
    >>> solve_modulo(Mod(5*x - 8, 7) - 3, x, S.Reals)  # domain should be subset of integers.
    ConditionSet(x, Eq(Mod(5*x + 6, 7) - 3, 0), Reals)
    >>> solve_modulo(-7 + Mod(x, 5), x, S.Integers)
    EmptySet
    >>> solve_modulo(Mod(12**x, 21) - 18, x, S.Integers)
    ImageSet(Lambda(_n, 6*_n + 2), Naturals0)
    >>> solve_modulo(Mod(sin(x), 7) - 3, x, S.Integers) # not solvable
    ConditionSet(x, Eq(Mod(sin(x), 7) - 3, 0), Integers)
    >>> solve_modulo(3 - Mod(x, 5), x, Intersection(S.Integers, Interval(0, 100)))
    Intersection(ImageSet(Lambda(_n, 5*_n + 3), Integers), Range(0, 101, 1))
    """
    # extract modterm and g_y from f
    unsolved_result = ConditionSet(symbol, Eq(f, 0), domain)
    modterm = list(f.atoms(Mod))[0]
    rhs = -S.One*(f.subs(modterm, S.Zero))
    if f.as_coefficients_dict()[modterm].is_negative:
        # checks if coefficient of modterm is negative in main equation.
        rhs *= -S.One

    if not domain.is_subset(S.Integers):
        return unsolved_result

    if rhs.has(symbol):
        # TODO Case: A-> function of symbol, can be extended here
        # in future.
        return unsolved_result

    n = Dummy('n', integer=True)
    f_x, g_n = _invert_modular(modterm, rhs, n, symbol)

    if f_x == modterm and g_n == rhs:
        return unsolved_result

    if f_x == symbol:
        if domain is not S.Integers:
            return domain.intersect(g_n)
        return g_n

    if isinstance(g_n, ImageSet):
        lamda_expr = g_n.lamda.expr
        lamda_vars = g_n.lamda.variables
        base_sets = g_n.base_sets
        sol_set = _solveset(f_x - lamda_expr, symbol, S.Integers)
        if isinstance(sol_set, FiniteSet):
            tmp_sol = S.EmptySet
            for sol in sol_set:
                tmp_sol += ImageSet(Lambda(lamda_vars, sol), *base_sets)
            sol_set = tmp_sol
        else:
            sol_set =  ImageSet(Lambda(lamda_vars, sol_set), *base_sets)
        return domain.intersect(sol_set)

    return unsolved_result


def _term_factors(f):
    """
    Iterator to get the factors of all terms present
    in the given equation.

    Parameters
    ==========
    f : Expr
        Equation that needs to be addressed

    Returns
    =======
    Factors of all terms present in the equation.

    Examples
    ========

    >>> from sympy import symbols
    >>> from sympy.solvers.solveset import _term_factors
    >>> x = symbols('x')
    >>> list(_term_factors(-2 - x**2 + x*(x + 1)))
    [-2, -1, x**2, x, x + 1]
    """
    for add_arg in Add.make_args(f):
        yield from Mul.make_args(add_arg)


def _solve_exponential(lhs, rhs, symbol, domain):
    r"""
    Helper function for solving (supported) exponential equations.

    Exponential equations are the sum of (currently) at most
    two terms with one or both of them having a power with a
    symbol-dependent exponent.

    For example

    .. math:: 5^{2x + 3} - 5^{3x - 1}

    .. math:: 4^{5 - 9x} - e^{2 - x}

    Parameters
    ==========

    lhs, rhs : Expr
        The exponential equation to be solved, `lhs = rhs`

    symbol : Symbol
        The variable in which the equation is solved

    domain : Set
        A set over which the equation is solved.

    Returns
    =======

    A set of solutions satisfying the given equation.
    A ``ConditionSet`` if the equation is unsolvable or
    if the assumptions are not properly defined, in that case
    a different style of ``ConditionSet`` is returned having the
    solution(s) of the equation with the desired assumptions.

    Examples
    ========

    >>> from sympy.solvers.solveset import _solve_exponential as solve_expo
    >>> from sympy import symbols, S
    >>> x = symbols('x', real=True)
    >>> a, b = symbols('a b')
    >>> solve_expo(2**x + 3**x - 5**x, 0, x, S.Reals)  # not solvable
    ConditionSet(x, Eq(2**x + 3**x - 5**x, 0), Reals)
    >>> solve_expo(a**x - b**x, 0, x, S.Reals)  # solvable but incorrect assumptions
    ConditionSet(x, (a > 0) & (b > 0), {0})
    >>> solve_expo(3**(2*x) - 2**(x + 3), 0, x, S.Reals)
    {-3*log(2)/(-2*log(3) + log(2))}
    >>> solve_expo(2**x - 4**x, 0, x, S.Reals)
    {0}

    * Proof of correctness of the method

    The logarithm function is the inverse of the exponential function.
    The defining relation between exponentiation and logarithm is:

    .. math:: {\log_b x} = y \enspace if \enspace b^y = x

    Therefore if we are given an equation with exponent terms, we can
    convert every term to its corresponding logarithmic form. This is
    achieved by taking logarithms and expanding the equation using
    logarithmic identities so that it can easily be handled by ``solveset``.

    For example:

    .. math:: 3^{2x} = 2^{x + 3}

    Taking log both sides will reduce the equation to

    .. math:: (2x)\log(3) = (x + 3)\log(2)

    This form can be easily handed by ``solveset``.
    """
    unsolved_result = ConditionSet(symbol, Eq(lhs - rhs, 0), domain)
    newlhs = powdenest(lhs)
    if lhs != newlhs:
        # it may also be advantageous to factor the new expr
        neweq = factor(newlhs - rhs)
        if neweq != (lhs - rhs):
            return _solveset(neweq, symbol, domain)  # try again with _solveset

    if not (isinstance(lhs, Add) and len(lhs.args) == 2):
        # solving for the sum of more than two powers is possible
        # but not yet implemented
        return unsolved_result

    if rhs != 0:
        return unsolved_result

    a, b = list(ordered(lhs.args))
    a_term = a.as_independent(symbol)[1]
    b_term = b.as_independent(symbol)[1]

    a_base, a_exp = a_term.as_base_exp()
    b_base, b_exp = b_term.as_base_exp()

    if domain.is_subset(S.Reals):
        conditions = And(
            a_base > 0,
            b_base > 0,
            Eq(im(a_exp), 0),
            Eq(im(b_exp), 0))
    else:
        conditions = And(
            Ne(a_base, 0),
            Ne(b_base, 0))

    L, R = map(lambda i: expand_log(log(i), force=True), (a, -b))
    solutions = _solveset(L - R, symbol, domain)

    return ConditionSet(symbol, conditions, solutions)


def _is_exponential(f, symbol):
    r"""
    Return ``True`` if one or more terms contain ``symbol`` only in
    exponents, else ``False``.

    Parameters
    ==========

    f : Expr
        The equation to be checked

    symbol : Symbol
        The variable in which the equation is checked

    Examples
    ========

    >>> from sympy import symbols, cos, exp
    >>> from sympy.solvers.solveset import _is_exponential as check
    >>> x, y = symbols('x y')
    >>> check(y, y)
    False
    >>> check(x**y - 1, y)
    True
    >>> check(x**y*2**y - 1, y)
    True
    >>> check(exp(x + 3) + 3**x, x)
    True
    >>> check(cos(2**x), x)
    False

    * Philosophy behind the helper

    The function extracts each term of the equation and checks if it is
    of exponential form w.r.t ``symbol``.
    """
    rv = False
    for expr_arg in _term_factors(f):
        if symbol not in expr_arg.free_symbols:
            continue
        if (isinstance(expr_arg, Pow) and
           symbol not in expr_arg.base.free_symbols or
           isinstance(expr_arg, exp)):
            rv = True  # symbol in exponent
        else:
            return False  # dependent on symbol in non-exponential way
    return rv


def _solve_logarithm(lhs, rhs, symbol, domain):
    r"""
    Helper to solve logarithmic equations which are reducible
    to a single instance of `\log`.

    Logarithmic equations are (currently) the equations that contains
    `\log` terms which can be reduced to a single `\log` term or
    a constant using various logarithmic identities.

    For example:

    .. math:: \log(x) + \log(x - 4)

    can be reduced to:

    .. math:: \log(x(x - 4))

    Parameters
    ==========

    lhs, rhs : Expr
        The logarithmic equation to be solved, `lhs = rhs`

    symbol : Symbol
        The variable in which the equation is solved

    domain : Set
        A set over which the equation is solved.

    Returns
    =======

    A set of solutions satisfying the given equation.
    A ``ConditionSet`` if the equation is unsolvable.

    Examples
    ========

    >>> from sympy import symbols, log, S
    >>> from sympy.solvers.solveset import _solve_logarithm as solve_log
    >>> x = symbols('x')
    >>> f = log(x - 3) + log(x + 3)
    >>> solve_log(f, 0, x, S.Reals)
    {-sqrt(10), sqrt(10)}

    * Proof of correctness

    A logarithm is another way to write exponent and is defined by

    .. math:: {\log_b x} = y \enspace if \enspace b^y = x

    When one side of the equation contains a single logarithm, the
    equation can be solved by rewriting the equation as an equivalent
    exponential equation as defined above. But if one side contains
    more than one logarithm, we need to use the properties of logarithm
    to condense it into a single logarithm.

    Take for example

    .. math:: \log(2x) - 15 = 0

    contains single logarithm, therefore we can directly rewrite it to
    exponential form as

    .. math:: x = \frac{e^{15}}{2}

    But if the equation has more than one logarithm as

    .. math:: \log(x - 3) + \log(x + 3) = 0

    we use logarithmic identities to convert it into a reduced form

    Using,

    .. math:: \log(a) + \log(b) = \log(ab)

    the equation becomes,

    .. math:: \log((x - 3)(x + 3))

    This equation contains one logarithm and can be solved by rewriting
    to exponents.
    """
    new_lhs = logcombine(lhs, force=True)
    new_f = new_lhs - rhs

    return _solveset(new_f, symbol, domain)


def _is_logarithmic(f, symbol):
    r"""
    Return ``True`` if the equation is in the form
    `a\log(f(x)) + b\log(g(x)) + ... + c` else ``False``.

    Parameters
    ==========

    f : Expr
        The equation to be checked

    symbol : Symbol
        The variable in which the equation is checked

    Returns
    =======

    ``True`` if the equation is logarithmic otherwise ``False``.

    Examples
    ========

    >>> from sympy import symbols, tan, log
    >>> from sympy.solvers.solveset import _is_logarithmic as check
    >>> x, y = symbols('x y')
    >>> check(log(x + 2) - log(x + 3), x)
    True
    >>> check(tan(log(2*x)), x)
    False
    >>> check(x*log(x), x)
    False
    >>> check(x + log(x), x)
    False
    >>> check(y + log(x), x)
    True

    * Philosophy behind the helper

    The function extracts each term and checks whether it is
    logarithmic w.r.t ``symbol``.
    """
    rv = False
    for term in Add.make_args(f):
        saw_log = False
        for term_arg in Mul.make_args(term):
            if symbol not in term_arg.free_symbols:
                continue
            if isinstance(term_arg, log):
                if saw_log:
                    return False  # more than one log in term
                saw_log = True
            else:
                return False  # dependent on symbol in non-log way
        if saw_log:
            rv = True
    return rv


def _is_lambert(f, symbol):
    r"""
    If this returns ``False`` then the Lambert solver (``_solve_lambert``) will not be called.

    Explanation
    ===========

    Quick check for cases that the Lambert solver might be able to handle.

    1. Equations containing more than two operands and `symbol`s involving any of
       `Pow`, `exp`, `HyperbolicFunction`,`TrigonometricFunction`, `log` terms.

    2. In `Pow`, `exp` the exponent should have `symbol` whereas for
       `HyperbolicFunction`,`TrigonometricFunction`, `log` should contain `symbol`.

    3. For `HyperbolicFunction`,`TrigonometricFunction` the number of trigonometric functions in
       equation should be less than number of symbols. (since `A*cos(x) + B*sin(x) - c`
       is not the Lambert type).

    Some forms of lambert equations are:
        1. X**X = C
        2. X*(B*log(X) + D)**A = C
        3. A*log(B*X + A) + d*X = C
        4. (B*X + A)*exp(d*X + g) = C
        5. g*exp(B*X + h) - B*X = C
        6. A*D**(E*X + g) - B*X = C
        7. A*cos(X) + B*sin(X) - D*X = C
        8. A*cosh(X) + B*sinh(X) - D*X = C

    Where X is any variable,
          A, B, C, D, E are any constants,
          g, h are linear functions or log terms.

    Parameters
    ==========

    f : Expr
        The equation to be checked

    symbol : Symbol
        The variable in which the equation is checked

    Returns
    =======

    If this returns ``False`` then the Lambert solver (``_solve_lambert``) will not be called.

    Examples
    ========

    >>> from sympy.solvers.solveset import _is_lambert
    >>> from sympy import symbols, cosh, sinh, log
    >>> x = symbols('x')

    >>> _is_lambert(3*log(x) - x*log(3), x)
    True
    >>> _is_lambert(log(log(x - 3)) + log(x-3), x)
    True
    >>> _is_lambert(cosh(x) - sinh(x), x)
    False
    >>> _is_lambert((x**2 - 2*x + 1).subs(x, (log(x) + 3*x)**2 - 1), x)
    True

    See Also
    ========

    _solve_lambert

    """
    term_factors = list(_term_factors(f.expand()))

    # total number of symbols in equation
    no_of_symbols = len([arg for arg in term_factors if arg.has(symbol)])
    # total number of trigonometric terms in equation
    no_of_trig = len([arg for arg in term_factors \
        if arg.has(HyperbolicFunction, TrigonometricFunction)])

    if f.is_Add and no_of_symbols >= 2:
        # `log`, `HyperbolicFunction`, `TrigonometricFunction` should have symbols
        # and no_of_trig < no_of_symbols
        lambert_funcs = (log, HyperbolicFunction, TrigonometricFunction)
        if any(isinstance(arg, lambert_funcs)\
            for arg in term_factors if arg.has(symbol)):
                if no_of_trig < no_of_symbols:
                    return True
        # here, `Pow`, `exp` exponent should have symbols
        elif any(isinstance(arg, (Pow, exp)) \
            for arg in term_factors if (arg.as_base_exp()[1]).has(symbol)):
            return True
    return False


def _transolve(f, symbol, domain):
    r"""
    Function to solve transcendental equations. It is a helper to
    ``solveset`` and should be used internally. ``_transolve``
    currently supports the following class of equations:

        - Exponential equations
        - Logarithmic equations

    Parameters
    ==========

    f : Any transcendental equation that needs to be solved.
        This needs to be an expression, which is assumed
        to be equal to ``0``.

    symbol : The variable for which the equation is solved.
        This needs to be of class ``Symbol``.

    domain : A set over which the equation is solved.
        This needs to be of class ``Set``.

    Returns
    =======

    Set
        A set of values for ``symbol`` for which ``f`` is equal to
        zero. An ``EmptySet`` is returned if ``f`` does not have solutions
        in respective domain. A ``ConditionSet`` is returned as unsolved
        object if algorithms to evaluate complete solution are not
        yet implemented.

    How to use ``_transolve``
    =========================

    ``_transolve`` should not be used as an independent function, because
    it assumes that the equation (``f``) and the ``symbol`` comes from
    ``solveset`` and might have undergone a few modification(s).
    To use ``_transolve`` as an independent function the equation (``f``)
    and the ``symbol`` should be passed as they would have been by
    ``solveset``.

    Examples
    ========

    >>> from sympy.solvers.solveset import _transolve as transolve
    >>> from sympy.solvers.solvers import _tsolve as tsolve
    >>> from sympy import symbols, S, pprint
    >>> x = symbols('x', real=True) # assumption added
    >>> transolve(5**(x - 3) - 3**(2*x + 1), x, S.Reals)
    {-(log(3) + 3*log(5))/(-log(5) + 2*log(3))}

    How ``_transolve`` works
    ========================

    ``_transolve`` uses two types of helper functions to solve equations
    of a particular class:

    Identifying helpers: To determine whether a given equation
    belongs to a certain class of equation or not. Returns either
    ``True`` or ``False``.

    Solving helpers: Once an equation is identified, a corresponding
    helper either solves the equation or returns a form of the equation
    that ``solveset`` might better be able to handle.

    * Philosophy behind the module

    The purpose of ``_transolve`` is to take equations which are not
    already polynomial in their generator(s) and to either recast them
    as such through a valid transformation or to solve them outright.
    A pair of helper functions for each class of supported
    transcendental functions are employed for this purpose. One
    identifies the transcendental form of an equation and the other
    either solves it or recasts it into a tractable form that can be
    solved by  ``solveset``.
    For example, an equation in the form `ab^{f(x)} - cd^{g(x)} = 0`
    can be transformed to
    `\log(a) + f(x)\log(b) - \log(c) - g(x)\log(d) = 0`
    (under certain assumptions) and this can be solved with ``solveset``
    if `f(x)` and `g(x)` are in polynomial form.

    How ``_transolve`` is better than ``_tsolve``
    =============================================

    1) Better output

    ``_transolve`` provides expressions in a more simplified form.

    Consider a simple exponential equation

    >>> f = 3**(2*x) - 2**(x + 3)
    >>> pprint(transolve(f, x, S.Reals), use_unicode=False)
        -3*log(2)
    {------------------}
     -2*log(3) + log(2)
    >>> pprint(tsolve(f, x), use_unicode=False)
         /   3     \
         | --------|
         | log(2/9)|
    [-log\2         /]

    2) Extensible

    The API of ``_transolve`` is designed such that it is easily
    extensible, i.e. the code that solves a given class of
    equations is encapsulated in a helper and not mixed in with
    the code of ``_transolve`` itself.

    3) Modular

    ``_transolve`` is designed to be modular i.e, for every class of
    equation a separate helper for identification and solving is
    implemented. This makes it easy to change or modify any of the
    method implemented directly in the helpers without interfering
    with the actual structure of the API.

    4) Faster Computation

    Solving equation via ``_transolve`` is much faster as compared to
    ``_tsolve``. In ``solve``, attempts are made computing every possibility
    to get the solutions. This series of attempts makes solving a bit
    slow. In ``_transolve``, computation begins only after a particular
    type of equation is identified.

    How to add new class of equations
    =================================

    Adding a new class of equation solver is a three-step procedure:

    - Identify the type of the equations

      Determine the type of the class of equations to which they belong:
      it could be of ``Add``, ``Pow``, etc. types. Separate internal functions
      are used for each type. Write identification and solving helpers
      and use them from within the routine for the given type of equation
      (after adding it, if necessary). Something like:

      .. code-block:: python

        def add_type(lhs, rhs, x):
            ....
            if _is_exponential(lhs, x):
                new_eq = _solve_exponential(lhs, rhs, x)
        ....
        rhs, lhs = eq.as_independent(x)
        if lhs.is_Add:
            result = add_type(lhs, rhs, x)

    - Define the identification helper.

    - Define the solving helper.

    Apart from this, a few other things needs to be taken care while
    adding an equation solver:

    - Naming conventions:
      Name of the identification helper should be as
      ``_is_class`` where class will be the name or abbreviation
      of the class of equation. The solving helper will be named as
      ``_solve_class``.
      For example: for exponential equations it becomes
      ``_is_exponential`` and ``_solve_expo``.
    - The identifying helpers should take two input parameters,
      the equation to be checked and the variable for which a solution
      is being sought, while solving helpers would require an additional
      domain parameter.
    - Be sure to consider corner cases.
    - Add tests for each helper.
    - Add a docstring to your helper that describes the method
      implemented.
      The documentation of the helpers should identify:

      - the purpose of the helper,
      - the method used to identify and solve the equation,
      - a proof of correctness
      - the return values of the helpers
    """

    def add_type(lhs, rhs, symbol, domain):
        """
        Helper for ``_transolve`` to handle equations of
        ``Add`` type, i.e. equations taking the form as
        ``a*f(x) + b*g(x) + .... = c``.
        For example: 4**x + 8**x = 0
        """
        result = ConditionSet(symbol, Eq(lhs - rhs, 0), domain)

        # check if it is exponential type equation
        if _is_exponential(lhs, symbol):
            result = _solve_exponential(lhs, rhs, symbol, domain)
        # check if it is logarithmic type equation
        elif _is_logarithmic(lhs, symbol):
            result = _solve_logarithm(lhs, rhs, symbol, domain)

        return result

    result = ConditionSet(symbol, Eq(f, 0), domain)

    # invert_complex handles the call to the desired inverter based
    # on the domain specified.
    lhs, rhs_s = invert_complex(f, 0, symbol, domain)

    if isinstance(rhs_s, FiniteSet):
        assert (len(rhs_s.args)) == 1
        rhs = rhs_s.args[0]

        if lhs.is_Add:
            result = add_type(lhs, rhs, symbol, domain)
    else:
        result = rhs_s

    return result


def solveset(f, symbol=None, domain=S.Complexes):
    r"""Solves a given inequality or equation with set as output

    Parameters
    ==========

    f : Expr or a relational.
        The target equation or inequality
    symbol : Symbol
        The variable for which the equation is solved
    domain : Set
        The domain over which the equation is solved

    Returns
    =======

    Set
        A set of values for `symbol` for which `f` is True or is equal to
        zero. An :class:`~.EmptySet` is returned if `f` is False or nonzero.
        A :class:`~.ConditionSet` is returned as unsolved object if algorithms
        to evaluate complete solution are not yet implemented.

    ``solveset`` claims to be complete in the solution set that it returns.

    Raises
    ======

    NotImplementedError
        The algorithms to solve inequalities in complex domain  are
        not yet implemented.
    ValueError
        The input is not valid.
    RuntimeError
        It is a bug, please report to the github issue tracker.


    Notes
    =====

    Python interprets 0 and 1 as False and True, respectively, but
    in this function they refer to solutions of an expression. So 0 and 1
    return the domain and EmptySet, respectively, while True and False
    return the opposite (as they are assumed to be solutions of relational
    expressions).


    See Also
    ========

    solveset_real: solver for real domain
    solveset_complex: solver for complex domain

    Examples
    ========

    >>> from sympy import exp, sin, Symbol, pprint, S, Eq
    >>> from sympy.solvers.solveset import solveset, solveset_real

    * The default domain is complex. Not specifying a domain will lead
      to the solving of the equation in the complex domain (and this
      is not affected by the assumptions on the symbol):

    >>> x = Symbol('x')
    >>> pprint(solveset(exp(x) - 1, x), use_unicode=False)
    {2*n*I*pi | n in Integers}

    >>> x = Symbol('x', real=True)
    >>> pprint(solveset(exp(x) - 1, x), use_unicode=False)
    {2*n*I*pi | n in Integers}

    * If you want to use ``solveset`` to solve the equation in the
      real domain, provide a real domain. (Using ``solveset_real``
      does this automatically.)

    >>> R = S.Reals
    >>> x = Symbol('x')
    >>> solveset(exp(x) - 1, x, R)
    {0}
    >>> solveset_real(exp(x) - 1, x)
    {0}

    The solution is unaffected by assumptions on the symbol:

    >>> p = Symbol('p', positive=True)
    >>> pprint(solveset(p**2 - 4))
    {-2, 2}

    When a :class:`~.ConditionSet` is returned, symbols with assumptions that
    would alter the set are replaced with more generic symbols:

    >>> i = Symbol('i', imaginary=True)
    >>> solveset(Eq(i**2 + i*sin(i), 1), i, domain=S.Reals)
    ConditionSet(_R, Eq(_R**2 + _R*sin(_R) - 1, 0), Reals)

    * Inequalities can be solved over the real domain only. Use of a complex
      domain leads to a NotImplementedError.

    >>> solveset(exp(x) > 1, x, R)
    Interval.open(0, oo)

    """
    f = sympify(f)
    symbol = sympify(symbol)

    if f is S.true:
        return domain

    if f is S.false:
        return S.EmptySet

    if not isinstance(f, (Expr, Relational, Number)):
        raise ValueError("%s is not a valid SymPy expression" % f)

    if not isinstance(symbol, (Expr, Relational)) and  symbol is not None:
        raise ValueError("%s is not a valid SymPy symbol" % (symbol,))

    if not isinstance(domain, Set):
        raise ValueError("%s is not a valid domain" %(domain))

    free_symbols = f.free_symbols

    if f.has(Piecewise):
        f = piecewise_fold(f)

    if symbol is None and not free_symbols:
        b = Eq(f, 0)
        if b is S.true:
            return domain
        elif b is S.false:
            return S.EmptySet
        else:
            raise NotImplementedError(filldedent('''
                relationship between value and 0 is unknown: %s''' % b))

    if symbol is None:
        if len(free_symbols) == 1:
            symbol = free_symbols.pop()
        elif free_symbols:
            raise ValueError(filldedent('''
                The independent variable must be specified for a
                multivariate equation.'''))
    elif not isinstance(symbol, Symbol):
        f, s, swap = recast_to_symbols([f], [symbol])
        # the xreplace will be needed if a ConditionSet is returned
        return solveset(f[0], s[0], domain).xreplace(swap)

    # solveset should ignore assumptions on symbols
    if symbol not in _rc:
        x = _rc[0] if domain.is_subset(S.Reals) else _rc[1]
        rv = solveset(f.xreplace({symbol: x}), x, domain)
        # try to use the original symbol if possible
        try:
            _rv = rv.xreplace({x: symbol})
        except TypeError:
            _rv = rv
        if rv.dummy_eq(_rv):
            rv = _rv
        return rv

    # Abs has its own handling method which avoids the
    # rewriting property that the first piece of abs(x)
    # is for x >= 0 and the 2nd piece for x < 0 -- solutions
    # can look better if the 2nd condition is x <= 0. Since
    # the solution is a set, duplication of results is not
    # an issue, e.g. {y, -y} when y is 0 will be {0}
    f, mask = _masked(f, Abs)
    f = f.rewrite(Piecewise) # everything that's not an Abs
    for d, e in mask:
        # everything *in* an Abs
        e = e.func(e.args[0].rewrite(Piecewise))
        f = f.xreplace({d: e})
    f = piecewise_fold(f)

    return _solveset(f, symbol, domain, _check=True)


def solveset_real(f, symbol):
    return solveset(f, symbol, S.Reals)


def solveset_complex(f, symbol):
    return solveset(f, symbol, S.Complexes)


def _solveset_multi(eqs, syms, domains):
    '''Basic implementation of a multivariate solveset.

    For internal use (not ready for public consumption)'''

    rep = {}
    for sym, dom in zip(syms, domains):
        if dom is S.Reals:
            rep[sym] = Symbol(sym.name, real=True)
    eqs = [eq.subs(rep) for eq in eqs]
    syms = [sym.subs(rep) for sym in syms]

    syms = tuple(syms)

    if len(eqs) == 0:
        return ProductSet(*domains)

    if len(syms) == 1:
        sym = syms[0]
        domain = domains[0]
        solsets = [solveset(eq, sym, domain) for eq in eqs]
        solset = Intersection(*solsets)
        return ImageSet(Lambda((sym,), (sym,)), solset).doit()

    eqs = sorted(eqs, key=lambda eq: len(eq.free_symbols & set(syms)))

    for n, eq in enumerate(eqs):
        sols = []
        all_handled = True
        for sym in syms:
            if sym not in eq.free_symbols:
                continue
            sol = solveset(eq, sym, domains[syms.index(sym)])

            if isinstance(sol, FiniteSet):
                i = syms.index(sym)
                symsp = syms[:i] + syms[i+1:]
                domainsp = domains[:i] + domains[i+1:]
                eqsp = eqs[:n] + eqs[n+1:]
                for s in sol:
                    eqsp_sub = [eq.subs(sym, s) for eq in eqsp]
                    sol_others = _solveset_multi(eqsp_sub, symsp, domainsp)
                    fun = Lambda((symsp,), symsp[:i] + (s,) + symsp[i:])
                    sols.append(ImageSet(fun, sol_others).doit())
            else:
                all_handled = False
        if all_handled:
            return Union(*sols)


def solvify(f, symbol, domain):
    """Solves an equation using solveset and returns the solution in accordance
    with the `solve` output API.

    Returns
    =======

    We classify the output based on the type of solution returned by `solveset`.

    Solution    |    Output
    ----------------------------------------
    FiniteSet   | list

    ImageSet,   | list (if `f` is periodic)
    Union       |

    Union       | list (with FiniteSet)

    EmptySet    | empty list

    Others      | None


    Raises
    ======

    NotImplementedError
        A ConditionSet is the input.

    Examples
    ========

    >>> from sympy.solvers.solveset import solvify
    >>> from sympy.abc import x
    >>> from sympy import S, tan, sin, exp
    >>> solvify(x**2 - 9, x, S.Reals)
    [-3, 3]
    >>> solvify(sin(x) - 1, x, S.Reals)
    [pi/2]
    >>> solvify(tan(x), x, S.Reals)
    [0]
    >>> solvify(exp(x) - 1, x, S.Complexes)

    >>> solvify(exp(x) - 1, x, S.Reals)
    [0]

    """
    solution_set = solveset(f, symbol, domain)
    result = None
    if solution_set is S.EmptySet:
        result = []

    elif isinstance(solution_set, ConditionSet):
        raise NotImplementedError('solveset is unable to solve this equation.')

    elif isinstance(solution_set, FiniteSet):
        result = list(solution_set)

    else:
        period = periodicity(f, symbol)
        if period is not None:
            solutions = S.EmptySet
            iter_solutions = ()
            if isinstance(solution_set, ImageSet):
                iter_solutions = (solution_set,)
            elif isinstance(solution_set, Union):
                if all(isinstance(i, ImageSet) for i in solution_set.args):
                    iter_solutions = solution_set.args

            for solution in iter_solutions:
                solutions += solution.intersect(Interval(0, period, False, True))

            if isinstance(solutions, FiniteSet):
                result = list(solutions)

        else:
            solution = solution_set.intersect(domain)
            if isinstance(solution, Union):
                # concerned about only FiniteSet with Union but not about ImageSet
                # if required could be extend
                if any(isinstance(i, FiniteSet) for i in solution.args):
                    result = [sol for soln in solution.args \
                     for sol in soln.args if isinstance(soln,FiniteSet)]
                else:
                    return None

            elif isinstance(solution, FiniteSet):
                result += solution

    return result


###############################################################################
################################ LINSOLVE #####################################
###############################################################################


def linear_coeffs(eq, *syms, dict=False):
    """Return a list whose elements are the coefficients of the
    corresponding symbols in the sum of terms in  ``eq``.
    The additive constant is returned as the last element of the
    list.

    Raises
    ======

    NonlinearError
        The equation contains a nonlinear term
    ValueError
        duplicate or unordered symbols are passed

    Parameters
    ==========

    dict - (default False) when True, return coefficients as a
        dictionary with coefficients keyed to syms that were present;
        key 1 gives the constant term

    Examples
    ========

    >>> from sympy.solvers.solveset import linear_coeffs
    >>> from sympy.abc import x, y, z
    >>> linear_coeffs(3*x + 2*y - 1, x, y)
    [3, 2, -1]

    It is not necessary to expand the expression:

        >>> linear_coeffs(x + y*(z*(x*3 + 2) + 3), x)
        [3*y*z + 1, y*(2*z + 3)]

    When nonlinear is detected, an error will be raised:

        * even if they would cancel after expansion (so the
        situation does not pass silently past the caller's
        attention)

        >>> eq = 1/x*(x - 1) + 1/x
        >>> linear_coeffs(eq.expand(), x)
        [0, 1]
        >>> linear_coeffs(eq, x)
        Traceback (most recent call last):
        ...
        NonlinearError:
        nonlinear in given generators

        * when there are cross terms

        >>> linear_coeffs(x*(y + 1), x, y)
        Traceback (most recent call last):
        ...
        NonlinearError:
        symbol-dependent cross-terms encountered

        * when there are terms that contain an expression
        dependent on the symbols that is not linear

        >>> linear_coeffs(x**2, x)
        Traceback (most recent call last):
        ...
        NonlinearError:
        nonlinear in given generators
    """
    eq = _sympify(eq)
    if len(syms) == 1 and iterable(syms[0]) and not isinstance(syms[0], Basic):
        raise ValueError('expecting unpacked symbols, *syms')
    symset = set(syms)
    if len(symset) != len(syms):
        raise ValueError('duplicate symbols given')
    try:
        d, c = _linear_eq_to_dict([eq], symset)
        d = d[0]
        c = c[0]
    except PolyNonlinearError as err:
        raise NonlinearError(str(err))
    if dict:
        if c:
            d[S.One] = c
        return d
    rv = [S.Zero]*(len(syms) + 1)
    rv[-1] = c
    for i, k in enumerate(syms):
        if k not in d:
            continue
        rv[i] = d[k]
    return rv


def linear_eq_to_matrix(equations, *symbols):
    r"""
    Converts a given System of Equations into Matrix form.
    Here `equations` must be a linear system of equations in
    `symbols`. Element ``M[i, j]`` corresponds to the coefficient
    of the jth symbol in the ith equation.

    The Matrix form corresponds to the augmented matrix form.
    For example:

    .. math:: 4x + 2y + 3z  = 1
    .. math:: 3x +  y +  z  = -6
    .. math:: 2x + 4y + 9z  = 2

    This system will return $A$ and $b$ as:

    $$ A = \left[\begin{array}{ccc}
        4 & 2 & 3 \\
        3 & 1 & 1 \\
        2 & 4 & 9
        \end{array}\right] \ \  b = \left[\begin{array}{c}
        1 \\ -6 \\ 2
        \end{array}\right] $$

    The only simplification performed is to convert
    ``Eq(a, b)`` $\Rightarrow a - b$.

    Raises
    ======

    NonlinearError
        The equations contain a nonlinear term.
    ValueError
        The symbols are not given or are not unique.

    Examples
    ========

    >>> from sympy import linear_eq_to_matrix, symbols
    >>> c, x, y, z = symbols('c, x, y, z')

    The coefficients (numerical or symbolic) of the symbols will
    be returned as matrices:

        >>> eqns = [c*x + z - 1 - c, y + z, x - y]
        >>> A, b = linear_eq_to_matrix(eqns, [x, y, z])
        >>> A
        Matrix([
        [c,  0, 1],
        [0,  1, 1],
        [1, -1, 0]])
        >>> b
        Matrix([
        [c + 1],
        [    0],
        [    0]])

    This routine does not simplify expressions and will raise an error
    if nonlinearity is encountered:

            >>> eqns = [
            ...     (x**2 - 3*x)/(x - 3) - 3,
            ...     y**2 - 3*y - y*(y - 4) + x - 4]
            >>> linear_eq_to_matrix(eqns, [x, y])
            Traceback (most recent call last):
            ...
            NonlinearError:
            symbol-dependent term can be ignored using `strict=False`

        Simplifying these equations will discard the removable singularity
        in the first and reveal the linear structure of the second:

            >>> [e.simplify() for e in eqns]
            [x - 3, x + y - 4]

        Any such simplification needed to eliminate nonlinear terms must
        be done *before* calling this routine.
    """
    if not symbols:
        raise ValueError(filldedent('''
            Symbols must be given, for which coefficients
            are to be found.
            '''))

    if hasattr(symbols[0], '__iter__'):
        symbols = symbols[0]

    if has_dups(symbols):
        raise ValueError('Symbols must be unique')

    equations = sympify(equations)
    if isinstance(equations, MatrixBase):
        equations = list(equations)
    elif isinstance(equations, (Expr, Eq)):
        equations = [equations]
    elif not is_sequence(equations):
        raise ValueError(filldedent('''
            Equation(s) must be given as a sequence, Expr,
            Eq or Matrix.
            '''))

    # construct the dictionaries
    try:
        eq, c = _linear_eq_to_dict(equations, symbols)
    except PolyNonlinearError as err:
        raise NonlinearError(str(err))
    # prepare output matrices
    n, m = shape = len(eq), len(symbols)
    ix = dict(zip(symbols, range(m)))
    A = zeros(*shape)
    for row, d in enumerate(eq):
        for k in d:
            col = ix[k]
            A[row, col] = d[k]
    b = Matrix(n, 1, [-i for i in c])
    return A, b


def linsolve(system, *symbols):
    r"""
    Solve system of $N$ linear equations with $M$ variables; both
    underdetermined and overdetermined systems are supported.
    The possible number of solutions is zero, one or infinite.
    Zero solutions throws a ValueError, whereas infinite
    solutions are represented parametrically in terms of the given
    symbols. For unique solution a :class:`~.FiniteSet` of ordered tuples
    is returned.

    All standard input formats are supported:
    For the given set of equations, the respective input types
    are given below:

    .. math:: 3x + 2y -   z = 1
    .. math:: 2x - 2y + 4z = -2
    .. math:: 2x -   y + 2z = 0

    * Augmented matrix form, ``system`` given below:

    $$ \text{system} = \left[{array}{cccc}
        3 &  2 & -1 &  1\\
        2 & -2 &  4 & -2\\
        2 & -1 &  2 &  0
        \end{array}\right] $$

    ::

        system = Matrix([[3, 2, -1, 1], [2, -2, 4, -2], [2, -1, 2, 0]])

    * List of equations form

    ::

        system  =  [3x + 2y - z - 1, 2x - 2y + 4z + 2, 2x - y + 2z]

    * Input $A$ and $b$ in matrix form (from $Ax = b$) are given as:

    $$ A = \left[\begin{array}{ccc}
        3 &  2 & -1 \\
        2 & -2 &  4 \\
        2 & -1 &  2
        \end{array}\right] \ \  b = \left[\begin{array}{c}
        1 \\ -2 \\ 0
        \end{array}\right] $$

    ::

        A = Matrix([[3, 2, -1], [2, -2, 4], [2, -1, 2]])
        b = Matrix([[1], [-2], [0]])
        system = (A, b)

    Symbols can always be passed but are actually only needed
    when 1) a system of equations is being passed and 2) the
    system is passed as an underdetermined matrix and one wants
    to control the name of the free variables in the result.
    An error is raised if no symbols are used for case 1, but if
    no symbols are provided for case 2, internally generated symbols
    will be provided. When providing symbols for case 2, there should
    be at least as many symbols are there are columns in matrix A.

    The algorithm used here is Gauss-Jordan elimination, which
    results, after elimination, in a row echelon form matrix.

    Returns
    =======

    A FiniteSet containing an ordered tuple of values for the
    unknowns for which the `system` has a solution. (Wrapping
    the tuple in FiniteSet is used to maintain a consistent
    output format throughout solveset.)

    Returns EmptySet, if the linear system is inconsistent.

    Raises
    ======

    ValueError
        The input is not valid.
        The symbols are not given.

    Examples
    ========

    >>> from sympy import Matrix, linsolve, symbols
    >>> x, y, z = symbols("x, y, z")
    >>> A = Matrix([[1, 2, 3], [4, 5, 6], [7, 8, 10]])
    >>> b = Matrix([3, 6, 9])
    >>> A
    Matrix([
    [1, 2,  3],
    [4, 5,  6],
    [7, 8, 10]])
    >>> b
    Matrix([
    [3],
    [6],
    [9]])
    >>> linsolve((A, b), [x, y, z])
    {(-1, 2, 0)}

    * Parametric Solution: In case the system is underdetermined, the
      function will return a parametric solution in terms of the given
      symbols. Those that are free will be returned unchanged. e.g. in
      the system below, `z` is returned as the solution for variable z;
      it can take on any value.

    >>> A = Matrix([[1, 2, 3], [4, 5, 6], [7, 8, 9]])
    >>> b = Matrix([3, 6, 9])
    >>> linsolve((A, b), x, y, z)
    {(z - 1, 2 - 2*z, z)}

    If no symbols are given, internally generated symbols will be used.
    The ``tau0`` in the third position indicates (as before) that the third
    variable -- whatever it is named -- can take on any value:

    >>> linsolve((A, b))
    {(tau0 - 1, 2 - 2*tau0, tau0)}

    * List of equations as input

    >>> Eqns = [3*x + 2*y - z - 1, 2*x - 2*y + 4*z + 2, - x + y/2 - z]
    >>> linsolve(Eqns, x, y, z)
    {(1, -2, -2)}

    * Augmented matrix as input

    >>> aug = Matrix([[2, 1, 3, 1], [2, 6, 8, 3], [6, 8, 18, 5]])
    >>> aug
    Matrix([
    [2, 1,  3, 1],
    [2, 6,  8, 3],
    [6, 8, 18, 5]])
    >>> linsolve(aug, x, y, z)
    {(3/10, 2/5, 0)}

    * Solve for symbolic coefficients

    >>> a, b, c, d, e, f = symbols('a, b, c, d, e, f')
    >>> eqns = [a*x + b*y - c, d*x + e*y - f]
    >>> linsolve(eqns, x, y)
    {((-b*f + c*e)/(a*e - b*d), (a*f - c*d)/(a*e - b*d))}

    * A degenerate system returns solution as set of given
      symbols.

    >>> system = Matrix(([0, 0, 0], [0, 0, 0], [0, 0, 0]))
    >>> linsolve(system, x, y)
    {(x, y)}

    * For an empty system linsolve returns empty set

    >>> linsolve([], x)
    EmptySet

    * An error is raised if any nonlinearity is detected, even
      if it could be removed with expansion

    >>> linsolve([x*(1/x - 1)], x)
    Traceback (most recent call last):
    ...
    NonlinearError: nonlinear term: 1/x

    >>> linsolve([x*(y + 1)], x, y)
    Traceback (most recent call last):
    ...
    NonlinearError: nonlinear cross-term: x*(y + 1)

    >>> linsolve([x**2 - 1], x)
    Traceback (most recent call last):
    ...
    NonlinearError: nonlinear term: x**2
    """
    if not system:
        return S.EmptySet

    # If second argument is an iterable
    if symbols and hasattr(symbols[0], '__iter__'):
        symbols = symbols[0]
    sym_gen = isinstance(symbols, GeneratorType)
    dup_msg = 'duplicate symbols given'


    b = None  # if we don't get b the input was bad
    # unpack system

    if hasattr(system, '__iter__'):

        # 1). (A, b)
        if len(system) == 2 and isinstance(system[0], MatrixBase):
            A, b = system

        # 2). (eq1, eq2, ...)
        if not isinstance(system[0], MatrixBase):
            if sym_gen or not symbols:
                raise ValueError(filldedent('''
                    When passing a system of equations, the explicit
                    symbols for which a solution is being sought must
                    be given as a sequence, too.
                '''))
            if len(set(symbols)) != len(symbols):
                raise ValueError(dup_msg)

            #
            # Pass to the sparse solver implemented in polys. It is important
            # that we do not attempt to convert the equations to a matrix
            # because that would be very inefficient for large sparse systems
            # of equations.
            #
            eqs = system
            eqs = [sympify(eq) for eq in eqs]
            try:
                sol = _linsolve(eqs, symbols)
            except PolyNonlinearError as exc:
                # e.g. cos(x) contains an element of the set of generators
                raise NonlinearError(str(exc))

            if sol is None:
                return S.EmptySet

            sol = FiniteSet(Tuple(*(sol.get(sym, sym) for sym in symbols)))
            return sol

    elif isinstance(system, MatrixBase) and not (
            symbols and not isinstance(symbols, GeneratorType) and
            isinstance(symbols[0], MatrixBase)):
        # 3). A augmented with b
        A, b = system[:, :-1], system[:, -1:]

    if b is None:
        raise ValueError("Invalid arguments")
    if sym_gen:
        symbols = [next(symbols) for i in range(A.cols)]
        symset = set(symbols)
        if any(symset & (A.free_symbols | b.free_symbols)):
            raise ValueError(filldedent('''
                At least one of the symbols provided
                already appears in the system to be solved.
                One way to avoid this is to use Dummy symbols in
                the generator, e.g. numbered_symbols('%s', cls=Dummy)
            ''' % symbols[0].name.rstrip('1234567890')))
        elif len(symset) != len(symbols):
            raise ValueError(dup_msg)

    if not symbols:
        symbols = [Dummy() for _ in range(A.cols)]
        name = _uniquely_named_symbol('tau', (A, b),
            compare=lambda i: str(i).rstrip('1234567890')).name
        gen  = numbered_symbols(name)
    else:
        gen = None

    # This is just a wrapper for solve_lin_sys
    eqs = []
    rows = A.tolist()
    for rowi, bi in zip(rows, b):
        terms = [elem * sym for elem, sym in zip(rowi, symbols) if elem]
        terms.append(-bi)
        eqs.append(Add(*terms))

    eqs, ring = sympy_eqs_to_ring(eqs, symbols)
    sol = solve_lin_sys(eqs, ring, _raw=False)
    if sol is None:
        return S.EmptySet
    #sol = {sym:val for sym, val in sol.items() if sym != val}
    sol = FiniteSet(Tuple(*(sol.get(sym, sym) for sym in symbols)))

    if gen is not None:
        solsym = sol.free_symbols
        rep = {sym: next(gen) for sym in symbols if sym in solsym}
        sol = sol.subs(rep)

    return sol


##############################################################################
# ------------------------------nonlinsolve ---------------------------------#
##############################################################################


def _return_conditionset(eqs, symbols):
    # return conditionset
    eqs = (Eq(lhs, 0) for lhs in eqs)
    condition_set = ConditionSet(
        Tuple(*symbols), And(*eqs), S.Complexes**len(symbols))
    return condition_set


def substitution(system, symbols, result=[{}], known_symbols=[],
                 exclude=[], all_symbols=None):
    r"""
     Solves the `system` using substitution method. It is used in
     :func:`~.nonlinsolve`. This will be called from :func:`~.nonlinsolve` when any
     equation(s) is non polynomial equation.

    Parameters
    ==========

    system : list of equations
        The target system of equations
    symbols : list of symbols to be solved.
        The variable(s) for which the system is solved
    known_symbols : list of solved symbols
        Values are known for these variable(s)
    result : An empty list or list of dict
        If No symbol values is known then empty list otherwise
        symbol as keys and corresponding value in dict.
    exclude : Set of expression.
        Mostly denominator expression(s) of the equations of the system.
        Final solution should not satisfy these expressions.
    all_symbols : known_symbols + symbols(unsolved).

    Returns
    =======

    A FiniteSet of ordered tuple of values of `all_symbols` for which the
    `system` has solution. Order of values in the tuple is same as symbols
    present in the parameter `all_symbols`. If parameter `all_symbols` is None
    then same as symbols present in the parameter `symbols`.

    Please note that general FiniteSet is unordered, the solution returned
    here is not simply a FiniteSet of solutions, rather it is a FiniteSet of
    ordered tuple, i.e. the first & only argument to FiniteSet is a tuple of
    solutions, which is ordered, & hence the returned solution is ordered.

    Also note that solution could also have been returned as an ordered tuple,
    FiniteSet is just a wrapper `{}` around the tuple. It has no other
    significance except for the fact it is just used to maintain a consistent
    output format throughout the solveset.

    Raises
    ======

    ValueError
        The input is not valid.
        The symbols are not given.
    AttributeError
        The input symbols are not :class:`~.Symbol` type.

    Examples
    ========

    >>> from sympy import symbols, substitution
    >>> x, y = symbols('x, y', real=True)
    >>> substitution([x + y], [x], [{y: 1}], [y], set([]), [x, y])
    {(-1, 1)}

    * When you want a soln not satisfying $x + 1 = 0$

    >>> substitution([x + y], [x], [{y: 1}], [y], set([x + 1]), [y, x])
    EmptySet
    >>> substitution([x + y], [x], [{y: 1}], [y], set([x - 1]), [y, x])
    {(1, -1)}
    >>> substitution([x + y - 1, y - x**2 + 5], [x, y])
    {(-3, 4), (2, -1)}

    * Returns both real and complex solution

    >>> x, y, z = symbols('x, y, z')
    >>> from sympy import exp, sin
    >>> substitution([exp(x) - sin(y), y**2 - 4], [x, y])
    {(ImageSet(Lambda(_n, I*(2*_n*pi + pi) + log(sin(2))), Integers), -2),
     (ImageSet(Lambda(_n, 2*_n*I*pi + log(sin(2))), Integers), 2)}

    >>> eqs = [z**2 + exp(2*x) - sin(y), -3 + exp(-y)]
    >>> substitution(eqs, [y, z])
    {(-log(3), -sqrt(-exp(2*x) - sin(log(3)))),
     (-log(3), sqrt(-exp(2*x) - sin(log(3)))),
     (ImageSet(Lambda(_n, 2*_n*I*pi - log(3)), Integers),
      ImageSet(Lambda(_n, -sqrt(-exp(2*x) + sin(2*_n*I*pi - log(3)))), Integers)),
     (ImageSet(Lambda(_n, 2*_n*I*pi - log(3)), Integers),
      ImageSet(Lambda(_n, sqrt(-exp(2*x) + sin(2*_n*I*pi - log(3)))), Integers))}

    """

    if not system:
        return S.EmptySet

    if not symbols:
        msg = ('Symbols must be given, for which solution of the '
               'system is to be found.')
        raise ValueError(filldedent(msg))

    if not is_sequence(symbols):
        msg = ('symbols should be given as a sequence, e.g. a list.'
               'Not type %s: %s')
        raise TypeError(filldedent(msg % (type(symbols), symbols)))

    if not getattr(symbols[0], 'is_Symbol', False):
        msg = ('Iterable of symbols must be given as '
               'second argument, not type %s: %s')
        raise ValueError(filldedent(msg % (type(symbols[0]), symbols[0])))

    # By default `all_symbols` will be same as `symbols`
    if all_symbols is None:
        all_symbols = symbols

    old_result = result
    # storing complements and intersection for particular symbol
    complements = {}
    intersections = {}

    # when total_solveset_call equals total_conditionset
    # it means that solveset failed to solve all eqs.
    total_conditionset = -1
    total_solveset_call = -1

    def _unsolved_syms(eq, sort=False):
        """Returns the unsolved symbol present
        in the equation `eq`.
        """
        free = eq.free_symbols
        unsolved = (free - set(known_symbols)) & set(all_symbols)
        if sort:
            unsolved = list(unsolved)
            unsolved.sort(key=default_sort_key)
        return unsolved
    # end of _unsolved_syms()

    # sort such that equation with the fewest potential symbols is first.
    # means eq with less number of variable first in the list.
    eqs_in_better_order = list(
        ordered(system, lambda _: len(_unsolved_syms(_))))

    def add_intersection_complement(result, intersection_dict, complement_dict):
        # If solveset has returned some intersection/complement
        # for any symbol, it will be added in the final solution.
        final_result = []
        for res in result:
            res_copy = res
            for key_res, value_res in res.items():
                intersect_set, complement_set = None, None
                for key_sym, value_sym in intersection_dict.items():
                    if key_sym == key_res:
                        intersect_set = value_sym
                for key_sym, value_sym in complement_dict.items():
                    if key_sym == key_res:
                        complement_set = value_sym
                if intersect_set or complement_set:
                    new_value = FiniteSet(value_res)
                    if intersect_set and intersect_set != S.Complexes:
                        new_value = Intersection(new_value, intersect_set)
                    if complement_set:
                        new_value = Complement(new_value, complement_set)
                    if new_value is S.EmptySet:
                        res_copy = None
                        break
                    elif new_value.is_FiniteSet and len(new_value) == 1:
                        res_copy[key_res] = set(new_value).pop()
                    else:
                        res_copy[key_res] = new_value

            if res_copy is not None:
                final_result.append(res_copy)
        return final_result
    # end of def add_intersection_complement()

    def _extract_main_soln(sym, sol, soln_imageset):
        """Separate the Complements, Intersections, ImageSet lambda expr and
        its base_set. This function returns the unmasks sol from different classes
        of sets and also returns the appended ImageSet elements in a
        soln_imageset (dict: where key as unmasked element and value as ImageSet).
        """
        # if there is union, then need to check
        # Complement, Intersection, Imageset.
        # Order should not be changed.
        if isinstance(sol, ConditionSet):
            # extracts any solution in ConditionSet
            sol = sol.base_set

        if isinstance(sol, Complement):
            # extract solution and complement
            complements[sym] = sol.args[1]
            sol = sol.args[0]
            # complement will be added at the end
            # using `add_intersection_complement` method

        # if there is union of Imageset or other in soln.
        # no testcase is written for this if block
        if isinstance(sol, Union):
            sol_args = sol.args
            sol = S.EmptySet
            # We need in sequence so append finteset elements
            # and then imageset or other.
            for sol_arg2 in sol_args:
                if isinstance(sol_arg2, FiniteSet):
                    sol += sol_arg2
                else:
                    # ImageSet, Intersection, complement then
                    # append them directly
                    sol += FiniteSet(sol_arg2)

        if isinstance(sol, Intersection):
            # Interval/Set will be at 0th index always
            if sol.args[0] not in (S.Reals, S.Complexes):
                # Sometimes solveset returns soln with intersection
                # S.Reals or S.Complexes. We don't consider that
                # intersection.
                intersections[sym] = sol.args[0]
            sol = sol.args[1]
        # after intersection and complement Imageset should
        # be checked.
        if isinstance(sol, ImageSet):
            soln_imagest = sol
            expr2 = sol.lamda.expr
            sol = FiniteSet(expr2)
            soln_imageset[expr2] = soln_imagest

        if not isinstance(sol, FiniteSet):
            sol = FiniteSet(sol)
        return sol, soln_imageset
    # end of def _extract_main_soln()

    # helper function for _append_new_soln
    def _check_exclude(rnew, imgset_yes):
        rnew_ = rnew
        if imgset_yes:
            # replace all dummy variables (Imageset lambda variables)
            # with zero before `checksol`. Considering fundamental soln
            # for `checksol`.
            rnew_copy = rnew.copy()
            dummy_n = imgset_yes[0]
            for key_res, value_res in rnew_copy.items():
                rnew_copy[key_res] = value_res.subs(dummy_n, 0)
            rnew_ = rnew_copy
        # satisfy_exclude == true if it satisfies the expr of `exclude` list.
        try:
            # something like : `Mod(-log(3), 2*I*pi)` can't be
            # simplified right now, so `checksol` returns `TypeError`.
            # when this issue is fixed this try block should be
            # removed. Mod(-log(3), 2*I*pi) == -log(3)
            satisfy_exclude = any(
                checksol(d, rnew_) for d in exclude)
        except TypeError:
            satisfy_exclude = None
        return satisfy_exclude
    # end of def _check_exclude()

    # helper function for _append_new_soln
    def _restore_imgset(rnew, original_imageset, newresult):
        restore_sym = set(rnew.keys()) & \
            set(original_imageset.keys())
        for key_sym in restore_sym:
            img = original_imageset[key_sym]
            rnew[key_sym] = img
        if rnew not in newresult:
            newresult.append(rnew)
    # end of def _restore_imgset()

    def _append_eq(eq, result, res, delete_soln, n=None):
        u = Dummy('u')
        if n:
            eq = eq.subs(n, 0)
        satisfy = eq if eq in (True, False) else checksol(u, u, eq, minimal=True)
        if satisfy is False:
            delete_soln = True
            res = {}
        else:
            result.append(res)
        return result, res, delete_soln

    def _append_new_soln(rnew, sym, sol, imgset_yes, soln_imageset,
                         original_imageset, newresult, eq=None):
        """If `rnew` (A dict <symbol: soln>) contains valid soln
        append it to `newresult` list.
        `imgset_yes` is (base, dummy_var) if there was imageset in previously
         calculated result(otherwise empty tuple). `original_imageset` is dict
         of imageset expr and imageset from this result.
        `soln_imageset` dict of imageset expr and imageset of new soln.
        """
        satisfy_exclude = _check_exclude(rnew, imgset_yes)
        delete_soln = False
        # soln should not satisfy expr present in `exclude` list.
        if not satisfy_exclude:
            local_n = None
            # if it is imageset
            if imgset_yes:
                local_n = imgset_yes[0]
                base = imgset_yes[1]
                if sym and sol:
                    # when `sym` and `sol` is `None` means no new
                    # soln. In that case we will append rnew directly after
                    # substituting original imagesets in rnew values if present
                    # (second last line of this function using _restore_imgset)
                    dummy_list = list(sol.atoms(Dummy))
                    # use one dummy `n` which is in
                    # previous imageset
                    local_n_list = [
                        local_n for i in range(
                            0, len(dummy_list))]

                    dummy_zip = zip(dummy_list, local_n_list)
                    lam = Lambda(local_n, sol.subs(dummy_zip))
                    rnew[sym] = ImageSet(lam, base)
                if eq is not None:
                    newresult, rnew, delete_soln = _append_eq(
                        eq, newresult, rnew, delete_soln, local_n)
            elif eq is not None:
                newresult, rnew, delete_soln = _append_eq(
                    eq, newresult, rnew, delete_soln)
            elif sol in soln_imageset.keys():
                rnew[sym] = soln_imageset[sol]
                # restore original imageset
                _restore_imgset(rnew, original_imageset, newresult)
            else:
                newresult.append(rnew)
        elif satisfy_exclude:
            delete_soln = True
            rnew = {}
        _restore_imgset(rnew, original_imageset, newresult)
        return newresult, delete_soln
    # end of def _append_new_soln()

    def _new_order_result(result, eq):
        # separate first, second priority. `res` that makes `eq` value equals
        # to zero, should be used first then other result(second priority).
        # If it is not done then we may miss some soln.
        first_priority = []
        second_priority = []
        for res in result:
            if not any(isinstance(val, ImageSet) for val in res.values()):
                if eq.subs(res) == 0:
                    first_priority.append(res)
                else:
                    second_priority.append(res)
        if first_priority or second_priority:
            return first_priority + second_priority
        return result

    def _solve_using_known_values(result, solver):
        """Solves the system using already known solution
        (result contains the dict <symbol: value>).
        solver is :func:`~.solveset_complex` or :func:`~.solveset_real`.
        """
        # stores imageset <expr: imageset(Lambda(n, expr), base)>.
        soln_imageset = {}
        total_solvest_call = 0
        total_conditionst = 0

        # sort such that equation with the fewest potential symbols is first.
        # means eq with less variable first
        for index, eq in enumerate(eqs_in_better_order):
            newresult = []
            original_imageset = {}
            # if imageset expr is used to solve other symbol
            imgset_yes = False
            result = _new_order_result(result, eq)
            for res in result:
                got_symbol = set()  # symbols solved in one iteration
                # find the imageset and use its expr.
                for key_res, value_res in res.items():
                    if isinstance(value_res, ImageSet):
                        res[key_res] = value_res.lamda.expr
                        original_imageset[key_res] = value_res
                        dummy_n = value_res.lamda.expr.atoms(Dummy).pop()
                        (base,) = value_res.base_sets
                        imgset_yes = (dummy_n, base)
                # update eq with everything that is known so far
                eq2 = eq.subs(res).expand()
                unsolved_syms = _unsolved_syms(eq2, sort=True)
                if not unsolved_syms:
                    if res:
                        newresult, delete_res = _append_new_soln(
                            res, None, None, imgset_yes, soln_imageset,
                            original_imageset, newresult, eq2)
                        if delete_res:
                            # `delete_res` is true, means substituting `res` in
                            # eq2 doesn't return `zero` or deleting the `res`
                            # (a soln) since it staisfies expr of `exclude`
                            # list.
                            result.remove(res)
                    continue  # skip as it's independent of desired symbols
                depen1, depen2 = (eq2.rewrite(Add)).as_independent(*unsolved_syms)
                if (depen1.has(Abs) or depen2.has(Abs)) and solver == solveset_complex:
                    # Absolute values cannot be inverted in the
                    # complex domain
                    continue
                soln_imageset = {}
                for sym in unsolved_syms:
                    not_solvable = False
                    try:
                        soln = solver(eq2, sym)
                        total_solvest_call += 1
                        soln_new = S.EmptySet
                        if isinstance(soln, Complement):
                            # separate solution and complement
                            complements[sym] = soln.args[1]
                            soln = soln.args[0]
                            # complement will be added at the end
                        if isinstance(soln, Intersection):
                            # Interval will be at 0th index always
                            if soln.args[0] != Interval(-oo, oo):
                                # sometimes solveset returns soln
                                # with intersection S.Reals, to confirm that
                                # soln is in domain=S.Reals
                                intersections[sym] = soln.args[0]
                            soln_new += soln.args[1]
                        soln = soln_new if soln_new else soln
                        if index > 0 and solver == solveset_real:
                            # one symbol's real soln, another symbol may have
                            # corresponding complex soln.
                            if not isinstance(soln, (ImageSet, ConditionSet)):
                                soln += solveset_complex(eq2, sym)  # might give ValueError with Abs
                    except (NotImplementedError, ValueError):
                        # If solveset is not able to solve equation `eq2`. Next
                        # time we may get soln using next equation `eq2`
                        continue
                    if isinstance(soln, ConditionSet):
                        if soln.base_set in (S.Reals, S.Complexes):
                            soln = S.EmptySet
                            # don't do `continue` we may get soln
                            # in terms of other symbol(s)
                            not_solvable = True
                            total_conditionst += 1
                        else:
                            soln = soln.base_set

                    if soln is not S.EmptySet:
                        soln, soln_imageset = _extract_main_soln(
                            sym, soln, soln_imageset)

                    for sol in soln:
                        # sol is not a `Union` since we checked it
                        # before this loop
                        sol, soln_imageset = _extract_main_soln(
                            sym, sol, soln_imageset)
                        sol = set(sol).pop()
                        free = sol.free_symbols
                        if got_symbol and any(
                            ss in free for ss in got_symbol
                        ):
                            # sol depends on previously solved symbols
                            # then continue
                            continue
                        rnew = res.copy()
                        # put each solution in res and append the new  result
                        # in the new result list (solution for symbol `s`)
                        # along with old results.
                        for k, v in res.items():
                            if isinstance(v, Expr) and isinstance(sol, Expr):
                                # if any unsolved symbol is present
                                # Then subs known value
                                rnew[k] = v.subs(sym, sol)
                        # and add this new solution
                        if sol in soln_imageset.keys():
                            # replace all lambda variables with 0.
                            imgst = soln_imageset[sol]
                            rnew[sym] = imgst.lamda(
                                *[0 for i in range(0, len(
                                    imgst.lamda.variables))])
                        else:
                            rnew[sym] = sol
                        newresult, delete_res = _append_new_soln(
                            rnew, sym, sol, imgset_yes, soln_imageset,
                            original_imageset, newresult)
                        if delete_res:
                            # deleting the `res` (a soln) since it staisfies
                            # eq of `exclude` list
                            result.remove(res)
                    # solution got for sym
                    if not not_solvable:
                        got_symbol.add(sym)
            # next time use this new soln
            if newresult:
                result = newresult
        return result, total_solvest_call, total_conditionst
    # end def _solve_using_know_values()

    new_result_real, solve_call1, cnd_call1 = _solve_using_known_values(
        old_result, solveset_real)
    new_result_complex, solve_call2, cnd_call2 = _solve_using_known_values(
        old_result, solveset_complex)

    # If total_solveset_call is equal to total_conditionset
    # then solveset failed to solve all of the equations.
    # In this case we return a ConditionSet here.
    total_conditionset += (cnd_call1 + cnd_call2)
    total_solveset_call += (solve_call1 + solve_call2)

    if total_conditionset == total_solveset_call and total_solveset_call != -1:
        return _return_conditionset(eqs_in_better_order, all_symbols)

    # don't keep duplicate solutions
    filtered_complex = []
    for i in list(new_result_complex):
        for j in list(new_result_real):
            if i.keys() != j.keys():
                continue
            if all(a.dummy_eq(b) for a, b in zip(i.values(), j.values()) \
                if not (isinstance(a, int) and isinstance(b, int))):
                break
        else:
            filtered_complex.append(i)
    # overall result
    result = new_result_real + filtered_complex

    result_all_variables = []
    result_infinite = []
    for res in result:
        if not res:
            # means {None : None}
            continue
        # If length < len(all_symbols) means infinite soln.
        # Some or all the soln is dependent on 1 symbol.
        # eg. {x: y+2} then final soln {x: y+2, y: y}
        if len(res) < len(all_symbols):
            solved_symbols = res.keys()
            unsolved = list(filter(
                lambda x: x not in solved_symbols, all_symbols))
            for unsolved_sym in unsolved:
                res[unsolved_sym] = unsolved_sym
            result_infinite.append(res)
        if res not in result_all_variables:
            result_all_variables.append(res)

    if result_infinite:
        # we have general soln
        # eg : [{x: -1, y : 1}, {x : -y, y: y}] then
        # return [{x : -y, y : y}]
        result_all_variables = result_infinite
    if intersections or complements:
        result_all_variables = add_intersection_complement(
            result_all_variables, intersections, complements)

    # convert to ordered tuple
    result = S.EmptySet
    for r in result_all_variables:
        temp = [r[symb] for symb in all_symbols]
        result += FiniteSet(tuple(temp))
    return result
# end of def substitution()


def _solveset_work(system, symbols):
    soln = solveset(system[0], symbols[0])
    if isinstance(soln, FiniteSet):
        _soln = FiniteSet(*[tuple((s,)) for s in soln])
        return _soln
    else:
        return FiniteSet(tuple(FiniteSet(soln)))


def _handle_positive_dimensional(polys, symbols, denominators):
    from sympy.polys.polytools import groebner
    # substitution method where new system is groebner basis of the system
    _symbols = list(symbols)
    _symbols.sort(key=default_sort_key)
    basis = groebner(polys, _symbols, polys=True)
    new_system = []
    for poly_eq in basis:
        new_system.append(poly_eq.as_expr())
    result = [{}]
    result = substitution(
        new_system, symbols, result, [],
        denominators)
    return result
# end of def _handle_positive_dimensional()


def _handle_zero_dimensional(polys, symbols, system):
    # solve 0 dimensional poly system using `solve_poly_system`
    result = solve_poly_system(polys, *symbols)
    # May be some extra soln is added because
    # we used `unrad` in `_separate_poly_nonpoly`, so
    # need to check and remove if it is not a soln.
    result_update = S.EmptySet
    for res in result:
        dict_sym_value = dict(list(zip(symbols, res)))
        if all(checksol(eq, dict_sym_value) for eq in system):
            result_update += FiniteSet(res)
    return result_update
# end of def _handle_zero_dimensional()


def _separate_poly_nonpoly(system, symbols):
    polys = []
    polys_expr = []
    nonpolys = []
    # unrad_changed stores a list of expressions containing
    # radicals that were processed using unrad
    # this is useful if solutions need to be checked later.
    unrad_changed = []
    denominators = set()
    poly = None
    for eq in system:
        # Store denom expressions that contain symbols
        denominators.update(_simple_dens(eq, symbols))
        # Convert equality to expression
        if isinstance(eq, Equality):
            eq = eq.rewrite(Add)
        # try to remove sqrt and rational power
        without_radicals = unrad(simplify(eq), *symbols)
        if without_radicals:
            unrad_changed.append(eq)
            eq_unrad, cov = without_radicals
            if not cov:
                eq = eq_unrad
        if isinstance(eq, Expr):
            eq = eq.as_numer_denom()[0]
            poly = eq.as_poly(*symbols, extension=True)
        elif simplify(eq).is_number:
            continue
        if poly is not None:
            polys.append(poly)
            polys_expr.append(poly.as_expr())
        else:
            nonpolys.append(eq)
    return polys, polys_expr, nonpolys, denominators, unrad_changed
# end of def _separate_poly_nonpoly()


def _handle_poly(polys, symbols):
    # _handle_poly(polys, symbols) -> (poly_sol, poly_eqs)
    #
    # We will return possible solution information to nonlinsolve as well as a
    # new system of polynomial equations to be solved if we cannot solve
    # everything directly here. The new system of polynomial equations will be
    # a lex-order Groebner basis for the original system. The lex basis
    # hopefully separate some of the variables and equations and give something
    # easier for substitution to work with.

    # The format for representing solution sets in nonlinsolve and substitution
    # is a list of dicts. These are the special cases:
    no_information = [{}]   # No equations solved yet
    no_solutions = []       # The system is inconsistent and has no solutions.

    # If there is no need to attempt further solution of these equations then
    # we return no equations:
    no_equations = []

    inexact = any(not p.domain.is_Exact for p in polys)
    if inexact:
        # The use of Groebner over RR is likely to result incorrectly in an
        # inconsistent Groebner basis. So, convert any float coefficients to
        # Rational before computing the Groebner basis.
        polys = [poly(nsimplify(p, rational=True)) for p in polys]

    # Compute a Groebner basis in grevlex order wrt the ordering given. We will
    # try to convert this to lex order later. Usually it seems to be more
    # efficient to compute a lex order basis by computing a grevlex basis and
    # converting to lex with fglm.
    basis = groebner(polys, symbols, order='grevlex', polys=False)

    #
    # No solutions (inconsistent equations)?
    #
    if 1 in basis:

        # No solutions:
        poly_sol = no_solutions
        poly_eqs = no_equations

    #
    # Finite number of solutions (zero-dimensional case)
    #
    elif basis.is_zero_dimensional:

        # Convert Groebner basis to lex ordering
        basis = basis.fglm('lex')

        # Convert polynomial coefficients back to float before calling
        # solve_poly_system
        if inexact:
            basis = [nfloat(p) for p in basis]

        # Solve the zero-dimensional case using solve_poly_system if possible.
        # If some polynomials have factors that cannot be solved in radicals
        # then this will fail. Using solve_poly_system(..., strict=True)
        # ensures that we either get a complete solution set in radicals or
        # UnsolvableFactorError will be raised.
        try:
            result = solve_poly_system(basis, *symbols, strict=True)
        except UnsolvableFactorError:
            # Failure... not fully solvable in radicals. Return the lex-order
            # basis for substitution to handle.
            poly_sol = no_information
            poly_eqs = list(basis)
        else:
            # Success! We have a finite solution set and solve_poly_system has
            # succeeded in finding all solutions. Return the solutions and also
            # an empty list of remaining equations to be solved.
            poly_sol = [dict(zip(symbols, res)) for res in result]
            poly_eqs = no_equations

    #
    # Infinite families of solutions (positive-dimensional case)
    #
    else:
        # In this case the grevlex basis cannot be converted to lex using the
        # fglm method and also solve_poly_system cannot solve the equations. We
        # would like to return a lex basis but since we can't use fglm we
        # compute the lex basis directly here. The time required to recompute
        # the basis is generally significantly less than the time required by
        # substitution to solve the new system.
        poly_sol = no_information
        poly_eqs = list(groebner(polys, symbols, order='lex', polys=False))

        if inexact:
            poly_eqs = [nfloat(p) for p in poly_eqs]

    return poly_sol, poly_eqs


def nonlinsolve(system, *symbols):
    r"""
    Solve system of $N$ nonlinear equations with $M$ variables, which means both
    under and overdetermined systems are supported. Positive dimensional
    system is also supported (A system with infinitely many solutions is said
    to be positive-dimensional). In a positive dimensional system the solution will
    be dependent on at least one symbol. Returns both real solution
    and complex solution (if they exist).

    Parameters
    ==========

    system : list of equations
        The target system of equations
    symbols : list of Symbols
        symbols should be given as a sequence eg. list

    Returns
    =======

    A :class:`~.FiniteSet` of ordered tuple of values of `symbols` for which the `system`
    has solution. Order of values in the tuple is same as symbols present in
    the parameter `symbols`.

    Please note that general :class:`~.FiniteSet` is unordered, the solution
    returned here is not simply a :class:`~.FiniteSet` of solutions, rather it
    is a :class:`~.FiniteSet` of ordered tuple, i.e. the first and only
    argument to :class:`~.FiniteSet` is a tuple of solutions, which is
    ordered, and, hence ,the returned solution is ordered.

    Also note that solution could also have been returned as an ordered tuple,
    FiniteSet is just a wrapper ``{}`` around the tuple. It has no other
    significance except for the fact it is just used to maintain a consistent
    output format throughout the solveset.

    For the given set of equations, the respective input types
    are given below:

    .. math:: xy - 1 = 0
    .. math:: 4x^2 + y^2 - 5 = 0

    ::

       system  = [x*y - 1, 4*x**2 + y**2 - 5]
       symbols = [x, y]

    Raises
    ======

    ValueError
        The input is not valid.
        The symbols are not given.
    AttributeError
        The input symbols are not `Symbol` type.

    Examples
    ========

    >>> from sympy import symbols, nonlinsolve
    >>> x, y, z = symbols('x, y, z', real=True)
    >>> nonlinsolve([x*y - 1, 4*x**2 + y**2 - 5], [x, y])
    {(-1, -1), (-1/2, -2), (1/2, 2), (1, 1)}

    1. Positive dimensional system and complements:

    >>> from sympy import pprint
    >>> from sympy.polys.polytools import is_zero_dimensional
    >>> a, b, c, d = symbols('a, b, c, d', extended_real=True)
    >>> eq1 =  a + b + c + d
    >>> eq2 = a*b + b*c + c*d + d*a
    >>> eq3 = a*b*c + b*c*d + c*d*a + d*a*b
    >>> eq4 = a*b*c*d - 1
    >>> system = [eq1, eq2, eq3, eq4]
    >>> is_zero_dimensional(system)
    False
    >>> pprint(nonlinsolve(system, [a, b, c, d]), use_unicode=False)
      -1       1               1      -1
    {(---, -d, -, {d} \ {0}), (-, -d, ---, {d} \ {0})}
       d       d               d       d
    >>> nonlinsolve([(x+y)**2 - 4, x + y - 2], [x, y])
    {(2 - y, y)}

    2. If some of the equations are non-polynomial then `nonlinsolve`
    will call the ``substitution`` function and return real and complex solutions,
    if present.

    >>> from sympy import exp, sin
    >>> nonlinsolve([exp(x) - sin(y), y**2 - 4], [x, y])
    {(ImageSet(Lambda(_n, I*(2*_n*pi + pi) + log(sin(2))), Integers), -2),
     (ImageSet(Lambda(_n, 2*_n*I*pi + log(sin(2))), Integers), 2)}

    3. If system is non-linear polynomial and zero-dimensional then it
    returns both solution (real and complex solutions, if present) using
    :func:`~.solve_poly_system`:

    >>> from sympy import sqrt
    >>> nonlinsolve([x**2 - 2*y**2 -2, x*y - 2], [x, y])
    {(-2, -1), (2, 1), (-sqrt(2)*I, sqrt(2)*I), (sqrt(2)*I, -sqrt(2)*I)}

    4. ``nonlinsolve`` can solve some linear (zero or positive dimensional)
    system (because it uses the :func:`sympy.polys.polytools.groebner` function to get the
    groebner basis and then uses the ``substitution`` function basis as the
    new `system`). But it is not recommended to solve linear system using
    ``nonlinsolve``, because :func:`~.linsolve` is better for general linear systems.

    >>> nonlinsolve([x + 2*y -z - 3, x - y - 4*z + 9, y + z - 4], [x, y, z])
    {(3*z - 5, 4 - z, z)}

    5. System having polynomial equations and only real solution is
    solved using :func:`~.solve_poly_system`:

    >>> e1 = sqrt(x**2 + y**2) - 10
    >>> e2 = sqrt(y**2 + (-x + 10)**2) - 3
    >>> nonlinsolve((e1, e2), (x, y))
    {(191/20, -3*sqrt(391)/20), (191/20, 3*sqrt(391)/20)}
    >>> nonlinsolve([x**2 + 2/y - 2, x + y - 3], [x, y])
    {(1, 2), (1 - sqrt(5), 2 + sqrt(5)), (1 + sqrt(5), 2 - sqrt(5))}
    >>> nonlinsolve([x**2 + 2/y - 2, x + y - 3], [y, x])
    {(2, 1), (2 - sqrt(5), 1 + sqrt(5)), (2 + sqrt(5), 1 - sqrt(5))}

    6. It is better to use symbols instead of trigonometric functions or
    :class:`~.Function`. For example, replace $\sin(x)$ with a symbol, replace
    $f(x)$ with a symbol and so on. Get a solution from ``nonlinsolve`` and then
    use :func:`~.solveset` to get the value of $x$.

    How nonlinsolve is better than old solver ``_solve_system`` :
    =============================================================

    1. A positive dimensional system solver: nonlinsolve can return
    solution for positive dimensional system. It finds the
    Groebner Basis of the positive dimensional system(calling it as
    basis) then we can start solving equation(having least number of
    variable first in the basis) using solveset and substituting that
    solved solutions into other equation(of basis) to get solution in
    terms of minimum variables. Here the important thing is how we
    are substituting the known values and in which equations.

    2. Real and complex solutions: nonlinsolve returns both real
    and complex solution. If all the equations in the system are polynomial
    then using :func:`~.solve_poly_system` both real and complex solution is returned.
    If all the equations in the system are not polynomial equation then goes to
    ``substitution`` method with this polynomial and non polynomial equation(s),
    to solve for unsolved variables. Here to solve for particular variable
    solveset_real and solveset_complex is used. For both real and complex
    solution ``_solve_using_known_values`` is used inside ``substitution``
    (``substitution`` will be called when any non-polynomial equation is present).
    If a solution is valid its general solution is added to the final result.

    3. :class:`~.Complement` and :class:`~.Intersection` will be added:
    nonlinsolve maintains dict for complements and intersections. If solveset
    find complements or/and intersections with any interval or set during the
    execution of ``substitution`` function, then complement or/and
    intersection for that variable is added before returning final solution.

    """
    if not system:
        return S.EmptySet

    if not symbols:
        msg = ('Symbols must be given, for which solution of the '
               'system is to be found.')
        raise ValueError(filldedent(msg))

    if hasattr(symbols[0], '__iter__'):
        symbols = symbols[0]

    if not is_sequence(symbols) or not symbols:
        msg = ('Symbols must be given, for which solution of the '
               'system is to be found.')
        raise IndexError(filldedent(msg))

    symbols = list(map(_sympify, symbols))
    system, symbols, swap = recast_to_symbols(system, symbols)
    if swap:
        soln = nonlinsolve(system, symbols)
        return FiniteSet(*[tuple(i.xreplace(swap) for i in s) for s in soln])

    if len(system) == 1 and len(symbols) == 1:
        return _solveset_work(system, symbols)

    # main code of def nonlinsolve() starts from here

    polys, polys_expr, nonpolys, denominators, unrad_changed = \
        _separate_poly_nonpoly(system, symbols)

    poly_eqs = []
    poly_sol = [{}]

    if polys:
        poly_sol, poly_eqs = _handle_poly(polys, symbols)
        if poly_sol and poly_sol[0]:
            poly_syms = set().union(*(eq.free_symbols for eq in polys))
            unrad_syms = set().union(*(eq.free_symbols for eq in unrad_changed))
            if unrad_syms == poly_syms and unrad_changed:
                # if all the symbols have been solved by _handle_poly
                # and unrad has been used then check solutions
                poly_sol = [sol for sol in poly_sol if checksol(unrad_changed, sol)]

    # Collect together the unsolved polynomials with the non-polynomial
    # equations.
    remaining = poly_eqs + nonpolys

    # to_tuple converts a solution dictionary to a tuple containing the
    # value for each symbol
    to_tuple = lambda sol: tuple(sol[s] for s in symbols)

    if not remaining:
        # If there is nothing left to solve then return the solution from
        # solve_poly_system directly.
        return FiniteSet(*map(to_tuple, poly_sol))
    else:
        # Here we handle:
        #
        #  1. The Groebner basis if solve_poly_system failed.
        #  2. The Groebner basis in the positive-dimensional case.
        #  3. Any non-polynomial equations
        #
        # If solve_poly_system did succeed then we pass those solutions in as
        # preliminary results.
        subs_res = substitution(remaining, symbols, result=poly_sol, exclude=denominators)

        if not isinstance(subs_res, FiniteSet):
            return subs_res

        # check solutions produced by substitution. Currently, checking is done for
        # only those solutions which have non-Set variable values.
        if unrad_changed:
            result = [dict(zip(symbols, sol)) for sol in subs_res.args]
            correct_sols = [sol for sol in result if any(isinstance(v, Set) for v in sol)
                            or checksol(unrad_changed, sol) != False]
            return FiniteSet(*map(to_tuple, correct_sols))
        else:
            return subs_res<|MERGE_RESOLUTION|>--- conflicted
+++ resolved
@@ -15,11 +15,7 @@
                         Add, Basic)
 from sympy.core.containers import Tuple
 from sympy.core.function import (Lambda, expand_complex, AppliedUndef,
-<<<<<<< HEAD
-                                expand_log, mexpand, expand_trig)
-=======
-                                expand_log, _mexpand, expand_trig, nfloat)
->>>>>>> 930eb707
+                                expand_log, mexpand, expand_trig, nfloat)
 from sympy.core.mod import Mod
 from sympy.core.numbers import igcd, I, Number, Rational, oo, ilcm
 from sympy.core.power import integer_log
