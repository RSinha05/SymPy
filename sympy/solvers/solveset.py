"""
This module contains functions to:

    - solve a single equation for a single variable, in any domain either real or complex.

    - solve a single transcendental equation for a single variable in any domain either real or complex.
      (currently supports solving in real domain only)

    - solve a system of linear equations with N variables and M equations.

    - solve a system of Non Linear Equations with N variables and M equations
"""
from sympy.core.sympify import sympify
from sympy.core import (S, Pow, Dummy, pi, Expr, Wild, Mul, Equality,
                        Add)
from sympy.core.containers import Tuple
from sympy.core.numbers import I, Number, Rational, oo
from sympy.core.function import (Lambda, expand_complex, AppliedUndef,
                                expand_log)
from sympy.core.mod import Mod
from sympy.core.numbers import igcd
from sympy.core.relational import Eq, Ne, Relational
from sympy.core.symbol import Symbol, _uniquely_named_symbol
from sympy.core.sympify import _sympify
from sympy.simplify.simplify import simplify, fraction, trigsimp
from sympy.simplify import powdenest, logcombine
from sympy.functions import (log, Abs, tan, cot, sin, cos, sec, csc, exp,
                             acos, asin, acsc, asec, arg,
                             piecewise_fold, Piecewise)
from sympy.functions.elementary.trigonometric import (TrigonometricFunction,
                                                      HyperbolicFunction)
from sympy.functions.elementary.miscellaneous import real_root
from sympy.logic.boolalg import And
from sympy.sets import (FiniteSet, EmptySet, imageset, Interval, Intersection,
                        Union, ConditionSet, ImageSet, Complement, Contains)
from sympy.sets.sets import Set, ProductSet
from sympy.matrices import Matrix, MatrixBase
from sympy.ntheory import totient
from sympy.ntheory.factor_ import divisors
from sympy.ntheory.residue_ntheory import discrete_log, nthroot_mod
from sympy.polys import (roots, Poly, degree, together, PolynomialError,
                         RootOf, factor, lcm, gcd)
from sympy.polys.polyerrors import CoercionFailed
from sympy.polys.polytools import invert
from sympy.polys.solvers import (sympy_eqs_to_ring, solve_lin_sys,
    PolyNonlinearError)
from sympy.polys.matrices.linsolve import _linsolve
from sympy.solvers.solvers import (checksol, denoms, unrad,
    _simple_dens, recast_to_symbols)
from sympy.solvers.polysys import solve_poly_system
from sympy.solvers.inequalities import solve_univariate_inequality
from sympy.utilities import filldedent
from sympy.utilities.iterables import numbered_symbols, has_dups
from sympy.calculus.util import periodicity, continuous_domain
from sympy.core.compatibility import ordered, default_sort_key, is_sequence

from types import GeneratorType
from collections import defaultdict


class NonlinearError(ValueError):
    """Raised when unexpectedly encountering nonlinear equations"""
    pass


_rc = Dummy("R", real=True), Dummy("C", complex=True)


def _masked(f, *atoms):
    """Return ``f``, with all objects given by ``atoms`` replaced with
    Dummy symbols, ``d``, and the list of replacements, ``(d, e)``,
    where ``e`` is an object of type given by ``atoms`` in which
    any other instances of atoms have been recursively replaced with
    Dummy symbols, too. The tuples are ordered so that if they are
    applied in sequence, the origin ``f`` will be restored.

    Examples
    ========

    >>> from sympy import cos
    >>> from sympy.abc import x
    >>> from sympy.solvers.solveset import _masked

    >>> f = cos(cos(x) + 1)
    >>> f, reps = _masked(cos(1 + cos(x)), cos)
    >>> f
    _a1
    >>> reps
    [(_a1, cos(_a0 + 1)), (_a0, cos(x))]
    >>> for d, e in reps:
    ...     f = f.xreplace({d: e})
    >>> f
    cos(cos(x) + 1)
    """
    sym = numbered_symbols('a', cls=Dummy, real=True)
    mask = []
    for a in ordered(f.atoms(*atoms)):
        for i in mask:
            a = a.replace(*i)
        mask.append((a, next(sym)))
    for i, (o, n) in enumerate(mask):
        f = f.replace(o, n)
        mask[i] = (n, o)
    mask = list(reversed(mask))
    return f, mask


def _invert(f_x, y, x, domain=S.Complexes):
    r"""
    Reduce the complex valued equation ``f(x) = y`` to a set of equations
    ``{g(x) = h_1(y), g(x) = h_2(y), ..., g(x) = h_n(y) }`` where ``g(x)`` is
    a simpler function than ``f(x)``.  The return value is a tuple ``(g(x),
    set_h)``, where ``g(x)`` is a function of ``x`` and ``set_h`` is
    the set of function ``{h_1(y), h_2(y), ..., h_n(y)}``.
    Here, ``y`` is not necessarily a symbol.

    The ``set_h`` contains the functions, along with the information
    about the domain in which they are valid, through set
    operations. For instance, if ``y = Abs(x) - n`` is inverted
    in the real domain, then ``set_h`` is not simply
    `{-n, n}` as the nature of `n` is unknown; rather, it is:
    `Intersection([0, oo) {n}) U Intersection((-oo, 0], {-n})`

    By default, the complex domain is used which means that inverting even
    seemingly simple functions like ``exp(x)`` will give very different
    results from those obtained in the real domain.
    (In the case of ``exp(x)``, the inversion via ``log`` is multi-valued
    in the complex domain, having infinitely many branches.)

    If you are working with real values only (or you are not sure which
    function to use) you should probably set the domain to
    ``S.Reals`` (or use `invert\_real` which does that automatically).


    Examples
    ========

    >>> from sympy.solvers.solveset import invert_complex, invert_real
    >>> from sympy.abc import x, y
    >>> from sympy import exp

    When does exp(x) == y?

    >>> invert_complex(exp(x), y, x)
    (x, ImageSet(Lambda(_n, I*(2*_n*pi + arg(y)) + log(Abs(y))), Integers))
    >>> invert_real(exp(x), y, x)
    (x, Intersection(FiniteSet(log(y)), Reals))

    When does exp(x) == 1?

    >>> invert_complex(exp(x), 1, x)
    (x, ImageSet(Lambda(_n, 2*_n*I*pi), Integers))
    >>> invert_real(exp(x), 1, x)
    (x, FiniteSet(0))

    See Also
    ========
    invert_real, invert_complex
    """
    x = sympify(x)
    if not x.is_Symbol:
        raise ValueError("x must be a symbol")
    f_x = sympify(f_x)
    if x not in f_x.free_symbols:
        raise ValueError("Inverse of constant function doesn't exist")
    y = sympify(y)
    if x in y.free_symbols:
        raise ValueError("y should be independent of x ")

    if domain.is_subset(S.Reals):
        x1, s = _invert_real(f_x, FiniteSet(y), x)
    else:
        x1, s = _invert_complex(f_x, FiniteSet(y), x)

    if not isinstance(s, FiniteSet) or x1 != x:
        return x1, s

    # Avoid adding gratuitous intersections with S.Complexes. Actual
    # conditions should be handled by the respective inverters.
    if domain is S.Complexes:
        return x1, s
    else:
        return x1, s.intersection(domain)


invert_complex = _invert


def invert_real(f_x, y, x, domain=S.Reals):
    """
    Inverts a real-valued function. Same as _invert, but sets
    the domain to ``S.Reals`` before inverting.
    """
    return _invert(f_x, y, x, domain)


def _invert_real(f, g_ys, symbol):
    """Helper function for _invert."""

    if f == symbol:
        return (f, g_ys)

    n = Dummy('n', real=True)

    if isinstance(f, exp) or (f.is_Pow and f.base == S.Exp1):
        return _invert_real(f.exp,
                            imageset(Lambda(n, log(n)), g_ys),
                            symbol)

    if hasattr(f, 'inverse') and f.inverse() is not None and not isinstance(f, (
            TrigonometricFunction,
            HyperbolicFunction,
            )):
        if len(f.args) > 1:
            raise ValueError("Only functions with one argument are supported.")
        return _invert_real(f.args[0],
                            imageset(Lambda(n, f.inverse()(n)), g_ys),
                            symbol)

    if isinstance(f, Abs):
        return _invert_abs(f.args[0], g_ys, symbol)

    if f.is_Add:
        # f = g + h
        g, h = f.as_independent(symbol)
        if g is not S.Zero:
            return _invert_real(h, imageset(Lambda(n, n - g), g_ys), symbol)

    if f.is_Mul:
        # f = g*h
        g, h = f.as_independent(symbol)

        if g is not S.One:
            return _invert_real(h, imageset(Lambda(n, n/g), g_ys), symbol)

    if f.is_Pow:
        base, expo = f.args
        base_has_sym = base.has(symbol)
        expo_has_sym = expo.has(symbol)

        if not expo_has_sym:
            res = imageset(Lambda(n, real_root(n, expo)), g_ys)
            if expo.is_rational:
                numer, denom = expo.as_numer_denom()
                if denom % 2 == 0:
                    base_positive = solveset(base >= 0, symbol, S.Reals)
                    res = imageset(Lambda(n, real_root(n, expo)
                        ), g_ys.intersect(
                        Interval.Ropen(S.Zero, S.Infinity)))
                    _inv, _set = _invert_real(base, res, symbol)
                    return (_inv, _set.intersect(base_positive))

                elif numer % 2 == 0:
                        n = Dummy('n')
                        neg_res = imageset(Lambda(n, -n), res)
                        return _invert_real(base, res + neg_res, symbol)

                else:
                    return _invert_real(base, res, symbol)
            else:
                if not base.is_positive:
                    raise ValueError("x**w where w is irrational is not "
                                     "defined for negative x")
                return _invert_real(base, res, symbol)

        if not base_has_sym:
            rhs = g_ys.args[0]
            if base.is_positive:
                return _invert_real(expo,
                    imageset(Lambda(n, log(n, base, evaluate=False)), g_ys), symbol)
            elif base.is_negative:
                from sympy.core.power import integer_log
                s, b = integer_log(rhs, base)
                if b:
                    return _invert_real(expo, FiniteSet(s), symbol)
                else:
                    return _invert_real(expo, S.EmptySet, symbol)
            elif base.is_zero:
                one = Eq(rhs, 1)
                if one == S.true:
                    # special case: 0**x - 1
                    return _invert_real(expo, FiniteSet(0), symbol)
                elif one == S.false:
                    return _invert_real(expo, S.EmptySet, symbol)


    if isinstance(f, TrigonometricFunction):
        if isinstance(g_ys, FiniteSet):
            def inv(trig):
                if isinstance(f, (sin, csc)):
                    F = asin if isinstance(f, sin) else acsc
                    return (lambda a: n*pi + (-1)**n*F(a),)
                if isinstance(f, (cos, sec)):
                    F = acos if isinstance(f, cos) else asec
                    return (
                        lambda a: 2*n*pi + F(a),
                        lambda a: 2*n*pi - F(a),)
                if isinstance(f, (tan, cot)):
                    return (lambda a: n*pi + f.inverse()(a),)

            n = Dummy('n', integer=True)
            invs = S.EmptySet
            for L in inv(f):
                invs += Union(*[imageset(Lambda(n, L(g)), S.Integers) for g in g_ys])
            return _invert_real(f.args[0], invs, symbol)

    return (f, g_ys)


def _invert_complex(f, g_ys, symbol):
    """Helper function for _invert."""

    if f == symbol:
        return (f, g_ys)

    n = Dummy('n')
    k = Dummy('k')

    if f.is_Add:
        # f = g + h
        g, h = f.as_independent(symbol)
        if g is not S.Zero:
            return _invert_complex(h, imageset(Lambda(n, n - g), g_ys), symbol)

    if f.is_Mul:
        # f = g*h
        g, h = f.as_independent(symbol)

        if g is not S.One:
            if g in {S.NegativeInfinity, S.ComplexInfinity, S.Infinity}:
                return (h, S.EmptySet)
            return _invert_complex(h, imageset(Lambda(n, n/g), g_ys), symbol)

    if hasattr(f, 'inverse') and f.inverse() is not None and \
       not isinstance(f, TrigonometricFunction) and \
       not isinstance(f, HyperbolicFunction) and \
       not isinstance(f, exp):
        if len(f.args) > 1:
            raise ValueError("Only functions with one argument are supported.")
        return _invert_complex(f.args[0],
                               imageset(Lambda(n, f.inverse()(n)), g_ys), symbol)

    if isinstance(f, exp) or (f.is_Pow and f.base == S.Exp1):
<<<<<<< HEAD
        if any(e for e in Add.make_args(f) if len(e.atoms(exp)) == 2):
            # can solve upto `(d*exp(exp(a*x+b)) + c)` format and `a` should be present
            f1 = (f.args[0]).args[0]
            b = f1.replace(symbol,0)
            a = (f1 -b) / symbol
            if not a.has(symbol) and a != 0:
                return  symbol, Union(*[imageset(Lambda(((k, n),), (I*(2*k*pi) - b +
                log(Abs([I*(2*n*pi + arg(g_y)) + log(Abs(g_y)) ][0])))/a) , S.Integers**2) for g_y in g_ys if g_y != 0 ])

        elif isinstance(g_ys, FiniteSet):
=======
        if isinstance(g_ys, FiniteSet):
>>>>>>> e31ee88e
            exp_invs = Union(*[imageset(Lambda(n, I*(2*n*pi + arg(g_y)) +
                                               log(Abs(g_y))), S.Integers)
                               for g_y in g_ys if g_y != 0])
            return _invert_complex(f.exp, exp_invs, symbol)

    return (f, g_ys)


def _invert_abs(f, g_ys, symbol):
    """Helper function for inverting absolute value functions.

    Returns the complete result of inverting an absolute value
    function along with the conditions which must also be satisfied.

    If it is certain that all these conditions are met, a `FiniteSet`
    of all possible solutions is returned. If any condition cannot be
    satisfied, an `EmptySet` is returned. Otherwise, a `ConditionSet`
    of the solutions, with all the required conditions specified, is
    returned.

    """
    if not g_ys.is_FiniteSet:
        # this could be used for FiniteSet, but the
        # results are more compact if they aren't, e.g.
        # ConditionSet(x, Contains(n, Interval(0, oo)), {-n, n}) vs
        # Union(Intersection(Interval(0, oo), {n}), Intersection(Interval(-oo, 0), {-n}))
        # for the solution of abs(x) - n
        pos = Intersection(g_ys, Interval(0, S.Infinity))
        parg = _invert_real(f, pos, symbol)
        narg = _invert_real(-f, pos, symbol)
        if parg[0] != narg[0]:
            raise NotImplementedError
        return parg[0], Union(narg[1], parg[1])

    # check conditions: all these must be true. If any are unknown
    # then return them as conditions which must be satisfied
    unknown = []
    for a in g_ys.args:
        ok = a.is_nonnegative if a.is_Number else a.is_positive
        if ok is None:
            unknown.append(a)
        elif not ok:
            return symbol, S.EmptySet
    if unknown:
        conditions = And(*[Contains(i, Interval(0, oo))
            for i in unknown])
    else:
        conditions = True
    n = Dummy('n', real=True)
    # this is slightly different than above: instead of solving
    # +/-f on positive values, here we solve for f on +/- g_ys
    g_x, values = _invert_real(f, Union(
        imageset(Lambda(n, n), g_ys),
        imageset(Lambda(n, -n), g_ys)), symbol)
    return g_x, ConditionSet(g_x, conditions, values)


def domain_check(f, symbol, p):
    """Returns False if point p is infinite or any subexpression of f
    is infinite or becomes so after replacing symbol with p. If none of
    these conditions is met then True will be returned.

    Examples
    ========

    >>> from sympy import Mul, oo
    >>> from sympy.abc import x
    >>> from sympy.solvers.solveset import domain_check
    >>> g = 1/(1 + (1/(x + 1))**2)
    >>> domain_check(g, x, -1)
    False
    >>> domain_check(x**2, x, 0)
    True
    >>> domain_check(1/x, x, oo)
    False

    * The function relies on the assumption that the original form
      of the equation has not been changed by automatic simplification.

    >>> domain_check(x/x, x, 0) # x/x is automatically simplified to 1
    True

    * To deal with automatic evaluations use evaluate=False:

    >>> domain_check(Mul(x, 1/x, evaluate=False), x, 0)
    False
    """
    f, p = sympify(f), sympify(p)
    if p.is_infinite:
        return False
    return _domain_check(f, symbol, p)


def _domain_check(f, symbol, p):
    # helper for domain check
    if f.is_Atom and f.is_finite:
        return True
    elif f.subs(symbol, p).is_infinite:
        return False
    elif isinstance(f, Piecewise):
        # Check the cases of the Piecewise in turn. There might be invalid
        # expressions in later cases that don't apply e.g.
        #    solveset(Piecewise((0, Eq(x, 0)), (1/x, True)), x)
        for expr, cond in f.args:
            condsubs = cond.subs(symbol, p)
            if condsubs is S.false:
                continue
            elif condsubs is S.true:
                return _domain_check(expr, symbol, p)
            else:
                # We don't know which case of the Piecewise holds. On this
                # basis we cannot decide whether any solution is in or out of
                # the domain. Ideally this function would allow returning a
                # symbolic condition for the validity of the solution that
                # could be handled in the calling code. In the mean time we'll
                # give this particular solution the benefit of the doubt and
                # let it pass.
                return True
    else:
        # TODO : We should not blindly recurse through all args of arbitrary expressions like this
        return all([_domain_check(g, symbol, p)
                    for g in f.args])


def _is_finite_with_finite_vars(f, domain=S.Complexes):
    """
    Return True if the given expression is finite. For symbols that
    don't assign a value for `complex` and/or `real`, the domain will
    be used to assign a value; symbols that don't assign a value
    for `finite` will be made finite. All other assumptions are
    left unmodified.
    """
    def assumptions(s):
        A = s.assumptions0
        A.setdefault('finite', A.get('finite', True))
        if domain.is_subset(S.Reals):
            # if this gets set it will make complex=True, too
            A.setdefault('real', True)
        else:
            # don't change 'real' because being complex implies
            # nothing about being real
            A.setdefault('complex', True)
        return A

    reps = {s: Dummy(**assumptions(s)) for s in f.free_symbols}
    return f.xreplace(reps).is_finite


def _is_function_class_equation(func_class, f, symbol):
    """ Tests whether the equation is an equation of the given function class.

    The given equation belongs to the given function class if it is
    comprised of functions of the function class which are multiplied by
    or added to expressions independent of the symbol. In addition, the
    arguments of all such functions must be linear in the symbol as well.

    Examples
    ========

    >>> from sympy.solvers.solveset import _is_function_class_equation
    >>> from sympy import tan, sin, tanh, sinh, exp
    >>> from sympy.abc import x
    >>> from sympy.functions.elementary.trigonometric import (TrigonometricFunction,
    ... HyperbolicFunction)
    >>> _is_function_class_equation(TrigonometricFunction, exp(x) + tan(x), x)
    False
    >>> _is_function_class_equation(TrigonometricFunction, tan(x) + sin(x), x)
    True
    >>> _is_function_class_equation(TrigonometricFunction, tan(x**2), x)
    False
    >>> _is_function_class_equation(TrigonometricFunction, tan(x + 2), x)
    True
    >>> _is_function_class_equation(HyperbolicFunction, tanh(x) + sinh(x), x)
    True
    """
    if f.is_Mul or f.is_Add:
        return all(_is_function_class_equation(func_class, arg, symbol)
                   for arg in f.args)

    if f.is_Pow:
        if not f.exp.has(symbol):
            return _is_function_class_equation(func_class, f.base, symbol)
        else:
            return False

    if not f.has(symbol):
        return True

    if isinstance(f, func_class):
        try:
            g = Poly(f.args[0], symbol)
            return g.degree() <= 1
        except PolynomialError:
            return False
    else:
        return False


def _solve_as_rational(f, symbol, domain):
    """ solve rational functions"""
    f = together(f, deep=True)
    g, h = fraction(f)
    if not h.has(symbol):
        try:
            return _solve_as_poly(g, symbol, domain)
        except NotImplementedError:
            # The polynomial formed from g could end up having
            # coefficients in a ring over which finding roots
            # isn't implemented yet, e.g. ZZ[a] for some symbol a
            return ConditionSet(symbol, Eq(f, 0), domain)
        except CoercionFailed:
            # contained oo, zoo or nan
            return S.EmptySet
    else:
        valid_solns = _solveset(g, symbol, domain)
        invalid_solns = _solveset(h, symbol, domain)
        return valid_solns - invalid_solns


class _SolveTrig1Error(Exception):
    """Raised when _solve_trig1 heuristics do not apply"""

def _solve_trig(f, symbol, domain):
    """Function to call other helpers to solve trigonometric equations """
    sol = None
    try:
        sol = _solve_trig1(f, symbol, domain)
    except _SolveTrig1Error:
        try:
            sol = _solve_trig2(f, symbol, domain)
        except ValueError:
            raise NotImplementedError(filldedent('''
                Solution to this kind of trigonometric equations
                is yet to be implemented'''))
    return sol


def _solve_trig1(f, symbol, domain):
    """Primary solver for trigonometric and hyperbolic equations

    Returns either the solution set as a ConditionSet (auto-evaluated to a
    union of ImageSets if no variables besides 'symbol' are involved) or
    raises _SolveTrig1Error if f == 0 can't be solved.

    Notes
    =====
    Algorithm:
    1. Do a change of variable x -> mu*x in arguments to trigonometric and
    hyperbolic functions, in order to reduce them to small integers. (This
    step is crucial to keep the degrees of the polynomials of step 4 low.)
    2. Rewrite trigonometric/hyperbolic functions as exponentials.
    3. Proceed to a 2nd change of variable, replacing exp(I*x) or exp(x) by y.
    4. Solve the resulting rational equation.
    5. Use invert_complex or invert_real to return to the original variable.
    6. If the coefficients of 'symbol' were symbolic in nature, add the
    necessary consistency conditions in a ConditionSet.

    """
    # Prepare change of variable
    x = Dummy('x')
    if _is_function_class_equation(HyperbolicFunction, f, symbol):
        cov = exp(x)
        inverter = invert_real if domain.is_subset(S.Reals) else invert_complex
    else:
        cov = exp(I*x)
        inverter = invert_complex

    f = trigsimp(f)
    f_original = f
    trig_functions = f.atoms(TrigonometricFunction, HyperbolicFunction)
    trig_arguments = [e.args[0] for e in trig_functions]
    # trigsimp may have reduced the equation to an expression
    # that is independent of 'symbol' (e.g. cos**2+sin**2)
    if not any(a.has(symbol) for a in trig_arguments):
        return solveset(f_original, symbol, domain)

    denominators = []
    numerators = []
    for ar in trig_arguments:
        try:
            poly_ar = Poly(ar, symbol)
        except PolynomialError:
            raise _SolveTrig1Error("trig argument is not a polynomial")
        if poly_ar.degree() > 1:  # degree >1 still bad
            raise _SolveTrig1Error("degree of variable must not exceed one")
        if poly_ar.degree() == 0:  # degree 0, don't care
            continue
        c = poly_ar.all_coeffs()[0]   # got the coefficient of 'symbol'
        numerators.append(fraction(c)[0])
        denominators.append(fraction(c)[1])

    mu = lcm(denominators)/gcd(numerators)
    f = f.subs(symbol, mu*x)
    f = f.rewrite(exp)
    f = together(f)
    g, h = fraction(f)
    y = Dummy('y')
    g, h = g.expand(), h.expand()
    g, h = g.subs(cov, y), h.subs(cov, y)
    if g.has(x) or h.has(x):
        raise _SolveTrig1Error("change of variable not possible")

    solns = solveset_complex(g, y) - solveset_complex(h, y)
    if isinstance(solns, ConditionSet):
        raise _SolveTrig1Error("polynomial has ConditionSet solution")

    if isinstance(solns, FiniteSet):
        if any(isinstance(s, RootOf) for s in solns):
            raise _SolveTrig1Error("polynomial results in RootOf object")
        # revert the change of variable
        cov = cov.subs(x, symbol/mu)
        result = Union(*[inverter(cov, s, symbol)[1] for s in solns])
        # In case of symbolic coefficients, the solution set is only valid
        # if numerator and denominator of mu are non-zero.
        if mu.has(Symbol):
            syms = (mu).atoms(Symbol)
            munum, muden = fraction(mu)
            condnum = munum.as_independent(*syms, as_Add=False)[1]
            condden = muden.as_independent(*syms, as_Add=False)[1]
            cond = And(Ne(condnum, 0), Ne(condden, 0))
        else:
            cond = True
        # Actual conditions are returned as part of the ConditionSet. Adding an
        # intersection with C would only complicate some solution sets due to
        # current limitations of intersection code. (e.g. #19154)
        if domain is S.Complexes:
            # This is a slight abuse of ConditionSet. Ideally this should
            # be some kind of "PiecewiseSet". (See #19507 discussion)
            return ConditionSet(symbol, cond, result)
        else:
            return ConditionSet(symbol, cond, Intersection(result, domain))
    elif solns is S.EmptySet:
        return S.EmptySet
    else:
        raise _SolveTrig1Error("polynomial solutions must form FiniteSet")


def _solve_trig2(f, symbol, domain):
    """Secondary helper to solve trigonometric equations,
    called when first helper fails """
    from sympy import ilcm, expand_trig, degree
    f = trigsimp(f)
    f_original = f
    trig_functions = f.atoms(sin, cos, tan, sec, cot, csc)
    trig_arguments = [e.args[0] for e in trig_functions]
    denominators = []
    numerators = []

    # todo: This solver can be extended to hyperbolics if the
    # analogous change of variable to tanh (instead of tan)
    # is used.
    if not trig_functions:
        return ConditionSet(symbol, Eq(f_original, 0), domain)

    # todo: The pre-processing below (extraction of numerators, denominators,
    # gcd, lcm, mu, etc.) should be updated to the enhanced version in
    # _solve_trig1. (See #19507)
    for ar in trig_arguments:
        try:
            poly_ar = Poly(ar, symbol)
        except PolynomialError:
            raise ValueError("give up, we can't solve if this is not a polynomial in x")
        if poly_ar.degree() > 1:  # degree >1 still bad
            raise ValueError("degree of variable inside polynomial should not exceed one")
        if poly_ar.degree() == 0:  # degree 0, don't care
            continue
        c = poly_ar.all_coeffs()[0]   # got the coefficient of 'symbol'
        try:
            numerators.append(Rational(c).p)
            denominators.append(Rational(c).q)
        except TypeError:
            return ConditionSet(symbol, Eq(f_original, 0), domain)

    x = Dummy('x')

    # ilcm() and igcd() require more than one argument
    if len(numerators) > 1:
        mu = Rational(2)*ilcm(*denominators)/igcd(*numerators)
    else:
        assert len(numerators) == 1
        mu = Rational(2)*denominators[0]/numerators[0]

    f = f.subs(symbol, mu*x)
    f = f.rewrite(tan)
    f = expand_trig(f)
    f = together(f)

    g, h = fraction(f)
    y = Dummy('y')
    g, h = g.expand(), h.expand()
    g, h = g.subs(tan(x), y), h.subs(tan(x), y)

    if g.has(x) or h.has(x):
        return ConditionSet(symbol, Eq(f_original, 0), domain)
    solns = solveset(g, y, S.Reals) - solveset(h, y, S.Reals)

    if isinstance(solns, FiniteSet):
        result = Union(*[invert_real(tan(symbol/mu), s, symbol)[1]
                       for s in solns])
        dsol = invert_real(tan(symbol/mu), oo, symbol)[1]
        if degree(h) > degree(g):                   # If degree(denom)>degree(num) then there
            result = Union(result, dsol)            # would be another sol at Lim(denom-->oo)
        return Intersection(result, domain)
    elif solns is S.EmptySet:
        return S.EmptySet
    else:
        return ConditionSet(symbol, Eq(f_original, 0), S.Reals)


def _solve_as_poly(f, symbol, domain=S.Complexes):
    """
    Solve the equation using polynomial techniques if it already is a
    polynomial equation or, with a change of variables, can be made so.
    """
    result = None
    if f.is_polynomial(symbol):
        solns = roots(f, symbol, cubics=True, quartics=True,
                      quintics=True, domain='EX')
        num_roots = sum(solns.values())
        if degree(f, symbol) <= num_roots:
            result = FiniteSet(*solns.keys())
        else:
            poly = Poly(f, symbol)
            solns = poly.all_roots()
            if poly.degree() <= len(solns):
                result = FiniteSet(*solns)
            else:
                result = ConditionSet(symbol, Eq(f, 0), domain)
    else:
        poly = Poly(f)
        if poly is None:
            result = ConditionSet(symbol, Eq(f, 0), domain)
        gens = [g for g in poly.gens if g.has(symbol)]

        if len(gens) == 1:
            poly = Poly(poly, gens[0])
            gen = poly.gen
            deg = poly.degree()
            poly = Poly(poly.as_expr(), poly.gen, composite=True)
            poly_solns = FiniteSet(*roots(poly, cubics=True, quartics=True,
                                          quintics=True).keys())

            if len(poly_solns) < deg:
                result = ConditionSet(symbol, Eq(f, 0), domain)

            if gen != symbol:
                y = Dummy('y')
                inverter = invert_real if domain.is_subset(S.Reals) else invert_complex
                lhs, rhs_s = inverter(gen, y, symbol)
                if lhs == symbol:
                    result = Union(*[rhs_s.subs(y, s) for s in poly_solns])
                else:
                    result = ConditionSet(symbol, Eq(f, 0), domain)
        else:
            result = ConditionSet(symbol, Eq(f, 0), domain)

    if result is not None:
        if isinstance(result, FiniteSet):
            # this is to simplify solutions like -sqrt(-I) to sqrt(2)/2
            # - sqrt(2)*I/2. We are not expanding for solution with symbols
            # or undefined functions because that makes the solution more complicated.
            # For example, expand_complex(a) returns re(a) + I*im(a)
            if all([s.atoms(Symbol, AppliedUndef) == set() and not isinstance(s, RootOf)
                    for s in result]):
                s = Dummy('s')
                result = imageset(Lambda(s, expand_complex(s)), result)
        if isinstance(result, FiniteSet) and domain != S.Complexes:
            # Avoid adding gratuitous intersections with S.Complexes. Actual
            # conditions should be handled elsewhere.
            result = result.intersection(domain)
        return result
    else:
        return ConditionSet(symbol, Eq(f, 0), domain)


def _has_rational_power(expr, symbol):
    """
    Returns (bool, den) where bool is True if the term has a
    non-integer rational power and den is the denominator of the
    expression's exponent.

    Examples
    ========

    >>> from sympy.solvers.solveset import _has_rational_power
    >>> from sympy import sqrt
    >>> from sympy.abc import x
    >>> _has_rational_power(sqrt(x), x)
    (True, 2)
    >>> _has_rational_power(x**2, x)
    (False, 1)
    """
    a, p, q = Wild('a'), Wild('p'), Wild('q')
    pattern_match = expr.match(a*p**q) or {}
    if pattern_match.get(a, S.Zero).is_zero:
        return (False, S.One)
    elif p not in pattern_match.keys():
        return (False, S.One)
    elif isinstance(pattern_match[q], Rational) \
            and pattern_match[p].has(symbol):
        if not pattern_match[q].q == S.One:
            return (True, pattern_match[q].q)

    if not isinstance(pattern_match[a], Pow) \
            or isinstance(pattern_match[a], Mul):
        return (False, S.One)
    else:
        return _has_rational_power(pattern_match[a], symbol)


def _solve_radical(f, symbol, solveset_solver):
    """ Helper function to solve equations with radicals """
    res = unrad(f)
    eq, cov = res if res else (f, [])
    if not cov:
        result = solveset_solver(eq, symbol) - \
            Union(*[solveset_solver(g, symbol) for g in denoms(f, symbol)])
    else:
        y, yeq = cov
        if not solveset_solver(y - I, y):
            yreal = Dummy('yreal', real=True)
            yeq = yeq.xreplace({y: yreal})
            eq = eq.xreplace({y: yreal})
            y = yreal
        g_y_s = solveset_solver(yeq, symbol)
        f_y_sols = solveset_solver(eq, y)
        result = Union(*[imageset(Lambda(y, g_y), f_y_sols)
                         for g_y in g_y_s])

    if isinstance(result, Complement) or isinstance(result,ConditionSet):
        solution_set = result
    else:
        f_set = []  # solutions for FiniteSet
        c_set = []  # solutions for ConditionSet
        for s in result:
            if checksol(f, symbol, s):
                f_set.append(s)
            else:
                c_set.append(s)
        solution_set = FiniteSet(*f_set) + ConditionSet(symbol, Eq(f, 0), FiniteSet(*c_set))

    return solution_set


def _solve_abs(f, symbol, domain):
    """ Helper function to solve equation involving absolute value function """
    if not domain.is_subset(S.Reals):
        raise ValueError(filldedent('''
            Absolute values cannot be inverted in the
            complex domain.'''))
    p, q, r = Wild('p'), Wild('q'), Wild('r')
    pattern_match = f.match(p*Abs(q) + r) or {}
    f_p, f_q, f_r = [pattern_match.get(i, S.Zero) for i in (p, q, r)]

    if not (f_p.is_zero or f_q.is_zero):
        domain = continuous_domain(f_q, symbol, domain)
        q_pos_cond = solve_univariate_inequality(f_q >= 0, symbol,
                                                 relational=False, domain=domain, continuous=True)
        q_neg_cond = q_pos_cond.complement(domain)

        sols_q_pos = solveset_real(f_p*f_q + f_r,
                                           symbol).intersect(q_pos_cond)
        sols_q_neg = solveset_real(f_p*(-f_q) + f_r,
                                           symbol).intersect(q_neg_cond)
        return Union(sols_q_pos, sols_q_neg)
    else:
        return ConditionSet(symbol, Eq(f, 0), domain)


def solve_decomposition(f, symbol, domain):
    """
    Function to solve equations via the principle of "Decomposition
    and Rewriting".

    Examples
    ========
    >>> from sympy import exp, sin, Symbol, pprint, S
    >>> from sympy.solvers.solveset import solve_decomposition as sd
    >>> x = Symbol('x')
    >>> f1 = exp(2*x) - 3*exp(x) + 2
    >>> sd(f1, x, S.Reals)
    FiniteSet(0, log(2))
    >>> f2 = sin(x)**2 + 2*sin(x) + 1
    >>> pprint(sd(f2, x, S.Reals), use_unicode=False)
              3*pi
    {2*n*pi + ---- | n in Integers}
               2
    >>> f3 = sin(x + 2)
    >>> pprint(sd(f3, x, S.Reals), use_unicode=False)
    {2*n*pi - 2 | n in Integers} U {2*n*pi - 2 + pi | n in Integers}

    """
    from sympy.solvers.decompogen import decompogen
    from sympy.calculus.util import function_range
    # decompose the given function
    g_s = decompogen(f, symbol)
    # `y_s` represents the set of values for which the function `g` is to be
    # solved.
    # `solutions` represent the solutions of the equations `g = y_s` or
    # `g = 0` depending on the type of `y_s`.
    # As we are interested in solving the equation: f = 0
    y_s = FiniteSet(0)
    for g in g_s:
        frange = function_range(g, symbol, domain)
        y_s = Intersection(frange, y_s)
        result = S.EmptySet
        if isinstance(y_s, FiniteSet):
            for y in y_s:
                solutions = solveset(Eq(g, y), symbol, domain)
                if not isinstance(solutions, ConditionSet):
                    result += solutions

        else:
            if isinstance(y_s, ImageSet):
                iter_iset = (y_s,)

            elif isinstance(y_s, Union):
                iter_iset = y_s.args

            elif y_s is EmptySet:
                # y_s is not in the range of g in g_s, so no solution exists
                #in the given domain
                return EmptySet

            for iset in iter_iset:
                new_solutions = solveset(Eq(iset.lamda.expr, g), symbol, domain)
                dummy_var = tuple(iset.lamda.expr.free_symbols)[0]
                (base_set,) = iset.base_sets
                if isinstance(new_solutions, FiniteSet):
                    new_exprs = new_solutions

                elif isinstance(new_solutions, Intersection):
                    if isinstance(new_solutions.args[1], FiniteSet):
                        new_exprs = new_solutions.args[1]

                for new_expr in new_exprs:
                    result += ImageSet(Lambda(dummy_var, new_expr), base_set)

        if result is S.EmptySet:
            return ConditionSet(symbol, Eq(f, 0), domain)

        y_s = result

    return y_s


def _solveset(f, symbol, domain, _check=False):
    """Helper for solveset to return a result from an expression
    that has already been sympify'ed and is known to contain the
    given symbol."""
    # _check controls whether the answer is checked or not
    from sympy.simplify.simplify import signsimp
    from sympy.logic.boolalg import BooleanTrue

    if isinstance(f, BooleanTrue):
        return domain

    orig_f = f
    if f.is_Mul:
        coeff, f = f.as_independent(symbol, as_Add=False)
        if coeff in {S.ComplexInfinity, S.NegativeInfinity, S.Infinity}:
            f = together(orig_f)
    elif f.is_Add:
        a, h = f.as_independent(symbol)
        m, h = h.as_independent(symbol, as_Add=False)
        if m not in {S.ComplexInfinity, S.Zero, S.Infinity,
                              S.NegativeInfinity}:
            f = a/m + h  # XXX condition `m != 0` should be added to soln

    # assign the solvers to use
    solver = lambda f, x, domain=domain: _solveset(f, x, domain)
    inverter = lambda f, rhs, symbol: _invert(f, rhs, symbol, domain)

    result = EmptySet

    if f.expand().is_zero:
        return domain
    elif not f.has(symbol):
        return EmptySet
    elif f.is_Mul and all(_is_finite_with_finite_vars(m, domain)
            for m in f.args):
        # if f(x) and g(x) are both finite we can say that the solution of
        # f(x)*g(x) == 0 is same as Union(f(x) == 0, g(x) == 0) is not true in
        # general. g(x) can grow to infinitely large for the values where
        # f(x) == 0. To be sure that we are not silently allowing any
        # wrong solutions we are using this technique only if both f and g are
        # finite for a finite input.
        result = Union(*[solver(m, symbol) for m in f.args])
    elif _is_function_class_equation(TrigonometricFunction, f, symbol) or \
            _is_function_class_equation(HyperbolicFunction, f, symbol):
        result = _solve_trig(f, symbol, domain)
    elif isinstance(f, arg):
        a = f.args[0]
        result = solveset_real(a > 0, symbol)
    elif f.is_Piecewise:
        expr_set_pairs = f.as_expr_set_pairs(domain)
        for (expr, in_set) in expr_set_pairs:
            if in_set.is_Relational:
                in_set = in_set.as_set()
            solns = solver(expr, symbol, in_set)
            result += solns
    elif isinstance(f, Eq):
        result = solver(Add(f.lhs, - f.rhs, evaluate=False), symbol, domain)

    elif f.is_Relational:
        if not domain.is_subset(S.Reals):
            raise NotImplementedError(filldedent('''
                Inequalities in the complex domain are
                not supported. Try the real domain by
                setting domain=S.Reals'''))
        try:
            result = solve_univariate_inequality(
            f, symbol, domain=domain, relational=False)
        except NotImplementedError:
            result = ConditionSet(symbol, f, domain)
        return result
    elif _is_modular(f, symbol):
        result = _solve_modular(f, symbol, domain)
    else:
        lhs, rhs_s = inverter(f, 0, symbol)
        if lhs == symbol:
            # do some very minimal simplification since
            # repeated inversion may have left the result
            # in a state that other solvers (e.g. poly)
            # would have simplified; this is done here
            # rather than in the inverter since here it
            # is only done once whereas there it would
            # be repeated for each step of the inversion
            if isinstance(rhs_s, FiniteSet):
                rhs_s = FiniteSet(*[Mul(*
                    signsimp(i).as_content_primitive())
                    for i in rhs_s])
            result = rhs_s

        elif isinstance(rhs_s, FiniteSet):
            for equation in [lhs - rhs for rhs in rhs_s]:
                if equation == f:
                    if any(_has_rational_power(g, symbol)[0]
                           for g in equation.args) or _has_rational_power(
                           equation, symbol)[0]:
                        result += _solve_radical(equation,
                                                 symbol,
                                                 solver)
                    elif equation.has(Abs):
                        result += _solve_abs(f, symbol, domain)
                    else:
                        result_rational = _solve_as_rational(equation, symbol, domain)
                        if isinstance(result_rational, ConditionSet):
                            # may be a transcendental type equation
                            result += _transolve(equation, symbol, domain)
                        else:
                            result += result_rational
                else:
                    result += solver(equation, symbol)

        elif rhs_s is not S.EmptySet:
            result = ConditionSet(symbol, Eq(f, 0), domain)

    if isinstance(result, ConditionSet):
        if isinstance(f, Expr):
            num, den = f.as_numer_denom()
        else:
            num, den = f, S.One
        if den.has(symbol):
            _result = _solveset(num, symbol, domain)
            if not isinstance(_result, ConditionSet):
                singularities = _solveset(den, symbol, domain)
                result = _result - singularities

    if _check:
        if isinstance(result, ConditionSet):
            # it wasn't solved or has enumerated all conditions
            # -- leave it alone
            return result

        # whittle away all but the symbol-containing core
        # to use this for testing
        if isinstance(orig_f, Expr):
            fx = orig_f.as_independent(symbol, as_Add=True)[1]
            fx = fx.as_independent(symbol, as_Add=False)[1]
        else:
            fx = orig_f

        if isinstance(result, FiniteSet):
            # check the result for invalid solutions
            result = FiniteSet(*[s for s in result
                      if isinstance(s, RootOf)
                      or domain_check(fx, symbol, s)])

    return result


def _is_modular(f, symbol):
    """
    Helper function to check below mentioned types of modular equations.
    ``A - Mod(B, C) = 0``

    A -> This can or cannot be a function of symbol.
    B -> This is surely a function of symbol.
    C -> It is an integer.

    Parameters
    ==========

    f : Expr
        The equation to be checked.

    symbol : Symbol
        The concerned variable for which the equation is to be checked.

    Examples
    ========

    >>> from sympy import symbols, exp, Mod
    >>> from sympy.solvers.solveset import _is_modular as check
    >>> x, y = symbols('x y')
    >>> check(Mod(x, 3) - 1, x)
    True
    >>> check(Mod(x, 3) - 1, y)
    False
    >>> check(Mod(x, 3)**2 - 5, x)
    False
    >>> check(Mod(x, 3)**2 - y, x)
    False
    >>> check(exp(Mod(x, 3)) - 1, x)
    False
    >>> check(Mod(3, y) - 1, y)
    False
    """

    if not f.has(Mod):
        return False

    # extract modterms from f.
    modterms = list(f.atoms(Mod))

    return (len(modterms) == 1 and  # only one Mod should be present
            modterms[0].args[0].has(symbol) and  # B-> function of symbol
            modterms[0].args[1].is_integer and  # C-> to be an integer.
            any(isinstance(term, Mod)
            for term in list(_term_factors(f)))  # free from other funcs
            )


def _invert_modular(modterm, rhs, n, symbol):
    """
    Helper function to invert modular equation.
    ``Mod(a, m) - rhs = 0``

    Generally it is inverted as (a, ImageSet(Lambda(n, m*n + rhs), S.Integers)).
    More simplified form will be returned if possible.

    If it is not invertible then (modterm, rhs) is returned.

    The following cases arise while inverting equation ``Mod(a, m) - rhs = 0``:

    1. If a is symbol then  m*n + rhs is the required solution.

    2. If a is an instance of ``Add`` then we try to find two symbol independent
       parts of a and the symbol independent part gets tranferred to the other
       side and again the ``_invert_modular`` is called on the symbol
       dependent part.

    3. If a is an instance of ``Mul`` then same as we done in ``Add`` we separate
       out the symbol dependent and symbol independent parts and transfer the
       symbol independent part to the rhs with the help of invert and again the
       ``_invert_modular`` is called on the symbol dependent part.

    4. If a is an instance of ``Pow`` then two cases arise as following:

        - If a is of type (symbol_indep)**(symbol_dep) then the remainder is
          evaluated with the help of discrete_log function and then the least
          period is being found out with the help of totient function.
          period*n + remainder is the required solution in this case.
          For reference: (https://en.wikipedia.org/wiki/Euler's_theorem)

        - If a is of type (symbol_dep)**(symbol_indep) then we try to find all
          primitive solutions list with the help of nthroot_mod function.
          m*n + rem is the general solution where rem belongs to solutions list
          from nthroot_mod function.

    Parameters
    ==========

    modterm, rhs : Expr
        The modular equation to be inverted, ``modterm - rhs = 0``

    symbol : Symbol
        The variable in the equation to be inverted.

    n : Dummy
        Dummy variable for output g_n.

    Returns
    =======

    A tuple (f_x, g_n) is being returned where f_x is modular independent function
    of symbol and g_n being set of values f_x can have.

    Examples
    ========

    >>> from sympy import symbols, exp, Mod, Dummy, S
    >>> from sympy.solvers.solveset import _invert_modular as invert_modular
    >>> x, y = symbols('x y')
    >>> n = Dummy('n')
    >>> invert_modular(Mod(exp(x), 7), S(5), n, x)
    (Mod(exp(x), 7), 5)
    >>> invert_modular(Mod(x, 7), S(5), n, x)
    (x, ImageSet(Lambda(_n, 7*_n + 5), Integers))
    >>> invert_modular(Mod(3*x + 8, 7), S(5), n, x)
    (x, ImageSet(Lambda(_n, 7*_n + 6), Integers))
    >>> invert_modular(Mod(x**4, 7), S(5), n, x)
    (x, EmptySet)
    >>> invert_modular(Mod(2**(x**2 + x + 1), 7), S(2), n, x)
    (x**2 + x + 1, ImageSet(Lambda(_n, 3*_n + 1), Naturals0))

    """
    a, m = modterm.args

    if rhs.is_real is False or any(term.is_real is False
            for term in list(_term_factors(a))):
        # Check for complex arguments
        return modterm, rhs

    if abs(rhs) >= abs(m):
        # if rhs has value greater than value of m.
        return symbol, EmptySet

    if a == symbol:
        return symbol, ImageSet(Lambda(n, m*n + rhs), S.Integers)

    if a.is_Add:
        # g + h = a
        g, h = a.as_independent(symbol)
        if g is not S.Zero:
            x_indep_term = rhs - Mod(g, m)
            return _invert_modular(Mod(h, m), Mod(x_indep_term, m), n, symbol)

    if a.is_Mul:
        # g*h = a
        g, h = a.as_independent(symbol)
        if g is not S.One:
            x_indep_term = rhs*invert(g, m)
            return _invert_modular(Mod(h, m), Mod(x_indep_term, m), n, symbol)

    if a.is_Pow:
        # base**expo = a
        base, expo = a.args
        if expo.has(symbol) and not base.has(symbol):
            # remainder -> solution independent of n of equation.
            # m, rhs are made coprime by dividing igcd(m, rhs)
            try:
                remainder = discrete_log(m / igcd(m, rhs), rhs, a.base)
            except ValueError:  # log does not exist
                return modterm, rhs
            # period -> coefficient of n in the solution and also referred as
            # the least period of expo in which it is repeats itself.
            # (a**(totient(m)) - 1) divides m. Here is link of theorem:
            # (https://en.wikipedia.org/wiki/Euler's_theorem)
            period = totient(m)
            for p in divisors(period):
                # there might a lesser period exist than totient(m).
                if pow(a.base, p, m / igcd(m, a.base)) == 1:
                    period = p
                    break
            # recursion is not applied here since _invert_modular is currently
            # not smart enough to handle infinite rhs as here expo has infinite
            # rhs = ImageSet(Lambda(n, period*n + remainder), S.Naturals0).
            return expo, ImageSet(Lambda(n, period*n + remainder), S.Naturals0)
        elif base.has(symbol) and not expo.has(symbol):
            try:
                remainder_list = nthroot_mod(rhs, expo, m, all_roots=True)
                if remainder_list == []:
                    return symbol, EmptySet
            except (ValueError, NotImplementedError):
                return modterm, rhs
            g_n = EmptySet
            for rem in remainder_list:
                g_n += ImageSet(Lambda(n, m*n + rem), S.Integers)
            return base, g_n

    return modterm, rhs


def _solve_modular(f, symbol, domain):
    r"""
    Helper function for solving modular equations of type ``A - Mod(B, C) = 0``,
    where A can or cannot be a function of symbol, B is surely a function of
    symbol and C is an integer.

    Currently ``_solve_modular`` is only able to solve cases
    where A is not a function of symbol.

    Parameters
    ==========

    f : Expr
        The modular equation to be solved, ``f = 0``

    symbol : Symbol
        The variable in the equation to be solved.

    domain : Set
        A set over which the equation is solved. It has to be a subset of
        Integers.

    Returns
    =======

    A set of integer solutions satisfying the given modular equation.
    A ``ConditionSet`` if the equation is unsolvable.

    Examples
    ========

    >>> from sympy.solvers.solveset import _solve_modular as solve_modulo
    >>> from sympy import S, Symbol, sin, Intersection, Interval
    >>> from sympy.core.mod import Mod
    >>> x = Symbol('x')
    >>> solve_modulo(Mod(5*x - 8, 7) - 3, x, S.Integers)
    ImageSet(Lambda(_n, 7*_n + 5), Integers)
    >>> solve_modulo(Mod(5*x - 8, 7) - 3, x, S.Reals)  # domain should be subset of integers.
    ConditionSet(x, Eq(Mod(5*x + 6, 7) - 3, 0), Reals)
    >>> solve_modulo(-7 + Mod(x, 5), x, S.Integers)
    EmptySet
    >>> solve_modulo(Mod(12**x, 21) - 18, x, S.Integers)
    ImageSet(Lambda(_n, 6*_n + 2), Naturals0)
    >>> solve_modulo(Mod(sin(x), 7) - 3, x, S.Integers) # not solvable
    ConditionSet(x, Eq(Mod(sin(x), 7) - 3, 0), Integers)
    >>> solve_modulo(3 - Mod(x, 5), x, Intersection(S.Integers, Interval(0, 100)))
    Intersection(ImageSet(Lambda(_n, 5*_n + 3), Integers), Range(0, 101, 1))
    """
    # extract modterm and g_y from f
    unsolved_result = ConditionSet(symbol, Eq(f, 0), domain)
    modterm = list(f.atoms(Mod))[0]
    rhs = -S.One*(f.subs(modterm, S.Zero))
    if f.as_coefficients_dict()[modterm].is_negative:
        # checks if coefficient of modterm is negative in main equation.
        rhs *= -S.One

    if not domain.is_subset(S.Integers):
        return unsolved_result

    if rhs.has(symbol):
        # TODO Case: A-> function of symbol, can be extended here
        # in future.
        return unsolved_result

    n = Dummy('n', integer=True)
    f_x, g_n = _invert_modular(modterm, rhs, n, symbol)

    if f_x == modterm and g_n == rhs:
        return unsolved_result

    if f_x == symbol:
        if domain is not S.Integers:
            return domain.intersect(g_n)
        return g_n

    if isinstance(g_n, ImageSet):
        lamda_expr = g_n.lamda.expr
        lamda_vars = g_n.lamda.variables
        base_sets = g_n.base_sets
        sol_set = _solveset(f_x - lamda_expr, symbol, S.Integers)
        if isinstance(sol_set, FiniteSet):
            tmp_sol = EmptySet
            for sol in sol_set:
                tmp_sol += ImageSet(Lambda(lamda_vars, sol), *base_sets)
            sol_set = tmp_sol
        else:
            sol_set =  ImageSet(Lambda(lamda_vars, sol_set), *base_sets)
        return domain.intersect(sol_set)

    return unsolved_result


def _term_factors(f):
    """
    Iterator to get the factors of all terms present
    in the given equation.

    Parameters
    ==========
    f : Expr
        Equation that needs to be addressed

    Returns
    =======
    Factors of all terms present in the equation.

    Examples
    ========

    >>> from sympy import symbols
    >>> from sympy.solvers.solveset import _term_factors
    >>> x = symbols('x')
    >>> list(_term_factors(-2 - x**2 + x*(x + 1)))
    [-2, -1, x**2, x, x + 1]
    """
    for add_arg in Add.make_args(f):
        yield from Mul.make_args(add_arg)


def _solve_exponential(lhs, rhs, symbol, domain):
    r"""
    Helper function for solving (supported) exponential equations.

    Exponential equations are the sum of (currently) at most
    two terms with one or both of them having a power with a
    symbol-dependent exponent.

    For example

    .. math:: 5^{2x + 3} - 5^{3x - 1}

    .. math:: 4^{5 - 9x} - e^{2 - x}

    Parameters
    ==========

    lhs, rhs : Expr
        The exponential equation to be solved, `lhs = rhs`

    symbol : Symbol
        The variable in which the equation is solved

    domain : Set
        A set over which the equation is solved.

    Returns
    =======

    A set of solutions satisfying the given equation.
    A ``ConditionSet`` if the equation is unsolvable or
    if the assumptions are not properly defined, in that case
    a different style of ``ConditionSet`` is returned having the
    solution(s) of the equation with the desired assumptions.

    Examples
    ========

    >>> from sympy.solvers.solveset import _solve_exponential as solve_expo
    >>> from sympy import symbols, S
    >>> x = symbols('x', real=True)
    >>> a, b = symbols('a b')
    >>> solve_expo(2**x + 3**x - 5**x, 0, x, S.Reals)  # not solvable
    ConditionSet(x, Eq(2**x + 3**x - 5**x, 0), Reals)
    >>> solve_expo(a**x - b**x, 0, x, S.Reals)  # solvable but incorrect assumptions
    ConditionSet(x, (a > 0) & (b > 0), FiniteSet(0))
    >>> solve_expo(3**(2*x) - 2**(x + 3), 0, x, S.Reals)
    FiniteSet(-3*log(2)/(-2*log(3) + log(2)))
    >>> solve_expo(2**x - 4**x, 0, x, S.Reals)
    FiniteSet(0)

    * Proof of correctness of the method

    The logarithm function is the inverse of the exponential function.
    The defining relation between exponentiation and logarithm is:

    .. math:: {\log_b x} = y \enspace if \enspace b^y = x

    Therefore if we are given an equation with exponent terms, we can
    convert every term to its corresponding logarithmic form. This is
    achieved by taking logarithms and expanding the equation using
    logarithmic identities so that it can easily be handled by ``solveset``.

    For example:

    .. math:: 3^{2x} = 2^{x + 3}

    Taking log both sides will reduce the equation to

    .. math:: (2x)\log(3) = (x + 3)\log(2)

    This form can be easily handed by ``solveset``.
    """
    unsolved_result = ConditionSet(symbol, Eq(lhs - rhs, 0), domain)
    newlhs = powdenest(lhs)
    if lhs != newlhs:
        # it may also be advantageous to factor the new expr
        return _solveset(factor(newlhs - rhs), symbol, domain)  # try again with _solveset

    if not (isinstance(lhs, Add) and len(lhs.args) == 2):
        # solving for the sum of more than two powers is possible
        # but not yet implemented
        return unsolved_result

    if rhs != 0:
        return unsolved_result

    a, b = list(ordered(lhs.args))
    a_term = a.as_independent(symbol)[1]
    b_term = b.as_independent(symbol)[1]

    a_base, a_exp = a_term.base, a_term.exp
    b_base, b_exp = b_term.base, b_term.exp

    from sympy.functions.elementary.complexes import im

    if domain.is_subset(S.Reals):
        conditions = And(
            a_base > 0,
            b_base > 0,
            Eq(im(a_exp), 0),
            Eq(im(b_exp), 0))
    else:
        conditions = And(
            Ne(a_base, 0),
            Ne(b_base, 0))

    L, R = map(lambda i: expand_log(log(i), force=True), (a, -b))
    solutions = _solveset(L - R, symbol, domain)

    return ConditionSet(symbol, conditions, solutions)


def _is_exponential(f, symbol):
    r"""
    Return ``True`` if one or more terms contain ``symbol`` only in
    exponents, else ``False``.

    Parameters
    ==========

    f : Expr
        The equation to be checked

    symbol : Symbol
        The variable in which the equation is checked

    Examples
    ========

    >>> from sympy import symbols, cos, exp
    >>> from sympy.solvers.solveset import _is_exponential as check
    >>> x, y = symbols('x y')
    >>> check(y, y)
    False
    >>> check(x**y - 1, y)
    True
    >>> check(x**y*2**y - 1, y)
    True
    >>> check(exp(x + 3) + 3**x, x)
    True
    >>> check(cos(2**x), x)
    False

    * Philosophy behind the helper

    The function extracts each term of the equation and checks if it is
    of exponential form w.r.t ``symbol``.
    """
    rv = False
    for expr_arg in _term_factors(f):
        if symbol not in expr_arg.free_symbols:
            continue
        if (isinstance(expr_arg, Pow) and
           symbol not in expr_arg.base.free_symbols or
           isinstance(expr_arg, exp)):
            rv = True  # symbol in exponent
        else:
            return False  # dependent on symbol in non-exponential way
    return rv


def _solve_logarithm(lhs, rhs, symbol, domain):
    r"""
    Helper to solve logarithmic equations which are reducible
    to a single instance of `\log`.

    Logarithmic equations are (currently) the equations that contains
    `\log` terms which can be reduced to a single `\log` term or
    a constant using various logarithmic identities.

    For example:

    .. math:: \log(x) + \log(x - 4)

    can be reduced to:

    .. math:: \log(x(x - 4))

    Parameters
    ==========

    lhs, rhs : Expr
        The logarithmic equation to be solved, `lhs = rhs`

    symbol : Symbol
        The variable in which the equation is solved

    domain : Set
        A set over which the equation is solved.

    Returns
    =======

    A set of solutions satisfying the given equation.
    A ``ConditionSet`` if the equation is unsolvable.

    Examples
    ========

    >>> from sympy import symbols, log, S
    >>> from sympy.solvers.solveset import _solve_logarithm as solve_log
    >>> x = symbols('x')
    >>> f = log(x - 3) + log(x + 3)
    >>> solve_log(f, 0, x, S.Reals)
    FiniteSet(sqrt(10), -sqrt(10))

    * Proof of correctness

    A logarithm is another way to write exponent and is defined by

    .. math:: {\log_b x} = y \enspace if \enspace b^y = x

    When one side of the equation contains a single logarithm, the
    equation can be solved by rewriting the equation as an equivalent
    exponential equation as defined above. But if one side contains
    more than one logarithm, we need to use the properties of logarithm
    to condense it into a single logarithm.

    Take for example

    .. math:: \log(2x) - 15 = 0

    contains single logarithm, therefore we can directly rewrite it to
    exponential form as

    .. math:: x = \frac{e^{15}}{2}

    But if the equation has more than one logarithm as

    .. math:: \log(x - 3) + \log(x + 3) = 0

    we use logarithmic identities to convert it into a reduced form

    Using,

    .. math:: \log(a) + \log(b) = \log(ab)

    the equation becomes,

    .. math:: \log((x - 3)(x + 3))

    This equation contains one logarithm and can be solved by rewriting
    to exponents.
    """
    new_lhs = logcombine(lhs, force=True)
    new_f = new_lhs - rhs

    return _solveset(new_f, symbol, domain)


def _is_logarithmic(f, symbol):
    r"""
    Return ``True`` if the equation is in the form
    `a\log(f(x)) + b\log(g(x)) + ... + c` else ``False``.

    Parameters
    ==========

    f : Expr
        The equation to be checked

    symbol : Symbol
        The variable in which the equation is checked

    Returns
    =======

    ``True`` if the equation is logarithmic otherwise ``False``.

    Examples
    ========

    >>> from sympy import symbols, tan, log
    >>> from sympy.solvers.solveset import _is_logarithmic as check
    >>> x, y = symbols('x y')
    >>> check(log(x + 2) - log(x + 3), x)
    True
    >>> check(tan(log(2*x)), x)
    False
    >>> check(x*log(x), x)
    False
    >>> check(x + log(x), x)
    False
    >>> check(y + log(x), x)
    True

    * Philosophy behind the helper

    The function extracts each term and checks whether it is
    logarithmic w.r.t ``symbol``.
    """
    rv = False
    for term in Add.make_args(f):
        saw_log = False
        for term_arg in Mul.make_args(term):
            if symbol not in term_arg.free_symbols:
                continue
            if isinstance(term_arg, log):
                if saw_log:
                    return False  # more than one log in term
                saw_log = True
            else:
                return False  # dependent on symbol in non-log way
        if saw_log:
            rv = True
    return rv


def _transolve(f, symbol, domain):
    r"""
    Function to solve transcendental equations. It is a helper to
    ``solveset`` and should be used internally. ``_transolve``
    currently supports the following class of equations:

        - Exponential equations
        - Logarithmic equations

    Parameters
    ==========

    f : Any transcendental equation that needs to be solved.
        This needs to be an expression, which is assumed
        to be equal to ``0``.

    symbol : The variable for which the equation is solved.
        This needs to be of class ``Symbol``.

    domain : A set over which the equation is solved.
        This needs to be of class ``Set``.

    Returns
    =======

    Set
        A set of values for ``symbol`` for which ``f`` is equal to
        zero. An ``EmptySet`` is returned if ``f`` does not have solutions
        in respective domain. A ``ConditionSet`` is returned as unsolved
        object if algorithms to evaluate complete solution are not
        yet implemented.

    How to use ``_transolve``
    =========================

    ``_transolve`` should not be used as an independent function, because
    it assumes that the equation (``f``) and the ``symbol`` comes from
    ``solveset`` and might have undergone a few modification(s).
    To use ``_transolve`` as an independent function the equation (``f``)
    and the ``symbol`` should be passed as they would have been by
    ``solveset``.

    Examples
    ========

    >>> from sympy.solvers.solveset import _transolve as transolve
    >>> from sympy.solvers.solvers import _tsolve as tsolve
    >>> from sympy import symbols, S, pprint
    >>> x = symbols('x', real=True) # assumption added
    >>> transolve(5**(x - 3) - 3**(2*x + 1), x, S.Reals)
    FiniteSet(-(log(3) + 3*log(5))/(-log(5) + 2*log(3)))

    How ``_transolve`` works
    ========================

    ``_transolve`` uses two types of helper functions to solve equations
    of a particular class:

    Identifying helpers: To determine whether a given equation
    belongs to a certain class of equation or not. Returns either
    ``True`` or ``False``.

    Solving helpers: Once an equation is identified, a corresponding
    helper either solves the equation or returns a form of the equation
    that ``solveset`` might better be able to handle.

    * Philosophy behind the module

    The purpose of ``_transolve`` is to take equations which are not
    already polynomial in their generator(s) and to either recast them
    as such through a valid transformation or to solve them outright.
    A pair of helper functions for each class of supported
    transcendental functions are employed for this purpose. One
    identifies the transcendental form of an equation and the other
    either solves it or recasts it into a tractable form that can be
    solved by  ``solveset``.
    For example, an equation in the form `ab^{f(x)} - cd^{g(x)} = 0`
    can be transformed to
    `\log(a) + f(x)\log(b) - \log(c) - g(x)\log(d) = 0`
    (under certain assumptions) and this can be solved with ``solveset``
    if `f(x)` and `g(x)` are in polynomial form.

    How ``_transolve`` is better than ``_tsolve``
    =============================================

    1) Better output

    ``_transolve`` provides expressions in a more simplified form.

    Consider a simple exponential equation

    >>> f = 3**(2*x) - 2**(x + 3)
    >>> pprint(transolve(f, x, S.Reals), use_unicode=False)
        -3*log(2)
    {------------------}
     -2*log(3) + log(2)
    >>> pprint(tsolve(f, x), use_unicode=False)
         /   3     \
         | --------|
         | log(2/9)|
    [-log\2         /]

    2) Extensible

    The API of ``_transolve`` is designed such that it is easily
    extensible, i.e. the code that solves a given class of
    equations is encapsulated in a helper and not mixed in with
    the code of ``_transolve`` itself.

    3) Modular

    ``_transolve`` is designed to be modular i.e, for every class of
    equation a separate helper for identification and solving is
    implemented. This makes it easy to change or modify any of the
    method implemented directly in the helpers without interfering
    with the actual structure of the API.

    4) Faster Computation

    Solving equation via ``_transolve`` is much faster as compared to
    ``_tsolve``. In ``solve``, attempts are made computing every possibility
    to get the solutions. This series of attempts makes solving a bit
    slow. In ``_transolve``, computation begins only after a particular
    type of equation is identified.

    How to add new class of equations
    =================================

    Adding a new class of equation solver is a three-step procedure:

    - Identify the type of the equations

      Determine the type of the class of equations to which they belong:
      it could be of ``Add``, ``Pow``, etc. types. Separate internal functions
      are used for each type. Write identification and solving helpers
      and use them from within the routine for the given type of equation
      (after adding it, if necessary). Something like:

      .. code-block:: python

        def add_type(lhs, rhs, x):
            ....
            if _is_exponential(lhs, x):
                new_eq = _solve_exponential(lhs, rhs, x)
        ....
        rhs, lhs = eq.as_independent(x)
        if lhs.is_Add:
            result = add_type(lhs, rhs, x)

    - Define the identification helper.

    - Define the solving helper.

    Apart from this, a few other things needs to be taken care while
    adding an equation solver:

    - Naming conventions:
      Name of the identification helper should be as
      ``_is_class`` where class will be the name or abbreviation
      of the class of equation. The solving helper will be named as
      ``_solve_class``.
      For example: for exponential equations it becomes
      ``_is_exponential`` and ``_solve_expo``.
    - The identifying helpers should take two input parameters,
      the equation to be checked and the variable for which a solution
      is being sought, while solving helpers would require an additional
      domain parameter.
    - Be sure to consider corner cases.
    - Add tests for each helper.
    - Add a docstring to your helper that describes the method
      implemented.
      The documentation of the helpers should identify:

      - the purpose of the helper,
      - the method used to identify and solve the equation,
      - a proof of correctness
      - the return values of the helpers
    """

    def add_type(lhs, rhs, symbol, domain):
        """
        Helper for ``_transolve`` to handle equations of
        ``Add`` type, i.e. equations taking the form as
        ``a*f(x) + b*g(x) + .... = c``.
        For example: 4**x + 8**x = 0
        """
        result = ConditionSet(symbol, Eq(lhs - rhs, 0), domain)

        # check if it is exponential type equation
        if _is_exponential(lhs, symbol):
            result = _solve_exponential(lhs, rhs, symbol, domain)
        # check if it is logarithmic type equation
        elif _is_logarithmic(lhs, symbol):
            result = _solve_logarithm(lhs, rhs, symbol, domain)

        return result

    result = ConditionSet(symbol, Eq(f, 0), domain)

    # invert_complex handles the call to the desired inverter based
    # on the domain specified.
    lhs, rhs_s = invert_complex(f, 0, symbol, domain)

    if isinstance(rhs_s, FiniteSet):
        assert (len(rhs_s.args)) == 1
        rhs = rhs_s.args[0]

        if lhs.is_Add:
            result = add_type(lhs, rhs, symbol, domain)
    else:
        result = rhs_s

    return result


def solveset(f, symbol=None, domain=S.Complexes):
    r"""Solves a given inequality or equation with set as output

    Parameters
    ==========

    f : Expr or a relational.
        The target equation or inequality
    symbol : Symbol
        The variable for which the equation is solved
    domain : Set
        The domain over which the equation is solved

    Returns
    =======

    Set
        A set of values for `symbol` for which `f` is True or is equal to
        zero. An `EmptySet` is returned if `f` is False or nonzero.
        A `ConditionSet` is returned as unsolved object if algorithms
        to evaluate complete solution are not yet implemented.

    `solveset` claims to be complete in the solution set that it returns.

    Raises
    ======

    NotImplementedError
        The algorithms to solve inequalities in complex domain  are
        not yet implemented.
    ValueError
        The input is not valid.
    RuntimeError
        It is a bug, please report to the github issue tracker.


    Notes
    =====

    Python interprets 0 and 1 as False and True, respectively, but
    in this function they refer to solutions of an expression. So 0 and 1
    return the Domain and EmptySet, respectively, while True and False
    return the opposite (as they are assumed to be solutions of relational
    expressions).


    See Also
    ========

    solveset_real: solver for real domain
    solveset_complex: solver for complex domain

    Examples
    ========

    >>> from sympy import exp, sin, Symbol, pprint, S, Eq
    >>> from sympy.solvers.solveset import solveset, solveset_real

    * The default domain is complex. Not specifying a domain will lead
      to the solving of the equation in the complex domain (and this
      is not affected by the assumptions on the symbol):

    >>> x = Symbol('x')
    >>> pprint(solveset(exp(x) - 1, x), use_unicode=False)
    {2*n*I*pi | n in Integers}

    >>> x = Symbol('x', real=True)
    >>> pprint(solveset(exp(x) - 1, x), use_unicode=False)
    {2*n*I*pi | n in Integers}

    * If you want to use `solveset` to solve the equation in the
      real domain, provide a real domain. (Using ``solveset_real``
      does this automatically.)

    >>> R = S.Reals
    >>> x = Symbol('x')
    >>> solveset(exp(x) - 1, x, R)
    FiniteSet(0)
    >>> solveset_real(exp(x) - 1, x)
    FiniteSet(0)

    The solution is unaffected by assumptions on the symbol:

    >>> p = Symbol('p', positive=True)
    >>> pprint(solveset(p**2 - 4))
    {-2, 2}

    When a conditionSet is returned, symbols with assumptions that
    would alter the set are replaced with more generic symbols:

    >>> i = Symbol('i', imaginary=True)
    >>> solveset(Eq(i**2 + i*sin(i), 1), i, domain=S.Reals)
    ConditionSet(_R, Eq(_R**2 + _R*sin(_R) - 1, 0), Reals)

    * Inequalities can be solved over the real domain only. Use of a complex
      domain leads to a NotImplementedError.

    >>> solveset(exp(x) > 1, x, R)
    Interval.open(0, oo)

    """
    f = sympify(f)
    symbol = sympify(symbol)

    if f is S.true:
        return domain

    if f is S.false:
        return S.EmptySet

    if not isinstance(f, (Expr, Relational, Number)):
        raise ValueError("%s is not a valid SymPy expression" % f)

    if not isinstance(symbol, (Expr, Relational)) and  symbol is not None:
        raise ValueError("%s is not a valid SymPy symbol" % symbol)

    if not isinstance(domain, Set):
        raise ValueError("%s is not a valid domain" %(domain))

    free_symbols = f.free_symbols

    if symbol is None and not free_symbols:
        b = Eq(f, 0)
        if b is S.true:
            return domain
        elif b is S.false:
            return S.EmptySet
        else:
            raise NotImplementedError(filldedent('''
                relationship between value and 0 is unknown: %s''' % b))

    if symbol is None:
        if len(free_symbols) == 1:
            symbol = free_symbols.pop()
        elif free_symbols:
            raise ValueError(filldedent('''
                The independent variable must be specified for a
                multivariate equation.'''))
    elif not isinstance(symbol, Symbol):
        f, s, swap = recast_to_symbols([f], [symbol])
        # the xreplace will be needed if a ConditionSet is returned
        return solveset(f[0], s[0], domain).xreplace(swap)

    # solveset should ignore assumptions on symbols
    if symbol not in _rc:
        x = _rc[0] if domain.is_subset(S.Reals) else _rc[1]
        rv = solveset(f.xreplace({symbol: x}), x, domain)
        # try to use the original symbol if possible
        try:
            _rv = rv.xreplace({x: symbol})
        except TypeError:
            _rv = rv
        if rv.dummy_eq(_rv):
            rv = _rv
        return rv

    # Abs has its own handling method which avoids the
    # rewriting property that the first piece of abs(x)
    # is for x >= 0 and the 2nd piece for x < 0 -- solutions
    # can look better if the 2nd condition is x <= 0. Since
    # the solution is a set, duplication of results is not
    # an issue, e.g. {y, -y} when y is 0 will be {0}
    f, mask = _masked(f, Abs)
    f = f.rewrite(Piecewise) # everything that's not an Abs
    for d, e in mask:
        # everything *in* an Abs
        e = e.func(e.args[0].rewrite(Piecewise))
        f = f.xreplace({d: e})
    f = piecewise_fold(f)

    return _solveset(f, symbol, domain, _check=True)


def solveset_real(f, symbol):
    return solveset(f, symbol, S.Reals)


def solveset_complex(f, symbol):
    return solveset(f, symbol, S.Complexes)


def _solveset_multi(eqs, syms, domains):
    '''Basic implementation of a multivariate solveset.

    For internal use (not ready for public consumption)'''

    rep = {}
    for sym, dom in zip(syms, domains):
        if dom is S.Reals:
            rep[sym] = Symbol(sym.name, real=True)
    eqs = [eq.subs(rep) for eq in eqs]
    syms = [sym.subs(rep) for sym in syms]

    syms = tuple(syms)

    if len(eqs) == 0:
        return ProductSet(*domains)

    if len(syms) == 1:
        sym = syms[0]
        domain = domains[0]
        solsets = [solveset(eq, sym, domain) for eq in eqs]
        solset = Intersection(*solsets)
        return ImageSet(Lambda((sym,), (sym,)), solset).doit()

    eqs = sorted(eqs, key=lambda eq: len(eq.free_symbols & set(syms)))

    for n in range(len(eqs)):
        sols = []
        all_handled = True
        for sym in syms:
            if sym not in eqs[n].free_symbols:
                continue
            sol = solveset(eqs[n], sym, domains[syms.index(sym)])

            if isinstance(sol, FiniteSet):
                i = syms.index(sym)
                symsp = syms[:i] + syms[i+1:]
                domainsp = domains[:i] + domains[i+1:]
                eqsp = eqs[:n] + eqs[n+1:]
                for s in sol:
                    eqsp_sub = [eq.subs(sym, s) for eq in eqsp]
                    sol_others = _solveset_multi(eqsp_sub, symsp, domainsp)
                    fun = Lambda((symsp,), symsp[:i] + (s,) + symsp[i:])
                    sols.append(ImageSet(fun, sol_others).doit())
            else:
                all_handled = False
        if all_handled:
            return Union(*sols)


def solvify(f, symbol, domain):
    """Solves an equation using solveset and returns the solution in accordance
    with the `solve` output API.

    Returns
    =======

    We classify the output based on the type of solution returned by `solveset`.

    Solution    |    Output
    ----------------------------------------
    FiniteSet   | list

    ImageSet,   | list (if `f` is periodic)
    Union       |

    EmptySet    | empty list

    Others      | None


    Raises
    ======

    NotImplementedError
        A ConditionSet is the input.

    Examples
    ========

    >>> from sympy.solvers.solveset import solvify
    >>> from sympy.abc import x
    >>> from sympy import S, tan, sin, exp
    >>> solvify(x**2 - 9, x, S.Reals)
    [-3, 3]
    >>> solvify(sin(x) - 1, x, S.Reals)
    [pi/2]
    >>> solvify(tan(x), x, S.Reals)
    [0]
    >>> solvify(exp(x) - 1, x, S.Complexes)

    >>> solvify(exp(x) - 1, x, S.Reals)
    [0]

    """
    solution_set = solveset(f, symbol, domain)
    result = None
    if solution_set is S.EmptySet:
        result = []

    elif isinstance(solution_set, ConditionSet):
        raise NotImplementedError('solveset is unable to solve this equation.')

    elif isinstance(solution_set, FiniteSet):
        result = list(solution_set)

    else:
        period = periodicity(f, symbol)
        if period is not None:
            solutions = S.EmptySet
            iter_solutions = ()
            if isinstance(solution_set, ImageSet):
                iter_solutions = (solution_set,)
            elif isinstance(solution_set, Union):
                if all(isinstance(i, ImageSet) for i in solution_set.args):
                    iter_solutions = solution_set.args

            for solution in iter_solutions:
                solutions += solution.intersect(Interval(0, period, False, True))

            if isinstance(solutions, FiniteSet):
                result = list(solutions)

        else:
            solution = solution_set.intersect(domain)
            if isinstance(solution, FiniteSet):
                result += solution

    return result


###############################################################################
################################ LINSOLVE #####################################
###############################################################################


def linear_coeffs(eq, *syms, **_kw):
    """Return a list whose elements are the coefficients of the
    corresponding symbols in the sum of terms in  ``eq``.
    The additive constant is returned as the last element of the
    list.

    Raises
    ======

    NonlinearError
        The equation contains a nonlinear term

    Examples
    ========

    >>> from sympy.solvers.solveset import linear_coeffs
    >>> from sympy.abc import x, y, z

    >>> linear_coeffs(3*x + 2*y - 1, x, y)
    [3, 2, -1]

    It is not necessary to expand the expression:

    >>> linear_coeffs(x + y*(z*(x*3 + 2) + 3), x)
    [3*y*z + 1, y*(2*z + 3)]

    But if there are nonlinear or cross terms -- even if they would
    cancel after simplification -- an error is raised so the situation
    does not pass silently past the caller's attention:

    >>> eq = 1/x*(x - 1) + 1/x
    >>> linear_coeffs(eq.expand(), x)
    [0, 1]
    >>> linear_coeffs(eq, x)
    Traceback (most recent call last):
    ...
    NonlinearError: nonlinear term encountered: 1/x

    >>> linear_coeffs(x*(y + 1) - x*y, x, y)
    Traceback (most recent call last):
    ...
    NonlinearError: nonlinear term encountered: x*(y + 1)
    """
    d = defaultdict(list)
    eq = _sympify(eq)
    symset = set(syms)
    has = eq.free_symbols & symset
    if not has:
        return [S.Zero]*len(syms) + [eq]
    c, terms = eq.as_coeff_add(*has)
    d[0].extend(Add.make_args(c))
    for t in terms:
        m, f = t.as_coeff_mul(*has)
        if len(f) != 1:
            break
        f = f[0]
        if f in symset:
            d[f].append(m)
        elif f.is_Add:
            d1 = linear_coeffs(f, *has, **{'dict': True})
            d[0].append(m*d1.pop(0))
            for xf, vf in d1.items():
                d[xf].append(m*vf)
        else:
            break
    else:
        for k, v in d.items():
            d[k] = Add(*v)
        if not _kw:
            return [d.get(s, S.Zero) for s in syms] + [d[0]]
        return d  # default is still list but this won't matter
    raise NonlinearError('nonlinear term encountered: %s' % t)


def linear_eq_to_matrix(equations, *symbols):
    r"""
    Converts a given System of Equations into Matrix form.
    Here `equations` must be a linear system of equations in
    `symbols`. Element M[i, j] corresponds to the coefficient
    of the jth symbol in the ith equation.

    The Matrix form corresponds to the augmented matrix form.
    For example:

    .. math:: 4x + 2y + 3z  = 1
    .. math:: 3x +  y +  z  = -6
    .. math:: 2x + 4y + 9z  = 2

    This system would return `A` & `b` as given below:

    ::

         [ 4  2  3 ]          [ 1 ]
     A = [ 3  1  1 ]   b  =   [-6 ]
         [ 2  4  9 ]          [ 2 ]

    The only simplification performed is to convert
    `Eq(a, b) -> a - b`.

    Raises
    ======

    NonlinearError
        The equations contain a nonlinear term.
    ValueError
        The symbols are not given or are not unique.

    Examples
    ========

    >>> from sympy import linear_eq_to_matrix, symbols
    >>> c, x, y, z = symbols('c, x, y, z')

    The coefficients (numerical or symbolic) of the symbols will
    be returned as matrices:

    >>> eqns = [c*x + z - 1 - c, y + z, x - y]
    >>> A, b = linear_eq_to_matrix(eqns, [x, y, z])
    >>> A
    Matrix([
    [c,  0, 1],
    [0,  1, 1],
    [1, -1, 0]])
    >>> b
    Matrix([
    [c + 1],
    [    0],
    [    0]])

    This routine does not simplify expressions and will raise an error
    if nonlinearity is encountered:

    >>> eqns = [
    ...     (x**2 - 3*x)/(x - 3) - 3,
    ...     y**2 - 3*y - y*(y - 4) + x - 4]
    >>> linear_eq_to_matrix(eqns, [x, y])
    Traceback (most recent call last):
    ...
    NonlinearError:
    The term (x**2 - 3*x)/(x - 3) is nonlinear in {x, y}

    Simplifying these equations will discard the removable singularity
    in the first, reveal the linear structure of the second:

    >>> [e.simplify() for e in eqns]
    [x - 3, x + y - 4]

    Any such simplification needed to eliminate nonlinear terms must
    be done before calling this routine.
    """
    if not symbols:
        raise ValueError(filldedent('''
            Symbols must be given, for which coefficients
            are to be found.
            '''))

    if hasattr(symbols[0], '__iter__'):
        symbols = symbols[0]

    for i in symbols:
        if not isinstance(i, Symbol):
            raise ValueError(filldedent('''
            Expecting a Symbol but got %s
            ''' % i))

    if has_dups(symbols):
        raise ValueError('Symbols must be unique')

    equations = sympify(equations)
    if isinstance(equations, MatrixBase):
        equations = list(equations)
    elif isinstance(equations, (Expr, Eq)):
        equations = [equations]
    elif not is_sequence(equations):
        raise ValueError(filldedent('''
            Equation(s) must be given as a sequence, Expr,
            Eq or Matrix.
            '''))

    A, b = [], []
    for i, f in enumerate(equations):
        if isinstance(f, Equality):
            f = f.rewrite(Add, evaluate=False)
        coeff_list = linear_coeffs(f, *symbols)
        b.append(-coeff_list.pop())
        A.append(coeff_list)
    A, b = map(Matrix, (A, b))
    return A, b


def linsolve(system, *symbols):
    r"""
    Solve system of N linear equations with M variables; both
    underdetermined and overdetermined systems are supported.
    The possible number of solutions is zero, one or infinite.
    Zero solutions throws a ValueError, whereas infinite
    solutions are represented parametrically in terms of the given
    symbols. For unique solution a FiniteSet of ordered tuples
    is returned.

    All Standard input formats are supported:
    For the given set of Equations, the respective input types
    are given below:

    .. math:: 3x + 2y -   z = 1
    .. math:: 2x - 2y + 4z = -2
    .. math:: 2x -   y + 2z = 0

    * Augmented Matrix Form, `system` given below:

    ::

              [3   2  -1  1]
     system = [2  -2   4 -2]
              [2  -1   2  0]

    * List Of Equations Form

    `system  =  [3x + 2y - z - 1, 2x - 2y + 4z + 2, 2x - y + 2z]`

    * Input A & b Matrix Form (from Ax = b) are given as below:

    ::

         [3   2  -1 ]         [  1 ]
     A = [2  -2   4 ]    b =  [ -2 ]
         [2  -1   2 ]         [  0 ]

    `system = (A, b)`

    Symbols can always be passed but are actually only needed
    when 1) a system of equations is being passed and 2) the
    system is passed as an underdetermined matrix and one wants
    to control the name of the free variables in the result.
    An error is raised if no symbols are used for case 1, but if
    no symbols are provided for case 2, internally generated symbols
    will be provided. When providing symbols for case 2, there should
    be at least as many symbols are there are columns in matrix A.

    The algorithm used here is Gauss-Jordan elimination, which
    results, after elimination, in a row echelon form matrix.

    Returns
    =======

    A FiniteSet containing an ordered tuple of values for the
    unknowns for which the `system` has a solution. (Wrapping
    the tuple in FiniteSet is used to maintain a consistent
    output format throughout solveset.)

    Returns EmptySet, if the linear system is inconsistent.

    Raises
    ======

    ValueError
        The input is not valid.
        The symbols are not given.

    Examples
    ========

    >>> from sympy import Matrix, linsolve, symbols
    >>> x, y, z = symbols("x, y, z")
    >>> A = Matrix([[1, 2, 3], [4, 5, 6], [7, 8, 10]])
    >>> b = Matrix([3, 6, 9])
    >>> A
    Matrix([
    [1, 2,  3],
    [4, 5,  6],
    [7, 8, 10]])
    >>> b
    Matrix([
    [3],
    [6],
    [9]])
    >>> linsolve((A, b), [x, y, z])
    FiniteSet((-1, 2, 0))

    * Parametric Solution: In case the system is underdetermined, the
      function will return a parametric solution in terms of the given
      symbols. Those that are free will be returned unchanged. e.g. in
      the system below, `z` is returned as the solution for variable z;
      it can take on any value.

    >>> A = Matrix([[1, 2, 3], [4, 5, 6], [7, 8, 9]])
    >>> b = Matrix([3, 6, 9])
    >>> linsolve((A, b), x, y, z)
    FiniteSet((z - 1, 2 - 2*z, z))

    If no symbols are given, internally generated symbols will be used.
    The `tau0` in the 3rd position indicates (as before) that the 3rd
    variable -- whatever it's named -- can take on any value:

    >>> linsolve((A, b))
    FiniteSet((tau0 - 1, 2 - 2*tau0, tau0))

    * List of Equations as input

    >>> Eqns = [3*x + 2*y - z - 1, 2*x - 2*y + 4*z + 2, - x + y/2 - z]
    >>> linsolve(Eqns, x, y, z)
    FiniteSet((1, -2, -2))

    * Augmented Matrix as input

    >>> aug = Matrix([[2, 1, 3, 1], [2, 6, 8, 3], [6, 8, 18, 5]])
    >>> aug
    Matrix([
    [2, 1,  3, 1],
    [2, 6,  8, 3],
    [6, 8, 18, 5]])
    >>> linsolve(aug, x, y, z)
    FiniteSet((3/10, 2/5, 0))

    * Solve for symbolic coefficients

    >>> a, b, c, d, e, f = symbols('a, b, c, d, e, f')
    >>> eqns = [a*x + b*y - c, d*x + e*y - f]
    >>> linsolve(eqns, x, y)
    FiniteSet(((-b*f + c*e)/(a*e - b*d), (a*f - c*d)/(a*e - b*d)))

    * A degenerate system returns solution as set of given
      symbols.

    >>> system = Matrix(([0, 0, 0], [0, 0, 0], [0, 0, 0]))
    >>> linsolve(system, x, y)
    FiniteSet((x, y))

    * For an empty system linsolve returns empty set

    >>> linsolve([], x)
    EmptySet

    * An error is raised if, after expansion, any nonlinearity
      is detected:

    >>> linsolve([x*(1/x - 1), (y - 1)**2 - y**2 + 1], x, y)
    FiniteSet((1, 1))
    >>> linsolve([x**2 - 1], x)
    Traceback (most recent call last):
    ...
    NonlinearError:
    nonlinear term encountered: x**2
    """
    if not system:
        return S.EmptySet

    # If second argument is an iterable
    if symbols and hasattr(symbols[0], '__iter__'):
        symbols = symbols[0]
    sym_gen = isinstance(symbols, GeneratorType)

    b = None  # if we don't get b the input was bad
    syms_needed_msg = None

    # unpack system

    if hasattr(system, '__iter__'):

        # 1). (A, b)
        if len(system) == 2 and isinstance(system[0], MatrixBase):
            A, b = system

        # 2). (eq1, eq2, ...)
        if not isinstance(system[0], MatrixBase):
            if sym_gen or not symbols:
                raise ValueError(filldedent('''
                    When passing a system of equations, the explicit
                    symbols for which a solution is being sought must
                    be given as a sequence, too.
                '''))

            #
            # Pass to the sparse solver implemented in polys. It is important
            # that we do not attempt to convert the equations to a matrix
            # because that would be very inefficient for large sparse systems
            # of equations.
            #
            eqs = system
            eqs = [sympify(eq) for eq in eqs]
            try:
                sol = _linsolve(eqs, symbols)
            except PolyNonlinearError as exc:
                # e.g. cos(x) contains an element of the set of generators
                raise NonlinearError(str(exc))

            if sol is None:
                return S.EmptySet

            sol = FiniteSet(Tuple(*(sol.get(sym, sym) for sym in symbols)))
            return sol

    elif isinstance(system, MatrixBase) and not (
            symbols and not isinstance(symbols, GeneratorType) and
            isinstance(symbols[0], MatrixBase)):
        # 3). A augmented with b
        A, b = system[:, :-1], system[:, -1:]

    if b is None:
        raise ValueError("Invalid arguments")

    syms_needed_msg  = syms_needed_msg or 'columns of A'

    if sym_gen:
        symbols = [next(symbols) for i in range(A.cols)]
        if any(set(symbols) & (A.free_symbols | b.free_symbols)):
            raise ValueError(filldedent('''
                At least one of the symbols provided
                already appears in the system to be solved.
                One way to avoid this is to use Dummy symbols in
                the generator, e.g. numbered_symbols('%s', cls=Dummy)
            ''' % symbols[0].name.rstrip('1234567890')))

    if not symbols:
        symbols = [Dummy() for _ in range(A.cols)]
        name = _uniquely_named_symbol('tau', (A, b),
            compare=lambda i: str(i).rstrip('1234567890')).name
        gen  = numbered_symbols(name)
    else:
        gen = None

    # This is just a wrapper for solve_lin_sys
    eqs = []
    rows = A.tolist()
    for rowi, bi in zip(rows, b):
        terms = [elem * sym for elem, sym in zip(rowi, symbols) if elem]
        terms.append(-bi)
        eqs.append(Add(*terms))

    eqs, ring = sympy_eqs_to_ring(eqs, symbols)
    sol = solve_lin_sys(eqs, ring, _raw=False)
    if sol is None:
        return S.EmptySet
    #sol = {sym:val for sym, val in sol.items() if sym != val}
    sol = FiniteSet(Tuple(*(sol.get(sym, sym) for sym in symbols)))

    if gen is not None:
        solsym = sol.free_symbols
        rep = {sym: next(gen) for sym in symbols if sym in solsym}
        sol = sol.subs(rep)

    return sol



##############################################################################
# ------------------------------nonlinsolve ---------------------------------#
##############################################################################

def _return_conditionset(eqs, symbols):
        # return conditionset
        eqs = (Eq(lhs, 0) for lhs in eqs)
        condition_set = ConditionSet(
            Tuple(*symbols), And(*eqs), S.Complexes**len(symbols))
        return condition_set


def substitution(system, symbols, result=[{}], known_symbols=[],
                 exclude=[], all_symbols=None):
    r"""
     Solves the `system` using substitution method. It is used in
     `nonlinsolve`. This will be called from `nonlinsolve` when any
     equation(s) is non polynomial equation.

    Parameters
    ==========

    system : list of equations
        The target system of equations
    symbols : list of symbols to be solved.
        The variable(s) for which the system is solved
    known_symbols : list of solved symbols
        Values are known for these variable(s)
    result : An empty list or list of dict
        If No symbol values is known then empty list otherwise
        symbol as keys and corresponding value in dict.
    exclude : Set of expression.
        Mostly denominator expression(s) of the equations of the system.
        Final solution should not satisfy these expressions.
    all_symbols : known_symbols + symbols(unsolved).

    Returns
    =======

    A FiniteSet of ordered tuple of values of `all_symbols` for which the
    `system` has solution. Order of values in the tuple is same as symbols
    present in the parameter `all_symbols`. If parameter `all_symbols` is None
    then same as symbols present in the parameter `symbols`.

    Please note that general FiniteSet is unordered, the solution returned
    here is not simply a FiniteSet of solutions, rather it is a FiniteSet of
    ordered tuple, i.e. the first & only argument to FiniteSet is a tuple of
    solutions, which is ordered, & hence the returned solution is ordered.

    Also note that solution could also have been returned as an ordered tuple,
    FiniteSet is just a wrapper `{}` around the tuple. It has no other
    significance except for the fact it is just used to maintain a consistent
    output format throughout the solveset.

    Raises
    ======

    ValueError
        The input is not valid.
        The symbols are not given.
    AttributeError
        The input symbols are not `Symbol` type.

    Examples
    ========

    >>> from sympy.core.symbol import symbols
    >>> x, y = symbols('x, y', real=True)
    >>> from sympy.solvers.solveset import substitution
    >>> substitution([x + y], [x], [{y: 1}], [y], set([]), [x, y])
    FiniteSet((-1, 1))

    * when you want soln should not satisfy eq `x + 1 = 0`

    >>> substitution([x + y], [x], [{y: 1}], [y], set([x + 1]), [y, x])
    EmptySet
    >>> substitution([x + y], [x], [{y: 1}], [y], set([x - 1]), [y, x])
    FiniteSet((1, -1))
    >>> substitution([x + y - 1, y - x**2 + 5], [x, y])
    FiniteSet((-3, 4), (2, -1))

    * Returns both real and complex solution

    >>> x, y, z = symbols('x, y, z')
    >>> from sympy import exp, sin
    >>> substitution([exp(x) - sin(y), y**2 - 4], [x, y])
    FiniteSet((ImageSet(Lambda(_n, 2*_n*I*pi + log(sin(2))), Integers), 2),
            (ImageSet(Lambda(_n, I*(2*_n*pi + pi) + log(sin(2))), Integers), -2))

    >>> eqs = [z**2 + exp(2*x) - sin(y), -3 + exp(-y)]
    >>> substitution(eqs, [y, z])
    FiniteSet((-log(3), sqrt(-exp(2*x) - sin(log(3)))),
    (-log(3), -sqrt(-exp(2*x) - sin(log(3)))),
    (ImageSet(Lambda(_n, 2*_n*I*pi - log(3)), Integers),
       ImageSet(Lambda(_n, sqrt(-exp(2*x) + sin(2*_n*I*pi - log(3)))), Integers)),
    (ImageSet(Lambda(_n, 2*_n*I*pi - log(3)), Integers),
       ImageSet(Lambda(_n, -sqrt(-exp(2*x) + sin(2*_n*I*pi - log(3)))), Integers)))

    """

    from sympy import Complement
    from sympy.core.compatibility import is_sequence

    if not system:
        return S.EmptySet

    if not symbols:
        msg = ('Symbols must be given, for which solution of the '
               'system is to be found.')
        raise ValueError(filldedent(msg))

    if not is_sequence(symbols):
        msg = ('symbols should be given as a sequence, e.g. a list.'
               'Not type %s: %s')
        raise TypeError(filldedent(msg % (type(symbols), symbols)))

    if not getattr(symbols[0], 'is_Symbol', False):
        msg = ('Iterable of symbols must be given as '
               'second argument, not type %s: %s')
        raise ValueError(filldedent(msg % (type(symbols[0]), symbols[0])))

    # By default `all_symbols` will be same as `symbols`
    if all_symbols is None:
        all_symbols = symbols

    old_result = result
    # storing complements and intersection for particular symbol
    complements = {}
    intersections = {}

    # when total_solveset_call equals total_conditionset
    # it means that solveset failed to solve all eqs.
    total_conditionset = -1
    total_solveset_call = -1

    def _unsolved_syms(eq, sort=False):
        """Returns the unsolved symbol present
        in the equation `eq`.
        """
        free = eq.free_symbols
        unsolved = (free - set(known_symbols)) & set(all_symbols)
        if sort:
            unsolved = list(unsolved)
            unsolved.sort(key=default_sort_key)
        return unsolved
    # end of _unsolved_syms()

    # sort such that equation with the fewest potential symbols is first.
    # means eq with less number of variable first in the list.
    eqs_in_better_order = list(
        ordered(system, lambda _: len(_unsolved_syms(_))))

    def add_intersection_complement(result, intersection_dict, complement_dict):
        # If solveset has returned some intersection/complement
        # for any symbol, it will be added in the final solution.
        final_result = []
        for res in result:
            res_copy = res
            for key_res, value_res in res.items():
                intersect_set, complement_set = None, None
                for key_sym, value_sym in intersection_dict.items():
                    if key_sym == key_res:
                        intersect_set = value_sym
                for key_sym, value_sym in complement_dict.items():
                    if key_sym == key_res:
                        complement_set = value_sym
                if intersect_set or complement_set:
                    new_value = FiniteSet(value_res)
                    if intersect_set and intersect_set != S.Complexes:
                        new_value = Intersection(new_value, intersect_set)
                    if complement_set:
                        new_value = Complement(new_value, complement_set)
                    if new_value is S.EmptySet:
                        res_copy = None
                        break
                    elif new_value.is_FiniteSet and len(new_value) == 1:
                        res_copy[key_res] = set(new_value).pop()
                    else:
                        res_copy[key_res] = new_value

            if res_copy is not None:
                final_result.append(res_copy)
        return final_result
    # end of def add_intersection_complement()

    def _extract_main_soln(sym, sol, soln_imageset):
            """Separate the Complements, Intersections, ImageSet lambda expr
            and its base_set.
            """
            # if there is union, then need to check
            # Complement, Intersection, Imageset.
            # Order should not be changed.
            if isinstance(sol, Complement):
                # extract solution and complement
                complements[sym] = sol.args[1]
                sol = sol.args[0]
                # complement will be added at the end
                # using `add_intersection_complement` method
            if isinstance(sol, Intersection):
                # Interval/Set will be at 0th index always
                if sol.args[0] not in (S.Reals, S.Complexes):
                    # Sometimes solveset returns soln with intersection
                    # S.Reals or S.Complexes. We don't consider that
                    # intersection.
                    intersections[sym] = sol.args[0]
                sol = sol.args[1]
            # after intersection and complement Imageset should
            # be checked.
            if isinstance(sol, ImageSet):
                soln_imagest = sol
                expr2 = sol.lamda.expr
                sol = FiniteSet(expr2)
                soln_imageset[expr2] = soln_imagest

            # if there is union of Imageset or other in soln.
            # no testcase is written for this if block
            if isinstance(sol, Union):
                sol_args = sol.args
                sol = S.EmptySet
                # We need in sequence so append finteset elements
                # and then imageset or other.
                for sol_arg2 in sol_args:
                    if isinstance(sol_arg2, FiniteSet):
                        sol += sol_arg2
                    else:
                        # ImageSet, Intersection, complement then
                        # append them directly
                        sol += FiniteSet(sol_arg2)

            if not isinstance(sol, FiniteSet):
                sol = FiniteSet(sol)
            return sol, soln_imageset
    # end of def _extract_main_soln()

    # helper function for _append_new_soln
    def _check_exclude(rnew, imgset_yes):
        rnew_ = rnew
        if imgset_yes:
            # replace all dummy variables (Imageset lambda variables)
            # with zero before `checksol`. Considering fundamental soln
            # for `checksol`.
            rnew_copy = rnew.copy()
            dummy_n = imgset_yes[0]
            for key_res, value_res in rnew_copy.items():
                rnew_copy[key_res] = value_res.subs(dummy_n, 0)
            rnew_ = rnew_copy
        # satisfy_exclude == true if it satisfies the expr of `exclude` list.
        try:
            # something like : `Mod(-log(3), 2*I*pi)` can't be
            # simplified right now, so `checksol` returns `TypeError`.
            # when this issue is fixed this try block should be
            # removed. Mod(-log(3), 2*I*pi) == -log(3)
            satisfy_exclude = any(
                checksol(d, rnew_) for d in exclude)
        except TypeError:
            satisfy_exclude = None
        return satisfy_exclude
    # end of def _check_exclude()

    # helper function for _append_new_soln
    def _restore_imgset(rnew, original_imageset, newresult):
        restore_sym = set(rnew.keys()) & \
            set(original_imageset.keys())
        for key_sym in restore_sym:
            img = original_imageset[key_sym]
            rnew[key_sym] = img
        if rnew not in newresult:
            newresult.append(rnew)
    # end of def _restore_imgset()

    def _append_eq(eq, result, res, delete_soln, n=None):
        u = Dummy('u')
        if n:
            eq = eq.subs(n, 0)
        satisfy = checksol(u, u, eq, minimal=True)
        if satisfy is False:
            delete_soln = True
            res = {}
        else:
            result.append(res)
        return result, res, delete_soln

    def _append_new_soln(rnew, sym, sol, imgset_yes, soln_imageset,
                         original_imageset, newresult, eq=None):
        """If `rnew` (A dict <symbol: soln>) contains valid soln
        append it to `newresult` list.
        `imgset_yes` is (base, dummy_var) if there was imageset in previously
         calculated result(otherwise empty tuple). `original_imageset` is dict
         of imageset expr and imageset from this result.
        `soln_imageset` dict of imageset expr and imageset of new soln.
        """
        satisfy_exclude = _check_exclude(rnew, imgset_yes)
        delete_soln = False
        # soln should not satisfy expr present in `exclude` list.
        if not satisfy_exclude:
            local_n = None
            # if it is imageset
            if imgset_yes:
                local_n = imgset_yes[0]
                base = imgset_yes[1]
                if sym and sol:
                    # when `sym` and `sol` is `None` means no new
                    # soln. In that case we will append rnew directly after
                    # substituting original imagesets in rnew values if present
                    # (second last line of this function using _restore_imgset)
                    dummy_list = list(sol.atoms(Dummy))
                    # use one dummy `n` which is in
                    # previous imageset
                    local_n_list = [
                        local_n for i in range(
                            0, len(dummy_list))]

                    dummy_zip = zip(dummy_list, local_n_list)
                    lam = Lambda(local_n, sol.subs(dummy_zip))
                    rnew[sym] = ImageSet(lam, base)
                if eq is not None:
                    newresult, rnew, delete_soln = _append_eq(
                        eq, newresult, rnew, delete_soln, local_n)
            elif eq is not None:
                newresult, rnew, delete_soln = _append_eq(
                    eq, newresult, rnew, delete_soln)
            elif soln_imageset:
                rnew[sym] = soln_imageset[sol]
                # restore original imageset
                _restore_imgset(rnew, original_imageset, newresult)
            else:
                newresult.append(rnew)
        elif satisfy_exclude:
            delete_soln = True
            rnew = {}
        _restore_imgset(rnew, original_imageset, newresult)
        return newresult, delete_soln
    # end of def _append_new_soln()

    def _new_order_result(result, eq):
        # separate first, second priority. `res` that makes `eq` value equals
        # to zero, should be used first then other result(second priority).
        # If it is not done then we may miss some soln.
        first_priority = []
        second_priority = []
        for res in result:
            if not any(isinstance(val, ImageSet) for val in res.values()):
                if eq.subs(res) == 0:
                    first_priority.append(res)
                else:
                    second_priority.append(res)
        if first_priority or second_priority:
            return first_priority + second_priority
        return result

    def _solve_using_known_values(result, solver):
        """Solves the system using already known solution
        (result contains the dict <symbol: value>).
        solver is `solveset_complex` or `solveset_real`.
        """
        # stores imageset <expr: imageset(Lambda(n, expr), base)>.
        soln_imageset = {}
        total_solvest_call = 0
        total_conditionst = 0

        # sort such that equation with the fewest potential symbols is first.
        # means eq with less variable first
        for index, eq in enumerate(eqs_in_better_order):
            newresult = []
            original_imageset = {}
            # if imageset expr is used to solve other symbol
            imgset_yes = False
            result = _new_order_result(result, eq)
            for res in result:
                got_symbol = set()  # symbols solved in one iteration
                if soln_imageset:
                    # find the imageset and use its expr.
                    for key_res, value_res in res.items():
                        if isinstance(value_res, ImageSet):
                            res[key_res] = value_res.lamda.expr
                            original_imageset[key_res] = value_res
                            dummy_n = value_res.lamda.expr.atoms(Dummy).pop()
                            (base,) = value_res.base_sets
                            imgset_yes = (dummy_n, base)
                # update eq with everything that is known so far
                eq2 = eq.subs(res).expand()
                unsolved_syms = _unsolved_syms(eq2, sort=True)
                if not unsolved_syms:
                    if res:
                        newresult, delete_res = _append_new_soln(
                            res, None, None, imgset_yes, soln_imageset,
                            original_imageset, newresult, eq2)
                        if delete_res:
                            # `delete_res` is true, means substituting `res` in
                            # eq2 doesn't return `zero` or deleting the `res`
                            # (a soln) since it staisfies expr of `exclude`
                            # list.
                            result.remove(res)
                    continue  # skip as it's independent of desired symbols
                depen1, depen2 = (eq2.rewrite(Add)).as_independent(*unsolved_syms)
                if (depen1.has(Abs) or depen2.has(Abs)) and solver == solveset_complex:
                    # Absolute values cannot be inverted in the
                    # complex domain
                    continue
                soln_imageset = {}
                for sym in unsolved_syms:
                    not_solvable = False
                    try:
                        soln = solver(eq2, sym)
                        total_solvest_call += 1
                        soln_new = S.EmptySet
                        if isinstance(soln, Complement):
                            # separate solution and complement
                            complements[sym] = soln.args[1]
                            soln = soln.args[0]
                            # complement will be added at the end
                        if isinstance(soln, Intersection):
                            # Interval will be at 0th index always
                            if soln.args[0] != Interval(-oo, oo):
                                # sometimes solveset returns soln
                                # with intersection S.Reals, to confirm that
                                # soln is in domain=S.Reals
                                intersections[sym] = soln.args[0]
                            soln_new += soln.args[1]
                        soln = soln_new if soln_new else soln
                        if index > 0 and solver == solveset_real:
                            # one symbol's real soln , another symbol may have
                            # corresponding complex soln.
                            if not isinstance(soln, (ImageSet, ConditionSet)):
                                soln += solveset_complex(eq2, sym)
                    except NotImplementedError:
                        # If sovleset is not able to solve equation `eq2`. Next
                        # time we may get soln using next equation `eq2`
                        continue
                    if isinstance(soln, ConditionSet):
                            soln = S.EmptySet
                            # don't do `continue` we may get soln
                            # in terms of other symbol(s)
                            not_solvable = True
                            total_conditionst += 1

                    if soln is not S.EmptySet:
                        soln, soln_imageset = _extract_main_soln(
                            sym, soln, soln_imageset)

                    for sol in soln:
                        # sol is not a `Union` since we checked it
                        # before this loop
                        sol, soln_imageset = _extract_main_soln(
                            sym, sol, soln_imageset)
                        sol = set(sol).pop()
                        free = sol.free_symbols
                        if got_symbol and any([
                            ss in free for ss in got_symbol
                        ]):
                            # sol depends on previously solved symbols
                            # then continue
                            continue
                        rnew = res.copy()
                        # put each solution in res and append the new  result
                        # in the new result list (solution for symbol `s`)
                        # along with old results.
                        for k, v in res.items():
                            if isinstance(v, Expr):
                                # if any unsolved symbol is present
                                # Then subs known value
                                rnew[k] = v.subs(sym, sol)
                        # and add this new solution
                        if soln_imageset:
                            # replace all lambda variables with 0.
                            imgst = soln_imageset[sol]
                            rnew[sym] = imgst.lamda(
                                *[0 for i in range(0, len(
                                    imgst.lamda.variables))])
                        else:
                            rnew[sym] = sol
                        newresult, delete_res = _append_new_soln(
                            rnew, sym, sol, imgset_yes, soln_imageset,
                            original_imageset, newresult)
                        if delete_res:
                            # deleting the `res` (a soln) since it staisfies
                            # eq of `exclude` list
                            result.remove(res)
                    # solution got for sym
                    if not not_solvable:
                        got_symbol.add(sym)
            # next time use this new soln
            if newresult:
                result = newresult
        return result, total_solvest_call, total_conditionst
    # end def _solve_using_know_values()

    new_result_real, solve_call1, cnd_call1 = _solve_using_known_values(
        old_result, solveset_real)
    new_result_complex, solve_call2, cnd_call2 = _solve_using_known_values(
        old_result, solveset_complex)

    # If total_solveset_call is equal to total_conditionset
    # then solveset failed to solve all of the equations.
    # In this case we return a ConditionSet here.
    total_conditionset += (cnd_call1 + cnd_call2)
    total_solveset_call += (solve_call1 + solve_call2)

    if total_conditionset == total_solveset_call and total_solveset_call != -1:
        return _return_conditionset(eqs_in_better_order, all_symbols)

    # overall result
    result = new_result_real + new_result_complex

    result_all_variables = []
    result_infinite = []
    for res in result:
        if not res:
            # means {None : None}
            continue
        # If length < len(all_symbols) means infinite soln.
        # Some or all the soln is dependent on 1 symbol.
        # eg. {x: y+2} then final soln {x: y+2, y: y}
        if len(res) < len(all_symbols):
            solved_symbols = res.keys()
            unsolved = list(filter(
                lambda x: x not in solved_symbols, all_symbols))
            for unsolved_sym in unsolved:
                res[unsolved_sym] = unsolved_sym
            result_infinite.append(res)
        if res not in result_all_variables:
            result_all_variables.append(res)

    if result_infinite:
        # we have general soln
        # eg : [{x: -1, y : 1}, {x : -y , y: y}] then
        # return [{x : -y, y : y}]
        result_all_variables = result_infinite
    if intersections or complements:
        result_all_variables = add_intersection_complement(
            result_all_variables, intersections, complements)

    # convert to ordered tuple
    result = S.EmptySet
    for r in result_all_variables:
        temp = [r[symb] for symb in all_symbols]
        result += FiniteSet(tuple(temp))
    return result
# end of def substitution()


def _solveset_work(system, symbols):
        soln = solveset(system[0], symbols[0])
        if isinstance(soln, FiniteSet):
            _soln = FiniteSet(*[tuple((s,)) for s in soln])
            return _soln
        else:
            return FiniteSet(tuple(FiniteSet(soln)))


def _handle_positive_dimensional(polys, symbols, denominators):
    from sympy.polys.polytools import groebner
    # substitution method where new system is groebner basis of the system
    _symbols = list(symbols)
    _symbols.sort(key=default_sort_key)
    basis = groebner(polys, _symbols, polys=True)
    new_system = []
    for poly_eq in basis:
        new_system.append(poly_eq.as_expr())
    result = [{}]
    result = substitution(
        new_system, symbols, result, [],
        denominators)
    return result

# end of def _handle_positive_dimensional()


def _handle_zero_dimensional(polys, symbols, system):
    # solve 0 dimensional poly system using `solve_poly_system`
    result = solve_poly_system(polys, *symbols)
    # May be some extra soln is added because
    # we used `unrad` in `_separate_poly_nonpoly`, so
    # need to check and remove if it is not a soln.
    result_update = S.EmptySet
    for res in result:
        dict_sym_value = dict(list(zip(symbols, res)))
        if all(checksol(eq, dict_sym_value) for eq in system):
            result_update += FiniteSet(res)
    return result_update
# end of def _handle_zero_dimensional()


def _separate_poly_nonpoly(system, symbols):
    polys = []
    polys_expr = []
    nonpolys = []
    denominators = set()
    poly = None
    for eq in system:
        # Store denom expression if it contains symbol
        denominators.update(_simple_dens(eq, symbols))
        # try to remove sqrt and rational power
        without_radicals = unrad(simplify(eq))
        if without_radicals:
            eq_unrad, cov = without_radicals
            if not cov:
                eq = eq_unrad
        if isinstance(eq, Expr):
            eq = eq.as_numer_denom()[0]
            poly = eq.as_poly(*symbols, extension=True)
        elif simplify(eq).is_number:
            continue
        if poly is not None:
            polys.append(poly)
            polys_expr.append(poly.as_expr())
        else:
            nonpolys.append(eq)
    return polys, polys_expr, nonpolys, denominators
# end of def _separate_poly_nonpoly()


def nonlinsolve(system, *symbols):
    r"""
    Solve system of N nonlinear equations with M variables, which means both
    under and overdetermined systems are supported. Positive dimensional
    system is also supported (A system with infinitely many solutions is said
    to be positive-dimensional). In Positive dimensional system solution will
    be dependent on at least one symbol. Returns both real solution
    and complex solution(If system have). The possible number of solutions
    is zero, one or infinite.

    Parameters
    ==========

    system : list of equations
        The target system of equations
    symbols : list of Symbols
        symbols should be given as a sequence eg. list

    Returns
    =======

    A FiniteSet of ordered tuple of values of `symbols` for which the `system`
    has solution. Order of values in the tuple is same as symbols present in
    the parameter `symbols`.

    Please note that general FiniteSet is unordered, the solution returned
    here is not simply a FiniteSet of solutions, rather it is a FiniteSet of
    ordered tuple, i.e. the first & only argument to FiniteSet is a tuple of
    solutions, which is ordered, & hence the returned solution is ordered.

    Also note that solution could also have been returned as an ordered tuple,
    FiniteSet is just a wrapper `{}` around the tuple. It has no other
    significance except for the fact it is just used to maintain a consistent
    output format throughout the solveset.

    For the given set of Equations, the respective input types
    are given below:

    .. math:: x*y - 1 = 0
    .. math:: 4*x**2 + y**2 - 5 = 0

    `system  = [x*y - 1, 4*x**2 + y**2 - 5]`
    `symbols = [x, y]`

    Raises
    ======

    ValueError
        The input is not valid.
        The symbols are not given.
    AttributeError
        The input symbols are not `Symbol` type.

    Examples
    ========

    >>> from sympy.core.symbol import symbols
    >>> from sympy.solvers.solveset import nonlinsolve
    >>> x, y, z = symbols('x, y, z', real=True)
    >>> nonlinsolve([x*y - 1, 4*x**2 + y**2 - 5], [x, y])
    FiniteSet((-1, -1), (-1/2, -2), (1/2, 2), (1, 1))

    1. Positive dimensional system and complements:

    >>> from sympy import pprint
    >>> from sympy.polys.polytools import is_zero_dimensional
    >>> a, b, c, d = symbols('a, b, c, d', extended_real=True)
    >>> eq1 =  a + b + c + d
    >>> eq2 = a*b + b*c + c*d + d*a
    >>> eq3 = a*b*c + b*c*d + c*d*a + d*a*b
    >>> eq4 = a*b*c*d - 1
    >>> system = [eq1, eq2, eq3, eq4]
    >>> is_zero_dimensional(system)
    False
    >>> pprint(nonlinsolve(system, [a, b, c, d]), use_unicode=False)
      -1       1               1      -1
    {(---, -d, -, {d} \ {0}), (-, -d, ---, {d} \ {0})}
       d       d               d       d
    >>> nonlinsolve([(x+y)**2 - 4, x + y - 2], [x, y])
    FiniteSet((2 - y, y))

    2. If some of the equations are non-polynomial then `nonlinsolve`
    will call the `substitution` function and return real and complex solutions,
    if present.

    >>> from sympy import exp, sin
    >>> nonlinsolve([exp(x) - sin(y), y**2 - 4], [x, y])
    FiniteSet((ImageSet(Lambda(_n, 2*_n*I*pi + log(sin(2))), Integers), 2),
            (ImageSet(Lambda(_n, I*(2*_n*pi + pi) + log(sin(2))), Integers), -2))


    3. If system is non-linear polynomial and zero-dimensional then it
    returns both solution (real and complex solutions, if present) using
    `solve_poly_system`:

    >>> from sympy import sqrt
    >>> nonlinsolve([x**2 - 2*y**2 -2, x*y - 2], [x, y])
    FiniteSet((-2, -1), (2, 1), (-sqrt(2)*I, sqrt(2)*I), (sqrt(2)*I, -sqrt(2)*I))

    4. `nonlinsolve` can solve some linear (zero or positive dimensional)
    system (because it uses the `groebner` function to get the
    groebner basis and then uses the `substitution` function basis as the
    new `system`). But it is not recommended to solve linear system using
    `nonlinsolve`, because `linsolve` is better for general linear systems.

    >>> nonlinsolve([x + 2*y -z - 3, x - y - 4*z + 9 , y + z - 4], [x, y, z])
    FiniteSet((3*z - 5, 4 - z, z))

    5. System having polynomial equations and only real solution is
    solved using `solve_poly_system`:

    >>> e1 = sqrt(x**2 + y**2) - 10
    >>> e2 = sqrt(y**2 + (-x + 10)**2) - 3
    >>> nonlinsolve((e1, e2), (x, y))
    FiniteSet((191/20, -3*sqrt(391)/20), (191/20, 3*sqrt(391)/20))
    >>> nonlinsolve([x**2 + 2/y - 2, x + y - 3], [x, y])
    FiniteSet((1, 2), (1 - sqrt(5), 2 + sqrt(5)), (1 + sqrt(5), 2 - sqrt(5)))
    >>> nonlinsolve([x**2 + 2/y - 2, x + y - 3], [y, x])
    FiniteSet((2, 1), (2 - sqrt(5), 1 + sqrt(5)), (2 + sqrt(5), 1 - sqrt(5)))

    6. It is better to use symbols instead of Trigonometric Function or
    Function (e.g. replace `sin(x)` with symbol, replace `f(x)` with symbol
    and so on. Get soln from `nonlinsolve` and then using `solveset` get
    the value of `x`)

    How nonlinsolve is better than old solver `_solve_system` :
    ===========================================================

    1. A positive dimensional system solver : nonlinsolve can return
    solution for positive dimensional system. It finds the
    Groebner Basis of the positive dimensional system(calling it as
    basis) then we can start solving equation(having least number of
    variable first in the basis) using solveset and substituting that
    solved solutions into other equation(of basis) to get solution in
    terms of minimum variables. Here the important thing is how we
    are substituting the known values and in which equations.

    2. Real and Complex both solutions : nonlinsolve returns both real
    and complex solution. If all the equations in the system are polynomial
    then using `solve_poly_system` both real and complex solution is returned.
    If all the equations in the system are not polynomial equation then goes to
    `substitution` method with this polynomial and non polynomial equation(s),
    to solve for unsolved variables. Here to solve for particular variable
    solveset_real and solveset_complex is used. For both real and complex
    solution function `_solve_using_know_values` is used inside `substitution`
    function.(`substitution` function will be called when there is any non
    polynomial equation(s) is present). When solution is valid then add its
    general solution in the final result.

    3. Complement and Intersection will be added if any : nonlinsolve maintains
    dict for complements and Intersections. If solveset find complements or/and
    Intersection with any Interval or set during the execution of
    `substitution` function ,then complement or/and Intersection for that
    variable is added before returning final solution.

    """
    from sympy.polys.polytools import is_zero_dimensional

    if not system:
        return S.EmptySet

    if not symbols:
        msg = ('Symbols must be given, for which solution of the '
               'system is to be found.')
        raise ValueError(filldedent(msg))

    if hasattr(symbols[0], '__iter__'):
        symbols = symbols[0]

    if not is_sequence(symbols) or not symbols:
        msg = ('Symbols must be given, for which solution of the '
               'system is to be found.')
        raise IndexError(filldedent(msg))

    system, symbols, swap = recast_to_symbols(system, symbols)
    if swap:
        soln = nonlinsolve(system, symbols)
        return FiniteSet(*[tuple(i.xreplace(swap) for i in s) for s in soln])

    if len(system) == 1 and len(symbols) == 1:
        return _solveset_work(system, symbols)

    # main code of def nonlinsolve() starts from here
    polys, polys_expr, nonpolys, denominators = _separate_poly_nonpoly(
        system, symbols)

    if len(symbols) == len(polys):
        # If all the equations in the system are poly
        if is_zero_dimensional(polys, symbols):
            # finite number of soln (Zero dimensional system)
            try:
                return _handle_zero_dimensional(polys, symbols, system)
            except NotImplementedError:
                # Right now it doesn't fail for any polynomial system of
                # equation. If `solve_poly_system` fails then `substitution`
                # method will handle it.
                result = substitution(
                    polys_expr, symbols, exclude=denominators)
                return result

        # positive dimensional system
        res = _handle_positive_dimensional(polys, symbols, denominators)
        if res is EmptySet and any(not p.domain.is_Exact for p in polys):
            raise NotImplementedError("Equation not in exact domain. Try converting to rational")
        else:
            return res

    else:
        # If all the equations are not polynomial.
        # Use `substitution` method for the system
        result = substitution(
            polys_expr + nonpolys, symbols, exclude=denominators)
        return result<|MERGE_RESOLUTION|>--- conflicted
+++ resolved
@@ -341,7 +341,6 @@
                                imageset(Lambda(n, f.inverse()(n)), g_ys), symbol)
 
     if isinstance(f, exp) or (f.is_Pow and f.base == S.Exp1):
-<<<<<<< HEAD
         if any(e for e in Add.make_args(f) if len(e.atoms(exp)) == 2):
             # can solve upto `(d*exp(exp(a*x+b)) + c)` format and `a` should be present
             f1 = (f.args[0]).args[0]
@@ -352,9 +351,6 @@
                 log(Abs([I*(2*n*pi + arg(g_y)) + log(Abs(g_y)) ][0])))/a) , S.Integers**2) for g_y in g_ys if g_y != 0 ])
 
         elif isinstance(g_ys, FiniteSet):
-=======
-        if isinstance(g_ys, FiniteSet):
->>>>>>> e31ee88e
             exp_invs = Union(*[imageset(Lambda(n, I*(2*n*pi + arg(g_y)) +
                                                log(Abs(g_y))), S.Integers)
                                for g_y in g_ys if g_y != 0])
