"""
This module contains functions to:

    - solve a single equation for a single variable, in any domain either real or complex.

    - solve a single transcendental equation for a single variable in any domain either real or complex.
      (currently supports solving in real domain only)

    - solve a system of linear equations with N variables and M equations.

    - solve a system of Non Linear Equations with N variables and M equations
"""
from sympy.core.sympify import sympify
from sympy.core import (S, Pow, Dummy, pi, Expr, Wild, Mul, Equality,
                        Add)
from sympy.core.containers import Tuple
from sympy.core.numbers import I, Number, Rational, oo
from sympy.core.function import (Lambda, expand_complex, AppliedUndef,
                                expand_log)
from sympy.core.mod import Mod
from sympy.core.numbers import igcd
from sympy.core.relational import Eq, Ne, Relational
from sympy.core.symbol import Symbol, _uniquely_named_symbol
from sympy.core.sympify import _sympify
from sympy.simplify.simplify import simplify, fraction, trigsimp
from sympy.simplify import powdenest, logcombine
from sympy.functions import (log, Abs, tan, cot, sin, cos, sec, csc, exp,
                             acos, asin, acsc, asec, arg,
                             piecewise_fold, Piecewise)
from sympy.functions.elementary.trigonometric import (TrigonometricFunction,
                                                      HyperbolicFunction)
from sympy.functions.elementary.miscellaneous import real_root
from sympy.logic.boolalg import And
from sympy.sets import (FiniteSet, EmptySet, imageset, Interval, Intersection,
                        Union, ConditionSet, ImageSet, Complement, Contains)
from sympy.sets.sets import Set, ProductSet
from sympy.matrices import Matrix, MatrixBase
from sympy.ntheory import totient
from sympy.ntheory.factor_ import divisors
from sympy.ntheory.residue_ntheory import discrete_log, nthroot_mod
from sympy.polys import (roots, Poly, degree, together, PolynomialError,
                         RootOf, factor, lcm, gcd)
from sympy.polys.polyerrors import CoercionFailed
from sympy.polys.polytools import invert
from sympy.polys.solvers import (sympy_eqs_to_ring, solve_lin_sys,
    PolyNonlinearError)
from sympy.polys.matrices.linsolve import _linsolve
from sympy.solvers.solvers import (checksol, denoms, unrad,
    _simple_dens, recast_to_symbols)
from sympy.solvers.polysys import solve_poly_system
from sympy.solvers.inequalities import solve_univariate_inequality
from sympy.utilities import filldedent
from sympy.utilities.iterables import numbered_symbols, has_dups
from sympy.calculus.util import periodicity, continuous_domain
from sympy.core.compatibility import ordered, default_sort_key, is_sequence

from types import GeneratorType
from collections import defaultdict


class NonlinearError(ValueError):
    """Raised when unexpectedly encountering nonlinear equations"""
    pass


_rc = Dummy("R", real=True), Dummy("C", complex=True)


def _masked(f, *atoms):
    """Return ``f``, with all objects given by ``atoms`` replaced with
    Dummy symbols, ``d``, and the list of replacements, ``(d, e)``,
    where ``e`` is an object of type given by ``atoms`` in which
    any other instances of atoms have been recursively replaced with
    Dummy symbols, too. The tuples are ordered so that if they are
    applied in sequence, the origin ``f`` will be restored.

    Examples
    ========

    >>> from sympy import cos
    >>> from sympy.abc import x
    >>> from sympy.solvers.solveset import _masked

    >>> f = cos(cos(x) + 1)
    >>> f, reps = _masked(cos(1 + cos(x)), cos)
    >>> f
    _a1
    >>> reps
    [(_a1, cos(_a0 + 1)), (_a0, cos(x))]
    >>> for d, e in reps:
    ...     f = f.xreplace({d: e})
    >>> f
    cos(cos(x) + 1)
    """
    sym = numbered_symbols('a', cls=Dummy, real=True)
    mask = []
    for a in ordered(f.atoms(*atoms)):
        for i in mask:
            a = a.replace(*i)
        mask.append((a, next(sym)))
    for i, (o, n) in enumerate(mask):
        f = f.replace(o, n)
        mask[i] = (n, o)
    mask = list(reversed(mask))
    return f, mask


def _invert(f_x, y, x, domain=S.Complexes):
    r"""
    Reduce the complex valued equation ``f(x) = y`` to a set of equations
    ``{g(x) = h_1(y), g(x) = h_2(y), ..., g(x) = h_n(y) }`` where ``g(x)`` is
    a simpler function than ``f(x)``.  The return value is a tuple ``(g(x),
    set_h)``, where ``g(x)`` is a function of ``x`` and ``set_h`` is
    the set of function ``{h_1(y), h_2(y), ..., h_n(y)}``.
    Here, ``y`` is not necessarily a symbol.

    The ``set_h`` contains the functions, along with the information
    about the domain in which they are valid, through set
    operations. For instance, if ``y = Abs(x) - n`` is inverted
    in the real domain, then ``set_h`` is not simply
    `{-n, n}` as the nature of `n` is unknown; rather, it is:
    `Intersection([0, oo) {n}) U Intersection((-oo, 0], {-n})`

    By default, the complex domain is used which means that inverting even
    seemingly simple functions like ``exp(x)`` will give very different
    results from those obtained in the real domain.
    (In the case of ``exp(x)``, the inversion via ``log`` is multi-valued
    in the complex domain, having infinitely many branches.)

    If you are working with real values only (or you are not sure which
    function to use) you should probably set the domain to
    ``S.Reals`` (or use `invert\_real` which does that automatically).


    Examples
    ========

    >>> from sympy.solvers.solveset import invert_complex, invert_real
    >>> from sympy.abc import x, y
    >>> from sympy import exp

    When does exp(x) == y?

    >>> invert_complex(exp(x), y, x)
    (x, ImageSet(Lambda(_n, I*(2*_n*pi + arg(y)) + log(Abs(y))), Integers))
    >>> invert_real(exp(x), y, x)
    (x, Intersection(FiniteSet(log(y)), Reals))

    When does exp(x) == 1?

    >>> invert_complex(exp(x), 1, x)
    (x, ImageSet(Lambda(_n, 2*_n*I*pi), Integers))
    >>> invert_real(exp(x), 1, x)
    (x, FiniteSet(0))

    See Also
    ========
    invert_real, invert_complex
    """
    x = sympify(x)
    if not x.is_Symbol:
        raise ValueError("x must be a symbol")
    f_x = sympify(f_x)
    if x not in f_x.free_symbols:
        raise ValueError("Inverse of constant function doesn't exist")
    y = sympify(y)
    if x in y.free_symbols:
        raise ValueError("y should be independent of x ")

    if domain.is_subset(S.Reals):
        x1, s = _invert_real(f_x, FiniteSet(y), x)
    else:
        x1, s = _invert_complex(f_x, FiniteSet(y), x)

    if not isinstance(s, FiniteSet) or x1 != x:
        return x1, s

    # Avoid adding gratuitous intersections with S.Complexes. Actual
    # conditions should be handled by the respective inverters.
    if domain is S.Complexes:
        return x1, s
    else:
        return x1, s.intersection(domain)


invert_complex = _invert


def invert_real(f_x, y, x, domain=S.Reals):
    """
    Inverts a real-valued function. Same as _invert, but sets
    the domain to ``S.Reals`` before inverting.
    """
    return _invert(f_x, y, x, domain)


def _invert_real(f, g_ys, symbol):
    """Helper function for _invert."""

    if f == symbol:
        return (f, g_ys)

    n = Dummy('n', real=True)

    if isinstance(f, exp) or (f.is_Pow and f.base == S.Exp1):
        return _invert_real(f.exp,
                            imageset(Lambda(n, log(n)), g_ys),
                            symbol)

    if hasattr(f, 'inverse') and f.inverse() is not None and not isinstance(f, (
            TrigonometricFunction,
            HyperbolicFunction,
            )):
        if len(f.args) > 1:
            raise ValueError("Only functions with one argument are supported.")
        return _invert_real(f.args[0],
                            imageset(Lambda(n, f.inverse()(n)), g_ys),
                            symbol)

    if isinstance(f, Abs):
        return _invert_abs(f.args[0], g_ys, symbol)

    if f.is_Add:
        # f = g + h
        g, h = f.as_independent(symbol)
        if g is not S.Zero:
            return _invert_real(h, imageset(Lambda(n, n - g), g_ys), symbol)

    if f.is_Mul:
        # f = g*h
        g, h = f.as_independent(symbol)

        if g is not S.One:
            return _invert_real(h, imageset(Lambda(n, n/g), g_ys), symbol)

    if f.is_Pow:
        base, expo = f.args
        base_has_sym = base.has(symbol)
        expo_has_sym = expo.has(symbol)

        if not expo_has_sym:
            res = imageset(Lambda(n, real_root(n, expo)), g_ys)
            if expo.is_rational:
                numer, denom = expo.as_numer_denom()
                if denom % 2 == 0:
                    base_positive = solveset(base >= 0, symbol, S.Reals)
                    res = imageset(Lambda(n, real_root(n, expo)
                        ), g_ys.intersect(
                        Interval.Ropen(S.Zero, S.Infinity)))
                    _inv, _set = _invert_real(base, res, symbol)
                    return (_inv, _set.intersect(base_positive))

                elif numer % 2 == 0:
                        n = Dummy('n')
                        neg_res = imageset(Lambda(n, -n), res)
                        return _invert_real(base, res + neg_res, symbol)

                else:
                    return _invert_real(base, res, symbol)
            else:
                if not base.is_positive:
                    raise ValueError("x**w where w is irrational is not "
                                     "defined for negative x")
                return _invert_real(base, res, symbol)

        if not base_has_sym:
            rhs = g_ys.args[0]
            if base.is_positive:
                return _invert_real(expo,
                    imageset(Lambda(n, log(n, base, evaluate=False)), g_ys), symbol)
            elif base.is_negative:
                from sympy.core.power import integer_log
                s, b = integer_log(rhs, base)
                if b:
                    return _invert_real(expo, FiniteSet(s), symbol)
                else:
                    return _invert_real(expo, S.EmptySet, symbol)
            elif base.is_zero:
                one = Eq(rhs, 1)
                if one == S.true:
                    # special case: 0**x - 1
                    return _invert_real(expo, FiniteSet(0), symbol)
                elif one == S.false:
                    return _invert_real(expo, S.EmptySet, symbol)


    if isinstance(f, TrigonometricFunction):
        if isinstance(g_ys, FiniteSet):
            def inv(trig):
                if isinstance(f, (sin, csc)):
                    F = asin if isinstance(f, sin) else acsc
                    return (lambda a: n*pi + (-1)**n*F(a),)
                if isinstance(f, (cos, sec)):
                    F = acos if isinstance(f, cos) else asec
                    return (
                        lambda a: 2*n*pi + F(a),
                        lambda a: 2*n*pi - F(a),)
                if isinstance(f, (tan, cot)):
                    return (lambda a: n*pi + f.inverse()(a),)

            n = Dummy('n', integer=True)
            invs = S.EmptySet
            for L in inv(f):
                invs += Union(*[imageset(Lambda(n, L(g)), S.Integers) for g in g_ys])
            return _invert_real(f.args[0], invs, symbol)

    return (f, g_ys)


def _invert_complex(f, g_ys, symbol):
    """Helper function for _invert."""

    if f == symbol:
        return (f, g_ys)

    n = Dummy('n')

    if f.is_Add:
        # f = g + h
        g, h = f.as_independent(symbol)
        if g is not S.Zero:
            return _invert_complex(h, imageset(Lambda(n, n - g), g_ys), symbol)

    if f.is_Mul:
        # f = g*h
        g, h = f.as_independent(symbol)

        if g is not S.One:
            if g in {S.NegativeInfinity, S.ComplexInfinity, S.Infinity}:
                return (h, S.EmptySet)
            return _invert_complex(h, imageset(Lambda(n, n/g), g_ys), symbol)

    if hasattr(f, 'inverse') and f.inverse() is not None and \
       not isinstance(f, TrigonometricFunction) and \
       not isinstance(f, HyperbolicFunction) and \
       not isinstance(f, exp):
        if len(f.args) > 1:
            raise ValueError("Only functions with one argument are supported.")
        return _invert_complex(f.args[0],
                               imageset(Lambda(n, f.inverse()(n)), g_ys), symbol)

    if isinstance(f, exp) or (f.is_Pow and f.base == S.Exp1):
        if isinstance(g_ys, ImageSet):
            # can solve upto `(d*exp(exp(...(exp(a*x + b))...) + c)` format.
            # Further can be improved to `(d*exp(exp(...(exp(a*x**n + b*x**(n-1) + ... + f))...) + c)`.
            g_ys_expr = g_ys.lamda.expr
            g_ys_vars = g_ys.lamda.variables
            k = Dummy('k{}'.format(len(g_ys_vars)))
            g_ys_vars_1 = (k,) + g_ys_vars
            exp_invs = Union(*[imageset(Lambda((g_ys_vars_1,), (I*(2*k*pi + arg(g_ys_expr))
                                         + log(Abs(g_ys_expr)))), S.Integers**(len(g_ys_vars_1)))])

        elif isinstance(g_ys, FiniteSet):
            exp_invs = Union(*[imageset(Lambda(n, I*(2*n*pi + arg(g_y)) +
                                               log(Abs(g_y))), S.Integers)
                               for g_y in g_ys if g_y != 0])
        return _invert_complex(f.exp, exp_invs, symbol)

    return (f, g_ys)


def _invert_abs(f, g_ys, symbol):
    """Helper function for inverting absolute value functions.

    Returns the complete result of inverting an absolute value
    function along with the conditions which must also be satisfied.

    If it is certain that all these conditions are met, a `FiniteSet`
    of all possible solutions is returned. If any condition cannot be
    satisfied, an `EmptySet` is returned. Otherwise, a `ConditionSet`
    of the solutions, with all the required conditions specified, is
    returned.

    """
    if not g_ys.is_FiniteSet:
        # this could be used for FiniteSet, but the
        # results are more compact if they aren't, e.g.
        # ConditionSet(x, Contains(n, Interval(0, oo)), {-n, n}) vs
        # Union(Intersection(Interval(0, oo), {n}), Intersection(Interval(-oo, 0), {-n}))
        # for the solution of abs(x) - n
        pos = Intersection(g_ys, Interval(0, S.Infinity))
        parg = _invert_real(f, pos, symbol)
        narg = _invert_real(-f, pos, symbol)
        if parg[0] != narg[0]:
            raise NotImplementedError
        return parg[0], Union(narg[1], parg[1])

    # check conditions: all these must be true. If any are unknown
    # then return them as conditions which must be satisfied
    unknown = []
    for a in g_ys.args:
        ok = a.is_nonnegative if a.is_Number else a.is_positive
        if ok is None:
            unknown.append(a)
        elif not ok:
            return symbol, S.EmptySet
    if unknown:
        conditions = And(*[Contains(i, Interval(0, oo))
            for i in unknown])
    else:
        conditions = True
    n = Dummy('n', real=True)
    # this is slightly different than above: instead of solving
    # +/-f on positive values, here we solve for f on +/- g_ys
    g_x, values = _invert_real(f, Union(
        imageset(Lambda(n, n), g_ys),
        imageset(Lambda(n, -n), g_ys)), symbol)
    return g_x, ConditionSet(g_x, conditions, values)


def domain_check(f, symbol, p):
    """Returns False if point p is infinite or any subexpression of f
    is infinite or becomes so after replacing symbol with p. If none of
    these conditions is met then True will be returned.

    Examples
    ========

    >>> from sympy import Mul, oo
    >>> from sympy.abc import x
    >>> from sympy.solvers.solveset import domain_check
    >>> g = 1/(1 + (1/(x + 1))**2)
    >>> domain_check(g, x, -1)
    False
    >>> domain_check(x**2, x, 0)
    True
    >>> domain_check(1/x, x, oo)
    False

    * The function relies on the assumption that the original form
      of the equation has not been changed by automatic simplification.

    >>> domain_check(x/x, x, 0) # x/x is automatically simplified to 1
    True

    * To deal with automatic evaluations use evaluate=False:

    >>> domain_check(Mul(x, 1/x, evaluate=False), x, 0)
    False
    """
    f, p = sympify(f), sympify(p)
    if p.is_infinite:
        return False
    return _domain_check(f, symbol, p)


def _domain_check(f, symbol, p):
    # helper for domain check
    if f.is_Atom and f.is_finite:
        return True
    elif f.subs(symbol, p).is_infinite:
        return False
    elif isinstance(f, Piecewise):
        # Check the cases of the Piecewise in turn. There might be invalid
        # expressions in later cases that don't apply e.g.
        #    solveset(Piecewise((0, Eq(x, 0)), (1/x, True)), x)
        for expr, cond in f.args:
            condsubs = cond.subs(symbol, p)
            if condsubs is S.false:
                continue
            elif condsubs is S.true:
                return _domain_check(expr, symbol, p)
            else:
                # We don't know which case of the Piecewise holds. On this
                # basis we cannot decide whether any solution is in or out of
                # the domain. Ideally this function would allow returning a
                # symbolic condition for the validity of the solution that
                # could be handled in the calling code. In the mean time we'll
                # give this particular solution the benefit of the doubt and
                # let it pass.
                return True
    else:
        # TODO : We should not blindly recurse through all args of arbitrary expressions like this
        return all([_domain_check(g, symbol, p)
                    for g in f.args])


def _is_finite_with_finite_vars(f, domain=S.Complexes):
    """
    Return True if the given expression is finite. For symbols that
    don't assign a value for `complex` and/or `real`, the domain will
    be used to assign a value; symbols that don't assign a value
    for `finite` will be made finite. All other assumptions are
    left unmodified.
    """
    def assumptions(s):
        A = s.assumptions0
        A.setdefault('finite', A.get('finite', True))
        if domain.is_subset(S.Reals):
            # if this gets set it will make complex=True, too
            A.setdefault('real', True)
        else:
            # don't change 'real' because being complex implies
            # nothing about being real
            A.setdefault('complex', True)
        return A

    reps = {s: Dummy(**assumptions(s)) for s in f.free_symbols}
    return f.xreplace(reps).is_finite


def _is_function_class_equation(func_class, f, symbol):
    """ Tests whether the equation is an equation of the given function class.

    The given equation belongs to the given function class if it is
    comprised of functions of the function class which are multiplied by
    or added to expressions independent of the symbol. In addition, the
    arguments of all such functions must be linear in the symbol as well.

    Examples
    ========

    >>> from sympy.solvers.solveset import _is_function_class_equation
    >>> from sympy import tan, sin, tanh, sinh, exp
    >>> from sympy.abc import x
    >>> from sympy.functions.elementary.trigonometric import (TrigonometricFunction,
    ... HyperbolicFunction)
    >>> _is_function_class_equation(TrigonometricFunction, exp(x) + tan(x), x)
    False
    >>> _is_function_class_equation(TrigonometricFunction, tan(x) + sin(x), x)
    True
    >>> _is_function_class_equation(TrigonometricFunction, tan(x**2), x)
    False
    >>> _is_function_class_equation(TrigonometricFunction, tan(x + 2), x)
    True
    >>> _is_function_class_equation(HyperbolicFunction, tanh(x) + sinh(x), x)
    True
    """
    if f.is_Mul or f.is_Add:
        return all(_is_function_class_equation(func_class, arg, symbol)
                   for arg in f.args)

    if f.is_Pow:
        if not f.exp.has(symbol):
            return _is_function_class_equation(func_class, f.base, symbol)
        else:
            return False

    if not f.has(symbol):
        return True

    if isinstance(f, func_class):
        try:
            g = Poly(f.args[0], symbol)
            return g.degree() <= 1
        except PolynomialError:
            return False
    else:
        return False


def _solve_as_rational(f, symbol, domain):
    """ solve rational functions"""
    f = together(f, deep=True)
    g, h = fraction(f)
    if not h.has(symbol):
        try:
            return _solve_as_poly(g, symbol, domain)
        except NotImplementedError:
            # The polynomial formed from g could end up having
            # coefficients in a ring over which finding roots
            # isn't implemented yet, e.g. ZZ[a] for some symbol a
            return ConditionSet(symbol, Eq(f, 0), domain)
        except CoercionFailed:
            # contained oo, zoo or nan
            return S.EmptySet
    else:
        valid_solns = _solveset(g, symbol, domain)
        invalid_solns = _solveset(h, symbol, domain)
        return valid_solns - invalid_solns


class _SolveTrig1Error(Exception):
    """Raised when _solve_trig1 heuristics do not apply"""

def _solve_trig(f, symbol, domain):
    """Function to call other helpers to solve trigonometric equations """
    sol = None
    try:
        sol = _solve_trig1(f, symbol, domain)
    except _SolveTrig1Error:
        try:
            sol = _solve_trig2(f, symbol, domain)
        except ValueError:
            raise NotImplementedError(filldedent('''
                Solution to this kind of trigonometric equations
                is yet to be implemented'''))
    return sol


def _solve_trig1(f, symbol, domain):
    """Primary solver for trigonometric and hyperbolic equations

    Returns either the solution set as a ConditionSet (auto-evaluated to a
    union of ImageSets if no variables besides 'symbol' are involved) or
    raises _SolveTrig1Error if f == 0 can't be solved.

    Notes
    =====
    Algorithm:
    1. Do a change of variable x -> mu*x in arguments to trigonometric and
    hyperbolic functions, in order to reduce them to small integers. (This
    step is crucial to keep the degrees of the polynomials of step 4 low.)
    2. Rewrite trigonometric/hyperbolic functions as exponentials.
    3. Proceed to a 2nd change of variable, replacing exp(I*x) or exp(x) by y.
    4. Solve the resulting rational equation.
    5. Use invert_complex or invert_real to return to the original variable.
    6. If the coefficients of 'symbol' were symbolic in nature, add the
    necessary consistency conditions in a ConditionSet.

    """
    # Prepare change of variable
    x = Dummy('x')
    if _is_function_class_equation(HyperbolicFunction, f, symbol):
        cov = exp(x)
        inverter = invert_real if domain.is_subset(S.Reals) else invert_complex
    else:
        cov = exp(I*x)
        inverter = invert_complex

    f = trigsimp(f)
    f_original = f
    trig_functions = f.atoms(TrigonometricFunction, HyperbolicFunction)
    trig_arguments = [e.args[0] for e in trig_functions]
    # trigsimp may have reduced the equation to an expression
    # that is independent of 'symbol' (e.g. cos**2+sin**2)
    if not any(a.has(symbol) for a in trig_arguments):
        return solveset(f_original, symbol, domain)

    denominators = []
    numerators = []
    for ar in trig_arguments:
        try:
            poly_ar = Poly(ar, symbol)
        except PolynomialError:
            raise _SolveTrig1Error("trig argument is not a polynomial")
        if poly_ar.degree() > 1:  # degree >1 still bad
            raise _SolveTrig1Error("degree of variable must not exceed one")
        if poly_ar.degree() == 0:  # degree 0, don't care
            continue
        c = poly_ar.all_coeffs()[0]   # got the coefficient of 'symbol'
        numerators.append(fraction(c)[0])
        denominators.append(fraction(c)[1])

    mu = lcm(denominators)/gcd(numerators)
    f = f.subs(symbol, mu*x)
    f = f.rewrite(exp)
    f = together(f)
    g, h = fraction(f)
    y = Dummy('y')
    g, h = g.expand(), h.expand()
    g, h = g.subs(cov, y), h.subs(cov, y)
    if g.has(x) or h.has(x):
        raise _SolveTrig1Error("change of variable not possible")

    solns = solveset_complex(g, y) - solveset_complex(h, y)
    if isinstance(solns, ConditionSet):
        raise _SolveTrig1Error("polynomial has ConditionSet solution")

    if isinstance(solns, FiniteSet):
        if any(isinstance(s, RootOf) for s in solns):
            raise _SolveTrig1Error("polynomial results in RootOf object")
        # revert the change of variable
        cov = cov.subs(x, symbol/mu)
        result = Union(*[inverter(cov, s, symbol)[1] for s in solns])
        # In case of symbolic coefficients, the solution set is only valid
        # if numerator and denominator of mu are non-zero.
        if mu.has(Symbol):
            syms = (mu).atoms(Symbol)
            munum, muden = fraction(mu)
            condnum = munum.as_independent(*syms, as_Add=False)[1]
            condden = muden.as_independent(*syms, as_Add=False)[1]
            cond = And(Ne(condnum, 0), Ne(condden, 0))
        else:
            cond = True
        # Actual conditions are returned as part of the ConditionSet. Adding an
        # intersection with C would only complicate some solution sets due to
        # current limitations of intersection code. (e.g. #19154)
        if domain is S.Complexes:
            # This is a slight abuse of ConditionSet. Ideally this should
            # be some kind of "PiecewiseSet". (See #19507 discussion)
            return ConditionSet(symbol, cond, result)
        else:
            return ConditionSet(symbol, cond, Intersection(result, domain))
    elif solns is S.EmptySet:
        return S.EmptySet
    else:
        raise _SolveTrig1Error("polynomial solutions must form FiniteSet")


def _solve_trig2(f, symbol, domain):
    """Secondary helper to solve trigonometric equations,
    called when first helper fails """
    from sympy import ilcm, expand_trig, degree
    f = trigsimp(f)
    f_original = f
    trig_functions = f.atoms(sin, cos, tan, sec, cot, csc)
    trig_arguments = [e.args[0] for e in trig_functions]
    denominators = []
    numerators = []

    # todo: This solver can be extended to hyperbolics if the
    # analogous change of variable to tanh (instead of tan)
    # is used.
    if not trig_functions:
        return ConditionSet(symbol, Eq(f_original, 0), domain)

    # todo: The pre-processing below (extraction of numerators, denominators,
    # gcd, lcm, mu, etc.) should be updated to the enhanced version in
    # _solve_trig1. (See #19507)
    for ar in trig_arguments:
        try:
            poly_ar = Poly(ar, symbol)
        except PolynomialError:
            raise ValueError("give up, we can't solve if this is not a polynomial in x")
        if poly_ar.degree() > 1:  # degree >1 still bad
            raise ValueError("degree of variable inside polynomial should not exceed one")
        if poly_ar.degree() == 0:  # degree 0, don't care
            continue
        c = poly_ar.all_coeffs()[0]   # got the coefficient of 'symbol'
        try:
            numerators.append(Rational(c).p)
            denominators.append(Rational(c).q)
        except TypeError:
            return ConditionSet(symbol, Eq(f_original, 0), domain)

    x = Dummy('x')

    # ilcm() and igcd() require more than one argument
    if len(numerators) > 1:
        mu = Rational(2)*ilcm(*denominators)/igcd(*numerators)
    else:
        assert len(numerators) == 1
        mu = Rational(2)*denominators[0]/numerators[0]

    f = f.subs(symbol, mu*x)
    f = f.rewrite(tan)
    f = expand_trig(f)
    f = together(f)

    g, h = fraction(f)
    y = Dummy('y')
    g, h = g.expand(), h.expand()
    g, h = g.subs(tan(x), y), h.subs(tan(x), y)

    if g.has(x) or h.has(x):
        return ConditionSet(symbol, Eq(f_original, 0), domain)
    solns = solveset(g, y, S.Reals) - solveset(h, y, S.Reals)

    if isinstance(solns, FiniteSet):
        result = Union(*[invert_real(tan(symbol/mu), s, symbol)[1]
                       for s in solns])
        dsol = invert_real(tan(symbol/mu), oo, symbol)[1]
        if degree(h) > degree(g):                   # If degree(denom)>degree(num) then there
            result = Union(result, dsol)            # would be another sol at Lim(denom-->oo)
        return Intersection(result, domain)
    elif solns is S.EmptySet:
        return S.EmptySet
    else:
        return ConditionSet(symbol, Eq(f_original, 0), S.Reals)


def _solve_as_poly(f, symbol, domain=S.Complexes):
    """
    Solve the equation using polynomial techniques if it already is a
    polynomial equation or, with a change of variables, can be made so.
    """
    result = None
    if f.is_polynomial(symbol):
        solns = roots(f, symbol, cubics=True, quartics=True,
                      quintics=True, domain='EX')
        num_roots = sum(solns.values())
        if degree(f, symbol) <= num_roots:
            result = FiniteSet(*solns.keys())
        else:
            poly = Poly(f, symbol)
            solns = poly.all_roots()
            if poly.degree() <= len(solns):
                result = FiniteSet(*solns)
            else:
                result = ConditionSet(symbol, Eq(f, 0), domain)
    else:
        poly = Poly(f)
        if poly is None:
            result = ConditionSet(symbol, Eq(f, 0), domain)
        gens = [g for g in poly.gens if g.has(symbol)]

        if len(gens) == 1:
            poly = Poly(poly, gens[0])
            gen = poly.gen
            deg = poly.degree()
            poly = Poly(poly.as_expr(), poly.gen, composite=True)
            poly_solns = FiniteSet(*roots(poly, cubics=True, quartics=True,
                                          quintics=True).keys())

            if len(poly_solns) < deg:
                result = ConditionSet(symbol, Eq(f, 0), domain)

            if gen != symbol:
                y = Dummy('y')
                inverter = invert_real if domain.is_subset(S.Reals) else invert_complex
                lhs, rhs_s = inverter(gen, y, symbol)
                if lhs == symbol:
                    result = Union(*[rhs_s.subs(y, s) for s in poly_solns])
                else:
                    result = ConditionSet(symbol, Eq(f, 0), domain)
        else:
            result = ConditionSet(symbol, Eq(f, 0), domain)

    if result is not None:
        if isinstance(result, FiniteSet):
            # this is to simplify solutions like -sqrt(-I) to sqrt(2)/2
            # - sqrt(2)*I/2. We are not expanding for solution with symbols
            # or undefined functions because that makes the solution more complicated.
            # For example, expand_complex(a) returns re(a) + I*im(a)
            if all([s.atoms(Symbol, AppliedUndef) == set() and not isinstance(s, RootOf)
                    for s in result]):
                s = Dummy('s')
                result = imageset(Lambda(s, expand_complex(s)), result)
        if isinstance(result, FiniteSet) and domain != S.Complexes:
            # Avoid adding gratuitous intersections with S.Complexes. Actual
            # conditions should be handled elsewhere.
            result = result.intersection(domain)
        return result
    else:
        return ConditionSet(symbol, Eq(f, 0), domain)


def _has_rational_power(expr, symbol):
    """
    Returns (bool, den) where bool is True if the term has a
    non-integer rational power and den is the denominator of the
    expression's exponent.

    Examples
    ========

    >>> from sympy.solvers.solveset import _has_rational_power
    >>> from sympy import sqrt
    >>> from sympy.abc import x
    >>> _has_rational_power(sqrt(x), x)
    (True, 2)
    >>> _has_rational_power(x**2, x)
    (False, 1)
    """
    a, p, q = Wild('a'), Wild('p'), Wild('q')
    pattern_match = expr.match(a*p**q) or {}
    if pattern_match.get(a, S.Zero).is_zero:
        return (False, S.One)
    elif p not in pattern_match.keys():
        return (False, S.One)
    elif isinstance(pattern_match[q], Rational) \
            and pattern_match[p].has(symbol):
        if not pattern_match[q].q == S.One:
            return (True, pattern_match[q].q)

    if not isinstance(pattern_match[a], Pow) \
            or isinstance(pattern_match[a], Mul):
        return (False, S.One)
    else:
        return _has_rational_power(pattern_match[a], symbol)


def _solve_radical(f, symbol, solveset_solver):
    """ Helper function to solve equations with radicals """
    res = unrad(f)
    eq, cov = res if res else (f, [])
    if not cov:
        result = solveset_solver(eq, symbol) - \
            Union(*[solveset_solver(g, symbol) for g in denoms(f, symbol)])
    else:
        y, yeq = cov
        if not solveset_solver(y - I, y):
            yreal = Dummy('yreal', real=True)
            yeq = yeq.xreplace({y: yreal})
            eq = eq.xreplace({y: yreal})
            y = yreal
        g_y_s = solveset_solver(yeq, symbol)
        f_y_sols = solveset_solver(eq, y)
        result = Union(*[imageset(Lambda(y, g_y), f_y_sols)
                         for g_y in g_y_s])

    if isinstance(result, Complement) or isinstance(result,ConditionSet):
        solution_set = result
    else:
        f_set = []  # solutions for FiniteSet
        c_set = []  # solutions for ConditionSet
        for s in result:
            if checksol(f, symbol, s):
                f_set.append(s)
            else:
                c_set.append(s)
        solution_set = FiniteSet(*f_set) + ConditionSet(symbol, Eq(f, 0), FiniteSet(*c_set))

    return solution_set


def _solve_abs(f, symbol, domain):
    """ Helper function to solve equation involving absolute value function """
    if not domain.is_subset(S.Reals):
        raise ValueError(filldedent('''
            Absolute values cannot be inverted in the
            complex domain.'''))
    p, q, r = Wild('p'), Wild('q'), Wild('r')
    pattern_match = f.match(p*Abs(q) + r) or {}
    f_p, f_q, f_r = [pattern_match.get(i, S.Zero) for i in (p, q, r)]

    if not (f_p.is_zero or f_q.is_zero):
        domain = continuous_domain(f_q, symbol, domain)
        q_pos_cond = solve_univariate_inequality(f_q >= 0, symbol,
                                                 relational=False, domain=domain, continuous=True)
        q_neg_cond = q_pos_cond.complement(domain)

        sols_q_pos = solveset_real(f_p*f_q + f_r,
                                           symbol).intersect(q_pos_cond)
        sols_q_neg = solveset_real(f_p*(-f_q) + f_r,
                                           symbol).intersect(q_neg_cond)
        return Union(sols_q_pos, sols_q_neg)
    else:
        return ConditionSet(symbol, Eq(f, 0), domain)


def solve_decomposition(f, symbol, domain):
    """
    Function to solve equations via the principle of "Decomposition
    and Rewriting".

    Examples
    ========
    >>> from sympy import exp, sin, Symbol, pprint, S
    >>> from sympy.solvers.solveset import solve_decomposition as sd
    >>> x = Symbol('x')
    >>> f1 = exp(2*x) - 3*exp(x) + 2
    >>> sd(f1, x, S.Reals)
    FiniteSet(0, log(2))
    >>> f2 = sin(x)**2 + 2*sin(x) + 1
    >>> pprint(sd(f2, x, S.Reals), use_unicode=False)
              3*pi
    {2*n*pi + ---- | n in Integers}
               2
    >>> f3 = sin(x + 2)
    >>> pprint(sd(f3, x, S.Reals), use_unicode=False)
    {n*pi - 2 | n in Integers}

    """
    from sympy.solvers.decompogen import decompogen
    from sympy.calculus.util import function_range
    # decompose the given function
    g_s = decompogen(f, symbol)
    # `y_s` represents the set of values for which the function `g` is to be
    # solved.
    # `solutions` represent the solutions of the equations `g = y_s` or
    # `g = 0` depending on the type of `y_s`.
    # As we are interested in solving the equation: f = 0
    y_s = FiniteSet(0)
    for g in g_s:
        frange = function_range(g, symbol, domain)
        y_s = Intersection(frange, y_s)
        result = S.EmptySet
        if isinstance(y_s, FiniteSet):
            for y in y_s:
                solutions = solveset(Eq(g, y), symbol, domain)
                if not isinstance(solutions, ConditionSet):
                    result += solutions

        else:
            if isinstance(y_s, ImageSet):
                iter_iset = (y_s,)

            elif isinstance(y_s, Union):
                iter_iset = y_s.args

            elif y_s is EmptySet:
                # y_s is not in the range of g in g_s, so no solution exists
                #in the given domain
                return EmptySet

            for iset in iter_iset:
                new_solutions = solveset(Eq(iset.lamda.expr, g), symbol, domain)
                dummy_var = tuple(iset.lamda.expr.free_symbols)[0]
                (base_set,) = iset.base_sets
                if isinstance(new_solutions, FiniteSet):
                    new_exprs = new_solutions

                elif isinstance(new_solutions, Intersection):
                    if isinstance(new_solutions.args[1], FiniteSet):
                        new_exprs = new_solutions.args[1]

                for new_expr in new_exprs:
                    result += ImageSet(Lambda(dummy_var, new_expr), base_set)

        if result is S.EmptySet:
            return ConditionSet(symbol, Eq(f, 0), domain)

        y_s = result

    return y_s


def _solveset(f, symbol, domain, _check=False):
    """Helper for solveset to return a result from an expression
    that has already been sympify'ed and is known to contain the
    given symbol."""
    # _check controls whether the answer is checked or not
    from sympy.simplify.simplify import signsimp
    from sympy.logic.boolalg import BooleanTrue

    if isinstance(f, BooleanTrue):
        return domain

    orig_f = f
    if f.is_Mul:
        coeff, f = f.as_independent(symbol, as_Add=False)
        if coeff in {S.ComplexInfinity, S.NegativeInfinity, S.Infinity}:
            f = together(orig_f)
    elif f.is_Add:
        a, h = f.as_independent(symbol)
        m, h = h.as_independent(symbol, as_Add=False)
        if m not in {S.ComplexInfinity, S.Zero, S.Infinity,
                              S.NegativeInfinity}:
            f = a/m + h  # XXX condition `m != 0` should be added to soln

    # assign the solvers to use
    solver = lambda f, x, domain=domain: _solveset(f, x, domain)
    inverter = lambda f, rhs, symbol: _invert(f, rhs, symbol, domain)

    result = EmptySet

    if f.expand().is_zero:
        return domain
    elif not f.has(symbol):
        return EmptySet
    elif f.is_Mul and all(_is_finite_with_finite_vars(m, domain)
            for m in f.args):
        # if f(x) and g(x) are both finite we can say that the solution of
        # f(x)*g(x) == 0 is same as Union(f(x) == 0, g(x) == 0) is not true in
        # general. g(x) can grow to infinitely large for the values where
        # f(x) == 0. To be sure that we are not silently allowing any
        # wrong solutions we are using this technique only if both f and g are
        # finite for a finite input.
        result = Union(*[solver(m, symbol) for m in f.args])
    elif _is_function_class_equation(TrigonometricFunction, f, symbol) or \
            _is_function_class_equation(HyperbolicFunction, f, symbol):
        result = _solve_trig(f, symbol, domain)
    elif isinstance(f, arg):
        a = f.args[0]
        result = solveset_real(a > 0, symbol)
    elif f.is_Piecewise:
        expr_set_pairs = f.as_expr_set_pairs(domain)
        for (expr, in_set) in expr_set_pairs:
            if in_set.is_Relational:
                in_set = in_set.as_set()
            solns = solver(expr, symbol, in_set)
            result += solns
    elif isinstance(f, Eq):
        result = solver(Add(f.lhs, - f.rhs, evaluate=False), symbol, domain)

    elif f.is_Relational:
        try:
            result = solve_univariate_inequality(
            f, symbol, domain=domain, relational=False)
        except NotImplementedError:
            result = ConditionSet(symbol, f, domain)
        return result
    elif _is_modular(f, symbol):
        result = _solve_modular(f, symbol, domain)
    else:
        lhs, rhs_s = inverter(f, 0, symbol)
        if lhs == symbol:
            # do some very minimal simplification since
            # repeated inversion may have left the result
            # in a state that other solvers (e.g. poly)
            # would have simplified; this is done here
            # rather than in the inverter since here it
            # is only done once whereas there it would
            # be repeated for each step of the inversion
            if isinstance(rhs_s, FiniteSet):
                rhs_s = FiniteSet(*[Mul(*
                    signsimp(i).as_content_primitive())
                    for i in rhs_s])
            result = rhs_s

        elif isinstance(rhs_s, FiniteSet):
            for equation in [lhs - rhs for rhs in rhs_s]:
                if equation == f:
                    if any(_has_rational_power(g, symbol)[0]
                           for g in equation.args) or _has_rational_power(
                           equation, symbol)[0]:
                        result += _solve_radical(equation,
                                                 symbol,
                                                 solver)
                    elif equation.has(Abs):
                        result += _solve_abs(f, symbol, domain)
                    else:
                        result_rational = _solve_as_rational(equation, symbol, domain)
                        if isinstance(result_rational, ConditionSet):
                            # may be a transcendental type equation
                            result += _transolve(equation, symbol, domain)
                        else:
                            result += result_rational
                else:
                    result += solver(equation, symbol)

        elif rhs_s is not S.EmptySet:
            result = ConditionSet(symbol, Eq(f, 0), domain)

    if isinstance(result, ConditionSet):
        if isinstance(f, Expr):
            num, den = f.as_numer_denom()
        else:
            num, den = f, S.One
        if den.has(symbol):
            _result = _solveset(num, symbol, domain)
            if not isinstance(_result, ConditionSet):
                singularities = _solveset(den, symbol, domain)
                result = _result - singularities

    if _check:
        if isinstance(result, ConditionSet):
            # it wasn't solved or has enumerated all conditions
            # -- leave it alone
            return result

        # whittle away all but the symbol-containing core
        # to use this for testing
        if isinstance(orig_f, Expr):
            fx = orig_f.as_independent(symbol, as_Add=True)[1]
            fx = fx.as_independent(symbol, as_Add=False)[1]
        else:
            fx = orig_f

        if isinstance(result, FiniteSet):
            # check the result for invalid solutions
            result = FiniteSet(*[s for s in result
                      if isinstance(s, RootOf)
                      or domain_check(fx, symbol, s)])

    return result


def _is_modular(f, symbol):
    """
    Helper function to check below mentioned types of modular equations.
    ``A - Mod(B, C) = 0``

    A -> This can or cannot be a function of symbol.
    B -> This is surely a function of symbol.
    C -> It is an integer.

    Parameters
    ==========

    f : Expr
        The equation to be checked.

    symbol : Symbol
        The concerned variable for which the equation is to be checked.

    Examples
    ========

    >>> from sympy import symbols, exp, Mod
    >>> from sympy.solvers.solveset import _is_modular as check
    >>> x, y = symbols('x y')
    >>> check(Mod(x, 3) - 1, x)
    True
    >>> check(Mod(x, 3) - 1, y)
    False
    >>> check(Mod(x, 3)**2 - 5, x)
    False
    >>> check(Mod(x, 3)**2 - y, x)
    False
    >>> check(exp(Mod(x, 3)) - 1, x)
    False
    >>> check(Mod(3, y) - 1, y)
    False
    """

    if not f.has(Mod):
        return False

    # extract modterms from f.
    modterms = list(f.atoms(Mod))

    return (len(modterms) == 1 and  # only one Mod should be present
            modterms[0].args[0].has(symbol) and  # B-> function of symbol
            modterms[0].args[1].is_integer and  # C-> to be an integer.
            any(isinstance(term, Mod)
            for term in list(_term_factors(f)))  # free from other funcs
            )


def _invert_modular(modterm, rhs, n, symbol):
    """
    Helper function to invert modular equation.
    ``Mod(a, m) - rhs = 0``

    Generally it is inverted as (a, ImageSet(Lambda(n, m*n + rhs), S.Integers)).
    More simplified form will be returned if possible.

    If it is not invertible then (modterm, rhs) is returned.

    The following cases arise while inverting equation ``Mod(a, m) - rhs = 0``:

    1. If a is symbol then  m*n + rhs is the required solution.

    2. If a is an instance of ``Add`` then we try to find two symbol independent
       parts of a and the symbol independent part gets tranferred to the other
       side and again the ``_invert_modular`` is called on the symbol
       dependent part.

    3. If a is an instance of ``Mul`` then same as we done in ``Add`` we separate
       out the symbol dependent and symbol independent parts and transfer the
       symbol independent part to the rhs with the help of invert and again the
       ``_invert_modular`` is called on the symbol dependent part.

    4. If a is an instance of ``Pow`` then two cases arise as following:

        - If a is of type (symbol_indep)**(symbol_dep) then the remainder is
          evaluated with the help of discrete_log function and then the least
          period is being found out with the help of totient function.
          period*n + remainder is the required solution in this case.
          For reference: (https://en.wikipedia.org/wiki/Euler's_theorem)

        - If a is of type (symbol_dep)**(symbol_indep) then we try to find all
          primitive solutions list with the help of nthroot_mod function.
          m*n + rem is the general solution where rem belongs to solutions list
          from nthroot_mod function.

    Parameters
    ==========

    modterm, rhs : Expr
        The modular equation to be inverted, ``modterm - rhs = 0``

    symbol : Symbol
        The variable in the equation to be inverted.

    n : Dummy
        Dummy variable for output g_n.

    Returns
    =======

    A tuple (f_x, g_n) is being returned where f_x is modular independent function
    of symbol and g_n being set of values f_x can have.

    Examples
    ========

    >>> from sympy import symbols, exp, Mod, Dummy, S
    >>> from sympy.solvers.solveset import _invert_modular as invert_modular
    >>> x, y = symbols('x y')
    >>> n = Dummy('n')
    >>> invert_modular(Mod(exp(x), 7), S(5), n, x)
    (Mod(exp(x), 7), 5)
    >>> invert_modular(Mod(x, 7), S(5), n, x)
    (x, ImageSet(Lambda(_n, 7*_n + 5), Integers))
    >>> invert_modular(Mod(3*x + 8, 7), S(5), n, x)
    (x, ImageSet(Lambda(_n, 7*_n + 6), Integers))
    >>> invert_modular(Mod(x**4, 7), S(5), n, x)
    (x, EmptySet)
    >>> invert_modular(Mod(2**(x**2 + x + 1), 7), S(2), n, x)
    (x**2 + x + 1, ImageSet(Lambda(_n, 3*_n + 1), Naturals0))

    """
    a, m = modterm.args

    if rhs.is_real is False or any(term.is_real is False
            for term in list(_term_factors(a))):
        # Check for complex arguments
        return modterm, rhs

    if abs(rhs) >= abs(m):
        # if rhs has value greater than value of m.
        return symbol, EmptySet

    if a == symbol:
        return symbol, ImageSet(Lambda(n, m*n + rhs), S.Integers)

    if a.is_Add:
        # g + h = a
        g, h = a.as_independent(symbol)
        if g is not S.Zero:
            x_indep_term = rhs - Mod(g, m)
            return _invert_modular(Mod(h, m), Mod(x_indep_term, m), n, symbol)

    if a.is_Mul:
        # g*h = a
        g, h = a.as_independent(symbol)
        if g is not S.One:
            x_indep_term = rhs*invert(g, m)
            return _invert_modular(Mod(h, m), Mod(x_indep_term, m), n, symbol)

    if a.is_Pow:
        # base**expo = a
        base, expo = a.args
        if expo.has(symbol) and not base.has(symbol):
            # remainder -> solution independent of n of equation.
            # m, rhs are made coprime by dividing igcd(m, rhs)
            try:
                remainder = discrete_log(m / igcd(m, rhs), rhs, a.base)
            except ValueError:  # log does not exist
                return modterm, rhs
            # period -> coefficient of n in the solution and also referred as
            # the least period of expo in which it is repeats itself.
            # (a**(totient(m)) - 1) divides m. Here is link of theorem:
            # (https://en.wikipedia.org/wiki/Euler's_theorem)
            period = totient(m)
            for p in divisors(period):
                # there might a lesser period exist than totient(m).
                if pow(a.base, p, m / igcd(m, a.base)) == 1:
                    period = p
                    break
            # recursion is not applied here since _invert_modular is currently
            # not smart enough to handle infinite rhs as here expo has infinite
            # rhs = ImageSet(Lambda(n, period*n + remainder), S.Naturals0).
            return expo, ImageSet(Lambda(n, period*n + remainder), S.Naturals0)
        elif base.has(symbol) and not expo.has(symbol):
            try:
                remainder_list = nthroot_mod(rhs, expo, m, all_roots=True)
                if remainder_list == []:
                    return symbol, EmptySet
            except (ValueError, NotImplementedError):
                return modterm, rhs
            g_n = EmptySet
            for rem in remainder_list:
                g_n += ImageSet(Lambda(n, m*n + rem), S.Integers)
            return base, g_n

    return modterm, rhs


def _solve_modular(f, symbol, domain):
    r"""
    Helper function for solving modular equations of type ``A - Mod(B, C) = 0``,
    where A can or cannot be a function of symbol, B is surely a function of
    symbol and C is an integer.

    Currently ``_solve_modular`` is only able to solve cases
    where A is not a function of symbol.

    Parameters
    ==========

    f : Expr
        The modular equation to be solved, ``f = 0``

    symbol : Symbol
        The variable in the equation to be solved.

    domain : Set
        A set over which the equation is solved. It has to be a subset of
        Integers.

    Returns
    =======

    A set of integer solutions satisfying the given modular equation.
    A ``ConditionSet`` if the equation is unsolvable.

    Examples
    ========

    >>> from sympy.solvers.solveset import _solve_modular as solve_modulo
    >>> from sympy import S, Symbol, sin, Intersection, Interval
    >>> from sympy.core.mod import Mod
    >>> x = Symbol('x')
    >>> solve_modulo(Mod(5*x - 8, 7) - 3, x, S.Integers)
    ImageSet(Lambda(_n, 7*_n + 5), Integers)
    >>> solve_modulo(Mod(5*x - 8, 7) - 3, x, S.Reals)  # domain should be subset of integers.
    ConditionSet(x, Eq(Mod(5*x + 6, 7) - 3, 0), Reals)
    >>> solve_modulo(-7 + Mod(x, 5), x, S.Integers)
    EmptySet
    >>> solve_modulo(Mod(12**x, 21) - 18, x, S.Integers)
    ImageSet(Lambda(_n, 6*_n + 2), Naturals0)
    >>> solve_modulo(Mod(sin(x), 7) - 3, x, S.Integers) # not solvable
    ConditionSet(x, Eq(Mod(sin(x), 7) - 3, 0), Integers)
    >>> solve_modulo(3 - Mod(x, 5), x, Intersection(S.Integers, Interval(0, 100)))
    Intersection(ImageSet(Lambda(_n, 5*_n + 3), Integers), Range(0, 101, 1))
    """
    # extract modterm and g_y from f
    unsolved_result = ConditionSet(symbol, Eq(f, 0), domain)
    modterm = list(f.atoms(Mod))[0]
    rhs = -S.One*(f.subs(modterm, S.Zero))
    if f.as_coefficients_dict()[modterm].is_negative:
        # checks if coefficient of modterm is negative in main equation.
        rhs *= -S.One

    if not domain.is_subset(S.Integers):
        return unsolved_result

    if rhs.has(symbol):
        # TODO Case: A-> function of symbol, can be extended here
        # in future.
        return unsolved_result

    n = Dummy('n', integer=True)
    f_x, g_n = _invert_modular(modterm, rhs, n, symbol)

    if f_x == modterm and g_n == rhs:
        return unsolved_result

    if f_x == symbol:
        if domain is not S.Integers:
            return domain.intersect(g_n)
        return g_n

    if isinstance(g_n, ImageSet):
        lamda_expr = g_n.lamda.expr
        lamda_vars = g_n.lamda.variables
        base_sets = g_n.base_sets
        sol_set = _solveset(f_x - lamda_expr, symbol, S.Integers)
        if isinstance(sol_set, FiniteSet):
            tmp_sol = EmptySet
            for sol in sol_set:
                tmp_sol += ImageSet(Lambda(lamda_vars, sol), *base_sets)
            sol_set = tmp_sol
        else:
            sol_set =  ImageSet(Lambda(lamda_vars, sol_set), *base_sets)
        return domain.intersect(sol_set)

    return unsolved_result


def _term_factors(f):
    """
    Iterator to get the factors of all terms present
    in the given equation.

    Parameters
    ==========
    f : Expr
        Equation that needs to be addressed

    Returns
    =======
    Factors of all terms present in the equation.

    Examples
    ========

    >>> from sympy import symbols
    >>> from sympy.solvers.solveset import _term_factors
    >>> x = symbols('x')
    >>> list(_term_factors(-2 - x**2 + x*(x + 1)))
    [-2, -1, x**2, x, x + 1]
    """
    for add_arg in Add.make_args(f):
        yield from Mul.make_args(add_arg)


def _solve_exponential(lhs, rhs, symbol, domain):
    r"""
    Helper function for solving (supported) exponential equations.

    Exponential equations are the sum of (currently) at most
    two terms with one or both of them having a power with a
    symbol-dependent exponent.

    For example

    .. math:: 5^{2x + 3} - 5^{3x - 1}

    .. math:: 4^{5 - 9x} - e^{2 - x}

    Parameters
    ==========

    lhs, rhs : Expr
        The exponential equation to be solved, `lhs = rhs`

    symbol : Symbol
        The variable in which the equation is solved

    domain : Set
        A set over which the equation is solved.

    Returns
    =======

    A set of solutions satisfying the given equation.
    A ``ConditionSet`` if the equation is unsolvable or
    if the assumptions are not properly defined, in that case
    a different style of ``ConditionSet`` is returned having the
    solution(s) of the equation with the desired assumptions.

    Examples
    ========

    >>> from sympy.solvers.solveset import _solve_exponential as solve_expo
    >>> from sympy import symbols, S
    >>> x = symbols('x', real=True)
    >>> a, b = symbols('a b')
    >>> solve_expo(2**x + 3**x - 5**x, 0, x, S.Reals)  # not solvable
    ConditionSet(x, Eq(2**x + 3**x - 5**x, 0), Reals)
    >>> solve_expo(a**x - b**x, 0, x, S.Reals)  # solvable but incorrect assumptions
    ConditionSet(x, (a > 0) & (b > 0), FiniteSet(0))
    >>> solve_expo(3**(2*x) - 2**(x + 3), 0, x, S.Reals)
    FiniteSet(-3*log(2)/(-2*log(3) + log(2)))
    >>> solve_expo(2**x - 4**x, 0, x, S.Reals)
    FiniteSet(0)

    * Proof of correctness of the method

    The logarithm function is the inverse of the exponential function.
    The defining relation between exponentiation and logarithm is:

    .. math:: {\log_b x} = y \enspace if \enspace b^y = x

    Therefore if we are given an equation with exponent terms, we can
    convert every term to its corresponding logarithmic form. This is
    achieved by taking logarithms and expanding the equation using
    logarithmic identities so that it can easily be handled by ``solveset``.

    For example:

    .. math:: 3^{2x} = 2^{x + 3}

    Taking log both sides will reduce the equation to

    .. math:: (2x)\log(3) = (x + 3)\log(2)

    This form can be easily handed by ``solveset``.
    """
    unsolved_result = ConditionSet(symbol, Eq(lhs - rhs, 0), domain)
    newlhs = powdenest(lhs)
    if lhs != newlhs:
        # it may also be advantageous to factor the new expr
        return _solveset(factor(newlhs - rhs), symbol, domain)  # try again with _solveset

    if not (isinstance(lhs, Add) and len(lhs.args) == 2):
        # solving for the sum of more than two powers is possible
        # but not yet implemented
        return unsolved_result

    if rhs != 0:
        return unsolved_result

    a, b = list(ordered(lhs.args))
    a_term = a.as_independent(symbol)[1]
    b_term = b.as_independent(symbol)[1]

    a_base, a_exp = a_term.as_base_exp()
    b_base, b_exp = b_term.as_base_exp()

    from sympy.functions.elementary.complexes import im

    if domain.is_subset(S.Reals):
        conditions = And(
            a_base > 0,
            b_base > 0,
            Eq(im(a_exp), 0),
            Eq(im(b_exp), 0))
    else:
        conditions = And(
            Ne(a_base, 0),
            Ne(b_base, 0))

    L, R = map(lambda i: expand_log(log(i), force=True), (a, -b))
    solutions = _solveset(L - R, symbol, domain)

    return ConditionSet(symbol, conditions, solutions)


def _is_exponential(f, symbol):
    r"""
    Return ``True`` if one or more terms contain ``symbol`` only in
    exponents, else ``False``.

    Parameters
    ==========

    f : Expr
        The equation to be checked

    symbol : Symbol
        The variable in which the equation is checked

    Examples
    ========

    >>> from sympy import symbols, cos, exp
    >>> from sympy.solvers.solveset import _is_exponential as check
    >>> x, y = symbols('x y')
    >>> check(y, y)
    False
    >>> check(x**y - 1, y)
    True
    >>> check(x**y*2**y - 1, y)
    True
    >>> check(exp(x + 3) + 3**x, x)
    True
    >>> check(cos(2**x), x)
    False

    * Philosophy behind the helper

    The function extracts each term of the equation and checks if it is
    of exponential form w.r.t ``symbol``.
    """
    rv = False
    for expr_arg in _term_factors(f):
        if symbol not in expr_arg.free_symbols:
            continue
        if (isinstance(expr_arg, Pow) and
           symbol not in expr_arg.base.free_symbols or
           isinstance(expr_arg, exp)):
            rv = True  # symbol in exponent
        else:
            return False  # dependent on symbol in non-exponential way
    return rv


def _solve_logarithm(lhs, rhs, symbol, domain):
    r"""
    Helper to solve logarithmic equations which are reducible
    to a single instance of `\log`.

    Logarithmic equations are (currently) the equations that contains
    `\log` terms which can be reduced to a single `\log` term or
    a constant using various logarithmic identities.

    For example:

    .. math:: \log(x) + \log(x - 4)

    can be reduced to:

    .. math:: \log(x(x - 4))

    Parameters
    ==========

    lhs, rhs : Expr
        The logarithmic equation to be solved, `lhs = rhs`

    symbol : Symbol
        The variable in which the equation is solved

    domain : Set
        A set over which the equation is solved.

    Returns
    =======

    A set of solutions satisfying the given equation.
    A ``ConditionSet`` if the equation is unsolvable.

    Examples
    ========

    >>> from sympy import symbols, log, S
    >>> from sympy.solvers.solveset import _solve_logarithm as solve_log
    >>> x = symbols('x')
    >>> f = log(x - 3) + log(x + 3)
    >>> solve_log(f, 0, x, S.Reals)
    FiniteSet(sqrt(10), -sqrt(10))

    * Proof of correctness

    A logarithm is another way to write exponent and is defined by

    .. math:: {\log_b x} = y \enspace if \enspace b^y = x

    When one side of the equation contains a single logarithm, the
    equation can be solved by rewriting the equation as an equivalent
    exponential equation as defined above. But if one side contains
    more than one logarithm, we need to use the properties of logarithm
    to condense it into a single logarithm.

    Take for example

    .. math:: \log(2x) - 15 = 0

    contains single logarithm, therefore we can directly rewrite it to
    exponential form as

    .. math:: x = \frac{e^{15}}{2}

    But if the equation has more than one logarithm as

    .. math:: \log(x - 3) + \log(x + 3) = 0

    we use logarithmic identities to convert it into a reduced form

    Using,

    .. math:: \log(a) + \log(b) = \log(ab)

    the equation becomes,

    .. math:: \log((x - 3)(x + 3))

    This equation contains one logarithm and can be solved by rewriting
    to exponents.
    """
    new_lhs = logcombine(lhs, force=True)
    new_f = new_lhs - rhs

    return _solveset(new_f, symbol, domain)


def _is_logarithmic(f, symbol):
    r"""
    Return ``True`` if the equation is in the form
    `a\log(f(x)) + b\log(g(x)) + ... + c` else ``False``.

    Parameters
    ==========

    f : Expr
        The equation to be checked

    symbol : Symbol
        The variable in which the equation is checked

    Returns
    =======

    ``True`` if the equation is logarithmic otherwise ``False``.

    Examples
    ========

    >>> from sympy import symbols, tan, log
    >>> from sympy.solvers.solveset import _is_logarithmic as check
    >>> x, y = symbols('x y')
    >>> check(log(x + 2) - log(x + 3), x)
    True
    >>> check(tan(log(2*x)), x)
    False
    >>> check(x*log(x), x)
    False
    >>> check(x + log(x), x)
    False
    >>> check(y + log(x), x)
    True

    * Philosophy behind the helper

    The function extracts each term and checks whether it is
    logarithmic w.r.t ``symbol``.
    """
    rv = False
    for term in Add.make_args(f):
        saw_log = False
        for term_arg in Mul.make_args(term):
            if symbol not in term_arg.free_symbols:
                continue
            if isinstance(term_arg, log):
                if saw_log:
                    return False  # more than one log in term
                saw_log = True
            else:
                return False  # dependent on symbol in non-log way
        if saw_log:
            rv = True
    return rv


def _is_lambert(f, symbol):
    r"""
    If this returns ``False`` then the Lambert solver (``_solve_lambert``) will not be called.

    Explanation
    ===========

    Quick check for cases that the Lambert solver might be able to handle.

    1. Equations containing more than two operands and `symbol`s involving any of
       `Pow`, `exp`, `HyperbolicFunction`,`TrigonometricFunction`, `log` terms.

    2. In `Pow`, `exp` the exponent should have `symbol` whereas for
       `HyperbolicFunction`,`TrigonometricFunction`, `log` should contain `symbol`.

    3. For `HyperbolicFunction`,`TrigonometricFunction` the number of trigonometric functions in
       equation should be less than number of symbols. (since `A*cos(x) + B*sin(x) - c`
       is not the Lambert type).

    Some forms of lambert equations are:
        1. X**X = C
        2. X*(B*log(X) + D)**A = C
        3. A*log(B*X + A) + d*X = C
        4. (B*X + A)*exp(d*X + g) = C
        5. g*exp(B*X + h) - B*X = C
        6. A*D**(E*X + g) - B*X = C
        7. A*cos(X) + B*sin(X) - D*X = C
        8. A*cosh(X) + B*sinh(X) - D*X = C

    Where X is any variable,
          A, B, C, D, E are any constants,
          g, h are linear functions or log terms.

    Parameters
    ==========

    f : Expr
        The equation to be checked

    symbol : Symbol
        The variable in which the equation is checked

    Returns
    =======

    If this returns ``False`` then the Lambert solver (``_solve_lambert``) will not be called.

    Examples
    ========

    >>> from sympy.solvers.solveset import _is_lambert
    >>> from sympy import symbols, cosh, sinh, log
    >>> x = symbols('x')

    >>> _is_lambert(3*log(x) - x*log(3), x)
    True
    >>> _is_lambert(log(log(x - 3)) + log(x-3), x)
    True
    >>> _is_lambert(cosh(x) - sinh(x), x)
    False
    >>> _is_lambert((x**2 - 2*x + 1).subs(x, (log(x) + 3*x)**2 - 1), x)
    True

    See Also
    ========

    _solve_lambert

    """
    term_factors = list(_term_factors(f.expand()))

    # total number of symbols in equation
    no_of_symbols = len([arg for arg in term_factors if arg.has(symbol)])
    # total number of trigonometric terms in equation
    no_of_trig = len([arg for arg in term_factors \
        if arg.has(HyperbolicFunction, TrigonometricFunction)])

    if f.is_Add and no_of_symbols >= 2:
        # `log`, `HyperbolicFunction`, `TrigonometricFunction` should have symbols
        # and no_of_trig < no_of_symbols
        lambert_funcs = (log, HyperbolicFunction, TrigonometricFunction)
        if any(isinstance(arg, lambert_funcs)\
            for arg in term_factors if arg.has(symbol)):
                if no_of_trig < no_of_symbols:
                    return True
        # here, `Pow`, `exp` exponent should have symbols
        elif any(isinstance(arg, (Pow, exp)) \
            for arg in term_factors if (arg.as_base_exp()[1]).has(symbol)):
            return True
    return False


def _transolve(f, symbol, domain):
    r"""
    Function to solve transcendental equations. It is a helper to
    ``solveset`` and should be used internally. ``_transolve``
    currently supports the following class of equations:

        - Exponential equations
        - Logarithmic equations

    Parameters
    ==========

    f : Any transcendental equation that needs to be solved.
        This needs to be an expression, which is assumed
        to be equal to ``0``.

    symbol : The variable for which the equation is solved.
        This needs to be of class ``Symbol``.

    domain : A set over which the equation is solved.
        This needs to be of class ``Set``.

    Returns
    =======

    Set
        A set of values for ``symbol`` for which ``f`` is equal to
        zero. An ``EmptySet`` is returned if ``f`` does not have solutions
        in respective domain. A ``ConditionSet`` is returned as unsolved
        object if algorithms to evaluate complete solution are not
        yet implemented.

    How to use ``_transolve``
    =========================

    ``_transolve`` should not be used as an independent function, because
    it assumes that the equation (``f``) and the ``symbol`` comes from
    ``solveset`` and might have undergone a few modification(s).
    To use ``_transolve`` as an independent function the equation (``f``)
    and the ``symbol`` should be passed as they would have been by
    ``solveset``.

    Examples
    ========

    >>> from sympy.solvers.solveset import _transolve as transolve
    >>> from sympy.solvers.solvers import _tsolve as tsolve
    >>> from sympy import symbols, S, pprint
    >>> x = symbols('x', real=True) # assumption added
    >>> transolve(5**(x - 3) - 3**(2*x + 1), x, S.Reals)
    FiniteSet(-(log(3) + 3*log(5))/(-log(5) + 2*log(3)))

    How ``_transolve`` works
    ========================

    ``_transolve`` uses two types of helper functions to solve equations
    of a particular class:

    Identifying helpers: To determine whether a given equation
    belongs to a certain class of equation or not. Returns either
    ``True`` or ``False``.

    Solving helpers: Once an equation is identified, a corresponding
    helper either solves the equation or returns a form of the equation
    that ``solveset`` might better be able to handle.

    * Philosophy behind the module

    The purpose of ``_transolve`` is to take equations which are not
    already polynomial in their generator(s) and to either recast them
    as such through a valid transformation or to solve them outright.
    A pair of helper functions for each class of supported
    transcendental functions are employed for this purpose. One
    identifies the transcendental form of an equation and the other
    either solves it or recasts it into a tractable form that can be
    solved by  ``solveset``.
    For example, an equation in the form `ab^{f(x)} - cd^{g(x)} = 0`
    can be transformed to
    `\log(a) + f(x)\log(b) - \log(c) - g(x)\log(d) = 0`
    (under certain assumptions) and this can be solved with ``solveset``
    if `f(x)` and `g(x)` are in polynomial form.

    How ``_transolve`` is better than ``_tsolve``
    =============================================

    1) Better output

    ``_transolve`` provides expressions in a more simplified form.

    Consider a simple exponential equation

    >>> f = 3**(2*x) - 2**(x + 3)
    >>> pprint(transolve(f, x, S.Reals), use_unicode=False)
        -3*log(2)
    {------------------}
     -2*log(3) + log(2)
    >>> pprint(tsolve(f, x), use_unicode=False)
         /   3     \
         | --------|
         | log(2/9)|
    [-log\2         /]

    2) Extensible

    The API of ``_transolve`` is designed such that it is easily
    extensible, i.e. the code that solves a given class of
    equations is encapsulated in a helper and not mixed in with
    the code of ``_transolve`` itself.

    3) Modular

    ``_transolve`` is designed to be modular i.e, for every class of
    equation a separate helper for identification and solving is
    implemented. This makes it easy to change or modify any of the
    method implemented directly in the helpers without interfering
    with the actual structure of the API.

    4) Faster Computation

    Solving equation via ``_transolve`` is much faster as compared to
    ``_tsolve``. In ``solve``, attempts are made computing every possibility
    to get the solutions. This series of attempts makes solving a bit
    slow. In ``_transolve``, computation begins only after a particular
    type of equation is identified.

    How to add new class of equations
    =================================

    Adding a new class of equation solver is a three-step procedure:

    - Identify the type of the equations

      Determine the type of the class of equations to which they belong:
      it could be of ``Add``, ``Pow``, etc. types. Separate internal functions
      are used for each type. Write identification and solving helpers
      and use them from within the routine for the given type of equation
      (after adding it, if necessary). Something like:

      .. code-block:: python

        def add_type(lhs, rhs, x):
            ....
            if _is_exponential(lhs, x):
                new_eq = _solve_exponential(lhs, rhs, x)
        ....
        rhs, lhs = eq.as_independent(x)
        if lhs.is_Add:
            result = add_type(lhs, rhs, x)

    - Define the identification helper.

    - Define the solving helper.

    Apart from this, a few other things needs to be taken care while
    adding an equation solver:

    - Naming conventions:
      Name of the identification helper should be as
      ``_is_class`` where class will be the name or abbreviation
      of the class of equation. The solving helper will be named as
      ``_solve_class``.
      For example: for exponential equations it becomes
      ``_is_exponential`` and ``_solve_expo``.
    - The identifying helpers should take two input parameters,
      the equation to be checked and the variable for which a solution
      is being sought, while solving helpers would require an additional
      domain parameter.
    - Be sure to consider corner cases.
    - Add tests for each helper.
    - Add a docstring to your helper that describes the method
      implemented.
      The documentation of the helpers should identify:

      - the purpose of the helper,
      - the method used to identify and solve the equation,
      - a proof of correctness
      - the return values of the helpers
    """

    def add_type(lhs, rhs, symbol, domain):
        """
        Helper for ``_transolve`` to handle equations of
        ``Add`` type, i.e. equations taking the form as
        ``a*f(x) + b*g(x) + .... = c``.
        For example: 4**x + 8**x = 0
        """
        result = ConditionSet(symbol, Eq(lhs - rhs, 0), domain)

        # check if it is exponential type equation
        if _is_exponential(lhs, symbol):
            result = _solve_exponential(lhs, rhs, symbol, domain)
        # check if it is logarithmic type equation
        elif _is_logarithmic(lhs, symbol):
            result = _solve_logarithm(lhs, rhs, symbol, domain)

        return result

    result = ConditionSet(symbol, Eq(f, 0), domain)

    # invert_complex handles the call to the desired inverter based
    # on the domain specified.
    lhs, rhs_s = invert_complex(f, 0, symbol, domain)

    if isinstance(rhs_s, FiniteSet):
        assert (len(rhs_s.args)) == 1
        rhs = rhs_s.args[0]

        if lhs.is_Add:
            result = add_type(lhs, rhs, symbol, domain)
    else:
        result = rhs_s

    return result


def solveset(f, symbol=None, domain=S.Complexes):
    r"""Solves a given inequality or equation with set as output

    Parameters
    ==========

    f : Expr or a relational.
        The target equation or inequality
    symbol : Symbol
        The variable for which the equation is solved
    domain : Set
        The domain over which the equation is solved

    Returns
    =======

    Set
        A set of values for `symbol` for which `f` is True or is equal to
        zero. An `EmptySet` is returned if `f` is False or nonzero.
        A `ConditionSet` is returned as unsolved object if algorithms
        to evaluate complete solution are not yet implemented.

    `solveset` claims to be complete in the solution set that it returns.

    Raises
    ======

    NotImplementedError
        The algorithms to solve inequalities in complex domain  are
        not yet implemented.
    ValueError
        The input is not valid.
    RuntimeError
        It is a bug, please report to the github issue tracker.


    Notes
    =====

    Python interprets 0 and 1 as False and True, respectively, but
    in this function they refer to solutions of an expression. So 0 and 1
    return the Domain and EmptySet, respectively, while True and False
    return the opposite (as they are assumed to be solutions of relational
    expressions).


    See Also
    ========

    solveset_real: solver for real domain
    solveset_complex: solver for complex domain

    Examples
    ========

    >>> from sympy import exp, sin, Symbol, pprint, S, Eq
    >>> from sympy.solvers.solveset import solveset, solveset_real

    * The default domain is complex. Not specifying a domain will lead
      to the solving of the equation in the complex domain (and this
      is not affected by the assumptions on the symbol):

    >>> x = Symbol('x')
    >>> pprint(solveset(exp(x) - 1, x), use_unicode=False)
    {2*n*I*pi | n in Integers}

    >>> x = Symbol('x', real=True)
    >>> pprint(solveset(exp(x) - 1, x), use_unicode=False)
    {2*n*I*pi | n in Integers}

    * If you want to use `solveset` to solve the equation in the
      real domain, provide a real domain. (Using ``solveset_real``
      does this automatically.)

    >>> R = S.Reals
    >>> x = Symbol('x')
    >>> solveset(exp(x) - 1, x, R)
    FiniteSet(0)
    >>> solveset_real(exp(x) - 1, x)
    FiniteSet(0)

<<<<<<< HEAD
    The solution is mostly unaffected by assumptions on the symbol,
    but there may be some slight difference:

    >>> pprint(solveset(sin(x)/x,x), use_unicode=False)
    {n*pi | n in Integers} \ {0}

    >>> p = Symbol('p', positive=True)
    >>> pprint(solveset(sin(p)/p, p), use_unicode=False)
    {n*pi | n in Integers}
=======
    The solution is unaffected by assumptions on the symbol:

    >>> p = Symbol('p', positive=True)
    >>> pprint(solveset(p**2 - 4))
    {-2, 2}

    When a conditionSet is returned, symbols with assumptions that
    would alter the set are replaced with more generic symbols:

    >>> i = Symbol('i', imaginary=True)
    >>> solveset(Eq(i**2 + i*sin(i), 1), i, domain=S.Reals)
    ConditionSet(_R, Eq(_R**2 + _R*sin(_R) - 1, 0), Reals)
>>>>>>> 70532792

    * Inequalities can be solved over the real domain only. Use of a complex
      domain leads to a NotImplementedError.

    >>> solveset(exp(x) > 1, x, R)
    Interval.open(0, oo)

    """
    f = sympify(f)
    symbol = sympify(symbol)

    if f is S.true:
        return domain

    if f is S.false:
        return S.EmptySet

    if not isinstance(f, (Expr, Relational, Number)):
        raise ValueError("%s is not a valid SymPy expression" % f)

    if not isinstance(symbol, (Expr, Relational)) and  symbol is not None:
        raise ValueError("%s is not a valid SymPy symbol" % symbol)

    if not isinstance(domain, Set):
        raise ValueError("%s is not a valid domain" %(domain))

    free_symbols = f.free_symbols

    if symbol is None and not free_symbols:
        b = Eq(f, 0)
        if b is S.true:
            return domain
        elif b is S.false:
            return S.EmptySet
        else:
            raise NotImplementedError(filldedent('''
                relationship between value and 0 is unknown: %s''' % b))

    if symbol is None:
        if len(free_symbols) == 1:
            symbol = free_symbols.pop()
        elif free_symbols:
            raise ValueError(filldedent('''
                The independent variable must be specified for a
                multivariate equation.'''))
    elif not isinstance(symbol, Symbol):
        f, s, swap = recast_to_symbols([f], [symbol])
        # the xreplace will be needed if a ConditionSet is returned
        return solveset(f[0], s[0], domain).xreplace(swap)

    # solveset should ignore assumptions on symbols
    if symbol not in _rc:
        x = _rc[0] if domain.is_subset(S.Reals) else _rc[1]
        rv = solveset(f.xreplace({symbol: x}), x, domain)
        # try to use the original symbol if possible
        try:
            _rv = rv.xreplace({x: symbol})
        except TypeError:
            _rv = rv
        if rv.dummy_eq(_rv):
            rv = _rv
        return rv

    # Abs has its own handling method which avoids the
    # rewriting property that the first piece of abs(x)
    # is for x >= 0 and the 2nd piece for x < 0 -- solutions
    # can look better if the 2nd condition is x <= 0. Since
    # the solution is a set, duplication of results is not
    # an issue, e.g. {y, -y} when y is 0 will be {0}
    f, mask = _masked(f, Abs)
    f = f.rewrite(Piecewise) # everything that's not an Abs
    for d, e in mask:
        # everything *in* an Abs
        e = e.func(e.args[0].rewrite(Piecewise))
        f = f.xreplace({d: e})
    f = piecewise_fold(f)

    return _solveset(f, symbol, domain, _check=True)


def solveset_real(f, symbol):
    return solveset(f, symbol, S.Reals)


def solveset_complex(f, symbol):
    return solveset(f, symbol, S.Complexes)


def _solveset_multi(eqs, syms, domains):
    '''Basic implementation of a multivariate solveset.

    For internal use (not ready for public consumption)'''

    rep = {}
    for sym, dom in zip(syms, domains):
        if dom is S.Reals:
            rep[sym] = Symbol(sym.name, real=True)
    eqs = [eq.subs(rep) for eq in eqs]
    syms = [sym.subs(rep) for sym in syms]

    syms = tuple(syms)

    if len(eqs) == 0:
        return ProductSet(*domains)

    if len(syms) == 1:
        sym = syms[0]
        domain = domains[0]
        solsets = [solveset(eq, sym, domain) for eq in eqs]
        solset = Intersection(*solsets)
        return ImageSet(Lambda((sym,), (sym,)), solset).doit()

    eqs = sorted(eqs, key=lambda eq: len(eq.free_symbols & set(syms)))

    for n in range(len(eqs)):
        sols = []
        all_handled = True
        for sym in syms:
            if sym not in eqs[n].free_symbols:
                continue
            sol = solveset(eqs[n], sym, domains[syms.index(sym)])

            if isinstance(sol, FiniteSet):
                i = syms.index(sym)
                symsp = syms[:i] + syms[i+1:]
                domainsp = domains[:i] + domains[i+1:]
                eqsp = eqs[:n] + eqs[n+1:]
                for s in sol:
                    eqsp_sub = [eq.subs(sym, s) for eq in eqsp]
                    sol_others = _solveset_multi(eqsp_sub, symsp, domainsp)
                    fun = Lambda((symsp,), symsp[:i] + (s,) + symsp[i:])
                    sols.append(ImageSet(fun, sol_others).doit())
            else:
                all_handled = False
        if all_handled:
            return Union(*sols)


def solvify(f, symbol, domain):
    """Solves an equation using solveset and returns the solution in accordance
    with the `solve` output API.

    Returns
    =======

    We classify the output based on the type of solution returned by `solveset`.

    Solution    |    Output
    ----------------------------------------
    FiniteSet   | list

    ImageSet,   | list (if `f` is periodic)
    Union       |

    EmptySet    | empty list

    Others      | None


    Raises
    ======

    NotImplementedError
        A ConditionSet is the input.

    Examples
    ========

    >>> from sympy.solvers.solveset import solvify
    >>> from sympy.abc import x
    >>> from sympy import S, tan, sin, exp
    >>> solvify(x**2 - 9, x, S.Reals)
    [-3, 3]
    >>> solvify(sin(x) - 1, x, S.Reals)
    [pi/2]
    >>> solvify(tan(x), x, S.Reals)
    [0]
    >>> solvify(exp(x) - 1, x, S.Complexes)

    >>> solvify(exp(x) - 1, x, S.Reals)
    [0]

    """
    solution_set = solveset(f, symbol, domain)
    result = None
    if solution_set is S.EmptySet:
        result = []

    elif isinstance(solution_set, ConditionSet):
        raise NotImplementedError('solveset is unable to solve this equation.')

    elif isinstance(solution_set, FiniteSet):
        result = list(solution_set)

    else:
        period = periodicity(f, symbol)
        if period is not None:
            solutions = S.EmptySet
            iter_solutions = ()
            if isinstance(solution_set, ImageSet):
                iter_solutions = (solution_set,)
            elif isinstance(solution_set, Union):
                if all(isinstance(i, ImageSet) for i in solution_set.args):
                    iter_solutions = solution_set.args

            for solution in iter_solutions:
                solutions += solution.intersect(Interval(0, period, False, True))

            if isinstance(solutions, FiniteSet):
                result = list(solutions)

        else:
            solution = solution_set.intersect(domain)
            if isinstance(solution, FiniteSet):
                result += solution

    return result


###############################################################################
################################ LINSOLVE #####################################
###############################################################################


def linear_coeffs(eq, *syms, **_kw):
    """Return a list whose elements are the coefficients of the
    corresponding symbols in the sum of terms in  ``eq``.
    The additive constant is returned as the last element of the
    list.

    Raises
    ======

    NonlinearError
        The equation contains a nonlinear term

    Examples
    ========

    >>> from sympy.solvers.solveset import linear_coeffs
    >>> from sympy.abc import x, y, z

    >>> linear_coeffs(3*x + 2*y - 1, x, y)
    [3, 2, -1]

    It is not necessary to expand the expression:

    >>> linear_coeffs(x + y*(z*(x*3 + 2) + 3), x)
    [3*y*z + 1, y*(2*z + 3)]

    But if there are nonlinear or cross terms -- even if they would
    cancel after simplification -- an error is raised so the situation
    does not pass silently past the caller's attention:

    >>> eq = 1/x*(x - 1) + 1/x
    >>> linear_coeffs(eq.expand(), x)
    [0, 1]
    >>> linear_coeffs(eq, x)
    Traceback (most recent call last):
    ...
    NonlinearError: nonlinear term encountered: 1/x

    >>> linear_coeffs(x*(y + 1) - x*y, x, y)
    Traceback (most recent call last):
    ...
    NonlinearError: nonlinear term encountered: x*(y + 1)
    """
    d = defaultdict(list)
    eq = _sympify(eq)
    symset = set(syms)
    has = eq.free_symbols & symset
    if not has:
        return [S.Zero]*len(syms) + [eq]
    c, terms = eq.as_coeff_add(*has)
    d[0].extend(Add.make_args(c))
    for t in terms:
        m, f = t.as_coeff_mul(*has)
        if len(f) != 1:
            break
        f = f[0]
        if f in symset:
            d[f].append(m)
        elif f.is_Add:
            d1 = linear_coeffs(f, *has, **{'dict': True})
            d[0].append(m*d1.pop(0))
            for xf, vf in d1.items():
                d[xf].append(m*vf)
        else:
            break
    else:
        for k, v in d.items():
            d[k] = Add(*v)
        if not _kw:
            return [d.get(s, S.Zero) for s in syms] + [d[0]]
        return d  # default is still list but this won't matter
    raise NonlinearError('nonlinear term encountered: %s' % t)


def linear_eq_to_matrix(equations, *symbols):
    r"""
    Converts a given System of Equations into Matrix form.
    Here `equations` must be a linear system of equations in
    `symbols`. Element M[i, j] corresponds to the coefficient
    of the jth symbol in the ith equation.

    The Matrix form corresponds to the augmented matrix form.
    For example:

    .. math:: 4x + 2y + 3z  = 1
    .. math:: 3x +  y +  z  = -6
    .. math:: 2x + 4y + 9z  = 2

    This system would return `A` & `b` as given below:

    ::

         [ 4  2  3 ]          [ 1 ]
     A = [ 3  1  1 ]   b  =   [-6 ]
         [ 2  4  9 ]          [ 2 ]

    The only simplification performed is to convert
    `Eq(a, b) -> a - b`.

    Raises
    ======

    NonlinearError
        The equations contain a nonlinear term.
    ValueError
        The symbols are not given or are not unique.

    Examples
    ========

    >>> from sympy import linear_eq_to_matrix, symbols
    >>> c, x, y, z = symbols('c, x, y, z')

    The coefficients (numerical or symbolic) of the symbols will
    be returned as matrices:

    >>> eqns = [c*x + z - 1 - c, y + z, x - y]
    >>> A, b = linear_eq_to_matrix(eqns, [x, y, z])
    >>> A
    Matrix([
    [c,  0, 1],
    [0,  1, 1],
    [1, -1, 0]])
    >>> b
    Matrix([
    [c + 1],
    [    0],
    [    0]])

    This routine does not simplify expressions and will raise an error
    if nonlinearity is encountered:

    >>> eqns = [
    ...     (x**2 - 3*x)/(x - 3) - 3,
    ...     y**2 - 3*y - y*(y - 4) + x - 4]
    >>> linear_eq_to_matrix(eqns, [x, y])
    Traceback (most recent call last):
    ...
    NonlinearError:
    The term (x**2 - 3*x)/(x - 3) is nonlinear in {x, y}

    Simplifying these equations will discard the removable singularity
    in the first, reveal the linear structure of the second:

    >>> [e.simplify() for e in eqns]
    [x - 3, x + y - 4]

    Any such simplification needed to eliminate nonlinear terms must
    be done before calling this routine.
    """
    if not symbols:
        raise ValueError(filldedent('''
            Symbols must be given, for which coefficients
            are to be found.
            '''))

    if hasattr(symbols[0], '__iter__'):
        symbols = symbols[0]

    for i in symbols:
        if not isinstance(i, Symbol):
            raise ValueError(filldedent('''
            Expecting a Symbol but got %s
            ''' % i))

    if has_dups(symbols):
        raise ValueError('Symbols must be unique')

    equations = sympify(equations)
    if isinstance(equations, MatrixBase):
        equations = list(equations)
    elif isinstance(equations, (Expr, Eq)):
        equations = [equations]
    elif not is_sequence(equations):
        raise ValueError(filldedent('''
            Equation(s) must be given as a sequence, Expr,
            Eq or Matrix.
            '''))

    A, b = [], []
    for i, f in enumerate(equations):
        if isinstance(f, Equality):
            f = f.rewrite(Add, evaluate=False)
        coeff_list = linear_coeffs(f, *symbols)
        b.append(-coeff_list.pop())
        A.append(coeff_list)
    A, b = map(Matrix, (A, b))
    return A, b


def linsolve(system, *symbols):
    r"""
    Solve system of N linear equations with M variables; both
    underdetermined and overdetermined systems are supported.
    The possible number of solutions is zero, one or infinite.
    Zero solutions throws a ValueError, whereas infinite
    solutions are represented parametrically in terms of the given
    symbols. For unique solution a FiniteSet of ordered tuples
    is returned.

    All Standard input formats are supported:
    For the given set of Equations, the respective input types
    are given below:

    .. math:: 3x + 2y -   z = 1
    .. math:: 2x - 2y + 4z = -2
    .. math:: 2x -   y + 2z = 0

    * Augmented Matrix Form, `system` given below:

    ::

              [3   2  -1  1]
     system = [2  -2   4 -2]
              [2  -1   2  0]

    * List Of Equations Form

    `system  =  [3x + 2y - z - 1, 2x - 2y + 4z + 2, 2x - y + 2z]`

    * Input A & b Matrix Form (from Ax = b) are given as below:

    ::

         [3   2  -1 ]         [  1 ]
     A = [2  -2   4 ]    b =  [ -2 ]
         [2  -1   2 ]         [  0 ]

    `system = (A, b)`

    Symbols can always be passed but are actually only needed
    when 1) a system of equations is being passed and 2) the
    system is passed as an underdetermined matrix and one wants
    to control the name of the free variables in the result.
    An error is raised if no symbols are used for case 1, but if
    no symbols are provided for case 2, internally generated symbols
    will be provided. When providing symbols for case 2, there should
    be at least as many symbols are there are columns in matrix A.

    The algorithm used here is Gauss-Jordan elimination, which
    results, after elimination, in a row echelon form matrix.

    Returns
    =======

    A FiniteSet containing an ordered tuple of values for the
    unknowns for which the `system` has a solution. (Wrapping
    the tuple in FiniteSet is used to maintain a consistent
    output format throughout solveset.)

    Returns EmptySet, if the linear system is inconsistent.

    Raises
    ======

    ValueError
        The input is not valid.
        The symbols are not given.

    Examples
    ========

    >>> from sympy import Matrix, linsolve, symbols
    >>> x, y, z = symbols("x, y, z")
    >>> A = Matrix([[1, 2, 3], [4, 5, 6], [7, 8, 10]])
    >>> b = Matrix([3, 6, 9])
    >>> A
    Matrix([
    [1, 2,  3],
    [4, 5,  6],
    [7, 8, 10]])
    >>> b
    Matrix([
    [3],
    [6],
    [9]])
    >>> linsolve((A, b), [x, y, z])
    FiniteSet((-1, 2, 0))

    * Parametric Solution: In case the system is underdetermined, the
      function will return a parametric solution in terms of the given
      symbols. Those that are free will be returned unchanged. e.g. in
      the system below, `z` is returned as the solution for variable z;
      it can take on any value.

    >>> A = Matrix([[1, 2, 3], [4, 5, 6], [7, 8, 9]])
    >>> b = Matrix([3, 6, 9])
    >>> linsolve((A, b), x, y, z)
    FiniteSet((z - 1, 2 - 2*z, z))

    If no symbols are given, internally generated symbols will be used.
    The `tau0` in the 3rd position indicates (as before) that the 3rd
    variable -- whatever it's named -- can take on any value:

    >>> linsolve((A, b))
    FiniteSet((tau0 - 1, 2 - 2*tau0, tau0))

    * List of Equations as input

    >>> Eqns = [3*x + 2*y - z - 1, 2*x - 2*y + 4*z + 2, - x + y/2 - z]
    >>> linsolve(Eqns, x, y, z)
    FiniteSet((1, -2, -2))

    * Augmented Matrix as input

    >>> aug = Matrix([[2, 1, 3, 1], [2, 6, 8, 3], [6, 8, 18, 5]])
    >>> aug
    Matrix([
    [2, 1,  3, 1],
    [2, 6,  8, 3],
    [6, 8, 18, 5]])
    >>> linsolve(aug, x, y, z)
    FiniteSet((3/10, 2/5, 0))

    * Solve for symbolic coefficients

    >>> a, b, c, d, e, f = symbols('a, b, c, d, e, f')
    >>> eqns = [a*x + b*y - c, d*x + e*y - f]
    >>> linsolve(eqns, x, y)
    FiniteSet(((-b*f + c*e)/(a*e - b*d), (a*f - c*d)/(a*e - b*d)))

    * A degenerate system returns solution as set of given
      symbols.

    >>> system = Matrix(([0, 0, 0], [0, 0, 0], [0, 0, 0]))
    >>> linsolve(system, x, y)
    FiniteSet((x, y))

    * For an empty system linsolve returns empty set

    >>> linsolve([], x)
    EmptySet

    * An error is raised if, after expansion, any nonlinearity
      is detected:

    >>> linsolve([x*(1/x - 1), (y - 1)**2 - y**2 + 1], x, y)
    FiniteSet((1, 1))
    >>> linsolve([x**2 - 1], x)
    Traceback (most recent call last):
    ...
    NonlinearError:
    nonlinear term encountered: x**2
    """
    if not system:
        return S.EmptySet

    # If second argument is an iterable
    if symbols and hasattr(symbols[0], '__iter__'):
        symbols = symbols[0]
    sym_gen = isinstance(symbols, GeneratorType)

    b = None  # if we don't get b the input was bad
    syms_needed_msg = None

    # unpack system

    if hasattr(system, '__iter__'):

        # 1). (A, b)
        if len(system) == 2 and isinstance(system[0], MatrixBase):
            A, b = system

        # 2). (eq1, eq2, ...)
        if not isinstance(system[0], MatrixBase):
            if sym_gen or not symbols:
                raise ValueError(filldedent('''
                    When passing a system of equations, the explicit
                    symbols for which a solution is being sought must
                    be given as a sequence, too.
                '''))

            #
            # Pass to the sparse solver implemented in polys. It is important
            # that we do not attempt to convert the equations to a matrix
            # because that would be very inefficient for large sparse systems
            # of equations.
            #
            eqs = system
            eqs = [sympify(eq) for eq in eqs]
            try:
                sol = _linsolve(eqs, symbols)
            except PolyNonlinearError as exc:
                # e.g. cos(x) contains an element of the set of generators
                raise NonlinearError(str(exc))

            if sol is None:
                return S.EmptySet

            sol = FiniteSet(Tuple(*(sol.get(sym, sym) for sym in symbols)))
            return sol

    elif isinstance(system, MatrixBase) and not (
            symbols and not isinstance(symbols, GeneratorType) and
            isinstance(symbols[0], MatrixBase)):
        # 3). A augmented with b
        A, b = system[:, :-1], system[:, -1:]

    if b is None:
        raise ValueError("Invalid arguments")

    syms_needed_msg  = syms_needed_msg or 'columns of A'

    if sym_gen:
        symbols = [next(symbols) for i in range(A.cols)]
        if any(set(symbols) & (A.free_symbols | b.free_symbols)):
            raise ValueError(filldedent('''
                At least one of the symbols provided
                already appears in the system to be solved.
                One way to avoid this is to use Dummy symbols in
                the generator, e.g. numbered_symbols('%s', cls=Dummy)
            ''' % symbols[0].name.rstrip('1234567890')))

    if not symbols:
        symbols = [Dummy() for _ in range(A.cols)]
        name = _uniquely_named_symbol('tau', (A, b),
            compare=lambda i: str(i).rstrip('1234567890')).name
        gen  = numbered_symbols(name)
    else:
        gen = None

    # This is just a wrapper for solve_lin_sys
    eqs = []
    rows = A.tolist()
    for rowi, bi in zip(rows, b):
        terms = [elem * sym for elem, sym in zip(rowi, symbols) if elem]
        terms.append(-bi)
        eqs.append(Add(*terms))

    eqs, ring = sympy_eqs_to_ring(eqs, symbols)
    sol = solve_lin_sys(eqs, ring, _raw=False)
    if sol is None:
        return S.EmptySet
    #sol = {sym:val for sym, val in sol.items() if sym != val}
    sol = FiniteSet(Tuple(*(sol.get(sym, sym) for sym in symbols)))

    if gen is not None:
        solsym = sol.free_symbols
        rep = {sym: next(gen) for sym in symbols if sym in solsym}
        sol = sol.subs(rep)

    return sol


##############################################################################
# ------------------------------nonlinsolve ---------------------------------#
##############################################################################


def _return_conditionset(eqs, symbols):
    # return conditionset
    eqs = (Eq(lhs, 0) for lhs in eqs)
    condition_set = ConditionSet(
        Tuple(*symbols), And(*eqs), S.Complexes**len(symbols))
    return condition_set


def substitution(system, symbols, result=[{}], known_symbols=[],
                 exclude=[], all_symbols=None):
    r"""
     Solves the `system` using substitution method. It is used in
     `nonlinsolve`. This will be called from `nonlinsolve` when any
     equation(s) is non polynomial equation.

    Parameters
    ==========

    system : list of equations
        The target system of equations
    symbols : list of symbols to be solved.
        The variable(s) for which the system is solved
    known_symbols : list of solved symbols
        Values are known for these variable(s)
    result : An empty list or list of dict
        If No symbol values is known then empty list otherwise
        symbol as keys and corresponding value in dict.
    exclude : Set of expression.
        Mostly denominator expression(s) of the equations of the system.
        Final solution should not satisfy these expressions.
    all_symbols : known_symbols + symbols(unsolved).

    Returns
    =======

    A FiniteSet of ordered tuple of values of `all_symbols` for which the
    `system` has solution. Order of values in the tuple is same as symbols
    present in the parameter `all_symbols`. If parameter `all_symbols` is None
    then same as symbols present in the parameter `symbols`.

    Please note that general FiniteSet is unordered, the solution returned
    here is not simply a FiniteSet of solutions, rather it is a FiniteSet of
    ordered tuple, i.e. the first & only argument to FiniteSet is a tuple of
    solutions, which is ordered, & hence the returned solution is ordered.

    Also note that solution could also have been returned as an ordered tuple,
    FiniteSet is just a wrapper `{}` around the tuple. It has no other
    significance except for the fact it is just used to maintain a consistent
    output format throughout the solveset.

    Raises
    ======

    ValueError
        The input is not valid.
        The symbols are not given.
    AttributeError
        The input symbols are not `Symbol` type.

    Examples
    ========

    >>> from sympy.core.symbol import symbols
    >>> x, y = symbols('x, y', real=True)
    >>> from sympy.solvers.solveset import substitution
    >>> substitution([x + y], [x], [{y: 1}], [y], set([]), [x, y])
    FiniteSet((-1, 1))

    * when you want soln should not satisfy eq `x + 1 = 0`

    >>> substitution([x + y], [x], [{y: 1}], [y], set([x + 1]), [y, x])
    EmptySet
    >>> substitution([x + y], [x], [{y: 1}], [y], set([x - 1]), [y, x])
    FiniteSet((1, -1))
    >>> substitution([x + y - 1, y - x**2 + 5], [x, y])
    FiniteSet((-3, 4), (2, -1))

    * Returns both real and complex solution

    >>> x, y, z = symbols('x, y, z')
    >>> from sympy import exp, sin
    >>> substitution([exp(x) - sin(y), y**2 - 4], [x, y])
    FiniteSet((ImageSet(Lambda(_n, 2*_n*I*pi + log(sin(2))), Integers), 2),
            (ImageSet(Lambda(_n, I*(2*_n*pi + pi) + log(sin(2))), Integers), -2))

    >>> eqs = [z**2 + exp(2*x) - sin(y), -3 + exp(-y)]
    >>> substitution(eqs, [y, z])
    FiniteSet((-log(3), sqrt(-exp(2*x) - sin(log(3)))),
    (-log(3), -sqrt(-exp(2*x) - sin(log(3)))),
    (ImageSet(Lambda(_n, 2*_n*I*pi - log(3)), Integers),
       ImageSet(Lambda(_n, sqrt(-exp(2*x) + sin(2*_n*I*pi - log(3)))), Integers)),
    (ImageSet(Lambda(_n, 2*_n*I*pi - log(3)), Integers),
       ImageSet(Lambda(_n, -sqrt(-exp(2*x) + sin(2*_n*I*pi - log(3)))), Integers)))

    """

    from sympy import Complement
    from sympy.core.compatibility import is_sequence

    if not system:
        return S.EmptySet

    if not symbols:
        msg = ('Symbols must be given, for which solution of the '
               'system is to be found.')
        raise ValueError(filldedent(msg))

    if not is_sequence(symbols):
        msg = ('symbols should be given as a sequence, e.g. a list.'
               'Not type %s: %s')
        raise TypeError(filldedent(msg % (type(symbols), symbols)))

    if not getattr(symbols[0], 'is_Symbol', False):
        msg = ('Iterable of symbols must be given as '
               'second argument, not type %s: %s')
        raise ValueError(filldedent(msg % (type(symbols[0]), symbols[0])))

    # By default `all_symbols` will be same as `symbols`
    if all_symbols is None:
        all_symbols = symbols

    old_result = result
    # storing complements and intersection for particular symbol
    complements = {}
    intersections = {}

    # when total_solveset_call equals total_conditionset
    # it means that solveset failed to solve all eqs.
    total_conditionset = -1
    total_solveset_call = -1

    def _unsolved_syms(eq, sort=False):
        """Returns the unsolved symbol present
        in the equation `eq`.
        """
        free = eq.free_symbols
        unsolved = (free - set(known_symbols)) & set(all_symbols)
        if sort:
            unsolved = list(unsolved)
            unsolved.sort(key=default_sort_key)
        return unsolved
    # end of _unsolved_syms()

    # sort such that equation with the fewest potential symbols is first.
    # means eq with less number of variable first in the list.
    eqs_in_better_order = list(
        ordered(system, lambda _: len(_unsolved_syms(_))))

    def add_intersection_complement(result, intersection_dict, complement_dict):
        # If solveset has returned some intersection/complement
        # for any symbol, it will be added in the final solution.
        final_result = []
        for res in result:
            res_copy = res
            for key_res, value_res in res.items():
                intersect_set, complement_set = None, None
                for key_sym, value_sym in intersection_dict.items():
                    if key_sym == key_res:
                        intersect_set = value_sym
                for key_sym, value_sym in complement_dict.items():
                    if key_sym == key_res:
                        complement_set = value_sym
                if intersect_set or complement_set:
                    new_value = FiniteSet(value_res)
                    if intersect_set and intersect_set != S.Complexes:
                        new_value = Intersection(new_value, intersect_set)
                    if complement_set:
                        new_value = Complement(new_value, complement_set)
                    if new_value is S.EmptySet:
                        res_copy = None
                        break
                    elif new_value.is_FiniteSet and len(new_value) == 1:
                        res_copy[key_res] = set(new_value).pop()
                    else:
                        res_copy[key_res] = new_value

            if res_copy is not None:
                final_result.append(res_copy)
        return final_result
    # end of def add_intersection_complement()

    def _extract_main_soln(sym, sol, soln_imageset):
        """Separate the Complements, Intersections, ImageSet lambda expr
        and its base_set.
        """
        # if there is union, then need to check
        # Complement, Intersection, Imageset.
        # Order should not be changed.
        if isinstance(sol, Complement):
            # extract solution and complement
            complements[sym] = sol.args[1]
            sol = sol.args[0]
            # complement will be added at the end
            # using `add_intersection_complement` method
        if isinstance(sol, Intersection):
            # Interval/Set will be at 0th index always
            if sol.args[0] not in (S.Reals, S.Complexes):
                # Sometimes solveset returns soln with intersection
                # S.Reals or S.Complexes. We don't consider that
                # intersection.
                intersections[sym] = sol.args[0]
            sol = sol.args[1]
        # after intersection and complement Imageset should
        # be checked.
        if isinstance(sol, ImageSet):
            soln_imagest = sol
            expr2 = sol.lamda.expr
            sol = FiniteSet(expr2)
            soln_imageset[expr2] = soln_imagest

        # if there is union of Imageset or other in soln.
        # no testcase is written for this if block
        if isinstance(sol, Union):
            sol_args = sol.args
            sol = S.EmptySet
            # We need in sequence so append finteset elements
            # and then imageset or other.
            for sol_arg2 in sol_args:
                if isinstance(sol_arg2, FiniteSet):
                    sol += sol_arg2
                else:
                    # ImageSet, Intersection, complement then
                    # append them directly
                    sol += FiniteSet(sol_arg2)

        if not isinstance(sol, FiniteSet):
            sol = FiniteSet(sol)
        return sol, soln_imageset
    # end of def _extract_main_soln()

    # helper function for _append_new_soln
    def _check_exclude(rnew, imgset_yes):
        rnew_ = rnew
        if imgset_yes:
            # replace all dummy variables (Imageset lambda variables)
            # with zero before `checksol`. Considering fundamental soln
            # for `checksol`.
            rnew_copy = rnew.copy()
            dummy_n = imgset_yes[0]
            for key_res, value_res in rnew_copy.items():
                rnew_copy[key_res] = value_res.subs(dummy_n, 0)
            rnew_ = rnew_copy
        # satisfy_exclude == true if it satisfies the expr of `exclude` list.
        try:
            # something like : `Mod(-log(3), 2*I*pi)` can't be
            # simplified right now, so `checksol` returns `TypeError`.
            # when this issue is fixed this try block should be
            # removed. Mod(-log(3), 2*I*pi) == -log(3)
            satisfy_exclude = any(
                checksol(d, rnew_) for d in exclude)
        except TypeError:
            satisfy_exclude = None
        return satisfy_exclude
    # end of def _check_exclude()

    # helper function for _append_new_soln
    def _restore_imgset(rnew, original_imageset, newresult):
        restore_sym = set(rnew.keys()) & \
            set(original_imageset.keys())
        for key_sym in restore_sym:
            img = original_imageset[key_sym]
            rnew[key_sym] = img
        if rnew not in newresult:
            newresult.append(rnew)
    # end of def _restore_imgset()

    def _append_eq(eq, result, res, delete_soln, n=None):
        u = Dummy('u')
        if n:
            eq = eq.subs(n, 0)
        satisfy = checksol(u, u, eq, minimal=True)
        if satisfy is False:
            delete_soln = True
            res = {}
        else:
            result.append(res)
        return result, res, delete_soln

    def _append_new_soln(rnew, sym, sol, imgset_yes, soln_imageset,
                         original_imageset, newresult, eq=None):
        """If `rnew` (A dict <symbol: soln>) contains valid soln
        append it to `newresult` list.
        `imgset_yes` is (base, dummy_var) if there was imageset in previously
         calculated result(otherwise empty tuple). `original_imageset` is dict
         of imageset expr and imageset from this result.
        `soln_imageset` dict of imageset expr and imageset of new soln.
        """
        satisfy_exclude = _check_exclude(rnew, imgset_yes)
        delete_soln = False
        # soln should not satisfy expr present in `exclude` list.
        if not satisfy_exclude:
            local_n = None
            # if it is imageset
            if imgset_yes:
                local_n = imgset_yes[0]
                base = imgset_yes[1]
                if sym and sol:
                    # when `sym` and `sol` is `None` means no new
                    # soln. In that case we will append rnew directly after
                    # substituting original imagesets in rnew values if present
                    # (second last line of this function using _restore_imgset)
                    dummy_list = list(sol.atoms(Dummy))
                    # use one dummy `n` which is in
                    # previous imageset
                    local_n_list = [
                        local_n for i in range(
                            0, len(dummy_list))]

                    dummy_zip = zip(dummy_list, local_n_list)
                    lam = Lambda(local_n, sol.subs(dummy_zip))
                    rnew[sym] = ImageSet(lam, base)
                if eq is not None:
                    newresult, rnew, delete_soln = _append_eq(
                        eq, newresult, rnew, delete_soln, local_n)
            elif eq is not None:
                newresult, rnew, delete_soln = _append_eq(
                    eq, newresult, rnew, delete_soln)
            elif soln_imageset:
                rnew[sym] = soln_imageset[sol]
                # restore original imageset
                _restore_imgset(rnew, original_imageset, newresult)
            else:
                newresult.append(rnew)
        elif satisfy_exclude:
            delete_soln = True
            rnew = {}
        _restore_imgset(rnew, original_imageset, newresult)
        return newresult, delete_soln
    # end of def _append_new_soln()

    def _new_order_result(result, eq):
        # separate first, second priority. `res` that makes `eq` value equals
        # to zero, should be used first then other result(second priority).
        # If it is not done then we may miss some soln.
        first_priority = []
        second_priority = []
        for res in result:
            if not any(isinstance(val, ImageSet) for val in res.values()):
                if eq.subs(res) == 0:
                    first_priority.append(res)
                else:
                    second_priority.append(res)
        if first_priority or second_priority:
            return first_priority + second_priority
        return result

    def _solve_using_known_values(result, solver):
        """Solves the system using already known solution
        (result contains the dict <symbol: value>).
        solver is `solveset_complex` or `solveset_real`.
        """
        # stores imageset <expr: imageset(Lambda(n, expr), base)>.
        soln_imageset = {}
        total_solvest_call = 0
        total_conditionst = 0

        # sort such that equation with the fewest potential symbols is first.
        # means eq with less variable first
        for index, eq in enumerate(eqs_in_better_order):
            newresult = []
            original_imageset = {}
            # if imageset expr is used to solve other symbol
            imgset_yes = False
            result = _new_order_result(result, eq)
            for res in result:
                got_symbol = set()  # symbols solved in one iteration
                # find the imageset and use its expr.
                for key_res, value_res in res.items():
                    if isinstance(value_res, ImageSet):
                        res[key_res] = value_res.lamda.expr
                        original_imageset[key_res] = value_res
                        dummy_n = value_res.lamda.expr.atoms(Dummy).pop()
                        (base,) = value_res.base_sets
                        imgset_yes = (dummy_n, base)
                # update eq with everything that is known so far
                eq2 = eq.subs(res).expand()
                unsolved_syms = _unsolved_syms(eq2, sort=True)
                if not unsolved_syms:
                    if res:
                        newresult, delete_res = _append_new_soln(
                            res, None, None, imgset_yes, soln_imageset,
                            original_imageset, newresult, eq2)
                        if delete_res:
                            # `delete_res` is true, means substituting `res` in
                            # eq2 doesn't return `zero` or deleting the `res`
                            # (a soln) since it staisfies expr of `exclude`
                            # list.
                            result.remove(res)
                    continue  # skip as it's independent of desired symbols
                depen1, depen2 = (eq2.rewrite(Add)).as_independent(*unsolved_syms)
                if (depen1.has(Abs) or depen2.has(Abs)) and solver == solveset_complex:
                    # Absolute values cannot be inverted in the
                    # complex domain
                    continue
                soln_imageset = {}
                for sym in unsolved_syms:
                    not_solvable = False
                    try:
                        soln = solver(eq2, sym)
                        total_solvest_call += 1
                        soln_new = S.EmptySet
                        if isinstance(soln, Complement):
                            # separate solution and complement
                            complements[sym] = soln.args[1]
                            soln = soln.args[0]
                            # complement will be added at the end
                        if isinstance(soln, Intersection):
                            # Interval will be at 0th index always
                            if soln.args[0] != Interval(-oo, oo):
                                # sometimes solveset returns soln
                                # with intersection S.Reals, to confirm that
                                # soln is in domain=S.Reals
                                intersections[sym] = soln.args[0]
                            soln_new += soln.args[1]
                        soln = soln_new if soln_new else soln
                        if index > 0 and solver == solveset_real:
                            # one symbol's real soln , another symbol may have
                            # corresponding complex soln.
                            if not isinstance(soln, (ImageSet, ConditionSet)):
                                soln += solveset_complex(eq2, sym)
                    except NotImplementedError:
                        # If sovleset is not able to solve equation `eq2`. Next
                        # time we may get soln using next equation `eq2`
                        continue
                    if isinstance(soln, ConditionSet):
                            soln = S.EmptySet
                            # don't do `continue` we may get soln
                            # in terms of other symbol(s)
                            not_solvable = True
                            total_conditionst += 1

                    if soln is not S.EmptySet:
                        soln, soln_imageset = _extract_main_soln(
                            sym, soln, soln_imageset)

                    for sol in soln:
                        # sol is not a `Union` since we checked it
                        # before this loop
                        sol, soln_imageset = _extract_main_soln(
                            sym, sol, soln_imageset)
                        sol = set(sol).pop()
                        free = sol.free_symbols
                        if got_symbol and any([
                            ss in free for ss in got_symbol
                        ]):
                            # sol depends on previously solved symbols
                            # then continue
                            continue
                        rnew = res.copy()
                        # put each solution in res and append the new  result
                        # in the new result list (solution for symbol `s`)
                        # along with old results.
                        for k, v in res.items():
                            if isinstance(v, Expr):
                                # if any unsolved symbol is present
                                # Then subs known value
                                rnew[k] = v.subs(sym, sol)
                        # and add this new solution
                        if soln_imageset:
                            # replace all lambda variables with 0.
                            imgst = soln_imageset[sol]
                            rnew[sym] = imgst.lamda(
                                *[0 for i in range(0, len(
                                    imgst.lamda.variables))])
                        else:
                            rnew[sym] = sol
                        newresult, delete_res = _append_new_soln(
                            rnew, sym, sol, imgset_yes, soln_imageset,
                            original_imageset, newresult)
                        if delete_res:
                            # deleting the `res` (a soln) since it staisfies
                            # eq of `exclude` list
                            result.remove(res)
                    # solution got for sym
                    if not not_solvable:
                        got_symbol.add(sym)
            # next time use this new soln
            if newresult:
                result = newresult
        return result, total_solvest_call, total_conditionst
    # end def _solve_using_know_values()

    new_result_real, solve_call1, cnd_call1 = _solve_using_known_values(
        old_result, solveset_real)
    new_result_complex, solve_call2, cnd_call2 = _solve_using_known_values(
        old_result, solveset_complex)

    # If total_solveset_call is equal to total_conditionset
    # then solveset failed to solve all of the equations.
    # In this case we return a ConditionSet here.
    total_conditionset += (cnd_call1 + cnd_call2)
    total_solveset_call += (solve_call1 + solve_call2)

    if total_conditionset == total_solveset_call and total_solveset_call != -1:
        return _return_conditionset(eqs_in_better_order, all_symbols)

    # overall result
    result = new_result_real + new_result_complex

    result_all_variables = []
    result_infinite = []
    for res in result:
        if not res:
            # means {None : None}
            continue
        # If length < len(all_symbols) means infinite soln.
        # Some or all the soln is dependent on 1 symbol.
        # eg. {x: y+2} then final soln {x: y+2, y: y}
        if len(res) < len(all_symbols):
            solved_symbols = res.keys()
            unsolved = list(filter(
                lambda x: x not in solved_symbols, all_symbols))
            for unsolved_sym in unsolved:
                res[unsolved_sym] = unsolved_sym
            result_infinite.append(res)
        if res not in result_all_variables:
            result_all_variables.append(res)

    if result_infinite:
        # we have general soln
        # eg : [{x: -1, y : 1}, {x : -y , y: y}] then
        # return [{x : -y, y : y}]
        result_all_variables = result_infinite
    if intersections or complements:
        result_all_variables = add_intersection_complement(
            result_all_variables, intersections, complements)

    # convert to ordered tuple
    result = S.EmptySet
    for r in result_all_variables:
        temp = [r[symb] for symb in all_symbols]
        result += FiniteSet(tuple(temp))
    return result
# end of def substitution()


def _solveset_work(system, symbols):
    soln = solveset(system[0], symbols[0])
    if isinstance(soln, FiniteSet):
        _soln = FiniteSet(*[tuple((s,)) for s in soln])
        return _soln
    else:
        return FiniteSet(tuple(FiniteSet(soln)))


def _handle_positive_dimensional(polys, symbols, denominators):
    from sympy.polys.polytools import groebner
    # substitution method where new system is groebner basis of the system
    _symbols = list(symbols)
    _symbols.sort(key=default_sort_key)
    basis = groebner(polys, _symbols, polys=True)
    new_system = []
    for poly_eq in basis:
        new_system.append(poly_eq.as_expr())
    result = [{}]
    result = substitution(
        new_system, symbols, result, [],
        denominators)
    return result
# end of def _handle_positive_dimensional()


def _handle_zero_dimensional(polys, symbols, system):
    # solve 0 dimensional poly system using `solve_poly_system`
    result = solve_poly_system(polys, *symbols)
    # May be some extra soln is added because
    # we used `unrad` in `_separate_poly_nonpoly`, so
    # need to check and remove if it is not a soln.
    result_update = S.EmptySet
    for res in result:
        dict_sym_value = dict(list(zip(symbols, res)))
        if all(checksol(eq, dict_sym_value) for eq in system):
            result_update += FiniteSet(res)
    return result_update
# end of def _handle_zero_dimensional()


def _separate_poly_nonpoly(system, symbols):
    polys = []
    polys_expr = []
    nonpolys = []
    denominators = set()
    poly = None
    for eq in system:
        # Store denom expression if it contains symbol
        denominators.update(_simple_dens(eq, symbols))
        # try to remove sqrt and rational power
        without_radicals = unrad(simplify(eq))
        if without_radicals:
            eq_unrad, cov = without_radicals
            if not cov:
                eq = eq_unrad
        if isinstance(eq, Expr):
            eq = eq.as_numer_denom()[0]
            poly = eq.as_poly(*symbols, extension=True)
        elif simplify(eq).is_number:
            continue
        if poly is not None:
            polys.append(poly)
            polys_expr.append(poly.as_expr())
        else:
            nonpolys.append(eq)
    return polys, polys_expr, nonpolys, denominators
# end of def _separate_poly_nonpoly()


def nonlinsolve(system, *symbols):
    r"""
    Solve system of N nonlinear equations with M variables, which means both
    under and overdetermined systems are supported. Positive dimensional
    system is also supported (A system with infinitely many solutions is said
    to be positive-dimensional). In Positive dimensional system solution will
    be dependent on at least one symbol. Returns both real solution
    and complex solution(If system have). The possible number of solutions
    is zero, one or infinite.

    Parameters
    ==========

    system : list of equations
        The target system of equations
    symbols : list of Symbols
        symbols should be given as a sequence eg. list

    Returns
    =======

    A FiniteSet of ordered tuple of values of `symbols` for which the `system`
    has solution. Order of values in the tuple is same as symbols present in
    the parameter `symbols`.

    Please note that general FiniteSet is unordered, the solution returned
    here is not simply a FiniteSet of solutions, rather it is a FiniteSet of
    ordered tuple, i.e. the first & only argument to FiniteSet is a tuple of
    solutions, which is ordered, & hence the returned solution is ordered.

    Also note that solution could also have been returned as an ordered tuple,
    FiniteSet is just a wrapper `{}` around the tuple. It has no other
    significance except for the fact it is just used to maintain a consistent
    output format throughout the solveset.

    For the given set of Equations, the respective input types
    are given below:

    .. math:: x*y - 1 = 0
    .. math:: 4*x**2 + y**2 - 5 = 0

    `system  = [x*y - 1, 4*x**2 + y**2 - 5]`
    `symbols = [x, y]`

    Raises
    ======

    ValueError
        The input is not valid.
        The symbols are not given.
    AttributeError
        The input symbols are not `Symbol` type.

    Examples
    ========

    >>> from sympy.core.symbol import symbols
    >>> from sympy.solvers.solveset import nonlinsolve
    >>> x, y, z = symbols('x, y, z', real=True)
    >>> nonlinsolve([x*y - 1, 4*x**2 + y**2 - 5], [x, y])
    FiniteSet((-1, -1), (-1/2, -2), (1/2, 2), (1, 1))

    1. Positive dimensional system and complements:

    >>> from sympy import pprint
    >>> from sympy.polys.polytools import is_zero_dimensional
    >>> a, b, c, d = symbols('a, b, c, d', extended_real=True)
    >>> eq1 =  a + b + c + d
    >>> eq2 = a*b + b*c + c*d + d*a
    >>> eq3 = a*b*c + b*c*d + c*d*a + d*a*b
    >>> eq4 = a*b*c*d - 1
    >>> system = [eq1, eq2, eq3, eq4]
    >>> is_zero_dimensional(system)
    False
    >>> pprint(nonlinsolve(system, [a, b, c, d]), use_unicode=False)
      -1       1               1      -1
    {(---, -d, -, {d} \ {0}), (-, -d, ---, {d} \ {0})}
       d       d               d       d
    >>> nonlinsolve([(x+y)**2 - 4, x + y - 2], [x, y])
    FiniteSet((2 - y, y))

    2. If some of the equations are non-polynomial then `nonlinsolve`
    will call the `substitution` function and return real and complex solutions,
    if present.

    >>> from sympy import exp, sin
    >>> nonlinsolve([exp(x) - sin(y), y**2 - 4], [x, y])
    FiniteSet((ImageSet(Lambda(_n, 2*_n*I*pi + log(sin(2))), Integers), 2),
            (ImageSet(Lambda(_n, I*(2*_n*pi + pi) + log(sin(2))), Integers), -2))


    3. If system is non-linear polynomial and zero-dimensional then it
    returns both solution (real and complex solutions, if present) using
    `solve_poly_system`:

    >>> from sympy import sqrt
    >>> nonlinsolve([x**2 - 2*y**2 -2, x*y - 2], [x, y])
    FiniteSet((-2, -1), (2, 1), (-sqrt(2)*I, sqrt(2)*I), (sqrt(2)*I, -sqrt(2)*I))

    4. `nonlinsolve` can solve some linear (zero or positive dimensional)
    system (because it uses the `groebner` function to get the
    groebner basis and then uses the `substitution` function basis as the
    new `system`). But it is not recommended to solve linear system using
    `nonlinsolve`, because `linsolve` is better for general linear systems.

    >>> nonlinsolve([x + 2*y -z - 3, x - y - 4*z + 9 , y + z - 4], [x, y, z])
    FiniteSet((3*z - 5, 4 - z, z))

    5. System having polynomial equations and only real solution is
    solved using `solve_poly_system`:

    >>> e1 = sqrt(x**2 + y**2) - 10
    >>> e2 = sqrt(y**2 + (-x + 10)**2) - 3
    >>> nonlinsolve((e1, e2), (x, y))
    FiniteSet((191/20, -3*sqrt(391)/20), (191/20, 3*sqrt(391)/20))
    >>> nonlinsolve([x**2 + 2/y - 2, x + y - 3], [x, y])
    FiniteSet((1, 2), (1 - sqrt(5), 2 + sqrt(5)), (1 + sqrt(5), 2 - sqrt(5)))
    >>> nonlinsolve([x**2 + 2/y - 2, x + y - 3], [y, x])
    FiniteSet((2, 1), (2 - sqrt(5), 1 + sqrt(5)), (2 + sqrt(5), 1 - sqrt(5)))

    6. It is better to use symbols instead of Trigonometric Function or
    Function (e.g. replace `sin(x)` with symbol, replace `f(x)` with symbol
    and so on. Get soln from `nonlinsolve` and then using `solveset` get
    the value of `x`)

    How nonlinsolve is better than old solver `_solve_system` :
    ===========================================================

    1. A positive dimensional system solver : nonlinsolve can return
    solution for positive dimensional system. It finds the
    Groebner Basis of the positive dimensional system(calling it as
    basis) then we can start solving equation(having least number of
    variable first in the basis) using solveset and substituting that
    solved solutions into other equation(of basis) to get solution in
    terms of minimum variables. Here the important thing is how we
    are substituting the known values and in which equations.

    2. Real and Complex both solutions : nonlinsolve returns both real
    and complex solution. If all the equations in the system are polynomial
    then using `solve_poly_system` both real and complex solution is returned.
    If all the equations in the system are not polynomial equation then goes to
    `substitution` method with this polynomial and non polynomial equation(s),
    to solve for unsolved variables. Here to solve for particular variable
    solveset_real and solveset_complex is used. For both real and complex
    solution function `_solve_using_know_values` is used inside `substitution`
    function.(`substitution` function will be called when there is any non
    polynomial equation(s) is present). When solution is valid then add its
    general solution in the final result.

    3. Complement and Intersection will be added if any : nonlinsolve maintains
    dict for complements and Intersections. If solveset find complements or/and
    Intersection with any Interval or set during the execution of
    `substitution` function ,then complement or/and Intersection for that
    variable is added before returning final solution.

    """
    from sympy.polys.polytools import is_zero_dimensional

    if not system:
        return S.EmptySet

    if not symbols:
        msg = ('Symbols must be given, for which solution of the '
               'system is to be found.')
        raise ValueError(filldedent(msg))

    if hasattr(symbols[0], '__iter__'):
        symbols = symbols[0]

    if not is_sequence(symbols) or not symbols:
        msg = ('Symbols must be given, for which solution of the '
               'system is to be found.')
        raise IndexError(filldedent(msg))

    system, symbols, swap = recast_to_symbols(system, symbols)
    if swap:
        soln = nonlinsolve(system, symbols)
        return FiniteSet(*[tuple(i.xreplace(swap) for i in s) for s in soln])

    if len(system) == 1 and len(symbols) == 1:
        return _solveset_work(system, symbols)

    # main code of def nonlinsolve() starts from here
    polys, polys_expr, nonpolys, denominators = _separate_poly_nonpoly(
        system, symbols)

    if len(symbols) == len(polys):
        # If all the equations in the system are poly
        if is_zero_dimensional(polys, symbols):
            # finite number of soln (Zero dimensional system)
            try:
                return _handle_zero_dimensional(polys, symbols, system)
            except NotImplementedError:
                # Right now it doesn't fail for any polynomial system of
                # equation. If `solve_poly_system` fails then `substitution`
                # method will handle it.
                result = substitution(
                    polys_expr, symbols, exclude=denominators)
                return result

        # positive dimensional system
        res = _handle_positive_dimensional(polys, symbols, denominators)
        if res is EmptySet and any(not p.domain.is_Exact for p in polys):
            raise NotImplementedError("Equation not in exact domain. Try converting to rational")
        else:
            return res

    else:
        # If all the equations are not polynomial.
        # Use `substitution` method for the system
        result = substitution(
            polys_expr + nonpolys, symbols, exclude=denominators)
        return result<|MERGE_RESOLUTION|>--- conflicted
+++ resolved
@@ -2147,17 +2147,6 @@
     >>> solveset_real(exp(x) - 1, x)
     FiniteSet(0)
 
-<<<<<<< HEAD
-    The solution is mostly unaffected by assumptions on the symbol,
-    but there may be some slight difference:
-
-    >>> pprint(solveset(sin(x)/x,x), use_unicode=False)
-    {n*pi | n in Integers} \ {0}
-
-    >>> p = Symbol('p', positive=True)
-    >>> pprint(solveset(sin(p)/p, p), use_unicode=False)
-    {n*pi | n in Integers}
-=======
     The solution is unaffected by assumptions on the symbol:
 
     >>> p = Symbol('p', positive=True)
@@ -2170,7 +2159,6 @@
     >>> i = Symbol('i', imaginary=True)
     >>> solveset(Eq(i**2 + i*sin(i), 1), i, domain=S.Reals)
     ConditionSet(_R, Eq(_R**2 + _R*sin(_R) - 1, 0), Reals)
->>>>>>> 70532792
 
     * Inequalities can be solved over the real domain only. Use of a complex
       domain leads to a NotImplementedError.
