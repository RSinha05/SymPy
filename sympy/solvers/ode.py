--- conflicted
+++ resolved
@@ -324,12 +324,7 @@
     "nth_linear_constant_coeff_variation_of_parameters_Integral",
     "nth_linear_euler_eq_nonhomogeneous_variation_of_parameters_Integral",
     "Liouville_Integral",
-<<<<<<< HEAD
-    "order_reducing_substitution",
-    )
-=======
        )
->>>>>>> a4f40d79
 
 lie_heuristics = (
     "abaco1_simple",
@@ -4009,31 +4004,6 @@
 
     return frobdict
 
-<<<<<<< HEAD
-# Check :Use repeated substitution until we do not have a function independent of derivative
-def check_substitution_type(eq, func):
-    x = func.args[0]
-    f = func.func
-    order_to_subs = 0
-    for nsubs_try in range(1,ode_order(eq)):
-        if reduced_eq.subs(f(x).diff(x, nsubs_try), Dummy()).has(f(x)):
-            break
-        else:
-            order_to_subs += 1
-    if order_to_subs > 0:
-        return {'var':order_to_subs, 'solutions':True}
-
-# Use repeated substitution until we do not have a function independent of derivative   
-def order_reducing_substitution(eq, func, order, match):
-    '''
-    Substitutes lowest order derivate in equation to function with order of derivative as 0
-    '''
-    x = func.args[0]
-    f = func.func
-    g = Function('g')(x)
-    eq = dsolve(dsolve(eq.subs(f(x).diff(x, match['var'])), g).subs(g, f(x).diff(x, match['var'])))
-    return eq
-=======
 def _order_reducible_match(eq, func):
     r"""
     Matches any differential equation that can be rewritten with a smaller
@@ -4078,7 +4048,6 @@
     fsol = dsolve(gsol.subs(g(x), w), f(x))  # or do integration n times
 
     return fsol
->>>>>>> a4f40d79
 
 def _nth_algebraic_match(eq, func):
     r"""
