--- conflicted
+++ resolved
@@ -2159,13 +2159,10 @@
 @vectorize(0)
 def odesimp(ode, eq, func, hint):
     r"""
-<<<<<<< HEAD
-    Simplifies ODEs, including trying to solveset for ``func`` and running
-    :py:meth:`~sympy.solvers.ode.constantsimp`.
-=======
-    Simplifies solutions of ODEs, including trying to solve for ``func`` and
+Simplifies solutions of ODEs, including trying to solve for ``func`` and
     running :py:meth:`~sympy.solvers.ode.constantsimp`.
->>>>>>> f906d9f5
+    It may use knowledge of the type of solution that the hint returns to
+    apply additional simplifications.
 
     It may use knowledge of the type of solution that the hint returns to
     apply additional simplifications.
