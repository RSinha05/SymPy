"""
This module contain solvers for all kinds of equations:

    - algebraic or transcendental, use solve()

    - recurrence, use rsolve()

    - differential, use dsolve()

    - nonlinear (numerically), use nsolve()
      (you will need a good starting point)

"""

from sympy.core import (S, Add, Symbol, Dummy, Expr, Mul)
from sympy.core.assumptions import check_assumptions
from sympy.core.exprtools import factor_terms
from sympy.core.function import (expand_mul, expand_log, Derivative,
                                 AppliedUndef, UndefinedFunction, nfloat,
                                 Function, expand_power_exp, _mexpand, expand,
                                 expand_func)
from sympy.core.logic import fuzzy_not
from sympy.core.mul import denom, fraction
from sympy.core.numbers import ilcm, Float, Rational
from sympy.core.power import integer_log, Pow
from sympy.core.relational import Relational, Eq, Ne
from sympy.core.sorting import ordered, default_sort_key
from sympy.core.sympify import sympify
from sympy.core.traversal import preorder_traversal
from sympy.logic.boolalg import And, Or, BooleanAtom

from sympy.functions import (log, exp, LambertW, cos, sin, tan, acos, asin, atan,
                             Abs, re, im, arg, sqrt, atan2)
from sympy.functions.combinatorial.factorials import binomial
from sympy.functions.elementary.trigonometric import (TrigonometricFunction,
                                                      HyperbolicFunction)
from sympy.functions.elementary.piecewise import piecewise_fold, Piecewise
from sympy.ntheory.factor_ import divisors
from sympy.simplify import (simplify, collect, powsimp, posify,  # type: ignore
<<<<<<< HEAD
    powdenest, nsimplify, logcombine, sqrtdenest, separatevars)
from sympy.integrals.integrals import Integral
=======
    powdenest, nsimplify, denom, logcombine, sqrtdenest, fraction,
    separatevars)
>>>>>>> 73d32dac
from sympy.simplify.sqrtdenest import sqrt_depth
from sympy.simplify.fu import TR1, TR2i
from sympy.matrices.common import NonInvertibleMatrixError
from sympy.matrices import Matrix, zeros
from sympy.polys import roots, cancel, factor, Poly
from sympy.polys.polyerrors import GeneratorsNeeded, PolynomialError
from sympy.polys.solvers import sympy_eqs_to_ring, solve_lin_sys
from sympy.utilities.lambdify import lambdify
from sympy.utilities.misc import filldedent, debug
from sympy.utilities.iterables import (connected_components,
    generate_bell, uniq, iterable, is_sequence, subsets)
from sympy.utilities.decorator import conserve_mpmath_dps

from mpmath import findroot

from sympy.solvers.polysys import solve_poly_system

from types import GeneratorType
from collections import defaultdict
from itertools import product

import warnings


def recast_to_symbols(eqs, symbols):
    """
    Return (e, s, d) where e and s are versions of *eqs* and
    *symbols* in which any non-Symbol objects in *symbols* have
    been replaced with generic Dummy symbols and d is a dictionary
    that can be used to restore the original expressions.

    Examples
    ========

    >>> from sympy.solvers.solvers import recast_to_symbols
    >>> from sympy import symbols, Function
    >>> x, y = symbols('x y')
    >>> fx = Function('f')(x)
    >>> eqs, syms = [fx + 1, x, y], [fx, y]
    >>> e, s, d = recast_to_symbols(eqs, syms); (e, s, d)
    ([_X0 + 1, x, y], [_X0, y], {_X0: f(x)})

    The original equations and symbols can be restored using d:

    >>> assert [i.xreplace(d) for i in eqs] == eqs
    >>> assert [d.get(i, i) for i in s] == syms

    """
    if not iterable(eqs) and iterable(symbols):
        raise ValueError('Both eqs and symbols must be iterable')
    new_symbols = list(symbols)
    swap_sym = {}
    for i, s in enumerate(symbols):
        if not isinstance(s, Symbol) and s not in swap_sym:
            swap_sym[s] = Dummy('X%d' % i)
            new_symbols[i] = swap_sym[s]
    new_f = []
    for i in eqs:
        isubs = getattr(i, 'subs', None)
        if isubs is not None:
            new_f.append(isubs(swap_sym))
        else:
            new_f.append(i)
    swap_sym = {v: k for k, v in swap_sym.items()}
    return new_f, new_symbols, swap_sym


def _ispow(e):
    """Return True if e is a Pow or is exp."""
    return isinstance(e, Expr) and (e.is_Pow or isinstance(e, exp))


def _simple_dens(f, symbols):
    # when checking if a denominator is zero, we can just check the
    # base of powers with nonzero exponents since if the base is zero
    # the power will be zero, too. To keep it simple and fast, we
    # limit simplification to exponents that are Numbers
    dens = set()
    for d in denoms(f, symbols):
        if d.is_Pow and d.exp.is_Number:
            if d.exp.is_zero:
                continue  # foo**0 is never 0
            d = d.base
        dens.add(d)
    return dens


def denoms(eq, *symbols):
    """
    Return (recursively) set of all denominators that appear in *eq*
    that contain any symbol in *symbols*; if *symbols* are not
    provided then all denominators will be returned.

    Examples
    ========

    >>> from sympy.solvers.solvers import denoms
    >>> from sympy.abc import x, y, z

    >>> denoms(x/y)
    {y}

    >>> denoms(x/(y*z))
    {y, z}

    >>> denoms(3/x + y/z)
    {x, z}

    >>> denoms(x/2 + y/z)
    {2, z}

    If *symbols* are provided then only denominators containing
    those symbols will be returned:

    >>> denoms(1/x + 1/y + 1/z, y, z)
    {y, z}

    """

    pot = preorder_traversal(eq)
    dens = set()
    for p in pot:
        # Here p might be Tuple or Relational
        # Expr subtrees (e.g. lhs and rhs) will be traversed after by pot
        if not isinstance(p, Expr):
            continue
        den = denom(p)
        if den is S.One:
            continue
        for d in Mul.make_args(den):
            dens.add(d)
    if not symbols:
        return dens
    elif len(symbols) == 1:
        if iterable(symbols[0]):
            symbols = symbols[0]
    rv = []
    for d in dens:
        free = d.free_symbols
        if any(s in free for s in symbols):
            rv.append(d)
    return set(rv)


def checksol(f, symbol, sol=None, **flags):
    """
    Checks whether sol is a solution of equation f == 0.

    Explanation
    ===========

    Input can be either a single symbol and corresponding value
    or a dictionary of symbols and values. When given as a dictionary
    and flag ``simplify=True``, the values in the dictionary will be
    simplified. *f* can be a single equation or an iterable of equations.
    A solution must satisfy all equations in *f* to be considered valid;
    if a solution does not satisfy any equation, False is returned; if one or
    more checks are inconclusive (and none are False) then None is returned.

    Examples
    ========

    >>> from sympy import symbols
    >>> from sympy.solvers import checksol
    >>> x, y = symbols('x,y')
    >>> checksol(x**4 - 1, x, 1)
    True
    >>> checksol(x**4 - 1, x, 0)
    False
    >>> checksol(x**2 + y**2 - 5**2, {x: 3, y: 4})
    True

    To check if an expression is zero using ``checksol()``, pass it
    as *f* and send an empty dictionary for *symbol*:

    >>> checksol(x**2 + x - x*(x + 1), {})
    True

    None is returned if ``checksol()`` could not conclude.

    flags:
        'numerical=True (default)'
           do a fast numerical check if ``f`` has only one symbol.
        'minimal=True (default is False)'
           a very fast, minimal testing.
        'warn=True (default is False)'
           show a warning if checksol() could not conclude.
        'simplify=True (default)'
           simplify solution before substituting into function and
           simplify the function before trying specific simplifications
        'force=True (default is False)'
           make positive all symbols without assumptions regarding sign.

    """
    from sympy.physics.units import Unit

    minimal = flags.get('minimal', False)

    if sol is not None:
        sol = {symbol: sol}
    elif isinstance(symbol, dict):
        sol = symbol
    else:
        msg = 'Expecting (sym, val) or ({sym: val}, None) but got (%s, %s)'
        raise ValueError(msg % (symbol, sol))

    if iterable(f):
        if not f:
            raise ValueError('no functions to check')
        rv = True
        for fi in f:
            check = checksol(fi, sol, **flags)
            if check:
                continue
            if check is False:
                return False
            rv = None  # don't return, wait to see if there's a False
        return rv

    if isinstance(f, Poly):
        f = f.as_expr()
    elif isinstance(f, (Eq, Ne)):
        if f.rhs in (S.true, S.false):
            f = f.reversed
        B, E = f.args
        if isinstance(B, BooleanAtom):
            f = f.subs(sol)
            if not f.is_Boolean:
                return
        else:
            f = f.rewrite(Add, evaluate=False)

    if isinstance(f, BooleanAtom):
        return bool(f)
    elif not f.is_Relational and not f:
        return True

    if sol and not f.free_symbols & set(sol.keys()):
        # if f(y) == 0, x=3 does not set f(y) to zero...nor does it not
        return None

    illegal = {S.NaN,
               S.ComplexInfinity,
               S.Infinity,
               S.NegativeInfinity}
    if any(sympify(v).atoms() & illegal for k, v in sol.items()):
        return False

    was = f
    attempt = -1
    numerical = flags.get('numerical', True)
    while 1:
        attempt += 1
        if attempt == 0:
            val = f.subs(sol)
            if isinstance(val, Mul):
                val = val.as_independent(Unit)[0]
            if val.atoms() & illegal:
                return False
        elif attempt == 1:
            if not val.is_number:
                if not val.is_constant(*list(sol.keys()), simplify=not minimal):
                    return False
                # there are free symbols -- simple expansion might work
                _, val = val.as_content_primitive()
                val = _mexpand(val.as_numer_denom()[0], recursive=True)
        elif attempt == 2:
            if minimal:
                return
            if flags.get('simplify', True):
                for k in sol:
                    sol[k] = simplify(sol[k])
            # start over without the failed expanded form, possibly
            # with a simplified solution
            val = simplify(f.subs(sol))
            if flags.get('force', True):
                val, reps = posify(val)
                # expansion may work now, so try again and check
                exval = _mexpand(val, recursive=True)
                if exval.is_number:
                    # we can decide now
                    val = exval
        else:
            # if there are no radicals and no functions then this can't be
            # zero anymore -- can it?
            pot = preorder_traversal(expand_mul(val))
            seen = set()
            saw_pow_func = False
            for p in pot:
                if p in seen:
                    continue
                seen.add(p)
                if p.is_Pow and not p.exp.is_Integer:
                    saw_pow_func = True
                elif p.is_Function:
                    saw_pow_func = True
                elif isinstance(p, UndefinedFunction):
                    saw_pow_func = True
                if saw_pow_func:
                    break
            if saw_pow_func is False:
                return False
            if flags.get('force', True):
                # don't do a zero check with the positive assumptions in place
                val = val.subs(reps)
            nz = fuzzy_not(val.is_zero)
            if nz is not None:
                # issue 5673: nz may be True even when False
                # so these are just hacks to keep a false positive
                # from being returned

                # HACK 1: LambertW (issue 5673)
                if val.is_number and val.has(LambertW):
                    # don't eval this to verify solution since if we got here,
                    # numerical must be False
                    return None

                # add other HACKs here if necessary, otherwise we assume
                # the nz value is correct
                return not nz
            break

        if val == was:
            continue
        elif val.is_Rational:
            return val == 0
        if numerical and val.is_number:
            return (abs(val.n(18).n(12, chop=True)) < 1e-9) is S.true
        was = val

    if flags.get('warn', False):
        warnings.warn("\n\tWarning: could not verify solution %s." % sol)
    # returns None if it can't conclude
    # TODO: improve solution testing


def solve(f, *symbols, **flags):
    r"""
    Algebraically solves equations and systems of equations.

    Explanation
    ===========

    Currently supported:
        - polynomial
        - transcendental
        - piecewise combinations of the above
        - systems of linear and polynomial equations
        - systems containing relational expressions

    Examples
    ========

    The output varies according to the input and can be seen by example:

        >>> from sympy import solve, Poly, Eq, Function, exp
        >>> from sympy.abc import x, y, z, a, b
        >>> f = Function('f')

    Boolean or univariate Relational:

        >>> solve(x < 3)
        (-oo < x) & (x < 3)


    To always get a list of solution mappings, use flag dict=True:

        >>> solve(x - 3, dict=True)
        [{x: 3}]
        >>> sol = solve([x - 3, y - 1], dict=True)
        >>> sol
        [{x: 3, y: 1}]
        >>> sol[0][x]
        3
        >>> sol[0][y]
        1


    To get a list of *symbols* and set of solution(s) use flag set=True:

        >>> solve([x**2 - 3, y - 1], set=True)
        ([x, y], {(-sqrt(3), 1), (sqrt(3), 1)})


    Single expression and single symbol that is in the expression:

        >>> solve(x - y, x)
        [y]
        >>> solve(x - 3, x)
        [3]
        >>> solve(Eq(x, 3), x)
        [3]
        >>> solve(Poly(x - 3), x)
        [3]
        >>> solve(x**2 - y**2, x, set=True)
        ([x], {(-y,), (y,)})
        >>> solve(x**4 - 1, x, set=True)
        ([x], {(-1,), (1,), (-I,), (I,)})

    Single expression with no symbol that is in the expression:

        >>> solve(3, x)
        []
        >>> solve(x - 3, y)
        []

    Single expression with no symbol given. In this case, all free *symbols*
    will be selected as potential *symbols* to solve for. If the equation is
    univariate then a list of solutions is returned; otherwise - as is the case
    when *symbols* are given as an iterable of length greater than 1 - a list of
    mappings will be returned:

        >>> solve(x - 3)
        [3]
        >>> solve(x**2 - y**2)
        [{x: -y}, {x: y}]
        >>> solve(z**2*x**2 - z**2*y**2)
        [{x: -y}, {x: y}, {z: 0}]
        >>> solve(z**2*x - z**2*y**2)
        [{x: y**2}, {z: 0}]

    When an object other than a Symbol is given as a symbol, it is
    isolated algebraically and an implicit solution may be obtained.
    This is mostly provided as a convenience to save you from replacing
    the object with a Symbol and solving for that Symbol. It will only
    work if the specified object can be replaced with a Symbol using the
    subs method:

    >>> solve(f(x) - x, f(x))
    [x]
    >>> solve(f(x).diff(x) - f(x) - x, f(x).diff(x))
    [x + f(x)]
    >>> solve(f(x).diff(x) - f(x) - x, f(x))
    [-x + Derivative(f(x), x)]
    >>> solve(x + exp(x)**2, exp(x), set=True)
    ([exp(x)], {(-sqrt(-x),), (sqrt(-x),)})

    >>> from sympy import Indexed, IndexedBase, Tuple, sqrt
    >>> A = IndexedBase('A')
    >>> eqs = Tuple(A[1] + A[2] - 3, A[1] - A[2] + 1)
    >>> solve(eqs, eqs.atoms(Indexed))
    {A[1]: 1, A[2]: 2}

        * To solve for a symbol implicitly, use implicit=True:

            >>> solve(x + exp(x), x)
            [-LambertW(1)]
            >>> solve(x + exp(x), x, implicit=True)
            [-exp(x)]

        * It is possible to solve for anything that can be targeted with
          subs:

            >>> solve(x + 2 + sqrt(3), x + 2)
            [-sqrt(3)]
            >>> solve((x + 2 + sqrt(3), x + 4 + y), y, x + 2)
            {y: -2 + sqrt(3), x + 2: -sqrt(3)}

        * Nothing heroic is done in this implicit solving so you may end up
          with a symbol still in the solution:

            >>> eqs = (x*y + 3*y + sqrt(3), x + 4 + y)
            >>> solve(eqs, y, x + 2)
            {y: -sqrt(3)/(x + 3), x + 2: -2*x/(x + 3) - 6/(x + 3) + sqrt(3)/(x + 3)}
            >>> solve(eqs, y*x, x)
            {x: -y - 4, x*y: -3*y - sqrt(3)}

        * If you attempt to solve for a number remember that the number
          you have obtained does not necessarily mean that the value is
          equivalent to the expression obtained:

            >>> solve(sqrt(2) - 1, 1)
            [sqrt(2)]
            >>> solve(x - y + 1, 1)  # /!\ -1 is targeted, too
            [x/(y - 1)]
            >>> [_.subs(z, -1) for _ in solve((x - y + 1).subs(-1, z), 1)]
            [-x + y]

        * To solve for a function within a derivative, use ``dsolve``.

    Single expression and more than one symbol:

        * When there is a linear solution:

            >>> solve(x - y**2, x, y)
            [(y**2, y)]
            >>> solve(x**2 - y, x, y)
            [(x, x**2)]
            >>> solve(x**2 - y, x, y, dict=True)
            [{y: x**2}]

        * When undetermined coefficients are identified:

            * That are linear:

                >>> solve((a + b)*x - b + 2, a, b)
                {a: -2, b: 2}

            * That are nonlinear:

                >>> solve((a + b)*x - b**2 + 2, a, b, set=True)
                ([a, b], {(-sqrt(2), sqrt(2)), (sqrt(2), -sqrt(2))})

        * If there is no linear solution, then the first successful
          attempt for a nonlinear solution will be returned:

            >>> solve(x**2 - y**2, x, y, dict=True)
            [{x: -y}, {x: y}]
            >>> solve(x**2 - y**2/exp(x), x, y, dict=True)
            [{x: 2*LambertW(-y/2)}, {x: 2*LambertW(y/2)}]
            >>> solve(x**2 - y**2/exp(x), y, x)
            [(-x*sqrt(exp(x)), x), (x*sqrt(exp(x)), x)]

    Iterable of one or more of the above:

        * Involving relationals or bools:

            >>> solve([x < 3, x - 2])
            Eq(x, 2)
            >>> solve([x > 3, x - 2])
            False

        * When the system is linear:

            * With a solution:

                >>> solve([x - 3], x)
                {x: 3}
                >>> solve((x + 5*y - 2, -3*x + 6*y - 15), x, y)
                {x: -3, y: 1}
                >>> solve((x + 5*y - 2, -3*x + 6*y - 15), x, y, z)
                {x: -3, y: 1}
                >>> solve((x + 5*y - 2, -3*x + 6*y - z), z, x, y)
                {x: 2 - 5*y, z: 21*y - 6}

            * Without a solution:

                >>> solve([x + 3, x - 3])
                []

        * When the system is not linear:

            >>> solve([x**2 + y -2, y**2 - 4], x, y, set=True)
            ([x, y], {(-2, -2), (0, 2), (2, -2)})

        * If no *symbols* are given, all free *symbols* will be selected and a
          list of mappings returned:

            >>> solve([x - 2, x**2 + y])
            [{x: 2, y: -4}]
            >>> solve([x - 2, x**2 + f(x)], {f(x), x})
            [{x: 2, f(x): -4}]

        * If any equation does not depend on the symbol(s) given, it will be
          eliminated from the equation set and an answer may be given
          implicitly in terms of variables that were not of interest:

            >>> solve([x - y, y - 3], x)
            {x: y}

    **Additional Examples**

    ``solve()`` with check=True (default) will run through the symbol tags to
    elimate unwanted solutions. If no assumptions are included, all possible
    solutions will be returned:

        >>> from sympy import Symbol, solve
        >>> x = Symbol("x")
        >>> solve(x**2 - 1)
        [-1, 1]

    By using the positive tag, only one solution will be returned:

        >>> pos = Symbol("pos", positive=True)
        >>> solve(pos**2 - 1)
        [1]

    Assumptions are not checked when ``solve()`` input involves
    relationals or bools.

    When the solutions are checked, those that make any denominator zero
    are automatically excluded. If you do not want to exclude such solutions,
    then use the check=False option:

        >>> from sympy import sin, limit
        >>> solve(sin(x)/x)  # 0 is excluded
        [pi]

    If check=False, then a solution to the numerator being zero is found: x = 0.
    In this case, this is a spurious solution since $\sin(x)/x$ has the well
    known limit (without dicontinuity) of 1 at x = 0:

        >>> solve(sin(x)/x, check=False)
        [0, pi]

    In the following case, however, the limit exists and is equal to the
    value of x = 0 that is excluded when check=True:

        >>> eq = x**2*(1/x - z**2/x)
        >>> solve(eq, x)
        []
        >>> solve(eq, x, check=False)
        [0]
        >>> limit(eq, x, 0, '-')
        0
        >>> limit(eq, x, 0, '+')
        0

    **Disabling High-Order Explicit Solutions**

    When solving polynomial expressions, you might not want explicit solutions
    (which can be quite long). If the expression is univariate, ``CRootOf``
    instances will be returned instead:

        >>> solve(x**3 - x + 1)
        [-1/((-1/2 - sqrt(3)*I/2)*(3*sqrt(69)/2 + 27/2)**(1/3)) -
        (-1/2 - sqrt(3)*I/2)*(3*sqrt(69)/2 + 27/2)**(1/3)/3,
        -(-1/2 + sqrt(3)*I/2)*(3*sqrt(69)/2 + 27/2)**(1/3)/3 -
        1/((-1/2 + sqrt(3)*I/2)*(3*sqrt(69)/2 + 27/2)**(1/3)),
        -(3*sqrt(69)/2 + 27/2)**(1/3)/3 -
        1/(3*sqrt(69)/2 + 27/2)**(1/3)]
        >>> solve(x**3 - x + 1, cubics=False)
        [CRootOf(x**3 - x + 1, 0),
         CRootOf(x**3 - x + 1, 1),
         CRootOf(x**3 - x + 1, 2)]

    If the expression is multivariate, no solution might be returned:

        >>> solve(x**3 - x + a, x, cubics=False)
        []

    Sometimes solutions will be obtained even when a flag is False because the
    expression could be factored. In the following example, the equation can
    be factored as the product of a linear and a quadratic factor so explicit
    solutions (which did not require solving a cubic expression) are obtained:

        >>> eq = x**3 + 3*x**2 + x - 1
        >>> solve(eq, cubics=False)
        [-1, -1 + sqrt(2), -sqrt(2) - 1]

    **Solving Equations Involving Radicals**

    Because of SymPy's use of the principle root, some solutions
    to radical equations will be missed unless check=False:

        >>> from sympy import root
        >>> eq = root(x**3 - 3*x**2, 3) + 1 - x
        >>> solve(eq)
        []
        >>> solve(eq, check=False)
        [1/3]

    In the above example, there is only a single solution to the
    equation. Other expressions will yield spurious roots which
    must be checked manually; roots which give a negative argument
    to odd-powered radicals will also need special checking:

        >>> from sympy import real_root, S
        >>> eq = root(x, 3) - root(x, 5) + S(1)/7
        >>> solve(eq)  # this gives 2 solutions but misses a 3rd
        [CRootOf(7*x**5 - 7*x**3 + 1, 1)**15,
        CRootOf(7*x**5 - 7*x**3 + 1, 2)**15]
        >>> sol = solve(eq, check=False)
        >>> [abs(eq.subs(x,i).n(2)) for i in sol]
        [0.48, 0.e-110, 0.e-110, 0.052, 0.052]

    The first solution is negative so ``real_root`` must be used to see that it
    satisfies the expression:

        >>> abs(real_root(eq.subs(x, sol[0])).n(2))
        0.e-110

    If the roots of the equation are not real then more care will be
    necessary to find the roots, especially for higher order equations.
    Consider the following expression:

        >>> expr = root(x, 3) - root(x, 5)

    We will construct a known value for this expression at x = 3 by selecting
    the 1-th root for each radical:

        >>> expr1 = root(x, 3, 1) - root(x, 5, 1)
        >>> v = expr1.subs(x, -3)

    The ``solve`` function is unable to find any exact roots to this equation:

        >>> eq = Eq(expr, v); eq1 = Eq(expr1, v)
        >>> solve(eq, check=False), solve(eq1, check=False)
        ([], [])

    The function ``unrad``, however, can be used to get a form of the equation
    for which numerical roots can be found:

        >>> from sympy.solvers.solvers import unrad
        >>> from sympy import nroots
        >>> e, (p, cov) = unrad(eq)
        >>> pvals = nroots(e)
        >>> inversion = solve(cov, x)[0]
        >>> xvals = [inversion.subs(p, i) for i in pvals]

    Although ``eq`` or ``eq1`` could have been used to find ``xvals``, the
    solution can only be verified with ``expr1``:

        >>> z = expr - v
        >>> [xi.n(chop=1e-9) for xi in xvals if abs(z.subs(x, xi).n()) < 1e-9]
        []
        >>> z1 = expr1 - v
        >>> [xi.n(chop=1e-9) for xi in xvals if abs(z1.subs(x, xi).n()) < 1e-9]
        [-3.0]

    Parameters
    ==========

    f :
        - a single Expr or Poly that must be zero
        - an Equality
        - a Relational expression
        - a Boolean
        - iterable of one or more of the above

    symbols : (object(s) to solve for) specified as
        - none given (other non-numeric objects will be used)
        - single symbol
        - denested list of symbols
          (e.g., ``solve(f, x, y)``)
        - ordered iterable of symbols
          (e.g., ``solve(f, [x, y])``)

    flags :
        dict=True (default is False)
            Return list (perhaps empty) of solution mappings.
        set=True (default is False)
            Return list of symbols and set of tuple(s) of solution(s).
        exclude=[] (default)
            Do not try to solve for any of the free symbols in exclude;
            if expressions are given, the free symbols in them will
            be extracted automatically.
        check=True (default)
            If False, do not do any testing of solutions. This can be
            useful if you want to include solutions that make any
            denominator zero.
        numerical=True (default)
            Do a fast numerical check if *f* has only one symbol.
        minimal=True (default is False)
            A very fast, minimal testing.
        warn=True (default is False)
            Show a warning if ``checksol()`` could not conclude.
        simplify=True (default)
            Simplify all but polynomials of order 3 or greater before
            returning them and (if check is not False) use the
            general simplify function on the solutions and the
            expression obtained when they are substituted into the
            function which should be zero.
        force=True (default is False)
            Make positive all symbols without assumptions regarding sign.
        rational=True (default)
            Recast Floats as Rational; if this option is not used, the
            system containing Floats may fail to solve because of issues
            with polys. If rational=None, Floats will be recast as
            rationals but the answer will be recast as Floats. If the
            flag is False then nothing will be done to the Floats.
        manual=True (default is False)
            Do not use the polys/matrix method to solve a system of
            equations, solve them one at a time as you might "manually."
        implicit=True (default is False)
            Allows ``solve`` to return a solution for a pattern in terms of
            other functions that contain that pattern; this is only
            needed if the pattern is inside of some invertible function
            like cos, exp, ect.
        particular=True (default is False)
            Instructs ``solve`` to try to find a particular solution to a linear
            system with as many zeros as possible; this is very expensive.
        quick=True (default is False)
            When using particular=True, use a fast heuristic to find a
            solution with many zeros (instead of using the very slow method
            guaranteed to find the largest number of zeros possible).
        cubics=True (default)
            Return explicit solutions when cubic expressions are encountered.
        quartics=True (default)
            Return explicit solutions when quartic expressions are encountered.
        quintics=True (default)
            Return explicit solutions (if possible) when quintic expressions
            are encountered.

    See Also
    ========

    rsolve: For solving recurrence relationships
    dsolve: For solving differential equations

    """
    from .inequalities import reduce_inequalities

    # keeping track of how f was passed since if it is a list
    # a dictionary of results will be returned.
    ###########################################################################

    def _sympified_list(w):
        return list(map(sympify, w if iterable(w) else [w]))
    bare_f = not iterable(f)
    ordered_symbols = (symbols and
                       symbols[0] and
                       (isinstance(symbols[0], Symbol) or
                        is_sequence(symbols[0],
                        include=GeneratorType)
                       )
                      )
    f, symbols = (_sympified_list(w) for w in [f, symbols])
    if isinstance(f, list):
        f = [s for s in f if s is not S.true and s is not True]
    implicit = flags.get('implicit', False)

    # preprocess symbol(s)
    ###########################################################################
    if not symbols:
        # get symbols from equations
        symbols = set().union(*[fi.free_symbols for fi in f])
        if len(symbols) < len(f):
            for fi in f:
                pot = preorder_traversal(fi)
                for p in pot:
                    if isinstance(p, AppliedUndef):
                        flags['dict'] = True  # better show symbols
                        symbols.add(p)
                        pot.skip()  # don't go any deeper
        symbols = list(symbols)

        ordered_symbols = False
    elif len(symbols) == 1 and iterable(symbols[0]):
        symbols = symbols[0]

    # remove symbols the user is not interested in
    exclude = flags.pop('exclude', set())
    if exclude:
        if isinstance(exclude, Expr):
            exclude = [exclude]
        exclude = set().union(*[e.free_symbols for e in sympify(exclude)])
    symbols = [s for s in symbols if s not in exclude]


    # preprocess equation(s)
    ###########################################################################
    for i, fi in enumerate(f):
        if isinstance(fi, (Eq, Ne)):
            if 'ImmutableDenseMatrix' in [type(a).__name__ for a in fi.args]:
                fi = fi.lhs - fi.rhs
            else:
                L, R = fi.args
                if isinstance(R, BooleanAtom):
                    L, R = R, L
                if isinstance(L, BooleanAtom):
                    if isinstance(fi, Ne):
                        L = ~L
                    if R.is_Relational:
                        fi = ~R if L is S.false else R
                    elif R.is_Symbol:
                        return L
                    elif R.is_Boolean and (~R).is_Symbol:
                        return ~L
                    else:
                        raise NotImplementedError(filldedent('''
                            Unanticipated argument of Eq when other arg
                            is True or False.
                        '''))
                else:
                    fi = fi.rewrite(Add, evaluate=False)
            f[i] = fi

        if fi.is_Relational:
            return reduce_inequalities(f, symbols=symbols)

        if isinstance(fi, Poly):
            f[i] = fi.as_expr()

        # rewrite hyperbolics in terms of exp
        f[i] = f[i].replace(lambda w: isinstance(w, HyperbolicFunction) and \
            (len(w.free_symbols & set(symbols)) > 0), lambda w: w.rewrite(exp))

        # if we have a Matrix, we need to iterate over its elements again
        if f[i].is_Matrix:
            bare_f = False
            f.extend(list(f[i]))
            f[i] = S.Zero

        # if we can split it into real and imaginary parts then do so
        freei = f[i].free_symbols
        if freei and all(s.is_extended_real or s.is_imaginary for s in freei):
            fr, fi = f[i].as_real_imag()
            # accept as long as new re, im, arg or atan2 are not introduced
            had = f[i].atoms(re, im, arg, atan2)
            if fr and fi and fr != fi and not any(
                    i.atoms(re, im, arg, atan2) - had for i in (fr, fi)):
                if bare_f:
                    bare_f = False
                f[i: i + 1] = [fr, fi]

    # real/imag handling -----------------------------
    if any(isinstance(fi, (bool, BooleanAtom)) for fi in f):
        if flags.get('set', False):
            return [], set()
        return []

    for i, fi in enumerate(f):
        # Abs
        while True:
            was = fi
            fi = fi.replace(Abs, lambda arg:
                separatevars(Abs(arg)).rewrite(Piecewise) if arg.has(*symbols)
                else Abs(arg))
            if was == fi:
                break

        for e in fi.find(Abs):
            if e.has(*symbols):
                raise NotImplementedError('solving %s when the argument '
                    'is not real or imaginary.' % e)

        # arg
        fi = fi.replace(arg, lambda a: arg(a).rewrite(atan2).rewrite(atan))

        # save changes
        f[i] = fi

    # see if re(s) or im(s) appear
    freim = [fi for fi in f if fi.has(re, im)]
    if freim:
        irf = []
        for s in symbols:
            if s.is_real or s.is_imaginary:
                continue  # neither re(x) nor im(x) will appear
            # if re(s) or im(s) appear, the auxiliary equation must be present
            if any(fi.has(re(s), im(s)) for fi in freim):
                irf.append((s, re(s) + S.ImaginaryUnit*im(s)))
        if irf:
            for s, rhs in irf:
                for i, fi in enumerate(f):
                    f[i] = fi.xreplace({s: rhs})
                f.append(s - rhs)
                symbols.extend([re(s), im(s)])
            if bare_f:
                bare_f = False
            flags['dict'] = True
    # end of real/imag handling  -----------------------------

    symbols = list(uniq(symbols))
    if not ordered_symbols:
        # we do this to make the results returned canonical in case f
        # contains a system of nonlinear equations; all other cases should
        # be unambiguous
        symbols = sorted(symbols, key=default_sort_key)

    # we can solve for non-symbol entities by replacing them with Dummy symbols
    f, symbols, swap_sym = recast_to_symbols(f, symbols)

    # this is needed in the next two events
    symset = set(symbols)

    # get rid of equations that have no symbols of interest; we don't
    # try to solve them because the user didn't ask and they might be
    # hard to solve; this means that solutions may be given in terms
    # of the eliminated equations e.g. solve((x-y, y-3), x) -> {x: y}
    newf = []
    for fi in f:
        # let the solver handle equations that..
        # - have no symbols but are expressions
        # - have symbols of interest
        # - have no symbols of interest but are constant
        # but when an expression is not constant and has no symbols of
        # interest, it can't change what we obtain for a solution from
        # the remaining equations so we don't include it; and if it's
        # zero it can be removed and if it's not zero, there is no
        # solution for the equation set as a whole
        #
        # The reason for doing this filtering is to allow an answer
        # to be obtained to queries like solve((x - y, y), x); without
        # this mod the return value is []
        ok = False
        if fi.free_symbols & symset:
            ok = True
        else:
            if fi.is_number:
                if fi.is_Number:
                    if fi.is_zero:
                        continue
                    return []
                ok = True
            else:
                if fi.is_constant():
                    ok = True
        if ok:
            newf.append(fi)
    if not newf:
        return []
    f = newf
    del newf

    # mask off any Object that we aren't going to invert: Derivative,
    # Integral, etc... so that solving for anything that they contain will
    # give an implicit solution
    seen = set()
    non_inverts = set()
    for fi in f:
        pot = preorder_traversal(fi)
        for p in pot:
            if not isinstance(p, Expr) or isinstance(p, Piecewise):
                pass
            elif (isinstance(p, bool) or
                    not p.args or
                    p in symset or
                    p.is_Add or p.is_Mul or
                    p.is_Pow and not implicit or
                    p.is_Function and not implicit) and p.func not in (re, im):
                continue
            elif not p in seen:
                seen.add(p)
                if p.free_symbols & symset:
                    non_inverts.add(p)
                else:
                    continue
            pot.skip()
    del seen
    non_inverts = dict(list(zip(non_inverts, [Dummy() for _ in non_inverts])))
    f = [fi.subs(non_inverts) for fi in f]

    # Both xreplace and subs are needed below: xreplace to force substitution
    # inside Derivative, subs to handle non-straightforward substitutions
    non_inverts = [(v, k.xreplace(swap_sym).subs(swap_sym)) for k, v in non_inverts.items()]

    # rationalize Floats
    floats = False
    if flags.get('rational', True) is not False:
        for i, fi in enumerate(f):
            if fi.has(Float):
                floats = True
                f[i] = nsimplify(fi, rational=True)

    # capture any denominators before rewriting since
    # they may disappear after the rewrite, e.g. issue 14779
    flags['_denominators'] = _simple_dens(f[0], symbols)
    # Any embedded piecewise functions need to be brought out to the
    # top level so that the appropriate strategy gets selected.
    # However, this is necessary only if one of the piecewise
    # functions depends on one of the symbols we are solving for.
    def _has_piecewise(e):
        if e.is_Piecewise:
            return e.has(*symbols)
        return any(_has_piecewise(a) for a in e.args)
    for i, fi in enumerate(f):
        if _has_piecewise(fi):
            f[i] = piecewise_fold(fi)

    #
    # try to get a solution
    ###########################################################################
    if bare_f:
        solution = _solve(f[0], *symbols, **flags)
    else:
        solution = _solve_system(f, symbols, **flags)

    #
    # postprocessing
    ###########################################################################
    # Restore masked-off objects
    if non_inverts:

        def _do_dict(solution):
            return {k: v.subs(non_inverts) for k, v in
                         solution.items()}
        for i in range(1):
            if isinstance(solution, dict):
                solution = _do_dict(solution)
                break
            elif solution and isinstance(solution, list):
                if isinstance(solution[0], dict):
                    solution = [_do_dict(s) for s in solution]
                    break
                elif isinstance(solution[0], tuple):
                    solution = [tuple([v.subs(non_inverts) for v in s]) for s
                                in solution]
                    break
                else:
                    solution = [v.subs(non_inverts) for v in solution]
                    break
            elif not solution:
                break
        else:
            raise NotImplementedError(filldedent('''
                            no handling of %s was implemented''' % solution))

    # Restore original "symbols" if a dictionary is returned.
    # This is not necessary for
    #   - the single univariate equation case
    #     since the symbol will have been removed from the solution;
    #   - the nonlinear poly_system since that only supports zero-dimensional
    #     systems and those results come back as a list
    #
    # ** unless there were Derivatives with the symbols, but those were handled
    #    above.
    if swap_sym:
        symbols = [swap_sym.get(k, k) for k in symbols]
        if isinstance(solution, dict):
            solution = {swap_sym.get(k, k): v.subs(swap_sym)
                             for k, v in solution.items()}
        elif solution and isinstance(solution, list) and isinstance(solution[0], dict):
            for i, sol in enumerate(solution):
                solution[i] = {swap_sym.get(k, k): v.subs(swap_sym)
                              for k, v in sol.items()}

    # undo the dictionary solutions returned when the system was only partially
    # solved with poly-system if all symbols are present
    if (
            not flags.get('dict', False) and
            solution and
            ordered_symbols and
            not isinstance(solution, dict) and
            all(isinstance(sol, dict) for sol in solution)
    ):
        solution = [tuple([r.get(s, s) for s in symbols]) for r in solution]

    # Get assumptions about symbols, to filter solutions.
    # Note that if assumptions about a solution can't be verified, it is still
    # returned.
    check = flags.get('check', True)

    # restore floats
    if floats and solution and flags.get('rational', None) is None:
        solution = nfloat(solution, exponent=False)

    if check and solution:  # assumption checking

        warn = flags.get('warn', False)
        got_None = []  # solutions for which one or more symbols gave None
        no_False = []  # solutions for which no symbols gave False
        if isinstance(solution, tuple):
            # this has already been checked and is in as_set form
            return solution
        elif isinstance(solution, list):
            if isinstance(solution[0], tuple):
                for sol in solution:
                    for symb, val in zip(symbols, sol):
                        test = check_assumptions(val, **symb.assumptions0)
                        if test is False:
                            break
                        if test is None:
                            got_None.append(sol)
                    else:
                        no_False.append(sol)
            elif isinstance(solution[0], dict):
                for sol in solution:
                    a_None = False
                    for symb, val in sol.items():
                        test = check_assumptions(val, **symb.assumptions0)
                        if test:
                            continue
                        if test is False:
                            break
                        a_None = True
                    else:
                        no_False.append(sol)
                        if a_None:
                            got_None.append(sol)
            else:  # list of expressions
                for sol in solution:
                    test = check_assumptions(sol, **symbols[0].assumptions0)
                    if test is False:
                        continue
                    no_False.append(sol)
                    if test is None:
                        got_None.append(sol)

        elif isinstance(solution, dict):
            a_None = False
            for symb, val in solution.items():
                test = check_assumptions(val, **symb.assumptions0)
                if test:
                    continue
                if test is False:
                    no_False = None
                    break
                a_None = True
            else:
                no_False = solution
                if a_None:
                    got_None.append(solution)

        elif isinstance(solution, (Relational, And, Or)):
            if len(symbols) != 1:
                raise ValueError("Length should be 1")
            if warn and symbols[0].assumptions0:
                warnings.warn(filldedent("""
                    \tWarning: assumptions about variable '%s' are
                    not handled currently.""" % symbols[0]))
            # TODO: check also variable assumptions for inequalities

        else:
            raise TypeError('Unrecognized solution')  # improve the checker

        solution = no_False
        if warn and got_None:
            warnings.warn(filldedent("""
                \tWarning: assumptions concerning following solution(s)
                cannot be checked:""" + '\n\t' +
                ', '.join(str(s) for s in got_None)))

    #
    # done
    ###########################################################################

    as_dict = flags.get('dict', False)
    as_set = flags.get('set', False)

    if not as_set and isinstance(solution, list):
        # Make sure that a list of solutions is ordered in a canonical way.
        solution.sort(key=default_sort_key)

    if not as_dict and not as_set:
        return solution or []

    # return a list of mappings or []
    if not solution:
        solution = []
    else:
        if isinstance(solution, dict):
            solution = [solution]
        elif iterable(solution[0]):
            solution = [dict(list(zip(symbols, s))) for s in solution]
        elif isinstance(solution[0], dict):
            pass
        else:
            if len(symbols) != 1:
                raise ValueError("Length should be 1")
            solution = [{symbols[0]: s} for s in solution]
    if as_dict:
        return solution
    assert as_set
    if not solution:
        return [], set()
    k = list(ordered(solution[0].keys()))
    return k, {tuple([s[ki] for ki in k]) for s in solution}


def _solve(f, *symbols, **flags):
    """
    Return a checked solution for *f* in terms of one or more of the
    symbols. A list should be returned except for the case when a linear
    undetermined-coefficients equation is encountered (in which case
    a dictionary is returned).

    If no method is implemented to solve the equation, a NotImplementedError
    will be raised. In the case that conversion of an expression to a Poly
    gives None a ValueError will be raised.

    """

    not_impl_msg = "No algorithms are implemented to solve equation %s"

    if len(symbols) != 1:
        soln = None
        free = f.free_symbols
        ex = free - set(symbols)
        if len(ex) != 1:
            ind, dep = f.as_independent(*symbols)
            ex = ind.free_symbols & dep.free_symbols
        if len(ex) == 1:
            ex = ex.pop()
            try:
                # soln may come back as dict, list of dicts or tuples, or
                # tuple of symbol list and set of solution tuples
                soln = solve_undetermined_coeffs(f, symbols, ex, **flags)
            except NotImplementedError:
                pass
        if soln:
            if flags.get('simplify', True):
                if isinstance(soln, dict):
                    for k in soln:
                        soln[k] = simplify(soln[k])
                elif isinstance(soln, list):
                    if isinstance(soln[0], dict):
                        for d in soln:
                            for k in d:
                                d[k] = simplify(d[k])
                    elif isinstance(soln[0], tuple):
                        soln = [tuple(simplify(i) for i in j) for j in soln]
                    else:
                        raise TypeError('unrecognized args in list')
                elif isinstance(soln, tuple):
                    sym, sols = soln
                    soln = sym, {tuple(simplify(i) for i in j) for j in sols}
                else:
                    raise TypeError('unrecognized solution type')
            return soln
        # find first successful solution
        failed = []
        got_s = set()
        result = []
        for s in symbols:
            xi, v = solve_linear(f, symbols=[s])
            if xi == s:
                # no need to check but we should simplify if desired
                if flags.get('simplify', True):
                    v = simplify(v)
                vfree = v.free_symbols
                if got_s and any(ss in vfree for ss in got_s):
                    # sol depends on previously solved symbols: discard it
                    continue
                got_s.add(xi)
                result.append({xi: v})
            elif xi:  # there might be a non-linear solution if xi is not 0
                failed.append(s)
        if not failed:
            return result
        for s in failed:
            try:
                soln = _solve(f, s, **flags)
                for sol in soln:
                    if got_s and any(ss in sol.free_symbols for ss in got_s):
                        # sol depends on previously solved symbols: discard it
                        continue
                    got_s.add(s)
                    result.append({s: sol})
            except NotImplementedError:
                continue
        if got_s:
            return result
        else:
            raise NotImplementedError(not_impl_msg % f)
    symbol = symbols[0]

    #expand binomials only if it has the unknown symbol
    f = f.replace(lambda e: isinstance(e, binomial) and e.has(symbol),
        lambda e: expand_func(e))

    # /!\ capture this flag then set it to False so that no checking in
    # recursive calls will be done; only the final answer is checked
    flags['check'] = checkdens = check = flags.pop('check', True)

    # build up solutions if f is a Mul
    if f.is_Mul:
        result = set()
        for m in f.args:
            if m in {S.NegativeInfinity, S.ComplexInfinity, S.Infinity}:
                result = set()
                break
            soln = _solve(m, symbol, **flags)
            result.update(set(soln))
        result = list(result)
        if check:
            # all solutions have been checked but now we must
            # check that the solutions do not set denominators
            # in any factor to zero
            dens = flags.get('_denominators', _simple_dens(f, symbols))
            result = [s for s in result if
                not any(checksol(den, {symbol: s}, **flags) for den in
                        dens)]
        # set flags for quick exit at end; solutions for each
        # factor were already checked and simplified
        check = False
        flags['simplify'] = False

    elif f.is_Piecewise:
        result = set()
        for i, (expr, cond) in enumerate(f.args):
            if expr.is_zero:
                raise NotImplementedError(
                    'solve cannot represent interval solutions')
            candidates = _solve(expr, symbol, **flags)
            # the explicit condition for this expr is the current cond
            # and none of the previous conditions
            args = [~c for _, c in f.args[:i]] + [cond]
            cond = And(*args)
            for candidate in candidates:
                if candidate in result:
                    # an unconditional value was already there
                    continue
                try:
                    v = cond.subs(symbol, candidate)
                    _eval_simplify = getattr(v, '_eval_simplify', None)
                    if _eval_simplify is not None:
                        # unconditionally take the simpification of v
                        v = _eval_simplify(ratio=2, measure=lambda x: 1)
                except TypeError:
                    # incompatible type with condition(s)
                    continue
                if v == False:
                    continue
                if v == True:
                    result.add(candidate)
                else:
                    result.add(Piecewise(
                        (candidate, v),
                        (S.NaN, True)))
        # set flags for quick exit at end; solutions for each
        # piece were already checked and simplified
        check = False
        flags['simplify'] = False
    else:
        # first see if it really depends on symbol and whether there
        # is only a linear solution
        f_num, sol = solve_linear(f, symbols=symbols)
        if f_num.is_zero or sol is S.NaN:
            return []
        elif f_num.is_Symbol:
            # no need to check but simplify if desired
            if flags.get('simplify', True):
                sol = simplify(sol)
            return [sol]

        poly = None
        # check for a single Add generator
        if not f_num.is_Add:
            add_args = [i for i in f_num.atoms(Add)
                if symbol in i.free_symbols]
            if len(add_args) == 1:
                gen = add_args[0]
                spart = gen.as_independent(symbol)[1].as_base_exp()[0]
                if spart == symbol:
                    try:
                        poly = Poly(f_num, spart)
                    except PolynomialError:
                        pass

        result = False  # no solution was obtained
        msg = ''  # there is no failure message

        # Poly is generally robust enough to convert anything to
        # a polynomial and tell us the different generators that it
        # contains, so we will inspect the generators identified by
        # polys to figure out what to do.

        # try to identify a single generator that will allow us to solve this
        # as a polynomial, followed (perhaps) by a change of variables if the
        # generator is not a symbol

        try:
            if poly is None:
                poly = Poly(f_num)
            if poly is None:
                raise ValueError('could not convert %s to Poly' % f_num)
        except GeneratorsNeeded:
            simplified_f = simplify(f_num)
            if simplified_f != f_num:
                return _solve(simplified_f, symbol, **flags)
            raise ValueError('expression appears to be a constant')

        gens = [g for g in poly.gens if g.has(symbol)]

        def _as_base_q(x):
            """Return (b**e, q) for x = b**(p*e/q) where p/q is the leading
            Rational of the exponent of x, e.g. exp(-2*x/3) -> (exp(x), 3)
            """
            b, e = x.as_base_exp()
            if e.is_Rational:
                return b, e.q
            if not e.is_Mul:
                return x, 1
            c, ee = e.as_coeff_Mul()
            if c.is_Rational and c is not S.One:  # c could be a Float
                return b**ee, c.q
            return x, 1

        if len(gens) > 1:
            # If there is more than one generator, it could be that the
            # generators have the same base but different powers, e.g.
            #   >>> Poly(exp(x) + 1/exp(x))
            #   Poly(exp(-x) + exp(x), exp(-x), exp(x), domain='ZZ')
            #
            # If unrad was not disabled then there should be no rational
            # exponents appearing as in
            #   >>> Poly(sqrt(x) + sqrt(sqrt(x)))
            #   Poly(sqrt(x) + x**(1/4), sqrt(x), x**(1/4), domain='ZZ')

            bases, qs = list(zip(*[_as_base_q(g) for g in gens]))
            bases = set(bases)

            if len(bases) > 1 or not all(q == 1 for q in qs):
                funcs = {b for b in bases if b.is_Function}

                trig = {_ for _ in funcs if
                    isinstance(_, TrigonometricFunction)}
                other = funcs - trig
                if not other and len(funcs.intersection(trig)) > 1:
                    newf = None
                    if f_num.is_Add and len(f_num.args) == 2:
                        # check for sin(x)**p = cos(x)**p
                        _args = f_num.args
                        t = a, b = [i.atoms(Function).intersection(
                            trig) for i in _args]
                        if all(len(i) == 1 for i in t):
                            a, b = [i.pop() for i in t]
                            if isinstance(a, cos):
                                a, b = b, a
                                _args = _args[::-1]
                            if isinstance(a, sin) and isinstance(b, cos
                                    ) and a.args[0] == b.args[0]:
                                # sin(x) + cos(x) = 0 -> tan(x) + 1 = 0
                                newf, _d = (TR2i(_args[0]/_args[1]) + 1
                                    ).as_numer_denom()
                                if not _d.is_Number:
                                    newf = None
                    if newf is None:
                        newf = TR1(f_num).rewrite(tan)
                    if newf != f_num:
                        # don't check the rewritten form --check
                        # solutions in the un-rewritten form below
                        flags['check'] = False
                        result = _solve(newf, symbol, **flags)
                        flags['check'] = check

                # just a simple case - see if replacement of single function
                # clears all symbol-dependent functions, e.g.
                # log(x) - log(log(x) - 1) - 3 can be solved even though it has
                # two generators.

                if result is False and funcs:
                    funcs = list(ordered(funcs))  # put shallowest function first
                    f1 = funcs[0]
                    t = Dummy('t')
                    # perform the substitution
                    ftry = f_num.subs(f1, t)

                    # if no Functions left, we can proceed with usual solve
                    if not ftry.has(symbol):
                        cv_sols = _solve(ftry, t, **flags)
                        cv_inv = _solve(t - f1, symbol, **flags)[0]
                        sols = list()
                        for sol in cv_sols:
                            sols.append(cv_inv.subs(t, sol))
                        result = list(ordered(sols))

                if result is False:
                    msg = 'multiple generators %s' % gens

            else:
                # e.g. case where gens are exp(x), exp(-x)
                u = bases.pop()
                t = Dummy('t')
                inv = _solve(u - t, symbol, **flags)
                if isinstance(u, (Pow, exp)):
                    # this will be resolved by factor in _tsolve but we might
                    # as well try a simple expansion here to get things in
                    # order so something like the following will work now without
                    # having to factor:
                    #
                    # >>> eq = (exp(I*(-x-2))+exp(I*(x+2)))
                    # >>> eq.subs(exp(x),y)  # fails
                    # exp(I*(-x - 2)) + exp(I*(x + 2))
                    # >>> eq.expand().subs(exp(x),y)  # works
                    # y**I*exp(2*I) + y**(-I)*exp(-2*I)
                    def _expand(p):
                        b, e = p.as_base_exp()
                        e = expand_mul(e)
                        return expand_power_exp(b**e)
                    ftry = f_num.replace(
                        lambda w: w.is_Pow or isinstance(w, exp),
                        _expand).subs(u, t)
                    if not ftry.has(symbol):
                        soln = _solve(ftry, t, **flags)
                        sols = list()
                        for sol in soln:
                            for i in inv:
                                sols.append(i.subs(t, sol))
                        result = list(ordered(sols))

        elif len(gens) == 1:

            # There is only one generator that we are interested in, but
            # there may have been more than one generator identified by
            # polys (e.g. for symbols other than the one we are interested
            # in) so recast the poly in terms of our generator of interest.
            # Also use composite=True with f_num since Poly won't update
            # poly as documented in issue 8810.

            poly = Poly(f_num, gens[0], composite=True)

            # if we aren't on the tsolve-pass, use roots
            if not flags.pop('tsolve', False):
                soln = None
                deg = poly.degree()
                flags['tsolve'] = True
                solvers = {k: flags.get(k, True) for k in
                    ('cubics', 'quartics', 'quintics')}
                soln = roots(poly, **solvers)
                if sum(soln.values()) < deg:
                    # e.g. roots(32*x**5 + 400*x**4 + 2032*x**3 +
                    #            5000*x**2 + 6250*x + 3189) -> {}
                    # so all_roots is used and RootOf instances are
                    # returned *unless* the system is multivariate
                    # or high-order EX domain.
                    try:
                        soln = poly.all_roots()
                    except NotImplementedError:
                        if not flags.get('incomplete', True):
                                raise NotImplementedError(
                                filldedent('''
    Neither high-order multivariate polynomials
    nor sorting of EX-domain polynomials is supported.
    If you want to see any results, pass keyword incomplete=True to
    solve; to see numerical values of roots
    for univariate expressions, use nroots.
    '''))
                        else:
                            pass
                else:
                    soln = list(soln.keys())

                if soln is not None:
                    u = poly.gen
                    if u != symbol:
                        try:
                            t = Dummy('t')
                            iv = _solve(u - t, symbol, **flags)
                            soln = list(ordered({i.subs(t, s) for i in iv for s in soln}))
                        except NotImplementedError:
                            # perhaps _tsolve can handle f_num
                            soln = None
                    else:
                        check = False  # only dens need to be checked
                    if soln is not None:
                        if len(soln) > 2:
                            # if the flag wasn't set then unset it since high-order
                            # results are quite long. Perhaps one could base this
                            # decision on a certain critical length of the
                            # roots. In addition, wester test M2 has an expression
                            # whose roots can be shown to be real with the
                            # unsimplified form of the solution whereas only one of
                            # the simplified forms appears to be real.
                            flags['simplify'] = flags.get('simplify', False)
                        result = soln

    # fallback if above fails
    # -----------------------
    if result is False:
        # try unrad
        if flags.pop('_unrad', True):
            try:
                u = unrad(f_num, symbol)
            except (ValueError, NotImplementedError):
                u = False
            if u:
                eq, cov = u
                if cov:
                    isym, ieq = cov
                    inv = _solve(ieq, symbol, **flags)[0]
                    rv = {inv.subs(isym, xi) for xi in _solve(eq, isym, **flags)}
                else:
                    try:
                        rv = set(_solve(eq, symbol, **flags))
                    except NotImplementedError:
                        rv = None
                if rv is not None:
                    result = list(ordered(rv))
                    # if the flag wasn't set then unset it since unrad results
                    # can be quite long or of very high order
                    flags['simplify'] = flags.get('simplify', False)
            else:
                pass  # for coverage

    # try _tsolve
    if result is False:
        flags.pop('tsolve', None)  # allow tsolve to be used on next pass
        try:
            soln = _tsolve(f_num, symbol, **flags)
            if soln is not None:
                result = soln
        except PolynomialError:
            pass
    # ----------- end of fallback ----------------------------

    if result is False:
        raise NotImplementedError('\n'.join([msg, not_impl_msg % f]))

    if flags.get('simplify', True):
        result = list(map(simplify, result))
        # we just simplified the solution so we now set the flag to
        # False so the simplification doesn't happen again in checksol()
        flags['simplify'] = False

    if checkdens:
        # reject any result that makes any denom. affirmatively 0;
        # if in doubt, keep it
        dens = _simple_dens(f, symbols)
        result = [s for s in result if
                  not any(checksol(d, {symbol: s}, **flags)
                          for d in dens)]
    if check:
        # keep only results if the check is not False
        result = [r for r in result if
                  checksol(f_num, {symbol: r}, **flags) is not False]
    return result


def _solve_system(exprs, symbols, **flags):
    if not exprs:
        return []

    if flags.pop('_split', True):
        # Split the system into connected components
        V = exprs
        symsset = set(symbols)
        exprsyms = {e: e.free_symbols & symsset for e in exprs}
        E = []
        sym_indices = {sym: i for i, sym in enumerate(symbols)}
        for n, e1 in enumerate(exprs):
            for e2 in exprs[:n]:
                # Equations are connected if they share a symbol
                if exprsyms[e1] & exprsyms[e2]:
                    E.append((e1, e2))
        G = V, E
        subexprs = connected_components(G)
        if len(subexprs) > 1:
            subsols = []
            for subexpr in subexprs:
                subsyms = set()
                for e in subexpr:
                    subsyms |= exprsyms[e]
                subsyms = list(sorted(subsyms, key = lambda x: sym_indices[x]))
                flags['_split'] = False  # skip split step
                subsol = _solve_system(subexpr, subsyms, **flags)
                if not isinstance(subsol, list):
                    subsol = [subsol]
                subsols.append(subsol)
            # Full solution is cartesion product of subsystems
            sols = []
            for soldicts in product(*subsols):
                sols.append(dict(item for sd in soldicts
                    for item in sd.items()))
            # Return a list with one dict as just the dict
            if len(sols) == 1:
                return sols[0]
            return sols

    polys = []
    dens = set()
    failed = []
    result = False
    linear = False
    manual = flags.get('manual', False)
    checkdens = check = flags.get('check', True)

    for j, g in enumerate(exprs):
        dens.update(_simple_dens(g, symbols))
        i, d = _invert(g, *symbols)
        g = d - i
        g = g.as_numer_denom()[0]
        if manual:
            failed.append(g)
            continue

        poly = g.as_poly(*symbols, extension=True)

        if poly is not None:
            polys.append(poly)
        else:
            failed.append(g)

    if not polys:
        solved_syms = []
    else:
        if all(p.is_linear for p in polys):
            n, m = len(polys), len(symbols)
            matrix = zeros(n, m + 1)

            for i, poly in enumerate(polys):
                for monom, coeff in poly.terms():
                    try:
                        j = monom.index(1)
                        matrix[i, j] = coeff
                    except ValueError:
                        matrix[i, m] = -coeff

            # returns a dictionary ({symbols: values}) or None
            if flags.pop('particular', False):
                result = minsolve_linear_system(matrix, *symbols, **flags)
            else:
                result = solve_linear_system(matrix, *symbols, **flags)
            if failed:
                if result:
                    solved_syms = list(result.keys())
                else:
                    solved_syms = []
            else:
                linear = True

        else:
            if len(symbols) > len(polys):

                free = set().union(*[p.free_symbols for p in polys])
                free = list(ordered(free.intersection(symbols)))
                got_s = set()
                result = []
                for syms in subsets(free, len(polys)):
                    try:
                        # returns [] or list of tuples of solutions for syms
                        res = solve_poly_system(polys, *syms)
                        if res:
                            for r in res:
                                skip = False
                                for r1 in r:
                                    if got_s and any(ss in r1.free_symbols
                                           for ss in got_s):
                                        # sol depends on previously
                                        # solved symbols: discard it
                                        skip = True
                                if not skip:
                                    got_s.update(syms)
                                    result.extend([dict(list(zip(syms, r)))])
                    except NotImplementedError:
                        pass
                if got_s:
                    solved_syms = list(got_s)
                else:
                    raise NotImplementedError('no valid subset found')
            else:
                try:
                    result = solve_poly_system(polys, *symbols)
                    if result:
                        solved_syms = symbols
                        # we don't know here if the symbols provided
                        # were given or not, so let solve resolve that.
                        # A list of dictionaries is going to always be
                        # returned from here.
                        result = [dict(list(zip(solved_syms, r))) for r in result]
                except NotImplementedError:
                    failed.extend([g.as_expr() for g in polys])
                    solved_syms = []
                    result = None

    if result:
        if isinstance(result, dict):
            result = [result]
    else:
        result = [{}]

    if failed:
        # For each failed equation, see if we can solve for one of the
        # remaining symbols from that equation. If so, we update the
        # solution set and continue with the next failed equation,
        # repeating until we are done or we get an equation that can't
        # be solved.
        def _ok_syms(e, sort=False):
            rv = (e.free_symbols - solved_syms) & legal

            # Solve first for symbols that have lower degree in the equation.
            # Ideally we want to solve firstly for symbols that appear linearly
            # with rational coefficients e.g. if e = x*y + z then we should
            # solve for z first.
            def key(sym):
                ep = e.as_poly(sym)
                if ep is None:
                    complexity = (S.Infinity, S.Infinity, S.Infinity)
                else:
                    coeff_syms = ep.LC().free_symbols
                    complexity = (ep.degree(), len(coeff_syms & rv), len(coeff_syms))
                return complexity + (default_sort_key(sym),)

            if sort:
                rv = sorted(rv, key=key)
            return rv

        solved_syms = set(solved_syms)  # set of symbols we have solved for
        legal = set(symbols)  # what we are interested in
        # sort so equation with the fewest potential symbols is first
        u = Dummy()  # used in solution checking
        for eq in ordered(failed, lambda _: len(_ok_syms(_))):
            newresult = []
            bad_results = []
            got_s = set()
            hit = False
            for r in result:
                # update eq with everything that is known so far
                eq2 = eq.subs(r)
                # if check is True then we see if it satisfies this
                # equation, otherwise we just accept it
                if check and r:
                    b = checksol(u, u, eq2, minimal=True)
                    if b is not None:
                        # this solution is sufficient to know whether
                        # it is valid or not so we either accept or
                        # reject it, then continue
                        if b:
                            newresult.append(r)
                        else:
                            bad_results.append(r)
                        continue
                # search for a symbol amongst those available that
                # can be solved for
                ok_syms = _ok_syms(eq2, sort=True)
                if not ok_syms:
                    if r:
                        newresult.append(r)
                    break  # skip as it's independent of desired symbols
                for s in ok_syms:
                    try:
                        soln = _solve(eq2, s, **flags)
                    except NotImplementedError:
                        continue
                    # put each solution in r and append the now-expanded
                    # result in the new result list; use copy since the
                    # solution for s in being added in-place
                    for sol in soln:
                        if got_s and any(ss in sol.free_symbols for ss in got_s):
                            # sol depends on previously solved symbols: discard it
                            continue
                        rnew = r.copy()
                        for k, v in r.items():
                            rnew[k] = v.subs(s, sol)
                        # and add this new solution
                        rnew[s] = sol
                        # check that it is independent of previous solutions
                        iset = set(rnew.items())
                        for i in newresult:
                            if len(i) < len(iset) and not set(i.items()) - iset:
                                # this is a superset of a known solution that
                                # is smaller
                                break
                        else:
                            # keep it
                            newresult.append(rnew)
                    hit = True
                    got_s.add(s)
                if not hit:
                    raise NotImplementedError('could not solve %s' % eq2)
            else:
                result = newresult
                for b in bad_results:
                    if b in result:
                        result.remove(b)

    default_simplify = bool(failed)  # rely on system-solvers to simplify
    if  flags.get('simplify', default_simplify):
        for r in result:
            for k in r:
                r[k] = simplify(r[k])
        flags['simplify'] = False  # don't need to do so in checksol now

    if checkdens:
        result = [r for r in result
            if not any(checksol(d, r, **flags) for d in dens)]

    if check and not linear:
        result = [r for r in result
            if not any(checksol(e, r, **flags) is False for e in exprs)]

    result = [r for r in result if r]
    if linear and result:
        result = result[0]
    return result


def solve_linear(lhs, rhs=0, symbols=[], exclude=[]):
    r"""
    Return a tuple derived from ``f = lhs - rhs`` that is one of
    the following: ``(0, 1)``, ``(0, 0)``, ``(symbol, solution)``, ``(n, d)``.

    Explanation
    ===========

    ``(0, 1)`` meaning that ``f`` is independent of the symbols in *symbols*
    that are not in *exclude*.

    ``(0, 0)`` meaning that there is no solution to the equation amongst the
    symbols given. If the first element of the tuple is not zero, then the
    function is guaranteed to be dependent on a symbol in *symbols*.

    ``(symbol, solution)`` where symbol appears linearly in the numerator of
    ``f``, is in *symbols* (if given), and is not in *exclude* (if given). No
    simplification is done to ``f`` other than a ``mul=True`` expansion, so the
    solution will correspond strictly to a unique solution.

    ``(n, d)`` where ``n`` and ``d`` are the numerator and denominator of ``f``
    when the numerator was not linear in any symbol of interest; ``n`` will
    never be a symbol unless a solution for that symbol was found (in which case
    the second element is the solution, not the denominator).

    Examples
    ========

    >>> from sympy import cancel, Pow

    ``f`` is independent of the symbols in *symbols* that are not in
    *exclude*:

    >>> from sympy import cos, sin, solve_linear
    >>> from sympy.abc import x, y, z
    >>> eq = y*cos(x)**2 + y*sin(x)**2 - y  # = y*(1 - 1) = 0
    >>> solve_linear(eq)
    (0, 1)
    >>> eq = cos(x)**2 + sin(x)**2  # = 1
    >>> solve_linear(eq)
    (0, 1)
    >>> solve_linear(x, exclude=[x])
    (0, 1)

    The variable ``x`` appears as a linear variable in each of the
    following:

    >>> solve_linear(x + y**2)
    (x, -y**2)
    >>> solve_linear(1/x - y**2)
    (x, y**(-2))

    When not linear in ``x`` or ``y`` then the numerator and denominator are
    returned:

    >>> solve_linear(x**2/y**2 - 3)
    (x**2 - 3*y**2, y**2)

    If the numerator of the expression is a symbol, then ``(0, 0)`` is
    returned if the solution for that symbol would have set any
    denominator to 0:

    >>> eq = 1/(1/x - 2)
    >>> eq.as_numer_denom()
    (x, 1 - 2*x)
    >>> solve_linear(eq)
    (0, 0)

    But automatic rewriting may cause a symbol in the denominator to
    appear in the numerator so a solution will be returned:

    >>> (1/x)**-1
    x
    >>> solve_linear((1/x)**-1)
    (x, 0)

    Use an unevaluated expression to avoid this:

    >>> solve_linear(Pow(1/x, -1, evaluate=False))
    (0, 0)

    If ``x`` is allowed to cancel in the following expression, then it
    appears to be linear in ``x``, but this sort of cancellation is not
    done by ``solve_linear`` so the solution will always satisfy the
    original expression without causing a division by zero error.

    >>> eq = x**2*(1/x - z**2/x)
    >>> solve_linear(cancel(eq))
    (x, 0)
    >>> solve_linear(eq)
    (x**2*(1 - z**2), x)

    A list of symbols for which a solution is desired may be given:

    >>> solve_linear(x + y + z, symbols=[y])
    (y, -x - z)

    A list of symbols to ignore may also be given:

    >>> solve_linear(x + y + z, exclude=[x])
    (y, -x - z)

    (A solution for ``y`` is obtained because it is the first variable
    from the canonically sorted list of symbols that had a linear
    solution.)

    """
    if isinstance(lhs, Eq):
        if rhs:
            raise ValueError(filldedent('''
            If lhs is an Equality, rhs must be 0 but was %s''' % rhs))
        rhs = lhs.rhs
        lhs = lhs.lhs
    dens = None
    eq = lhs - rhs
    n, d = eq.as_numer_denom()
    if not n:
        return S.Zero, S.One

    free = n.free_symbols
    if not symbols:
        symbols = free
    else:
        bad = [s for s in symbols if not s.is_Symbol]
        if bad:
            if len(bad) == 1:
                bad = bad[0]
            if len(symbols) == 1:
                eg = 'solve(%s, %s)' % (eq, symbols[0])
            else:
                eg = 'solve(%s, *%s)' % (eq, list(symbols))
            raise ValueError(filldedent('''
                solve_linear only handles symbols, not %s. To isolate
                non-symbols use solve, e.g. >>> %s <<<.
                             ''' % (bad, eg)))
        symbols = free.intersection(symbols)
    symbols = symbols.difference(exclude)
    if not symbols:
        return S.Zero, S.One

    from sympy.integrals.integrals import Integral

    # derivatives are easy to do but tricky to analyze to see if they
    # are going to disallow a linear solution, so for simplicity we
    # just evaluate the ones that have the symbols of interest
    derivs = defaultdict(list)
    for der in n.atoms(Derivative):
        csym = der.free_symbols & symbols
        for c in csym:
            derivs[c].append(der)

    all_zero = True
    for xi in sorted(symbols, key=default_sort_key):  # canonical order
        # if there are derivatives in this var, calculate them now
        if isinstance(derivs[xi], list):
            derivs[xi] = {der: der.doit() for der in derivs[xi]}
        newn = n.subs(derivs[xi])
        dnewn_dxi = newn.diff(xi)
        # dnewn_dxi can be nonzero if it survives differentation by any
        # of its free symbols
        free = dnewn_dxi.free_symbols
        if dnewn_dxi and (not free or any(dnewn_dxi.diff(s) for s in free) or free == symbols):
            all_zero = False
            if dnewn_dxi is S.NaN:
                break
            if xi not in dnewn_dxi.free_symbols:
                vi = -1/dnewn_dxi*(newn.subs(xi, 0))
                if dens is None:
                    dens = _simple_dens(eq, symbols)
                if not any(checksol(di, {xi: vi}, minimal=True) is True
                          for di in dens):
                    # simplify any trivial integral
                    irep = [(i, i.doit()) for i in vi.atoms(Integral) if
                            i.function.is_number]
                    # do a slight bit of simplification
                    vi = expand_mul(vi.subs(irep))
                    return xi, vi
    if all_zero:
        return S.Zero, S.One
    if n.is_Symbol: # no solution for this symbol was found
        return S.Zero, S.Zero
    return n, d


def minsolve_linear_system(system, *symbols, **flags):
    r"""
    Find a particular solution to a linear system.

    Explanation
    ===========

    In particular, try to find a solution with the minimal possible number
    of non-zero variables using a naive algorithm with exponential complexity.
    If ``quick=True``, a heuristic is used.

    """
    quick = flags.get('quick', False)
    # Check if there are any non-zero solutions at all
    s0 = solve_linear_system(system, *symbols, **flags)
    if not s0 or all(v == 0 for v in s0.values()):
        return s0
    if quick:
        # We just solve the system and try to heuristically find a nice
        # solution.
        s = solve_linear_system(system, *symbols)
        def update(determined, solution):
            delete = []
            for k, v in solution.items():
                solution[k] = v.subs(determined)
                if not solution[k].free_symbols:
                    delete.append(k)
                    determined[k] = solution[k]
            for k in delete:
                del solution[k]
        determined = {}
        update(determined, s)
        while s:
            # NOTE sort by default_sort_key to get deterministic result
            k = max((k for k in s.values()),
                    key=lambda x: (len(x.free_symbols), default_sort_key(x)))
            x = max(k.free_symbols, key=default_sort_key)
            if len(k.free_symbols) != 1:
                determined[x] = S.Zero
            else:
                val = solve(k)[0]
                if val == 0 and all(v.subs(x, val) == 0 for v in s.values()):
                    determined[x] = S.One
                else:
                    determined[x] = val
            update(determined, s)
        return determined
    else:
        # We try to select n variables which we want to be non-zero.
        # All others will be assumed zero. We try to solve the modified system.
        # If there is a non-trivial solution, just set the free variables to
        # one. If we do this for increasing n, trying all combinations of
        # variables, we will find an optimal solution.
        # We speed up slightly by starting at one less than the number of
        # variables the quick method manages.
        from itertools import combinations
        N = len(symbols)
        bestsol = minsolve_linear_system(system, *symbols, quick=True)
        n0 = len([x for x in bestsol.values() if x != 0])
        for n in range(n0 - 1, 1, -1):
            debug('minsolve: %s' % n)
            thissol = None
            for nonzeros in combinations(list(range(N)), n):
                subm = Matrix([system.col(i).T for i in nonzeros] + [system.col(-1).T]).T
                s = solve_linear_system(subm, *[symbols[i] for i in nonzeros])
                if s and not all(v == 0 for v in s.values()):
                    subs = [(symbols[v], S.One) for v in nonzeros]
                    for k, v in s.items():
                        s[k] = v.subs(subs)
                    for sym in symbols:
                        if sym not in s:
                            if symbols.index(sym) in nonzeros:
                                s[sym] = S.One
                            else:
                                s[sym] = S.Zero
                    thissol = s
                    break
            if thissol is None:
                break
            bestsol = thissol
        return bestsol


def solve_linear_system(system, *symbols, **flags):
    r"""
    Solve system of $N$ linear equations with $M$ variables, which means
    both under- and overdetermined systems are supported.

    Explanation
    ===========

    The possible number of solutions is zero, one, or infinite. Respectively,
    this procedure will return None or a dictionary with solutions. In the
    case of underdetermined systems, all arbitrary parameters are skipped.
    This may cause a situation in which an empty dictionary is returned.
    In that case, all symbols can be assigned arbitrary values.

    Input to this function is a $N\times M + 1$ matrix, which means it has
    to be in augmented form. If you prefer to enter $N$ equations and $M$
    unknowns then use ``solve(Neqs, *Msymbols)`` instead. Note: a local
    copy of the matrix is made by this routine so the matrix that is
    passed will not be modified.

    The algorithm used here is fraction-free Gaussian elimination,
    which results, after elimination, in an upper-triangular matrix.
    Then solutions are found using back-substitution. This approach
    is more efficient and compact than the Gauss-Jordan method.

    Examples
    ========

    >>> from sympy import Matrix, solve_linear_system
    >>> from sympy.abc import x, y

    Solve the following system::

           x + 4 y ==  2
        -2 x +   y == 14

    >>> system = Matrix(( (1, 4, 2), (-2, 1, 14)))
    >>> solve_linear_system(system, x, y)
    {x: -6, y: 2}

    A degenerate system returns an empty dictionary:

    >>> system = Matrix(( (0,0,0), (0,0,0) ))
    >>> solve_linear_system(system, x, y)
    {}

    """
    assert system.shape[1] == len(symbols) + 1

    # This is just a wrapper for solve_lin_sys
    eqs = list(system * Matrix(symbols + (-1,)))
    eqs, ring = sympy_eqs_to_ring(eqs, symbols)
    sol = solve_lin_sys(eqs, ring, _raw=False)
    if sol is not None:
        sol = {sym:val for sym, val in sol.items() if sym != val}
    return sol


def solve_undetermined_coeffs(equ, coeffs, sym, **flags):
    r"""
    Solve equation of a type $p(x; a_1, \ldots, a_k) = q(x)$ where both
    $p$ and $q$ are univariate polynomials that depend on $k$ parameters.

    Explanation
    ===========

    The result of this function is a dictionary with symbolic values of those
    parameters with respect to coefficients in $q$.

    This function accepts both equations class instances and ordinary
    SymPy expressions. Specification of parameters and variables is
    obligatory for efficiency and simplicity reasons.

    Examples
    ========

    >>> from sympy import Eq
    >>> from sympy.abc import a, b, c, x
    >>> from sympy.solvers import solve_undetermined_coeffs

    >>> solve_undetermined_coeffs(Eq(2*a*x + a+b, x), [a, b], x)
    {a: 1/2, b: -1/2}

    >>> solve_undetermined_coeffs(Eq(a*c*x + a+b, x), [a, b], x)
    {a: 1/c, b: -1/c}

    """
    if isinstance(equ, Eq):
        # got equation, so move all the
        # terms to the left hand side
        equ = equ.lhs - equ.rhs

    equ = cancel(equ).as_numer_denom()[0]

    system = list(collect(equ.expand(), sym, evaluate=False).values())

    if not any(equ.has(sym) for equ in system):
        # consecutive powers in the input expressions have
        # been successfully collected, so solve remaining
        # system using Gaussian elimination algorithm
        return solve(system, *coeffs, **flags)
    else:
        return None  # no solutions


def solve_linear_system_LU(matrix, syms):
    """
    Solves the augmented matrix system using ``LUsolve`` and returns a
    dictionary in which solutions are keyed to the symbols of *syms* as ordered.

    Explanation
    ===========

    The matrix must be invertible.

    Examples
    ========

    >>> from sympy import Matrix
    >>> from sympy.abc import x, y, z
    >>> from sympy.solvers.solvers import solve_linear_system_LU

    >>> solve_linear_system_LU(Matrix([
    ... [1, 2, 0, 1],
    ... [3, 2, 2, 1],
    ... [2, 0, 0, 1]]), [x, y, z])
    {x: 1/2, y: 1/4, z: -1/2}

    See Also
    ========

    LUsolve

    """
    if matrix.rows != matrix.cols - 1:
        raise ValueError("Rows should be equal to columns - 1")
    A = matrix[:matrix.rows, :matrix.rows]
    b = matrix[:, matrix.cols - 1:]
    soln = A.LUsolve(b)
    solutions = {}
    for i in range(soln.rows):
        solutions[syms[i]] = soln[i, 0]
    return solutions


def det_perm(M):
    """
    Return the determinant of *M* by using permutations to select factors.

    Explanation
    ===========

    For sizes larger than 8 the number of permutations becomes prohibitively
    large, or if there are no symbols in the matrix, it is better to use the
    standard determinant routines (e.g., ``M.det()``.)

    See Also
    ========

    det_minor
    det_quick

    """
    args = []
    s = True
    n = M.rows
    list_ = M.flat()
    for perm in generate_bell(n):
        fac = []
        idx = 0
        for j in perm:
            fac.append(list_[idx + j])
            idx += n
        term = Mul(*fac) # disaster with unevaluated Mul -- takes forever for n=7
        args.append(term if s else -term)
        s = not s
    return Add(*args)


def det_minor(M):
    """
    Return the ``det(M)`` computed from minors without
    introducing new nesting in products.

    See Also
    ========

    det_perm
    det_quick

    """
    n = M.rows
    if n == 2:
        return M[0, 0]*M[1, 1] - M[1, 0]*M[0, 1]
    else:
        return sum([(1, -1)[i % 2]*Add(*[M[0, i]*d for d in
            Add.make_args(det_minor(M.minor_submatrix(0, i)))])
            if M[0, i] else S.Zero for i in range(n)])


def det_quick(M, method=None):
    """
    Return ``det(M)`` assuming that either
    there are lots of zeros or the size of the matrix
    is small. If this assumption is not met, then the normal
    Matrix.det function will be used with method = ``method``.

    See Also
    ========

    det_minor
    det_perm

    """
    if any(i.has(Symbol) for i in M):
        if M.rows < 8 and all(i.has(Symbol) for i in M):
            return det_perm(M)
        return det_minor(M)
    else:
        return M.det(method=method) if method else M.det()


def inv_quick(M):
    """Return the inverse of ``M``, assuming that either
    there are lots of zeros or the size of the matrix
    is small.
    """
    if not all(i.is_Number for i in M):
        if not any(i.is_Number for i in M):
            det = lambda _: det_perm(_)
        else:
            det = lambda _: det_minor(_)
    else:
        return M.inv()
    n = M.rows
    d = det(M)
    if d == S.Zero:
        raise NonInvertibleMatrixError("Matrix det == 0; not invertible")
    ret = zeros(n)
    s1 = -1
    for i in range(n):
        s = s1 = -s1
        for j in range(n):
            di = det(M.minor_submatrix(i, j))
            ret[j, i] = s*di/d
            s = -s
    return ret


# these are functions that have multiple inverse values per period
multi_inverses = {
    sin: lambda x: (asin(x), S.Pi - asin(x)),
    cos: lambda x: (acos(x), 2*S.Pi - acos(x)),
}


def _tsolve(eq, sym, **flags):
    """
    Helper for ``_solve`` that solves a transcendental equation with respect
    to the given symbol. Various equations containing powers and logarithms,
    can be solved.

    There is currently no guarantee that all solutions will be returned or
    that a real solution will be favored over a complex one.

    Either a list of potential solutions will be returned or None will be
    returned (in the case that no method was known to get a solution
    for the equation). All other errors (like the inability to cast an
    expression as a Poly) are unhandled.

    Examples
    ========

    >>> from sympy import log
    >>> from sympy.solvers.solvers import _tsolve as tsolve
    >>> from sympy.abc import x

    >>> tsolve(3**(2*x + 5) - 4, x)
    [-5/2 + log(2)/log(3), (-5*log(3)/2 + log(2) + I*pi)/log(3)]

    >>> tsolve(log(x) + 2*x, x)
    [LambertW(2)/2]

    """
    if 'tsolve_saw' not in flags:
        flags['tsolve_saw'] = []
    if eq in flags['tsolve_saw']:
        return None
    else:
        flags['tsolve_saw'].append(eq)

    rhs, lhs = _invert(eq, sym)

    if lhs == sym:
        return [rhs]
    try:
        if lhs.is_Add:
            # it's time to try factoring; powdenest is used
            # to try get powers in standard form for better factoring
            f = factor(powdenest(lhs - rhs))
            if f.is_Mul:
                return _solve(f, sym, **flags)
            if rhs:
                f = logcombine(lhs, force=flags.get('force', True))
                if f.count(log) != lhs.count(log):
                    if isinstance(f, log):
                        return _solve(f.args[0] - exp(rhs), sym, **flags)
                    return _tsolve(f - rhs, sym, **flags)

        elif lhs.is_Pow:
            if lhs.exp.is_Integer:
                if lhs - rhs != eq:
                    return _solve(lhs - rhs, sym, **flags)

            if sym not in lhs.exp.free_symbols:
                return _solve(lhs.base - rhs**(1/lhs.exp), sym, **flags)

            # _tsolve calls this with Dummy before passing the actual number in.
            if any(t.is_Dummy for t in rhs.free_symbols):
                raise NotImplementedError # _tsolve will call here again...

            # a ** g(x) == 0
            if not rhs:
                # f(x)**g(x) only has solutions where f(x) == 0 and g(x) != 0 at
                # the same place
                sol_base = _solve(lhs.base, sym, **flags)
                return [s for s in sol_base if lhs.exp.subs(sym, s) != 0]

            # a ** g(x) == b
            if not lhs.base.has(sym):
                if lhs.base == 0:
                    return _solve(lhs.exp, sym, **flags) if rhs != 0 else []

                # Gets most solutions...
                if lhs.base == rhs.as_base_exp()[0]:
                    # handles case when bases are equal
                    sol = _solve(lhs.exp - rhs.as_base_exp()[1], sym, **flags)
                else:
                    # handles cases when bases are not equal and exp
                    # may or may not be equal
                    sol = _solve(exp(log(lhs.base)*lhs.exp)-exp(log(rhs)), sym, **flags)

                # Check for duplicate solutions
                def equal(expr1, expr2):
                    _ = Dummy()
                    eq = checksol(expr1 - _, _, expr2)
                    if eq is None:
                        if nsimplify(expr1) != nsimplify(expr2):
                            return False
                        # they might be coincidentally the same
                        # so check more rigorously
                        eq = expr1.equals(expr2)
                    return eq

                # Guess a rational exponent
                e_rat = nsimplify(log(abs(rhs))/log(abs(lhs.base)))
                e_rat = simplify(posify(e_rat)[0])
                n, d = fraction(e_rat)
                if expand(lhs.base**n - rhs**d) == 0:
                    sol = [s for s in sol if not equal(lhs.exp.subs(sym, s), e_rat)]
                    sol.extend(_solve(lhs.exp - e_rat, sym, **flags))

                return list(ordered(set(sol)))

            # f(x) ** g(x) == c
            else:
                sol = []
                logform = lhs.exp*log(lhs.base) - log(rhs)
                if logform != lhs - rhs:
                    try:
                        sol.extend(_solve(logform, sym, **flags))
                    except NotImplementedError:
                        pass

                # Collect possible solutions and check with substitution later.
                check = []
                if rhs == 1:
                    # f(x) ** g(x) = 1 -- g(x)=0 or f(x)=+-1
                    check.extend(_solve(lhs.exp, sym, **flags))
                    check.extend(_solve(lhs.base - 1, sym, **flags))
                    check.extend(_solve(lhs.base + 1, sym, **flags))
                elif rhs.is_Rational:
                    for d in (i for i in divisors(abs(rhs.p)) if i != 1):
                        e, t = integer_log(rhs.p, d)
                        if not t:
                            continue  # rhs.p != d**b
                        for s in divisors(abs(rhs.q)):
                            if s**e== rhs.q:
                                r = Rational(d, s)
                                check.extend(_solve(lhs.base - r, sym, **flags))
                                check.extend(_solve(lhs.base + r, sym, **flags))
                                check.extend(_solve(lhs.exp - e, sym, **flags))
                elif rhs.is_irrational:
                    b_l, e_l = lhs.base.as_base_exp()
                    n, d = (e_l*lhs.exp).as_numer_denom()
                    b, e = sqrtdenest(rhs).as_base_exp()
                    check = [sqrtdenest(i) for i in (_solve(lhs.base - b, sym, **flags))]
                    check.extend([sqrtdenest(i) for i in (_solve(lhs.exp - e, sym, **flags))])
                    if e_l*d != 1:
                        check.extend(_solve(b_l**n - rhs**(e_l*d), sym, **flags))
                for s in check:
                    ok = checksol(eq, sym, s)
                    if ok is None:
                        ok = eq.subs(sym, s).equals(0)
                    if ok:
                        sol.append(s)
                return list(ordered(set(sol)))

        elif lhs.is_Function and len(lhs.args) == 1:
            if lhs.func in multi_inverses:
                # sin(x) = 1/3 -> x - asin(1/3) & x - (pi - asin(1/3))
                soln = []
                for i in multi_inverses[lhs.func](rhs):
                    soln.extend(_solve(lhs.args[0] - i, sym, **flags))
                return list(ordered(soln))
            elif lhs.func == LambertW:
                return _solve(lhs.args[0] - rhs*exp(rhs), sym, **flags)

        rewrite = lhs.rewrite(exp)
        if rewrite != lhs:
            return _solve(rewrite - rhs, sym, **flags)
    except NotImplementedError:
        pass

    # maybe it is a lambert pattern
    if flags.pop('bivariate', True):
        # lambert forms may need some help being recognized, e.g. changing
        # 2**(3*x) + x**3*log(2)**3 + 3*x**2*log(2)**2 + 3*x*log(2) + 1
        # to 2**(3*x) + (x*log(2) + 1)**3
        g = _filtered_gens(eq.as_poly(), sym)
        up_or_log = set()
        for gi in g:
            if isinstance(gi, (exp, log)) or (gi.is_Pow and gi.base == S.Exp1):
                up_or_log.add(gi)
            elif gi.is_Pow:
                gisimp = powdenest(expand_power_exp(gi))
                if gisimp.is_Pow and sym in gisimp.exp.free_symbols:
                    up_or_log.add(gi)
        eq_down = expand_log(expand_power_exp(eq)).subs(
            dict(list(zip(up_or_log, [0]*len(up_or_log)))))
        eq = expand_power_exp(factor(eq_down, deep=True) + (eq - eq_down))
        rhs, lhs = _invert(eq, sym)
        if lhs.has(sym):
            try:
                poly = lhs.as_poly()
                g = _filtered_gens(poly, sym)
                _eq = lhs - rhs
                sols = _solve_lambert(_eq, sym, g)
                # use a simplified form if it satisfies eq
                # and has fewer operations
                for n, s in enumerate(sols):
                    ns = nsimplify(s)
                    if ns != s and ns.count_ops() <= s.count_ops():
                        ok = checksol(_eq, sym, ns)
                        if ok is None:
                            ok = _eq.subs(sym, ns).equals(0)
                        if ok:
                            sols[n] = ns
                return sols
            except NotImplementedError:
                # maybe it's a convoluted function
                if len(g) == 2:
                    try:
                        gpu = bivariate_type(lhs - rhs, *g)
                        if gpu is None:
                            raise NotImplementedError
                        g, p, u = gpu
                        flags['bivariate'] = False
                        inversion = _tsolve(g - u, sym, **flags)
                        if inversion:
                            sol = _solve(p, u, **flags)
                            return list(ordered({i.subs(u, s)
                                for i in inversion for s in sol}))
                    except NotImplementedError:
                        pass
                else:
                    pass

    if flags.pop('force', True):
        flags['force'] = False
        pos, reps = posify(lhs - rhs)
        if rhs == S.ComplexInfinity:
            return []
        for u, s in reps.items():
            if s == sym:
                break
        else:
            u = sym
        if pos.has(u):
            try:
                soln = _solve(pos, u, **flags)
                return list(ordered([s.subs(reps) for s in soln]))
            except NotImplementedError:
                pass
        else:
            pass  # here for coverage

    return  # here for coverage


# TODO: option for calculating J numerically

@conserve_mpmath_dps
def nsolve(*args, dict=False, **kwargs):
    r"""
    Solve a nonlinear equation system numerically: ``nsolve(f, [args,] x0,
    modules=['mpmath'], **kwargs)``.

    Explanation
    ===========

    ``f`` is a vector function of symbolic expressions representing the system.
    *args* are the variables. If there is only one variable, this argument can
    be omitted. ``x0`` is a starting vector close to a solution.

    Use the modules keyword to specify which modules should be used to
    evaluate the function and the Jacobian matrix. Make sure to use a module
    that supports matrices. For more information on the syntax, please see the
    docstring of ``lambdify``.

    If the keyword arguments contain ``dict=True`` (default is False) ``nsolve``
    will return a list (perhaps empty) of solution mappings. This might be
    especially useful if you want to use ``nsolve`` as a fallback to solve since
    using the dict argument for both methods produces return values of
    consistent type structure. Please note: to keep this consistent with
    ``solve``, the solution will be returned in a list even though ``nsolve``
    (currently at least) only finds one solution at a time.

    Overdetermined systems are supported.

    Examples
    ========

    >>> from sympy import Symbol, nsolve
    >>> import mpmath
    >>> mpmath.mp.dps = 15
    >>> x1 = Symbol('x1')
    >>> x2 = Symbol('x2')
    >>> f1 = 3 * x1**2 - 2 * x2**2 - 1
    >>> f2 = x1**2 - 2 * x1 + x2**2 + 2 * x2 - 8
    >>> print(nsolve((f1, f2), (x1, x2), (-1, 1)))
    Matrix([[-1.19287309935246], [1.27844411169911]])

    For one-dimensional functions the syntax is simplified:

    >>> from sympy import sin, nsolve
    >>> from sympy.abc import x
    >>> nsolve(sin(x), x, 2)
    3.14159265358979
    >>> nsolve(sin(x), 2)
    3.14159265358979

    To solve with higher precision than the default, use the prec argument:

    >>> from sympy import cos
    >>> nsolve(cos(x) - x, 1)
    0.739085133215161
    >>> nsolve(cos(x) - x, 1, prec=50)
    0.73908513321516064165531208767387340401341175890076
    >>> cos(_)
    0.73908513321516064165531208767387340401341175890076

    To solve for complex roots of real functions, a nonreal initial point
    must be specified:

    >>> from sympy import I
    >>> nsolve(x**2 + 2, I)
    1.4142135623731*I

    ``mpmath.findroot`` is used and you can find their more extensive
    documentation, especially concerning keyword parameters and
    available solvers. Note, however, that functions which are very
    steep near the root, the verification of the solution may fail. In
    this case you should use the flag ``verify=False`` and
    independently verify the solution.

    >>> from sympy import cos, cosh
    >>> f = cos(x)*cosh(x) - 1
    >>> nsolve(f, 3.14*100)
    Traceback (most recent call last):
    ...
    ValueError: Could not find root within given tolerance. (1.39267e+230 > 2.1684e-19)
    >>> ans = nsolve(f, 3.14*100, verify=False); ans
    312.588469032184
    >>> f.subs(x, ans).n(2)
    2.1e+121
    >>> (f/f.diff(x)).subs(x, ans).n(2)
    7.4e-15

    One might safely skip the verification if bounds of the root are known
    and a bisection method is used:

    >>> bounds = lambda i: (3.14*i, 3.14*(i + 1))
    >>> nsolve(f, bounds(100), solver='bisect', verify=False)
    315.730061685774

    Alternatively, a function may be better behaved when the
    denominator is ignored. Since this is not always the case, however,
    the decision of what function to use is left to the discretion of
    the user.

    >>> eq = x**2/(1 - x)/(1 - 2*x)**2 - 100
    >>> nsolve(eq, 0.46)
    Traceback (most recent call last):
    ...
    ValueError: Could not find root within given tolerance. (10000 > 2.1684e-19)
    Try another starting point or tweak arguments.
    >>> nsolve(eq.as_numer_denom()[0], 0.46)
    0.46792545969349058

    """
    # there are several other SymPy functions that use method= so
    # guard against that here
    if 'method' in kwargs:
        raise ValueError(filldedent('''
            Keyword "method" should not be used in this context.  When using
            some mpmath solvers directly, the keyword "method" is
            used, but when using nsolve (and findroot) the keyword to use is
            "solver".'''))

    if 'prec' in kwargs:
        import mpmath
        mpmath.mp.dps = kwargs.pop('prec')

    # keyword argument to return result as a dictionary
    as_dict = dict
    from builtins import dict  # to unhide the builtin

    # interpret arguments
    if len(args) == 3:
        f = args[0]
        fargs = args[1]
        x0 = args[2]
        if iterable(fargs) and iterable(x0):
            if len(x0) != len(fargs):
                raise TypeError('nsolve expected exactly %i guess vectors, got %i'
                                % (len(fargs), len(x0)))
    elif len(args) == 2:
        f = args[0]
        fargs = None
        x0 = args[1]
        if iterable(f):
            raise TypeError('nsolve expected 3 arguments, got 2')
    elif len(args) < 2:
        raise TypeError('nsolve expected at least 2 arguments, got %i'
                        % len(args))
    else:
        raise TypeError('nsolve expected at most 3 arguments, got %i'
                        % len(args))
    modules = kwargs.get('modules', ['mpmath'])
    if iterable(f):
        f = list(f)
        for i, fi in enumerate(f):
            if isinstance(fi, Eq):
                f[i] = fi.lhs - fi.rhs
        f = Matrix(f).T
    if iterable(x0):
        x0 = list(x0)
    if not isinstance(f, Matrix):
        # assume it's a SymPy expression
        if isinstance(f, Eq):
            f = f.lhs - f.rhs
        syms = f.free_symbols
        if fargs is None:
            fargs = syms.copy().pop()
        if not (len(syms) == 1 and (fargs in syms or fargs[0] in syms)):
            raise ValueError(filldedent('''
                expected a one-dimensional and numerical function'''))

        # the function is much better behaved if there is no denominator
        # but sending the numerator is left to the user since sometimes
        # the function is better behaved when the denominator is present
        # e.g., issue 11768

        f = lambdify(fargs, f, modules)
        x = sympify(findroot(f, x0, **kwargs))
        if as_dict:
            return [{fargs: x}]
        return x

    if len(fargs) > f.cols:
        raise NotImplementedError(filldedent('''
            need at least as many equations as variables'''))
    verbose = kwargs.get('verbose', False)
    if verbose:
        print('f(x):')
        print(f)
    # derive Jacobian
    J = f.jacobian(fargs)
    if verbose:
        print('J(x):')
        print(J)
    # create functions
    f = lambdify(fargs, f.T, modules)
    J = lambdify(fargs, J, modules)
    # solve the system numerically
    x = findroot(f, x0, J=J, **kwargs)
    if as_dict:
        return [dict(zip(fargs, [sympify(xi) for xi in x]))]
    return Matrix(x)


def _invert(eq, *symbols, **kwargs):
    """
    Return tuple (i, d) where ``i`` is independent of *symbols* and ``d``
    contains symbols.

    Explanation
    ===========

    ``i`` and ``d`` are obtained after recursively using algebraic inversion
    until an uninvertible ``d`` remains. If there are no free symbols then
    ``d`` will be zero. Some (but not necessarily all) solutions to the
    expression ``i - d`` will be related to the solutions of the original
    expression.

    Examples
    ========

    >>> from sympy.solvers.solvers import _invert as invert
    >>> from sympy import sqrt, cos
    >>> from sympy.abc import x, y
    >>> invert(x - 3)
    (3, x)
    >>> invert(3)
    (3, 0)
    >>> invert(2*cos(x) - 1)
    (1/2, cos(x))
    >>> invert(sqrt(x) - 3)
    (3, sqrt(x))
    >>> invert(sqrt(x) + y, x)
    (-y, sqrt(x))
    >>> invert(sqrt(x) + y, y)
    (-sqrt(x), y)
    >>> invert(sqrt(x) + y, x, y)
    (0, sqrt(x) + y)

    If there is more than one symbol in a power's base and the exponent
    is not an Integer, then the principal root will be used for the
    inversion:

    >>> invert(sqrt(x + y) - 2)
    (4, x + y)
    >>> invert(sqrt(x + y) - 2)
    (4, x + y)

    If the exponent is an Integer, setting ``integer_power`` to True
    will force the principal root to be selected:

    >>> invert(x**2 - 4, integer_power=True)
    (2, x)

    """
    eq = sympify(eq)
    if eq.args:
        # make sure we are working with flat eq
        eq = eq.func(*eq.args)
    free = eq.free_symbols
    if not symbols:
        symbols = free
    if not free & set(symbols):
        return eq, S.Zero

    dointpow = bool(kwargs.get('integer_power', False))

    lhs = eq
    rhs = S.Zero
    while True:
        was = lhs
        while True:
            indep, dep = lhs.as_independent(*symbols)

            # dep + indep == rhs
            if lhs.is_Add:
                # this indicates we have done it all
                if indep.is_zero:
                    break

                lhs = dep
                rhs -= indep

            # dep * indep == rhs
            else:
                # this indicates we have done it all
                if indep is S.One:
                    break

                lhs = dep
                rhs /= indep

        # collect like-terms in symbols
        if lhs.is_Add:
            terms = {}
            for a in lhs.args:
                i, d = a.as_independent(*symbols)
                terms.setdefault(d, []).append(i)
            if any(len(v) > 1 for v in terms.values()):
                args = []
                for d, i in terms.items():
                    if len(i) > 1:
                        args.append(Add(*i)*d)
                    else:
                        args.append(i[0]*d)
                lhs = Add(*args)

        # if it's a two-term Add with rhs = 0 and two powers we can get the
        # dependent terms together, e.g. 3*f(x) + 2*g(x) -> f(x)/g(x) = -2/3
        if lhs.is_Add and not rhs and len(lhs.args) == 2 and \
                not lhs.is_polynomial(*symbols):
            a, b = ordered(lhs.args)
            ai, ad = a.as_independent(*symbols)
            bi, bd = b.as_independent(*symbols)
            if any(_ispow(i) for i in (ad, bd)):
                a_base, a_exp = ad.as_base_exp()
                b_base, b_exp = bd.as_base_exp()
                if a_base == b_base:
                    # a = -b
                    lhs = powsimp(powdenest(ad/bd))
                    rhs = -bi/ai
                else:
                    rat = ad/bd
                    _lhs = powsimp(ad/bd)
                    if _lhs != rat:
                        lhs = _lhs
                        rhs = -bi/ai
            elif ai == -bi:
                if isinstance(ad, Function) and ad.func == bd.func:
                    if len(ad.args) == len(bd.args) == 1:
                        lhs = ad.args[0] - bd.args[0]
                    elif len(ad.args) == len(bd.args):
                        # should be able to solve
                        # f(x, y) - f(2 - x, 0) == 0 -> x == 1
                        raise NotImplementedError(
                            'equal function with more than 1 argument')
                    else:
                        raise ValueError(
                            'function with different numbers of args')

        elif lhs.is_Mul and any(_ispow(a) for a in lhs.args):
            lhs = powsimp(powdenest(lhs))

        if lhs.is_Function:
            if hasattr(lhs, 'inverse') and lhs.inverse() is not None and len(lhs.args) == 1:
                #                    -1
                # f(x) = g  ->  x = f  (g)
                #
                # /!\ inverse should not be defined if there are multiple values
                # for the function -- these are handled in _tsolve
                #
                rhs = lhs.inverse()(rhs)
                lhs = lhs.args[0]
            elif isinstance(lhs, atan2):
                y, x = lhs.args
                lhs = 2*atan(y/(sqrt(x**2 + y**2) + x))
            elif lhs.func == rhs.func:
                if len(lhs.args) == len(rhs.args) == 1:
                    lhs = lhs.args[0]
                    rhs = rhs.args[0]
                elif len(lhs.args) == len(rhs.args):
                    # should be able to solve
                    # f(x, y) == f(2, 3) -> x == 2
                    # f(x, x + y) == f(2, 3) -> x == 2
                    raise NotImplementedError(
                        'equal function with more than 1 argument')
                else:
                    raise ValueError(
                        'function with different numbers of args')


        if rhs and lhs.is_Pow and lhs.exp.is_Integer and lhs.exp < 0:
            lhs = 1/lhs
            rhs = 1/rhs

        # base**a = b -> base = b**(1/a) if
        #    a is an Integer and dointpow=True (this gives real branch of root)
        #    a is not an Integer and the equation is multivariate and the
        #      base has more than 1 symbol in it
        # The rationale for this is that right now the multi-system solvers
        # doesn't try to resolve generators to see, for example, if the whole
        # system is written in terms of sqrt(x + y) so it will just fail, so we
        # do that step here.
        if lhs.is_Pow and (
            lhs.exp.is_Integer and dointpow or not lhs.exp.is_Integer and
                len(symbols) > 1 and len(lhs.base.free_symbols & set(symbols)) > 1):
            rhs = rhs**(1/lhs.exp)
            lhs = lhs.base

        if lhs == was:
            break
    return rhs, lhs


def unrad(eq, *syms, **flags):
    """
    Remove radicals with symbolic arguments and return (eq, cov),
    None, or raise an error.

    Explanation
    ===========

    None is returned if there are no radicals to remove.

    NotImplementedError is raised if there are radicals and they cannot be
    removed or if the relationship between the original symbols and the
    change of variable needed to rewrite the system as a polynomial cannot
    be solved.

    Otherwise the tuple, ``(eq, cov)``, is returned where:

    *eq*, ``cov``
        *eq* is an equation without radicals (in the symbol(s) of
        interest) whose solutions are a superset of the solutions to the
        original expression. *eq* might be rewritten in terms of a new
        variable; the relationship to the original variables is given by
        ``cov`` which is a list containing ``v`` and ``v**p - b`` where
        ``p`` is the power needed to clear the radical and ``b`` is the
        radical now expressed as a polynomial in the symbols of interest.
        For example, for sqrt(2 - x) the tuple would be
        ``(c, c**2 - 2 + x)``. The solutions of *eq* will contain
        solutions to the original equation (if there are any).

    *syms*
        An iterable of symbols which, if provided, will limit the focus of
        radical removal: only radicals with one or more of the symbols of
        interest will be cleared. All free symbols are used if *syms* is not
        set.

    *flags* are used internally for communication during recursive calls.
    Two options are also recognized:

        ``take``, when defined, is interpreted as a single-argument function
        that returns True if a given Pow should be handled.

    Radicals can be removed from an expression if:

        *   All bases of the radicals are the same; a change of variables is
            done in this case.
        *   If all radicals appear in one term of the expression.
        *   There are only four terms with sqrt() factors or there are less than
            four terms having sqrt() factors.
        *   There are only two terms with radicals.

    Examples
    ========

    >>> from sympy.solvers.solvers import unrad
    >>> from sympy.abc import x
    >>> from sympy import sqrt, Rational, root

    >>> unrad(sqrt(x)*x**Rational(1, 3) + 2)
    (x**5 - 64, [])
    >>> unrad(sqrt(x) + root(x + 1, 3))
    (-x**3 + x**2 + 2*x + 1, [])
    >>> eq = sqrt(x) + root(x, 3) - 2
    >>> unrad(eq)
    (_p**3 + _p**2 - 2, [_p, _p**6 - x])

    """

    uflags = dict(check=False, simplify=False)

    def _cov(p, e):
        if cov:
            # XXX - uncovered
            oldp, olde = cov
            if Poly(e, p).degree(p) in (1, 2):
                cov[:] = [p, olde.subs(oldp, _solve(e, p, **uflags)[0])]
            else:
                raise NotImplementedError
        else:
            cov[:] = [p, e]

    def _canonical(eq, cov):
        if cov:
            # change symbol to vanilla so no solutions are eliminated
            p, e = cov
            rep = {p: Dummy(p.name)}
            eq = eq.xreplace(rep)
            cov = [p.xreplace(rep), e.xreplace(rep)]

        # remove constants and powers of factors since these don't change
        # the location of the root; XXX should factor or factor_terms be used?
        eq = factor_terms(_mexpand(eq.as_numer_denom()[0], recursive=True), clear=True)
        if eq.is_Mul:
            args = []
            for f in eq.args:
                if f.is_number:
                    continue
                if f.is_Pow:
                    args.append(f.base)
                else:
                    args.append(f)
            eq = Mul(*args)  # leave as Mul for more efficient solving

        # make the sign canonical
        margs = list(Mul.make_args(eq))
        changed = False
        for i, m in enumerate(margs):
            if m.could_extract_minus_sign():
                margs[i] = -m
                changed = True
        if changed:
            eq = Mul(*margs, evaluate=False)

        return eq, cov

    def _Q(pow):
        # return leading Rational of denominator of Pow's exponent
        c = pow.as_base_exp()[1].as_coeff_Mul()[0]
        if not c.is_Rational:
            return S.One
        return c.q

    # define the _take method that will determine whether a term is of interest
    def _take(d):
        # return True if coefficient of any factor's exponent's den is not 1
        for pow in Mul.make_args(d):
            if not pow.is_Pow:
                continue
            if _Q(pow) == 1:
                continue
            if pow.free_symbols & syms:
                return True
        return False
    _take = flags.setdefault('_take', _take)

    if isinstance(eq, Eq):
        eq = eq.lhs - eq.rhs  # XXX legacy Eq as Eqn support
    elif not isinstance(eq, Expr):
        return

    cov, nwas, rpt = [flags.setdefault(k, v) for k, v in
        sorted(dict(cov=[], n=None, rpt=0).items())]

    # preconditioning
    eq = powdenest(factor_terms(eq, radical=True, clear=True))
    eq = eq.as_numer_denom()[0]
    eq = _mexpand(eq, recursive=True)
    if eq.is_number:
        return

    # see if there are radicals in symbols of interest
    syms = set(syms) or eq.free_symbols  # _take uses this
    poly = eq.as_poly()
    gens = [g for g in poly.gens if _take(g)]
    if not gens:
        return

    # recast poly in terms of eigen-gens
    poly = eq.as_poly(*gens)

    # - an exponent has a symbol of interest (don't handle)
    if any(g.exp.has(*syms) for g in gens):
        return

    def _rads_bases_lcm(poly):
        # if all the bases are the same or all the radicals are in one
        # term, `lcm` will be the lcm of the denominators of the
        # exponents of the radicals
        lcm = 1
        rads = set()
        bases = set()
        for g in poly.gens:
            q = _Q(g)
            if q != 1:
                rads.add(g)
                lcm = ilcm(lcm, q)
                bases.add(g.base)
        return rads, bases, lcm
    rads, bases, lcm = _rads_bases_lcm(poly)

    covsym = Dummy('p', nonnegative=True)

    # only keep in syms symbols that actually appear in radicals;
    # and update gens
    newsyms = set()
    for r in rads:
        newsyms.update(syms & r.free_symbols)
    if newsyms != syms:
        syms = newsyms
    # get terms together that have common generators
    drad = dict(list(zip(rads, list(range(len(rads))))))
    rterms = {(): []}
    args = Add.make_args(poly.as_expr())
    for t in args:
        if _take(t):
            common = set(t.as_poly().gens).intersection(rads)
            key = tuple(sorted([drad[i] for i in common]))
        else:
            key = ()
        rterms.setdefault(key, []).append(t)
    others = Add(*rterms.pop(()))
    rterms = [Add(*rterms[k]) for k in rterms.keys()]

    # the output will depend on the order terms are processed, so
    # make it canonical quickly
    rterms = list(reversed(list(ordered(rterms))))

    ok = False  # we don't have a solution yet
    depth = sqrt_depth(eq)

    if len(rterms) == 1 and not (rterms[0].is_Add and lcm > 2):
        eq = rterms[0]**lcm - ((-others)**lcm)
        ok = True
    else:
        if len(rterms) == 1 and rterms[0].is_Add:
            rterms = list(rterms[0].args)
        if len(bases) == 1:
            b = bases.pop()
            if len(syms) > 1:
                x = b.free_symbols
            else:
                x = syms
            x = list(ordered(x))[0]
            try:
                inv = _solve(covsym**lcm - b, x, **uflags)
                if not inv:
                    raise NotImplementedError
                eq = poly.as_expr().subs(b, covsym**lcm).subs(x, inv[0])
                _cov(covsym, covsym**lcm - b)
                return _canonical(eq, cov)
            except NotImplementedError:
                pass

        if len(rterms) == 2:
            if not others:
                eq = rterms[0]**lcm - (-rterms[1])**lcm
                ok = True
            elif not log(lcm, 2).is_Integer:
                # the lcm-is-power-of-two case is handled below
                r0, r1 = rterms
                if flags.get('_reverse', False):
                    r1, r0 = r0, r1
                i0 = _rads0, _bases0, lcm0 = _rads_bases_lcm(r0.as_poly())
                i1 = _rads1, _bases1, lcm1 = _rads_bases_lcm(r1.as_poly())
                for reverse in range(2):
                    if reverse:
                        i0, i1 = i1, i0
                        r0, r1 = r1, r0
                    _rads1, _, lcm1 = i1
                    _rads1 = Mul(*_rads1)
                    t1 = _rads1**lcm1
                    c = covsym**lcm1 - t1
                    for x in syms:
                        try:
                            sol = _solve(c, x, **uflags)
                            if not sol:
                                raise NotImplementedError
                            neweq = r0.subs(x, sol[0]) + covsym*r1/_rads1 + \
                                others
                            tmp = unrad(neweq, covsym)
                            if tmp:
                                eq, newcov = tmp
                                if newcov:
                                    newp, newc = newcov
                                    _cov(newp, c.subs(covsym,
                                        _solve(newc, covsym, **uflags)[0]))
                                else:
                                    _cov(covsym, c)
                            else:
                                eq = neweq
                                _cov(covsym, c)
                            ok = True
                            break
                        except NotImplementedError:
                            if reverse:
                                raise NotImplementedError(
                                    'no successful change of variable found')
                            else:
                                pass
                    if ok:
                        break
        elif len(rterms) == 3:
            # two cube roots and another with order less than 5
            # (so an analytical solution can be found) or a base
            # that matches one of the cube root bases
            info = [_rads_bases_lcm(i.as_poly()) for i in rterms]
            RAD = 0
            BASES = 1
            LCM = 2
            if info[0][LCM] != 3:
                info.append(info.pop(0))
                rterms.append(rterms.pop(0))
            elif info[1][LCM] != 3:
                info.append(info.pop(1))
                rterms.append(rterms.pop(1))
            if info[0][LCM] == info[1][LCM] == 3:
                if info[1][BASES] != info[2][BASES]:
                    info[0], info[1] = info[1], info[0]
                    rterms[0], rterms[1] = rterms[1], rterms[0]
                if info[1][BASES] == info[2][BASES]:
                    eq = rterms[0]**3 + (rterms[1] + rterms[2] + others)**3
                    ok = True
                elif info[2][LCM] < 5:
                    # a*root(A, 3) + b*root(B, 3) + others = c
                    a, b, c, d, A, B = [Dummy(i) for i in 'abcdAB']
                    # zz represents the unraded expression into which the
                    # specifics for this case are substituted
                    zz = (c - d)*(A**3*a**9 + 3*A**2*B*a**6*b**3 -
                        3*A**2*a**6*c**3 + 9*A**2*a**6*c**2*d - 9*A**2*a**6*c*d**2 +
                        3*A**2*a**6*d**3 + 3*A*B**2*a**3*b**6 + 21*A*B*a**3*b**3*c**3 -
                        63*A*B*a**3*b**3*c**2*d + 63*A*B*a**3*b**3*c*d**2 -
                        21*A*B*a**3*b**3*d**3 + 3*A*a**3*c**6 - 18*A*a**3*c**5*d +
                        45*A*a**3*c**4*d**2 - 60*A*a**3*c**3*d**3 + 45*A*a**3*c**2*d**4 -
                        18*A*a**3*c*d**5 + 3*A*a**3*d**6 + B**3*b**9 - 3*B**2*b**6*c**3 +
                        9*B**2*b**6*c**2*d - 9*B**2*b**6*c*d**2 + 3*B**2*b**6*d**3 +
                        3*B*b**3*c**6 - 18*B*b**3*c**5*d + 45*B*b**3*c**4*d**2 -
                        60*B*b**3*c**3*d**3 + 45*B*b**3*c**2*d**4 - 18*B*b**3*c*d**5 +
                        3*B*b**3*d**6 - c**9 + 9*c**8*d - 36*c**7*d**2 + 84*c**6*d**3 -
                        126*c**5*d**4 + 126*c**4*d**5 - 84*c**3*d**6 + 36*c**2*d**7 -
                        9*c*d**8 + d**9)
                    def _t(i):
                        b = Mul(*info[i][RAD])
                        return cancel(rterms[i]/b), Mul(*info[i][BASES])
                    aa, AA = _t(0)
                    bb, BB = _t(1)
                    cc = -rterms[2]
                    dd = others
                    eq = zz.xreplace(dict(zip(
                        (a, A, b, B, c, d),
                        (aa, AA, bb, BB, cc, dd))))
                    ok = True
        # handle power-of-2 cases
        if not ok:
            if log(lcm, 2).is_Integer and (not others and
                    len(rterms) == 4 or len(rterms) < 4):
                def _norm2(a, b):
                    return a**2 + b**2 + 2*a*b

                if len(rterms) == 4:
                    # (r0+r1)**2 - (r2+r3)**2
                    r0, r1, r2, r3 = rterms
                    eq = _norm2(r0, r1) - _norm2(r2, r3)
                    ok = True
                elif len(rterms) == 3:
                    # (r1+r2)**2 - (r0+others)**2
                    r0, r1, r2 = rterms
                    eq = _norm2(r1, r2) - _norm2(r0, others)
                    ok = True
                elif len(rterms) == 2:
                    # r0**2 - (r1+others)**2
                    r0, r1 = rterms
                    eq = r0**2 - _norm2(r1, others)
                    ok = True

    new_depth = sqrt_depth(eq) if ok else depth
    rpt += 1  # XXX how many repeats with others unchanging is enough?
    if not ok or (
                nwas is not None and len(rterms) == nwas and
                new_depth is not None and new_depth == depth and
                rpt > 3):
        raise NotImplementedError('Cannot remove all radicals')

    flags.update(dict(cov=cov, n=len(rterms), rpt=rpt))
    neq = unrad(eq, *syms, **flags)
    if neq:
        eq, cov = neq
    eq, cov = _canonical(eq, cov)
    return eq, cov


# Delayed imports
from sympy.solvers.bivariate import (
    bivariate_type, _solve_lambert, _filtered_gens)<|MERGE_RESOLUTION|>--- conflicted
+++ resolved
@@ -37,13 +37,7 @@
 from sympy.functions.elementary.piecewise import piecewise_fold, Piecewise
 from sympy.ntheory.factor_ import divisors
 from sympy.simplify import (simplify, collect, powsimp, posify,  # type: ignore
-<<<<<<< HEAD
     powdenest, nsimplify, logcombine, sqrtdenest, separatevars)
-from sympy.integrals.integrals import Integral
-=======
-    powdenest, nsimplify, denom, logcombine, sqrtdenest, fraction,
-    separatevars)
->>>>>>> 73d32dac
 from sympy.simplify.sqrtdenest import sqrt_depth
 from sympy.simplify.fu import TR1, TR2i
 from sympy.matrices.common import NonInvertibleMatrixError
