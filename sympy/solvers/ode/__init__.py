--- conflicted
+++ resolved
@@ -1,11 +1,7 @@
 from .ode import (allhints, checkinfsol, classify_ode,
-<<<<<<< HEAD
-        constantsimp, dsolve, dsubs, homogeneous_order, infinitesimals)
-=======
         constantsimp, dsolve, homogeneous_order)
 
 from .lie_group import infinitesimals
->>>>>>> d95d4798
 
 from .subscheck import checkodesol
 
