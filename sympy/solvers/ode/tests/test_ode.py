from sympy import (acos, acosh, asinh, atan, cos, Derivative, diff,
    Dummy, Eq, Ne, exp, Function, I, Integral, LambertW, log, O, pi,
    Rational, rootof, S, sin, sqrt, Subs, Symbol, tan, asin, sinh,
    Piecewise, symbols, Poly, sec, re, im, atan2, collect, hyper, integrate)

from sympy.solvers.ode import (classify_ode,
    homogeneous_order, infinitesimals, checkinfsol,
    dsolve)

from sympy.solvers.ode.subscheck import checkodesol, checksysodesol
from sympy.solvers.ode.ode import (_linear_coeff_match,
    _undetermined_coefficients_match, classify_sysode,
    constant_renumber, constantsimp, get_numbered_constants, solve_ics)

from sympy.functions import airyai, airybi, besselj, bessely

from sympy.solvers.deutils import ode_order
from sympy.testing.pytest import XFAIL, skip, raises, slow, ON_TRAVIS, SKIP
from sympy.utilities.misc import filldedent

C0, C1, C2, C3, C4, C5, C6, C7, C8, C9, C10 = symbols('C0:11')
u, x, y, z = symbols('u,x:z', real=True)
f = Function('f')
g = Function('g')
h = Function('h')

# Note: the tests below may fail (but still be correct) if ODE solver,
# the integral engine, solve(), or even simplify() changes. Also, in
# differently formatted solutions, the arbitrary constants might not be
# equal.  Using specific hints in tests can help to avoid this.

# Tests of order higher than 1 should run the solutions through
# constant_renumber because it will normalize it (constant_renumber causes
# dsolve() to return different results on different machines)


def test_get_numbered_constants():
    with raises(ValueError):
        get_numbered_constants(None)


def test_dsolve_system():

    eqs = [f(x).diff(x, 2), g(x).diff(x)]
    with raises(ValueError):
        dsolve(eqs) # NotImplementedError would be better

    eqs = [f(x).diff(x) - x, f(x).diff(x) + x]
    with raises(ValueError):
        # Could also be NotImplementedError. f(x)=0 is a solution...
        dsolve(eqs)

    eqs = [f(x, y).diff(x)]
    with raises(ValueError):
        dsolve(eqs)

    eqs = [f(x, y).diff(x)+g(x).diff(x), g(x).diff(x)]
    with raises(ValueError):
        dsolve(eqs)


def test_dsolve_all_hint():
    eq = f(x).diff(x)
    output = dsolve(eq, hint='all')

    # Match the Dummy variables:
    sol1 = output['separable_Integral']
    _y = sol1.lhs.args[1][0]
    sol1 = output['1st_homogeneous_coeff_subs_dep_div_indep_Integral']
    _u1 = sol1.rhs.args[1].args[1][0]

    expected = {'Bernoulli_Integral': Eq(f(x), C1 + Integral(0, x)),
        '1st_homogeneous_coeff_best': Eq(f(x), C1),
        'Bernoulli': Eq(f(x), C1),
        'nth_algebraic': Eq(f(x), C1),
        'nth_linear_euler_eq_homogeneous': Eq(f(x), C1),
        'nth_linear_constant_coeff_homogeneous': Eq(f(x), C1),
        'separable': Eq(f(x), C1),
        '1st_homogeneous_coeff_subs_indep_div_dep': Eq(f(x), C1),
        'nth_algebraic_Integral': Eq(f(x), C1),
        '1st_linear': Eq(f(x), C1),
        '1st_linear_Integral': Eq(f(x), C1 + Integral(0, x)),
        'lie_group': Eq(f(x), C1),
        '1st_homogeneous_coeff_subs_dep_div_indep': Eq(f(x), C1),
        '1st_homogeneous_coeff_subs_dep_div_indep_Integral': Eq(log(x), C1 + Integral(-1/_u1, (_u1, f(x)/x))),
        '1st_power_series': Eq(f(x), C1),
        'separable_Integral': Eq(Integral(1, (_y, f(x))), C1 + Integral(0, x)),
        '1st_homogeneous_coeff_subs_indep_div_dep_Integral': Eq(f(x), C1),
        'best': Eq(f(x), C1),
        'best_hint': 'nth_algebraic',
        'default': 'nth_algebraic',
        'order': 1}
    assert output == expected

    assert dsolve(eq, hint='best') == Eq(f(x), C1)


def test_dsolve_ics():
    # Maybe this should just use one of the solutions instead of raising...
    with raises(NotImplementedError):
        dsolve(f(x).diff(x) - sqrt(f(x)), ics={f(1):1})


@slow
@XFAIL
def test_nonlinear_3eq_order1_type1():
    if ON_TRAVIS:
        skip("Too slow for travis.")
    a, b, c = symbols('a b c')

    eqs = [
        a * f(x).diff(x) - (b - c) * g(x) * h(x),
        b * g(x).diff(x) - (c - a) * h(x) * f(x),
        c * h(x).diff(x) - (a - b) * f(x) * g(x),
    ]

    assert dsolve(eqs) # NotImplementedError


def test_dsolve_euler_rootof():
    eq = x**6 * f(x).diff(x, 6) - x*f(x).diff(x) + f(x)
    sol = Eq(f(x),
          C1*x
        + C2*x**rootof(x**5 - 14*x**4 + 71*x**3 - 154*x**2 + 120*x - 1, 0)
        + C3*x**rootof(x**5 - 14*x**4 + 71*x**3 - 154*x**2 + 120*x - 1, 1)
        + C4*x**rootof(x**5 - 14*x**4 + 71*x**3 - 154*x**2 + 120*x - 1, 2)
        + C5*x**rootof(x**5 - 14*x**4 + 71*x**3 - 154*x**2 + 120*x - 1, 3)
        + C6*x**rootof(x**5 - 14*x**4 + 71*x**3 - 154*x**2 + 120*x - 1, 4)
        )
    assert dsolve(eq) == sol


def test_linear_2eq_order1_type2_noninvertible():
    # a*d - b*c == 0
    eqs = [Eq(diff(f(x), x), f(x) + g(x) + 5),
           Eq(diff(g(x), x), f(x) + g(x) + 7)]
    sol = [Eq(f(x), C1*exp(2*x) + C2 - x - 3), Eq(g(x), C1*exp(2*x) - C2 + x - 3)]
    assert dsolve(eqs) == sol
    assert checksysodesol(eqs, sol) == (True, [0, 0])


def test_linear_2eq_order1_type2_fixme():
    # There is a FIXME comment about this in the code that handles this case.
    # The answer returned is currently incorrect as reported by checksysodesol
    # below in the XFAIL test below...

    # a*d - b*c == 0 and a + b*c/a = 0
    eqs = [Eq(diff(f(x), x),  f(x) + g(x) + 5),
           Eq(diff(g(x), x), -f(x) - g(x) + 7)]
    sol = [Eq(f(x), C1 + C2*(x + 1) + 12*x**2 + 5*x), Eq(g(x), -C1 - C2*x - 12*x**2 + 7*x)]
    assert dsolve(eqs) == sol
    # FIXME: checked in XFAIL test_linear_2eq_order1_type2_fixme_check below


@XFAIL
def test_linear_2eq_order1_type2_fixme_check():
    # See test_linear_2eq_order1_type2_fixme above
    eqs = [Eq(diff(f(x), x),  f(x) + g(x) + 5),
           Eq(diff(g(x), x), -f(x) - g(x) + 7)]
    sol = [Eq(f(x), C1 + C2*(x + 1) + 12*x**2 + 5*x), Eq(g(x), -C1 - C2*x - 12*x**2 + 7*x)]
    assert checksysodesol(eqs, sol) == (True, [0, 0])


def test_linear_2eq_order1_type6_path1_broken():
    eqs = [Eq(diff(f(x), x), f(x) + x*g(x)),
           Eq(diff(g(x), x), 2*(1 + 2/x)*f(x) + 2*(x - 1/x) * g(x))]
    # FIXME: This is not the correct solution:
    sol = [
        Eq(f(x), (C1 + Integral(C2*x*exp(-2*Integral(1/x, x))*exp(Integral(-2*x - 1, x)), x))*exp(-Integral(-2*x - 1, x))),
        Eq(g(x), C1*exp(-2*Integral(1/x, x))
            + 2*(C1 + Integral(C2*x*exp(-2*Integral(1/x, x))*exp(Integral(-2*x - 1, x)), x))*exp(-Integral(-2*x - 1, x)))
        ]
    dsolve_sol = dsolve(eqs)
    # FIXME: Comparing solutions with == doesn't work in this case...
    assert [ds.lhs for ds in dsolve_sol] == [f(x), g(x)]
    assert [ds.rhs.equals(ss.rhs) for ds, ss in zip(dsolve_sol, sol)]
    # FIXME: checked in XFAIL test_linear_2eq_order1_type6_path1_broken_check below


@XFAIL
def test_linear_2eq_order1_type6_path1_broken_check():
    # See test_linear_2eq_order1_type6_path1_broken above
    eqs = [Eq(diff(f(x), x), f(x) + x*g(x)),
           Eq(diff(g(x), x), 2*(1 + 2/x)*f(x) + 2*(x - 1/x) * g(x))]
    # FIXME: This is not the correct solution:
    sol = [
        Eq(f(x), (C1 + Integral(C2*x*exp(-2*Integral(1/x, x))*exp(Integral(-2*x - 1, x)), x))*exp(-Integral(-2*x - 1, x))),
        Eq(g(x), C1*exp(-2*Integral(1/x, x))
            + 2*(C1 + Integral(C2*x*exp(-2*Integral(1/x, x))*exp(Integral(-2*x - 1, x)), x))*exp(-Integral(-2*x - 1, x)))
        ]
    assert checksysodesol(eqs, sol) == (True, [0, 0])  # XFAIL


def test_linear_2eq_order1_type6_path2_broken():
    # This is the reverse of the equations above and should also be handled by
    # type6.
    eqs = [Eq(diff(g(x), x), 2*(1 + 2/x)*g(x) + 2*(x - 1/x) * f(x)),
           Eq(diff(f(x), x), g(x) + x*f(x))]
    # FIXME: This is not the correct solution:
    sol = [
        Eq(g(x), C1*exp(-2*Integral(1/x, x))
             + 2*(C1 + Integral(-C2*exp(-2*Integral(1/x, x))*exp(Integral(-2*x - 1, x)), x))*exp(-Integral(-2*x - 1, x))),
        Eq(f(x), (C1 + Integral(-C2*exp(-2*Integral(1/x, x))*exp(Integral(-2*x - 1, x)), x))*exp(-Integral(-2*x - 1, x)))
    ]
    dsolve_sol = dsolve(eqs)
    # Comparing solutions with == doesn't work in this case...
    assert [ds.lhs for ds in dsolve_sol] == [g(x), f(x)]
    assert [ds.rhs.equals(ss.rhs) for ds, ss in zip(dsolve_sol, sol)]
    # FIXME: checked in XFAIL test_linear_2eq_order1_type6_path2_broken_check below


@XFAIL
def test_linear_2eq_order1_type6_path2_broken_check():
    # See test_linear_2eq_order1_type6_path2_broken above
    eqs = [Eq(diff(g(x), x), 2*(1 + 2/x)*g(x) + 2*(x - 1/x) * f(x)),
           Eq(diff(f(x), x), g(x) + x*f(x))]
    sol = [
        Eq(g(x), C1*exp(-2*Integral(1/x, x))
             + 2*(C1 + Integral(-C2*exp(-2*Integral(1/x, x))*exp(Integral(-2*x - 1, x)), x))*exp(-Integral(-2*x - 1, x))),
        Eq(f(x), (C1 + Integral(-C2*exp(-2*Integral(1/x, x))*exp(Integral(-2*x - 1, x)), x))*exp(-Integral(-2*x - 1, x)))
    ]
    assert checksysodesol(eqs, sol) == (True, [0, 0])  # XFAIL


def test_nth_euler_imroot():
    eq = x**2 * f(x).diff(x, 2) + x * f(x).diff(x) + 4 * f(x) - 1/x
    sol = Eq(f(x), C1*sin(2*log(x)) + C2*cos(2*log(x)) + 1/(5*x))
    dsolve_sol = dsolve(eq, hint='nth_linear_euler_eq_nonhomogeneous_variation_of_parameters')
    assert dsolve_sol == sol
    assert checkodesol(eq, sol, order=2, solve_for_func=False)[0]


def test_constant_coeff_circular_atan2():
    eq = f(x).diff(x, x) + y*f(x)
    sol = Eq(f(x), C1*exp(-x*sqrt(-y)) + C2*exp(x*sqrt(-y)))
    assert dsolve(eq) == sol
    assert checkodesol(eq, sol, order=2, solve_for_func=False)[0]


def test_linear_2eq_order2_type1_broken1():
    eqs = [Eq(f(x).diff(x, 2), 2*f(x) + g(x)),
           Eq(g(x).diff(x, 2), -f(x))]
    # FIXME: This is not the correct solution:
    sol = [
        Eq(f(x), 2*C1*(x + 2)*exp(x) + 2*C2*(x + 2)*exp(-x) + 2*C3*x*exp(x) + 2*C4*x*exp(-x)),
        Eq(g(x), -2*C1*x*exp(x) - 2*C2*x*exp(-x) + C3*(-2*x + 4)*exp(x) + C4*(-2*x - 4)*exp(-x))
    ]
    assert dsolve(eqs) == sol
    # FIXME: checked in XFAIL test_linear_2eq_order2_type1_broken1_check below


@XFAIL
def test_linear_2eq_order2_type1_broken1_check():
    # See test_linear_2eq_order2_type1_broken1 above
    eqs = [Eq(f(x).diff(x, 2), 2*f(x) + g(x)),
           Eq(g(x).diff(x, 2), -f(x))]
    # This is the returned solution but it isn't correct:
    sol = [
        Eq(f(x), 2*C1*(x + 2)*exp(x) + 2*C2*(x + 2)*exp(-x) + 2*C3*x*exp(x) + 2*C4*x*exp(-x)),
        Eq(g(x), -2*C1*x*exp(x) - 2*C2*x*exp(-x) + C3*(-2*x + 4)*exp(x) + C4*(-2*x - 4)*exp(-x))
    ]
    assert checksysodesol(eqs, sol) == (True, [0, 0])


@XFAIL
def test_linear_2eq_order2_type1_broken2():
    eqs = [Eq(f(x).diff(x, 2), 0),
            Eq(g(x).diff(x, 2), f(x))]
    sol = [
        Eq(f(x), C1 + C2*x),
        Eq(g(x), C4 + C3*x + C2*x**3/6 + C1*x**2/2)
    ]
    assert dsolve(eqs) == sol # UnboundLocalError


def test_linear_2eq_order2_type1_broken2_check():
    eqs = [Eq(f(x).diff(x, 2), 0),
            Eq(g(x).diff(x, 2), f(x))]
    sol = [
        Eq(f(x), C1 + C2*x),
        Eq(g(x), C4 + C3*x + C2*x**3/6 + C1*x**2/2)
    ]
    assert checksysodesol(eqs, sol) == (True, [0, 0])


def test_linear_2eq_order2_type1():
    eqs = [Eq(f(x).diff(x, 2), 2*f(x)),
           Eq(g(x).diff(x, 2), -f(x) + 2*g(x))]
    sol = [
        Eq(f(x), 2*sqrt(2)*C1*exp(sqrt(2)*x) + 2*sqrt(2)*C2*exp(-sqrt(2)*x)),
        Eq(g(x), -C1*x*exp(sqrt(2)*x) + C2*x*exp(-sqrt(2)*x) + C3*exp(sqrt(2)*x) + C4*exp(-sqrt(2)*x))
    ]
    assert dsolve(eqs) == sol
    assert checksysodesol(eqs, sol) == (True, [0, 0])

    eqs = [Eq(f(x).diff(x, 2), 2*f(x) + g(x)),
           Eq(g(x).diff(x, 2), + 2*g(x))]
    sol = [
        Eq(f(x), C1*x*exp(sqrt(2)*x) - C2*x*exp(-sqrt(2)*x) + C3*exp(sqrt(2)*x) + C4*exp(-sqrt(2)*x)),
        Eq(g(x), 2*sqrt(2)*C1*exp(sqrt(2)*x) + 2*sqrt(2)*C2*exp(-sqrt(2)*x))
    ]
    assert dsolve(eqs) == sol
    assert checksysodesol(eqs, sol) == (True, [0, 0])

    eqs = [Eq(f(x).diff(x, 2), f(x)),
           Eq(g(x).diff(x, 2), f(x))]
    sol = [Eq(f(x), C1*exp(x) + C2*exp(-x)),
           Eq(g(x), C1*exp(x) + C2*exp(-x) - C3*x - C4)]
    assert dsolve(eqs) == sol
    assert checksysodesol(eqs, sol) == (True, [0, 0])

    eqs = [Eq(f(x).diff(x, 2), f(x) + g(x)),
           Eq(g(x).diff(x, 2), -f(x) - g(x))]
    sol = [Eq(f(x), C1*x**3 + C2*x**2 + C3*x + C4),
           Eq(g(x), -C1*x**3 + 6*C1*x - C2*x**2 + 2*C2 - C3*x - C4)]
    assert dsolve(eqs) == sol
    assert checksysodesol(eqs, sol) == (True, [0, 0])


def test_linear_2eq_order2_type2():
    eqs = [Eq(f(x).diff(x, 2), f(x) + g(x) + 1),
           Eq(g(x).diff(x, 2), f(x) + g(x) + 1)]
    sol = [Eq(f(x), C1*exp(sqrt(2)*x) + C2*exp(-sqrt(2)*x) + C3*x + C4 - S.Half),
           Eq(g(x), C1*exp(sqrt(2)*x) + C2*exp(-sqrt(2)*x) - C3*x - C4 - S.Half)]
    assert dsolve(eqs) == sol
    assert checksysodesol(eqs, sol) == (True, [0, 0])

    eqs = [Eq(f(x).diff(x, 2), f(x) + g(x) + 1),
           Eq(g(x).diff(x, 2), -f(x) - g(x) + 1)]
    sol = [Eq(f(x), C1*x**3 + C2*x**2 + C3*x + C4 + x**4/12 + x**2/2),
           Eq(g(x), -C1*x**3 + 6*C1*x - C2*x**2 + 2*C2 - C3*x - C4 - x**4/12 + x**2/2)]
    assert dsolve(eqs) == sol
    assert checksysodesol(eqs, sol) == (True, [0, 0])


def test_linear_2eq_order2_type4_broken():
    Ca, Cb, Ra, Rb = symbols('Ca, Cb, Ra, Rb')
    eq = [f(x).diff(x, 2) + 2*f(x).diff(x) + f(x) + g(x) - 2*exp(I*x),
          g(x).diff(x, 2) + 2*g(x).diff(x) + f(x) + g(x) - 2*exp(I*x)]
    # FIXME: This is not the correct solution:
    # Solution returned with Ca, Ra etc symbols is clearly incorrect:
    sol = [
        Eq(f(x), C1 + C2*exp(2*x) + C3*exp(x*(1 + sqrt(3))) + C4*exp(x*(-sqrt(3) + 1)) + (I*Ca + Ra)*exp(I*x)),
        Eq(g(x), -C1 - 3*C2*exp(2*x) + C3*(-3*sqrt(3) - 4 + (1 + sqrt(3))**2)*exp(x*(1 + sqrt(3)))
            + C4*(-4 + (-sqrt(3) + 1)**2 + 3*sqrt(3))*exp(x*(-sqrt(3) + 1)) + (I*Cb + Rb)*exp(I*x))
    ]
    dsolve_sol = dsolve(eq)
    assert dsolve_sol == sol
    # FIXME: checked in XFAIL test_linear_2eq_order2_type4_broken_check below


@XFAIL
def test_linear_2eq_order2_type4_broken_check():
    # See test_linear_2eq_order2_type4_broken above
    Ca, Cb, Ra, Rb = symbols('Ca, Cb, Ra, Rb')
    eq = [f(x).diff(x, 2) + 2*f(x).diff(x) + f(x) + g(x) - 2*exp(I*x),
          g(x).diff(x, 2) + 2*g(x).diff(x) + f(x) + g(x) - 2*exp(I*x)]
    # Solution returned with Ca, Ra etc symbols is clearly incorrect:
    sol = [
        Eq(f(x), C1 + C2*exp(2*x) + C3*exp(x*(1 + sqrt(3))) + C4*exp(x*(-sqrt(3) + 1)) + (I*Ca + Ra)*exp(I*x)),
        Eq(g(x), -C1 - 3*C2*exp(2*x) + C3*(-3*sqrt(3) - 4 + (1 + sqrt(3))**2)*exp(x*(1 + sqrt(3)))
            + C4*(-4 + (-sqrt(3) + 1)**2 + 3*sqrt(3))*exp(x*(-sqrt(3) + 1)) + (I*Cb + Rb)*exp(I*x))
    ]
    assert checksysodesol(eq, sol) == (True, [0, 0]) # Fails here


def test_linear_2eq_order2_type5():
    eqs = [Eq(f(x).diff(x, 2), 2*(x*g(x).diff(x) - g(x))),
           Eq(g(x).diff(x, 2),-2*(x*f(x).diff(x) - f(x)))]
    sol = [Eq(f(x), C3*x + x*Integral((2*C1*cos(x**2) + 2*C2*sin(x**2))/x**2, x)),
           Eq(g(x), C4*x + x*Integral((-2*C1*sin(x**2) + 2*C2*cos(x**2))/x**2, x))]
    assert dsolve(eqs) == sol
    assert checksysodesol(eqs, sol) == (True, [0, 0])


def test_linear_2eq_order2_type8():
    eqs = [Eq(f(x).diff(x, 2), 2/x *(x*g(x).diff(x) - g(x))),
           Eq(g(x).diff(x, 2),-2/x *(x*f(x).diff(x) - f(x)))]
    # FIXME: This is what is returned but it does not seem correct:
    sol = [Eq(f(x), C3*x + x*Integral((-C1*cos(Integral(-2, x)) - C2*sin(Integral(-2, x)))/x**2, x)),
           Eq(g(x), C4*x + x*Integral((-C1*sin(Integral(-2, x)) + C2*cos(Integral(-2, x)))/x**2, x))]
    assert dsolve(eqs) == sol
    assert checksysodesol(eqs, sol) == (True, [0, 0]) # Fails here


@XFAIL
def test_nonlinear_3eq_order1_type4():
    eqs = [
        Eq(f(x).diff(x), (2*h(x)*g(x) - 3*g(x)*h(x))),
        Eq(g(x).diff(x), (4*f(x)*h(x) - 2*h(x)*f(x))),
        Eq(h(x).diff(x), (3*g(x)*f(x) - 4*f(x)*g(x))),
    ]
    dsolve(eqs)  # KeyError when matching
    # sol = ?
    # assert dsolve_sol == sol
    # assert checksysodesol(eqs, dsolve_sol) == (True, [0, 0, 0])


@slow
@XFAIL
def test_nonlinear_3eq_order1_type3():
    if ON_TRAVIS:
        skip("Too slow for travis.")
    eqs = [
        Eq(f(x).diff(x), (2*f(x)**2 - 3        )),
        Eq(g(x).diff(x), (4         - 2*h(x)   )),
        Eq(h(x).diff(x), (3*h(x)    - 4*f(x)**2)),
    ]
    dsolve(eqs)  # Not sure if this finishes...
    # sol = ?
    # assert dsolve_sol == sol
    # assert checksysodesol(eqs, dsolve_sol) == (True, [0, 0, 0])


@XFAIL
def test_nonlinear_3eq_order1_type5():
    eqs = [
        Eq(f(x).diff(x), f(x)*(2*f(x) - 3*g(x))),
        Eq(g(x).diff(x), g(x)*(4*g(x) - 2*h(x))),
        Eq(h(x).diff(x), h(x)*(3*h(x) - 4*f(x))),
    ]
    dsolve(eqs)  # KeyError
    # sol = ?
    # assert dsolve_sol == sol
    # assert checksysodesol(eqs, dsolve_sol) == (True, [0, 0, 0])


def test_linear_2eq_order1():
    x, y, z = symbols('x, y, z', cls=Function)
    k, l, m, n = symbols('k, l, m, n', Integer=True)
    t = Symbol('t')
    x0, y0 = symbols('x0, y0', cls=Function)

    eq1 = (Eq(diff(x(t),t), x(t) + y(t) + 9), Eq(diff(y(t),t), 2*x(t) + 5*y(t) + 23))
    sol1 = [Eq(x(t), C1*exp(t*(sqrt(6) + 3)) + C2*exp(t*(-sqrt(6) + 3)) - Rational(22, 3)), \
    Eq(y(t), C1*(2 + sqrt(6))*exp(t*(sqrt(6) + 3)) + C2*(-sqrt(6) + 2)*exp(t*(-sqrt(6) + 3)) - Rational(5, 3))]
    assert checksysodesol(eq1, sol1) == (True, [0, 0])

    eq2 = (Eq(diff(x(t),t), x(t) + y(t) + 81), Eq(diff(y(t),t), -2*x(t) + y(t) + 23))
    sol2 = [Eq(x(t), (C1*cos(sqrt(2)*t) + C2*sin(sqrt(2)*t))*exp(t) - Rational(58, 3)), \
    Eq(y(t), (-sqrt(2)*C1*sin(sqrt(2)*t) + sqrt(2)*C2*cos(sqrt(2)*t))*exp(t) - Rational(185, 3))]
    assert checksysodesol(eq2, sol2) == (True, [0, 0])

    eq3 = (Eq(diff(x(t),t), 5*t*x(t) + 2*y(t)), Eq(diff(y(t),t), 2*x(t) + 5*t*y(t)))
    sol3 = [Eq(x(t), (C1*exp(2*t) + C2*exp(-2*t))*exp(Rational(5, 2)*t**2)), \
    Eq(y(t), (C1*exp(2*t) - C2*exp(-2*t))*exp(Rational(5, 2)*t**2))]
    assert checksysodesol(eq3, sol3) == (True, [0, 0])

    eq4 = (Eq(diff(x(t),t), 5*t*x(t) + t**2*y(t)), Eq(diff(y(t),t), -t**2*x(t) + 5*t*y(t)))
    sol4 = [Eq(x(t), (C1*cos((t**3)/3) + C2*sin((t**3)/3))*exp(Rational(5, 2)*t**2)), \
    Eq(y(t), (-C1*sin((t**3)/3) + C2*cos((t**3)/3))*exp(Rational(5, 2)*t**2))]
    assert checksysodesol(eq4, sol4) == (True, [0, 0])

    eq5 = (Eq(diff(x(t),t), 5*t*x(t) + t**2*y(t)), Eq(diff(y(t),t), -t**2*x(t) + (5*t+9*t**2)*y(t)))
    sol5 = [Eq(x(t), (C1*exp((sqrt(77)/2 + Rational(9, 2))*(t**3)/3) + \
    C2*exp((-sqrt(77)/2 + Rational(9, 2))*(t**3)/3))*exp(Rational(5, 2)*t**2)), \
    Eq(y(t), (C1*(sqrt(77)/2 + Rational(9, 2))*exp((sqrt(77)/2 + Rational(9, 2))*(t**3)/3) + \
    C2*(-sqrt(77)/2 + Rational(9, 2))*exp((-sqrt(77)/2 + Rational(9, 2))*(t**3)/3))*exp(Rational(5, 2)*t**2))]
    assert checksysodesol(eq5, sol5) == (True, [0, 0])

    eq6 = (Eq(diff(x(t),t), 5*t*x(t) + t**2*y(t)), Eq(diff(y(t),t), (1-t**2)*x(t) + (5*t+9*t**2)*y(t)))
    sol6 = [Eq(x(t), C1*x0(t) + C2*x0(t)*Integral(t**2*exp(Integral(5*t, t))*exp(Integral(9*t**2 + 5*t, t))/x0(t)**2, t)), \
    Eq(y(t), C1*y0(t) + C2*(y0(t)*Integral(t**2*exp(Integral(5*t, t))*exp(Integral(9*t**2 + 5*t, t))/x0(t)**2, t) + \
    exp(Integral(5*t, t))*exp(Integral(9*t**2 + 5*t, t))/x0(t)))]
    s = dsolve(eq6)
    assert s == sol6   # too complicated to test with subs and simplify
    # assert checksysodesol(eq10, sol10) == (True, [0, 0])  # this one fails


def test_linear_2eq_order1_nonhomog_linear():
    e = [Eq(diff(f(x), x), f(x) + g(x) + 5*x),
         Eq(diff(g(x), x), f(x) - g(x))]
    raises(NotImplementedError, lambda: dsolve(e))


def test_linear_2eq_order1_nonhomog():
    # Note: once implemented, add some tests esp. with resonance
    e = [Eq(diff(f(x), x), f(x) + exp(x)),
         Eq(diff(g(x), x), f(x) + g(x) + x*exp(x))]
    raises(NotImplementedError, lambda: dsolve(e))


def test_linear_2eq_order1_type2_degen():
    e = [Eq(diff(f(x), x), f(x) + 5),
         Eq(diff(g(x), x), f(x) + 7)]
    s1 = [Eq(f(x), C1*exp(x) - 5), Eq(g(x), C1*exp(x) - C2 + 2*x - 5)]
    assert checksysodesol(e, s1) == (True, [0, 0])


def test_dsolve_linear_2eq_order1_diag_triangular():
    e = [Eq(diff(f(x), x), f(x)),
         Eq(diff(g(x), x), g(x))]
    s1 = [Eq(f(x), C1*exp(x)), Eq(g(x), C2*exp(x))]
    assert checksysodesol(e, s1) == (True, [0, 0])

    e = [Eq(diff(f(x), x), 2*f(x)),
         Eq(diff(g(x), x), 3*f(x) + 7*g(x))]
    s1 = [Eq(f(x), -5*C2*exp(2*x)),
          Eq(g(x), 5*C1*exp(7*x) + 3*C2*exp(2*x))]
    assert checksysodesol(e, s1) == (True, [0, 0])


def test_sysode_linear_2eq_order1_type1_D_lt_0():
    e = [Eq(diff(f(x), x), -9*I*f(x) - 4*g(x)),
         Eq(diff(g(x), x), -4*I*g(x))]
    s1 = [Eq(f(x), -4*C1*exp(-4*I*x) - 4*C2*exp(-9*I*x)), \
    Eq(g(x), 5*I*C1*exp(-4*I*x))]
    assert checksysodesol(e, s1) == (True, [0, 0])



def test_sysode_linear_2eq_order1_type1_D_lt_0_b_eq_0():
    e = [Eq(diff(f(x), x), -9*I*f(x)),
         Eq(diff(g(x), x), -4*I*g(x))]
    s1 = [Eq(f(x), -5*I*C2*exp(-9*I*x)), Eq(g(x), 5*I*C1*exp(-4*I*x))]
    assert checksysodesol(e, s1) == (True, [0, 0])



def test_sysode_linear_2eq_order1_many_zeros():
    t = Symbol('t')
    corner_cases = [(0, 0, 0, 0), (1, 0, 0, 0), (0, 1, 0, 0),
                    (0, 0, 1, 0), (0, 0, 0, 1), (1, 0, 0, I),
                    (I, 0, 0, -I), (0, I, 0, 0), (0, I, I, 0)]
    s1 = [[Eq(f(t), C1), Eq(g(t), C2)],
          [Eq(f(t), C1*exp(t)), Eq(g(t), -C2)],
          [Eq(f(t), C1 + C2*t), Eq(g(t), C2)],
          [Eq(f(t), C2), Eq(g(t), C1 + C2*t)],
          [Eq(f(t), -C2), Eq(g(t), C1*exp(t))],
          [Eq(f(t), C1*(1 - I)*exp(t)), Eq(g(t), C2*(-1 + I)*exp(I*t))],
          [Eq(f(t), 2*I*C1*exp(I*t)), Eq(g(t), -2*I*C2*exp(-I*t))],
          [Eq(f(t), I*C1 + I*C2*t), Eq(g(t), C2)],
          [Eq(f(t), I*C1*exp(I*t) + I*C2*exp(-I*t)), \
           Eq(g(t), I*C1*exp(I*t) - I*C2*exp(-I*t))]
         ]
    for r, sol in zip(corner_cases, s1):
        eq = [Eq(diff(f(t), t), r[0]*f(t) + r[1]*g(t)),
              Eq(diff(g(t), t), r[2]*f(t) + r[3]*g(t))]
        assert checksysodesol(eq, sol) == (True, [0, 0])


def test_dsolve_linsystem_symbol_piecewise():

    # example from https://groups.google.com/d/msg/sympy/xmzoqW6tWaE/sf0bgQrlCgAJ
    i, r1, c1, r2, c2, t = symbols('i, r1, c1, r2, c2, t')
    x1 = Function('x1')
    x2 = Function('x2')
    eq1 = r1*c1*Derivative(x1(t), t) + x1(t) - x2(t) - r1*i
    eq2 = r2*c1*Derivative(x1(t), t) + r2*c2*Derivative(x2(t), t) + x2(t) - r2*i
    sol = dsolve((eq1, eq2))
    # FIXME: assert checksysodesol(eq, sol) == (True, [0, 0])
    # Remove line below when checksysodesol works
    assert all(s.has(Piecewise) for s in sol)


@slow
def test_linear_2eq_order2():
    x, y, z = symbols('x, y, z', cls=Function)
    k, l, m, n = symbols('k, l, m, n', Integer=True)
    t, l = symbols('t, l')
    x0, y0 = symbols('x0, y0', cls=Function)

    eq1 = (Eq(diff(x(t),t,t), 5*x(t) + 43*y(t)), Eq(diff(y(t),t,t), x(t) + 9*y(t)))
    sol1 = [Eq(x(t), 43*C1*exp(t*rootof(l**4 - 14*l**2 + 2, 0)) + 43*C2*exp(t*rootof(l**4 - 14*l**2 + 2, 1)) + \
    43*C3*exp(t*rootof(l**4 - 14*l**2 + 2, 2)) + 43*C4*exp(t*rootof(l**4 - 14*l**2 + 2, 3))), \
    Eq(y(t), C1*(rootof(l**4 - 14*l**2 + 2, 0)**2 - 5)*exp(t*rootof(l**4 - 14*l**2 + 2, 0)) + \
    C2*(rootof(l**4 - 14*l**2 + 2, 1)**2 - 5)*exp(t*rootof(l**4 - 14*l**2 + 2, 1)) + \
    C3*(rootof(l**4 - 14*l**2 + 2, 2)**2 - 5)*exp(t*rootof(l**4 - 14*l**2 + 2, 2)) + \
    C4*(rootof(l**4 - 14*l**2 + 2, 3)**2 - 5)*exp(t*rootof(l**4 - 14*l**2 + 2, 3)))]
    assert dsolve(eq1) == sol1
    # FIXME: assert checksysodesol(eq1, sol1) == (True, [0, 0])  # this one fails

    eq2 = (Eq(diff(x(t),t,t), 8*x(t)+3*y(t)+31), Eq(diff(y(t),t,t), 9*x(t)+7*y(t)+12))
    sol2 = [Eq(x(t), 3*C1*exp(t*rootof(l**4 - 15*l**2 + 29, 0)) + 3*C2*exp(t*rootof(l**4 - 15*l**2 + 29, 1)) + \
    3*C3*exp(t*rootof(l**4 - 15*l**2 + 29, 2)) + 3*C4*exp(t*rootof(l**4 - 15*l**2 + 29, 3)) - Rational(181, 29)), \
    Eq(y(t), C1*(rootof(l**4 - 15*l**2 + 29, 0)**2 - 8)*exp(t*rootof(l**4 - 15*l**2 + 29, 0)) + \
    C2*(rootof(l**4 - 15*l**2 + 29, 1)**2 - 8)*exp(t*rootof(l**4 - 15*l**2 + 29, 1)) + \
    C3*(rootof(l**4 - 15*l**2 + 29, 2)**2 - 8)*exp(t*rootof(l**4 - 15*l**2 + 29, 2)) + \
    C4*(rootof(l**4 - 15*l**2 + 29, 3)**2 - 8)*exp(t*rootof(l**4 - 15*l**2 + 29, 3)) + Rational(183, 29))]
    assert dsolve(eq2) == sol2
    # FIXME: assert checksysodesol(eq2, sol2) == (True, [0, 0])  # this one fails

    eq3 = (Eq(diff(x(t),t,t) - 9*diff(y(t),t) + 7*x(t),0), Eq(diff(y(t),t,t) + 9*diff(x(t),t) + 7*y(t),0))
    sol3 = [Eq(x(t), C1*cos(t*(Rational(9, 2) + sqrt(109)/2)) + C2*sin(t*(Rational(9, 2) + sqrt(109)/2)) + C3*cos(t*(-sqrt(109)/2 + Rational(9, 2))) + \
    C4*sin(t*(-sqrt(109)/2 + Rational(9, 2)))), Eq(y(t), -C1*sin(t*(Rational(9, 2) + sqrt(109)/2)) + C2*cos(t*(Rational(9, 2) + sqrt(109)/2)) - \
    C3*sin(t*(-sqrt(109)/2 + Rational(9, 2))) + C4*cos(t*(-sqrt(109)/2 + Rational(9, 2))))]
    assert dsolve(eq3) == sol3
    assert checksysodesol(eq3, sol3) == (True, [0, 0])

    eq4 = (Eq(diff(x(t),t,t), 9*t*diff(y(t),t)-9*y(t)), Eq(diff(y(t),t,t),7*t*diff(x(t),t)-7*x(t)))
    sol4 = [Eq(x(t), C3*t + t*Integral((9*C1*exp(3*sqrt(7)*t**2/2) + 9*C2*exp(-3*sqrt(7)*t**2/2))/t**2, t)), \
    Eq(y(t), C4*t + t*Integral((3*sqrt(7)*C1*exp(3*sqrt(7)*t**2/2) - 3*sqrt(7)*C2*exp(-3*sqrt(7)*t**2/2))/t**2, t))]
    assert dsolve(eq4) == sol4
    assert checksysodesol(eq4, sol4) == (True, [0, 0])

    eq5 = (Eq(diff(x(t),t,t), (log(t)+t**2)*diff(x(t),t)+(log(t)+t**2)*3*diff(y(t),t)), Eq(diff(y(t),t,t), \
    (log(t)+t**2)*2*diff(x(t),t)+(log(t)+t**2)*9*diff(y(t),t)))
    sol5 = [Eq(x(t), -sqrt(22)*(C1*Integral(exp((-sqrt(22) + 5)*Integral(t**2 + log(t), t)), t) + C2 - \
    C3*Integral(exp((sqrt(22) + 5)*Integral(t**2 + log(t), t)), t) - C4 - \
    (sqrt(22) + 5)*(C1*Integral(exp((-sqrt(22) + 5)*Integral(t**2 + log(t), t)), t) + C2) + \
    (-sqrt(22) + 5)*(C3*Integral(exp((sqrt(22) + 5)*Integral(t**2 + log(t), t)), t) + C4))/88), \
    Eq(y(t), -sqrt(22)*(C1*Integral(exp((-sqrt(22) + 5)*Integral(t**2 + log(t), t)), t) + \
    C2 - C3*Integral(exp((sqrt(22) + 5)*Integral(t**2 + log(t), t)), t) - C4)/44)]
    assert dsolve(eq5) == sol5
    assert checksysodesol(eq5, sol5) == (True, [0, 0])

    eq6 = (Eq(diff(x(t),t,t), log(t)*t*diff(y(t),t) - log(t)*y(t)), Eq(diff(y(t),t,t), log(t)*t*diff(x(t),t) - log(t)*x(t)))
    sol6 = [Eq(x(t), C3*t + t*Integral((C1*exp(Integral(t*log(t), t)) + \
    C2*exp(-Integral(t*log(t), t)))/t**2, t)), Eq(y(t), C4*t + t*Integral((C1*exp(Integral(t*log(t), t)) - \
    C2*exp(-Integral(t*log(t), t)))/t**2, t))]
    assert dsolve(eq6) == sol6
    assert checksysodesol(eq6, sol6) == (True, [0, 0])

    eq7 = (Eq(diff(x(t),t,t), log(t)*(t*diff(x(t),t) - x(t)) + exp(t)*(t*diff(y(t),t) - y(t))), \
    Eq(diff(y(t),t,t), (t**2)*(t*diff(x(t),t) - x(t)) + (t)*(t*diff(y(t),t) - y(t))))
    sol7 = [Eq(x(t), C3*t + t*Integral((C1*x0(t) + C2*x0(t)*Integral(t*exp(t)*exp(Integral(t**2, t))*\
    exp(Integral(t*log(t), t))/x0(t)**2, t))/t**2, t)), Eq(y(t), C4*t + t*Integral((C1*y0(t) + \
    C2*(y0(t)*Integral(t*exp(t)*exp(Integral(t**2, t))*exp(Integral(t*log(t), t))/x0(t)**2, t) + \
    exp(Integral(t**2, t))*exp(Integral(t*log(t), t))/x0(t)))/t**2, t))]
    assert dsolve(eq7) == sol7
    # FIXME: assert checksysodesol(eq7, sol7) == (True, [0, 0])

    eq8 = (Eq(diff(x(t),t,t), t*(4*x(t) + 9*y(t))), Eq(diff(y(t),t,t), t*(12*x(t) - 6*y(t))))
    sol8 = [Eq(x(t), -sqrt(133)*(-4*C1*airyai(t*(-1 + sqrt(133))**(S(1)/3)) + 4*C1*airyai(-t*(1 + \
    sqrt(133))**(S(1)/3)) - 4*C2*airybi(t*(-1 + sqrt(133))**(S(1)/3)) + 4*C2*airybi(-t*(1 + sqrt(133))**(S(1)/3)) +\
    (-sqrt(133) - 1)*(C1*airyai(t*(-1 + sqrt(133))**(S(1)/3)) + C2*airybi(t*(-1 + sqrt(133))**(S(1)/3))) - (-1 +\
    sqrt(133))*(C1*airyai(-t*(1 + sqrt(133))**(S(1)/3)) + C2*airybi(-t*(1 + sqrt(133))**(S(1)/3))))/3192), \
    Eq(y(t), -sqrt(133)*(-C1*airyai(t*(-1 + sqrt(133))**(S(1)/3)) + C1*airyai(-t*(1 + sqrt(133))**(S(1)/3)) -\
    C2*airybi(t*(-1 + sqrt(133))**(S(1)/3)) + C2*airybi(-t*(1 + sqrt(133))**(S(1)/3)))/266)]
    assert dsolve(eq8) == sol8
    assert checksysodesol(eq8, sol8) == (True, [0, 0])
    assert filldedent(dsolve(eq8)) == filldedent('''
        [Eq(x(t), -sqrt(133)*(-4*C1*airyai(t*(-1 + sqrt(133))**(1/3)) +
        4*C1*airyai(-t*(1 + sqrt(133))**(1/3)) - 4*C2*airybi(t*(-1 +
        sqrt(133))**(1/3)) + 4*C2*airybi(-t*(1 + sqrt(133))**(1/3)) +
        (-sqrt(133) - 1)*(C1*airyai(t*(-1 + sqrt(133))**(1/3)) +
        C2*airybi(t*(-1 + sqrt(133))**(1/3))) - (-1 +
        sqrt(133))*(C1*airyai(-t*(1 + sqrt(133))**(1/3)) + C2*airybi(-t*(1 +
        sqrt(133))**(1/3))))/3192), Eq(y(t), -sqrt(133)*(-C1*airyai(t*(-1 +
        sqrt(133))**(1/3)) + C1*airyai(-t*(1 + sqrt(133))**(1/3)) -
        C2*airybi(t*(-1 + sqrt(133))**(1/3)) + C2*airybi(-t*(1 +
        sqrt(133))**(1/3)))/266)]''')
    assert checksysodesol(eq8, sol8) == (True, [0, 0])

    eq9 = (Eq(diff(x(t),t,t), t*(4*diff(x(t),t) + 9*diff(y(t),t))), Eq(diff(y(t),t,t), t*(12*diff(x(t),t) - 6*diff(y(t),t))))
    sol9 = [Eq(x(t), -sqrt(133)*(4*C1*Integral(exp((-sqrt(133) - 1)*Integral(t, t)), t) + 4*C2 - \
    4*C3*Integral(exp((-1 + sqrt(133))*Integral(t, t)), t) - 4*C4 - (-1 + sqrt(133))*(C1*Integral(exp((-sqrt(133) - \
    1)*Integral(t, t)), t) + C2) + (-sqrt(133) - 1)*(C3*Integral(exp((-1 + sqrt(133))*Integral(t, t)), t) + \
    C4))/3192), Eq(y(t), -sqrt(133)*(C1*Integral(exp((-sqrt(133) - 1)*Integral(t, t)), t) + C2 - \
    C3*Integral(exp((-1 + sqrt(133))*Integral(t, t)), t) - C4)/266)]
    assert dsolve(eq9) == sol9
    assert checksysodesol(eq9, sol9) == (True, [0, 0])

    eq10 = (t**2*diff(x(t),t,t) + 3*t*diff(x(t),t) + 4*t*diff(y(t),t) + 12*x(t) + 9*y(t), \
    t**2*diff(y(t),t,t) + 2*t*diff(x(t),t) - 5*t*diff(y(t),t) + 15*x(t) + 8*y(t))
    sol10 = [Eq(x(t), -C1*(-2*sqrt(-346/(3*(Rational(4333, 4) + 5*sqrt(70771857)/36)**Rational(1, 3)) + 4 + 2*(Rational(4333, 4) + \
    5*sqrt(70771857)/36)**Rational(1, 3)) + 13 + 2*sqrt(-284/sqrt(-346/(3*(Rational(4333, 4) + 5*sqrt(70771857)/36)**Rational(1, 3)) + \
    4 + 2*(Rational(4333, 4) + 5*sqrt(70771857)/36)**Rational(1, 3)) - 2*(Rational(4333, 4) + 5*sqrt(70771857)/36)**Rational(1, 3) + 8 + \
    346/(3*(Rational(4333, 4) + 5*sqrt(70771857)/36)**Rational(1, 3))))*exp((-sqrt(-346/(3*(Rational(4333, 4) + 5*sqrt(70771857)/36)**Rational(1, 3)) + \
    4 + 2*(Rational(4333, 4) + 5*sqrt(70771857)/36)**Rational(1, 3))/2 + 1 + sqrt(-284/sqrt(-346/(3*(Rational(4333, 4) + \
    5*sqrt(70771857)/36)**Rational(1, 3)) + 4 + 2*(Rational(4333, 4) + 5*sqrt(70771857)/36)**Rational(1, 3)) - 2*(Rational(4333, 4) + \
    5*sqrt(70771857)/36)**Rational(1, 3) + 8 + 346/(3*(Rational(4333, 4) + 5*sqrt(70771857)/36)**Rational(1, 3)))/2)*log(t)) - \
    C2*(-2*sqrt(-346/(3*(Rational(4333, 4) + 5*sqrt(70771857)/36)**Rational(1, 3)) + 4 + 2*(Rational(4333, 4) + 5*sqrt(70771857)/36)**Rational(1, 3)) + \
    13 - 2*sqrt(-284/sqrt(-346/(3*(Rational(4333, 4) + 5*sqrt(70771857)/36)**Rational(1, 3)) + 4 + 2*(Rational(4333, 4) + \
    5*sqrt(70771857)/36)**Rational(1, 3)) - 2*(Rational(4333, 4) + 5*sqrt(70771857)/36)**Rational(1, 3) + 8 + 346/(3*(Rational(4333, 4) + \
    5*sqrt(70771857)/36)**Rational(1, 3))))*exp((-sqrt(-346/(3*(Rational(4333, 4) + 5*sqrt(70771857)/36)**Rational(1, 3)) + 4 + \
    2*(Rational(4333, 4) + 5*sqrt(70771857)/36)**Rational(1, 3))/2 + 1 - sqrt(-284/sqrt(-346/(3*(Rational(4333, 4) + 5*sqrt(70771857)/36)**Rational(1, 3)) + \
    4 + 2*(Rational(4333, 4) + 5*sqrt(70771857)/36)**Rational(1, 3)) - 2*(Rational(4333, 4) + 5*sqrt(70771857)/36)**Rational(1, 3) + 8 + 346/(3*(Rational(4333, 4) + \
    5*sqrt(70771857)/36)**Rational(1, 3)))/2)*log(t)) - C3*t**(1 + sqrt(-346/(3*(Rational(4333, 4) + 5*sqrt(70771857)/36)**Rational(1, 3)) + 4 + \
    2*(Rational(4333, 4) + 5*sqrt(70771857)/36)**Rational(1, 3))/2 + sqrt(-2*(Rational(4333, 4) + 5*sqrt(70771857)/36)**Rational(1, 3) + 8 + 346/(3*(Rational(4333, 4) + \
    5*sqrt(70771857)/36)**Rational(1, 3)) + 284/sqrt(-346/(3*(Rational(4333, 4) + 5*sqrt(70771857)/36)**Rational(1, 3)) + 4 + 2*(Rational(4333, 4) + \
    5*sqrt(70771857)/36)**Rational(1, 3)))/2)*(2*sqrt(-346/(3*(Rational(4333, 4) + 5*sqrt(70771857)/36)**Rational(1, 3)) + 4 + 2*(Rational(4333, 4) + \
    5*sqrt(70771857)/36)**Rational(1, 3)) + 13 + 2*sqrt(-2*(Rational(4333, 4) + 5*sqrt(70771857)/36)**Rational(1, 3) + 8 + 346/(3*(Rational(4333, 4) + \
    5*sqrt(70771857)/36)**Rational(1, 3)) + 284/sqrt(-346/(3*(Rational(4333, 4) + 5*sqrt(70771857)/36)**Rational(1, 3)) + 4 + 2*(Rational(4333, 4) + \
    5*sqrt(70771857)/36)**Rational(1, 3)))) - C4*t**(-sqrt(-2*(Rational(4333, 4) + 5*sqrt(70771857)/36)**Rational(1, 3) + 8 + 346/(3*(Rational(4333, 4) + \
    5*sqrt(70771857)/36)**Rational(1, 3)) + 284/sqrt(-346/(3*(Rational(4333, 4) + 5*sqrt(70771857)/36)**Rational(1, 3)) + 4 + 2*(Rational(4333, 4) + \
    5*sqrt(70771857)/36)**Rational(1, 3)))/2 + 1 + sqrt(-346/(3*(Rational(4333, 4) + 5*sqrt(70771857)/36)**Rational(1, 3)) + 4 + 2*(Rational(4333, 4) + \
    5*sqrt(70771857)/36)**Rational(1, 3))/2)*(-2*sqrt(-2*(Rational(4333, 4) + 5*sqrt(70771857)/36)**Rational(1, 3) + 8 + 346/(3*(Rational(4333, 4) + \
    5*sqrt(70771857)/36)**Rational(1, 3)) + 284/sqrt(-346/(3*(Rational(4333, 4) + 5*sqrt(70771857)/36)**Rational(1, 3)) + 4 + 2*(Rational(4333, 4) + \
    5*sqrt(70771857)/36)**Rational(1, 3))) + 2*sqrt(-346/(3*(Rational(4333, 4) + 5*sqrt(70771857)/36)**Rational(1, 3)) + 4 + 2*(Rational(4333, 4) + \
    5*sqrt(70771857)/36)**Rational(1, 3)) + 13)), Eq(y(t), C1*(-sqrt(-346/(3*(Rational(4333, 4) + 5*sqrt(70771857)/36)**Rational(1, 3)) + 4 + \
    2*(Rational(4333, 4) + 5*sqrt(70771857)/36)**Rational(1, 3)) + 14 + (-sqrt(-346/(3*(Rational(4333, 4) + 5*sqrt(70771857)/36)**Rational(1, 3)) + 4 + \
    2*(Rational(4333, 4) + 5*sqrt(70771857)/36)**Rational(1, 3))/2 + 1 + sqrt(-284/sqrt(-346/(3*(Rational(4333, 4) + 5*sqrt(70771857)/36)**Rational(1, 3)) + \
    4 + 2*(Rational(4333, 4) + 5*sqrt(70771857)/36)**Rational(1, 3)) - 2*(Rational(4333, 4) + 5*sqrt(70771857)/36)**Rational(1, 3) + 8 + 346/(3*(Rational(4333, 4) + \
    5*sqrt(70771857)/36)**Rational(1, 3)))/2)**2 + sqrt(-284/sqrt(-346/(3*(Rational(4333, 4) + 5*sqrt(70771857)/36)**Rational(1, 3)) + 4 + \
    2*(Rational(4333, 4) + 5*sqrt(70771857)/36)**Rational(1, 3)) - 2*(Rational(4333, 4) + 5*sqrt(70771857)/36)**Rational(1, 3) + 8 + 346/(3*(Rational(4333, 4) + \
    5*sqrt(70771857)/36)**Rational(1, 3))))*exp((-sqrt(-346/(3*(Rational(4333, 4) + 5*sqrt(70771857)/36)**Rational(1, 3)) + 4 + 2*(Rational(4333, 4) + \
    5*sqrt(70771857)/36)**Rational(1, 3))/2 + 1 + sqrt(-284/sqrt(-346/(3*(Rational(4333, 4) + 5*sqrt(70771857)/36)**Rational(1, 3)) + 4 + \
    2*(Rational(4333, 4) + 5*sqrt(70771857)/36)**Rational(1, 3)) - 2*(Rational(4333, 4) + 5*sqrt(70771857)/36)**Rational(1, 3) + 8 + 346/(3*(Rational(4333, 4) + \
    5*sqrt(70771857)/36)**Rational(1, 3)))/2)*log(t)) + C2*(-sqrt(-346/(3*(Rational(4333, 4) + 5*sqrt(70771857)/36)**Rational(1, 3)) + 4 + \
    2*(Rational(4333, 4) + 5*sqrt(70771857)/36)**Rational(1, 3)) + 14 - sqrt(-284/sqrt(-346/(3*(Rational(4333, 4) + 5*sqrt(70771857)/36)**Rational(1, 3)) + \
    4 + 2*(Rational(4333, 4) + 5*sqrt(70771857)/36)**Rational(1, 3)) - 2*(Rational(4333, 4) + 5*sqrt(70771857)/36)**Rational(1, 3) + 8 + 346/(3*(Rational(4333, 4) + \
    5*sqrt(70771857)/36)**Rational(1, 3))) + (-sqrt(-346/(3*(Rational(4333, 4) + 5*sqrt(70771857)/36)**Rational(1, 3)) + 4 + 2*(Rational(4333, 4) + \
    5*sqrt(70771857)/36)**Rational(1, 3))/2 + 1 - sqrt(-284/sqrt(-346/(3*(Rational(4333, 4) + 5*sqrt(70771857)/36)**Rational(1, 3)) + 4 + \
    2*(Rational(4333, 4) + 5*sqrt(70771857)/36)**Rational(1, 3)) - 2*(Rational(4333, 4) + 5*sqrt(70771857)/36)**Rational(1, 3) + 8 + 346/(3*(Rational(4333, 4) + \
    5*sqrt(70771857)/36)**Rational(1, 3)))/2)**2)*exp((-sqrt(-346/(3*(Rational(4333, 4) + 5*sqrt(70771857)/36)**Rational(1, 3)) + 4 + 2*(Rational(4333, 4) + \
    5*sqrt(70771857)/36)**Rational(1, 3))/2 + 1 - sqrt(-284/sqrt(-346/(3*(Rational(4333, 4) + 5*sqrt(70771857)/36)**Rational(1, 3)) + 4 + \
    2*(Rational(4333, 4) + 5*sqrt(70771857)/36)**Rational(1, 3)) - 2*(Rational(4333, 4) + 5*sqrt(70771857)/36)**Rational(1, 3) + 8 + 346/(3*(Rational(4333, 4) + \
    5*sqrt(70771857)/36)**Rational(1, 3)))/2)*log(t)) + C3*t**(1 + sqrt(-346/(3*(Rational(4333, 4) + 5*sqrt(70771857)/36)**Rational(1, 3)) + 4 + \
    2*(Rational(4333, 4) + 5*sqrt(70771857)/36)**Rational(1, 3))/2 + sqrt(-2*(Rational(4333, 4) + 5*sqrt(70771857)/36)**Rational(1, 3) + 8 + 346/(3*(Rational(4333, 4) + \
    5*sqrt(70771857)/36)**Rational(1, 3)) + 284/sqrt(-346/(3*(Rational(4333, 4) + 5*sqrt(70771857)/36)**Rational(1, 3)) + 4 + 2*(Rational(4333, 4) + \
    5*sqrt(70771857)/36)**Rational(1, 3)))/2)*(sqrt(-346/(3*(Rational(4333, 4) + 5*sqrt(70771857)/36)**Rational(1, 3)) + 4 + 2*(Rational(4333, 4) + \
    5*sqrt(70771857)/36)**Rational(1, 3)) + sqrt(-2*(Rational(4333, 4) + 5*sqrt(70771857)/36)**Rational(1, 3) + 8 + 346/(3*(Rational(4333, 4) + \
    5*sqrt(70771857)/36)**Rational(1, 3)) + 284/sqrt(-346/(3*(Rational(4333, 4) + 5*sqrt(70771857)/36)**Rational(1, 3)) + 4 + 2*(Rational(4333, 4) + \
    5*sqrt(70771857)/36)**Rational(1, 3))) + 14 + (1 + sqrt(-346/(3*(Rational(4333, 4) + 5*sqrt(70771857)/36)**Rational(1, 3)) + 4 + 2*(Rational(4333, 4) + \
    5*sqrt(70771857)/36)**Rational(1, 3))/2 + sqrt(-2*(Rational(4333, 4) + 5*sqrt(70771857)/36)**Rational(1, 3) + 8 + 346/(3*(Rational(4333, 4) + \
    5*sqrt(70771857)/36)**Rational(1, 3)) + 284/sqrt(-346/(3*(Rational(4333, 4) + 5*sqrt(70771857)/36)**Rational(1, 3)) + 4 + 2*(Rational(4333, 4) + \
    5*sqrt(70771857)/36)**Rational(1, 3)))/2)**2) + C4*t**(-sqrt(-2*(Rational(4333, 4) + 5*sqrt(70771857)/36)**Rational(1, 3) + 8 + \
    346/(3*(Rational(4333, 4) + 5*sqrt(70771857)/36)**Rational(1, 3)) + 284/sqrt(-346/(3*(Rational(4333, 4) + 5*sqrt(70771857)/36)**Rational(1, 3)) + \
    4 + 2*(Rational(4333, 4) + 5*sqrt(70771857)/36)**Rational(1, 3)))/2 + 1 + sqrt(-346/(3*(Rational(4333, 4) + 5*sqrt(70771857)/36)**Rational(1, 3)) + \
    4 + 2*(Rational(4333, 4) + 5*sqrt(70771857)/36)**Rational(1, 3))/2)*(-sqrt(-2*(Rational(4333, 4) + 5*sqrt(70771857)/36)**Rational(1, 3) + \
    8 + 346/(3*(Rational(4333, 4) + 5*sqrt(70771857)/36)**Rational(1, 3)) + 284/sqrt(-346/(3*(Rational(4333, 4) + 5*sqrt(70771857)/36)**Rational(1, 3)) + \
    4 + 2*(Rational(4333, 4) + 5*sqrt(70771857)/36)**Rational(1, 3))) + (-sqrt(-2*(Rational(4333, 4) + 5*sqrt(70771857)/36)**Rational(1, 3) + 8 + \
    346/(3*(Rational(4333, 4) + 5*sqrt(70771857)/36)**Rational(1, 3)) + 284/sqrt(-346/(3*(Rational(4333, 4) + 5*sqrt(70771857)/36)**Rational(1, 3)) + \
    4 + 2*(Rational(4333, 4) + 5*sqrt(70771857)/36)**Rational(1, 3)))/2 + 1 + sqrt(-346/(3*(Rational(4333, 4) + 5*sqrt(70771857)/36)**Rational(1, 3)) + \
    4 + 2*(Rational(4333, 4) + 5*sqrt(70771857)/36)**Rational(1, 3))/2)**2 + sqrt(-346/(3*(Rational(4333, 4) + \
    5*sqrt(70771857)/36)**Rational(1, 3)) + 4 + 2*(Rational(4333, 4) + 5*sqrt(70771857)/36)**Rational(1, 3)) + 14))]
    assert dsolve(eq10) == sol10
    # FIXME: assert checksysodesol(eq10, sol10) == (True, [0, 0]) # this hangs or at least takes a while...


def test_linear_3eq_order1_nonhomog():
    e = [Eq(diff(f(x), x), -9*f(x) - 4*g(x)),
         Eq(diff(g(x), x), -4*g(x)),
         Eq(diff(h(x), x), h(x) + exp(x))]
    raises(NotImplementedError, lambda: dsolve(e))


def test_nonlinear_2eq_order1():
    x, y, z = symbols('x, y, z', cls=Function)
    t = Symbol('t')
    eq1 = (Eq(diff(x(t),t),x(t)*y(t)**3), Eq(diff(y(t),t),y(t)**5))
    sol1 = [
        Eq(x(t), C1*exp((-1/(4*C2 + 4*t))**(Rational(-1, 4)))),
        Eq(y(t), -(-1/(4*C2 + 4*t))**Rational(1, 4)),
        Eq(x(t), C1*exp(-1/(-1/(4*C2 + 4*t))**Rational(1, 4))),
        Eq(y(t), (-1/(4*C2 + 4*t))**Rational(1, 4)),
        Eq(x(t), C1*exp(-I/(-1/(4*C2 + 4*t))**Rational(1, 4))),
        Eq(y(t), -I*(-1/(4*C2 + 4*t))**Rational(1, 4)),
        Eq(x(t), C1*exp(I/(-1/(4*C2 + 4*t))**Rational(1, 4))),
        Eq(y(t), I*(-1/(4*C2 + 4*t))**Rational(1, 4))]
    assert dsolve(eq1) == sol1
    assert checksysodesol(eq1, sol1) == (True, [0, 0])

    eq2 = (Eq(diff(x(t),t), exp(3*x(t))*y(t)**3),Eq(diff(y(t),t), y(t)**5))
    sol2 = [
        Eq(x(t), -log(C1 - 3/(-1/(4*C2 + 4*t))**Rational(1, 4))/3),
        Eq(y(t), -(-1/(4*C2 + 4*t))**Rational(1, 4)),
        Eq(x(t), -log(C1 + 3/(-1/(4*C2 + 4*t))**Rational(1, 4))/3),
        Eq(y(t), (-1/(4*C2 + 4*t))**Rational(1, 4)),
        Eq(x(t), -log(C1 + 3*I/(-1/(4*C2 + 4*t))**Rational(1, 4))/3),
        Eq(y(t), -I*(-1/(4*C2 + 4*t))**Rational(1, 4)),
        Eq(x(t), -log(C1 - 3*I/(-1/(4*C2 + 4*t))**Rational(1, 4))/3),
        Eq(y(t), I*(-1/(4*C2 + 4*t))**Rational(1, 4))]
    assert dsolve(eq2) == sol2
    assert checksysodesol(eq2, sol2) == (True, [0, 0])

    eq3 = (Eq(diff(x(t),t), y(t)*x(t)), Eq(diff(y(t),t), x(t)**3))
    tt = Rational(2, 3)
    sol3 = [
        Eq(x(t), 6**tt/(6*(-sinh(sqrt(C1)*(C2 + t)/2)/sqrt(C1))**tt)),
        Eq(y(t), sqrt(C1 + C1/sinh(sqrt(C1)*(C2 + t)/2)**2)/3)]
    assert dsolve(eq3) == sol3
    # FIXME: assert checksysodesol(eq3, sol3) == (True, [0, 0])

    eq4 = (Eq(diff(x(t),t),x(t)*y(t)*sin(t)**2), Eq(diff(y(t),t),y(t)**2*sin(t)**2))
    sol4 = set([Eq(x(t), -2*exp(C1)/(C2*exp(C1) + t - sin(2*t)/2)), Eq(y(t), -2/(C1 + t - sin(2*t)/2))])
    assert dsolve(eq4) == sol4
    # FIXME: assert checksysodesol(eq4, sol4) == (True, [0, 0])

    eq5 = (Eq(x(t),t*diff(x(t),t)+diff(x(t),t)*diff(y(t),t)), Eq(y(t),t*diff(y(t),t)+diff(y(t),t)**2))
    sol5 = set([Eq(x(t), C1*C2 + C1*t), Eq(y(t), C2**2 + C2*t)])
    assert dsolve(eq5) == sol5
    assert checksysodesol(eq5, sol5) == (True, [0, 0])

    eq6 = (Eq(diff(x(t),t),x(t)**2*y(t)**3), Eq(diff(y(t),t),y(t)**5))
    sol6 = [
        Eq(x(t), 1/(C1 - 1/(-1/(4*C2 + 4*t))**Rational(1, 4))),
        Eq(y(t), -(-1/(4*C2 + 4*t))**Rational(1, 4)),
        Eq(x(t), 1/(C1 + (-1/(4*C2 + 4*t))**(Rational(-1, 4)))),
        Eq(y(t), (-1/(4*C2 + 4*t))**Rational(1, 4)),
        Eq(x(t), 1/(C1 + I/(-1/(4*C2 + 4*t))**Rational(1, 4))),
        Eq(y(t), -I*(-1/(4*C2 + 4*t))**Rational(1, 4)),
        Eq(x(t), 1/(C1 - I/(-1/(4*C2 + 4*t))**Rational(1, 4))),
        Eq(y(t), I*(-1/(4*C2 + 4*t))**Rational(1, 4))]
    assert dsolve(eq6) == sol6
    assert checksysodesol(eq6, sol6) == (True, [0, 0])


@slow
def test_nonlinear_3eq_order1():
    x, y, z = symbols('x, y, z', cls=Function)
    t, u = symbols('t u')
    eq1 = (4*diff(x(t),t) + 2*y(t)*z(t), 3*diff(y(t),t) - z(t)*x(t), 5*diff(z(t),t) - x(t)*y(t))
    sol1 = [Eq(4*Integral(1/(sqrt(-4*u**2 - 3*C1 + C2)*sqrt(-4*u**2 + 5*C1 - C2)), (u, x(t))),
        C3 - sqrt(15)*t/15), Eq(3*Integral(1/(sqrt(-6*u**2 - C1 + 5*C2)*sqrt(3*u**2 + C1 - 4*C2)),
        (u, y(t))), C3 + sqrt(5)*t/10), Eq(5*Integral(1/(sqrt(-10*u**2 - 3*C1 + C2)*
        sqrt(5*u**2 + 4*C1 - C2)), (u, z(t))), C3 + sqrt(3)*t/6)]
    assert [i.dummy_eq(j) for i, j in zip(dsolve(eq1), sol1)]
    # FIXME: assert checksysodesol(eq1, sol1) == (True, [0, 0, 0])

    eq2 = (4*diff(x(t),t) + 2*y(t)*z(t)*sin(t), 3*diff(y(t),t) - z(t)*x(t)*sin(t), 5*diff(z(t),t) - x(t)*y(t)*sin(t))
    sol2 = [Eq(3*Integral(1/(sqrt(-6*u**2 - C1 + 5*C2)*sqrt(3*u**2 + C1 - 4*C2)), (u, x(t))), C3 +
        sqrt(5)*cos(t)/10), Eq(4*Integral(1/(sqrt(-4*u**2 - 3*C1 + C2)*sqrt(-4*u**2 + 5*C1 - C2)),
        (u, y(t))), C3 - sqrt(15)*cos(t)/15), Eq(5*Integral(1/(sqrt(-10*u**2 - 3*C1 + C2)*
        sqrt(5*u**2 + 4*C1 - C2)), (u, z(t))), C3 + sqrt(3)*cos(t)/6)]
    assert [i.dummy_eq(j) for i, j in zip(dsolve(eq2), sol2)]
    # FIXME: assert checksysodesol(eq2, sol2) == (True, [0, 0, 0])


@slow
def test_dsolve_options():
    eq = x*f(x).diff(x) + f(x)
    a = dsolve(eq, hint='all')
    b = dsolve(eq, hint='all', simplify=False)
    c = dsolve(eq, hint='all_Integral')
    keys = ['1st_exact', '1st_exact_Integral', '1st_homogeneous_coeff_best',
        '1st_homogeneous_coeff_subs_dep_div_indep',
        '1st_homogeneous_coeff_subs_dep_div_indep_Integral',
        '1st_homogeneous_coeff_subs_indep_div_dep',
        '1st_homogeneous_coeff_subs_indep_div_dep_Integral', '1st_linear',
        '1st_linear_Integral', 'Bernoulli', 'Bernoulli_Integral',
        'almost_linear', 'almost_linear_Integral', 'best', 'best_hint',
        'default', 'lie_group',
        'nth_linear_euler_eq_homogeneous', 'order',
        'separable', 'separable_Integral']
    Integral_keys = ['1st_exact_Integral',
        '1st_homogeneous_coeff_subs_dep_div_indep_Integral',
        '1st_homogeneous_coeff_subs_indep_div_dep_Integral', '1st_linear_Integral',
        'Bernoulli_Integral', 'almost_linear_Integral', 'best', 'best_hint', 'default',
        'nth_linear_euler_eq_homogeneous',
        'order', 'separable_Integral']
    assert sorted(a.keys()) == keys
    assert a['order'] == ode_order(eq, f(x))
    assert a['best'] == Eq(f(x), C1/x)
    assert dsolve(eq, hint='best') == Eq(f(x), C1/x)
    assert a['default'] == 'separable'
    assert a['best_hint'] == 'separable'
    assert not a['1st_exact'].has(Integral)
    assert not a['separable'].has(Integral)
    assert not a['1st_homogeneous_coeff_best'].has(Integral)
    assert not a['1st_homogeneous_coeff_subs_dep_div_indep'].has(Integral)
    assert not a['1st_homogeneous_coeff_subs_indep_div_dep'].has(Integral)
    assert not a['1st_linear'].has(Integral)
    assert a['1st_linear_Integral'].has(Integral)
    assert a['1st_exact_Integral'].has(Integral)
    assert a['1st_homogeneous_coeff_subs_dep_div_indep_Integral'].has(Integral)
    assert a['1st_homogeneous_coeff_subs_indep_div_dep_Integral'].has(Integral)
    assert a['separable_Integral'].has(Integral)
    assert sorted(b.keys()) == keys
    assert b['order'] == ode_order(eq, f(x))
    assert b['best'] == Eq(f(x), C1/x)
    assert dsolve(eq, hint='best', simplify=False) == Eq(f(x), C1/x)
    assert b['default'] == 'separable'
    assert b['best_hint'] == '1st_linear'
    assert a['separable'] != b['separable']
    assert a['1st_homogeneous_coeff_subs_dep_div_indep'] != \
        b['1st_homogeneous_coeff_subs_dep_div_indep']
    assert a['1st_homogeneous_coeff_subs_indep_div_dep'] != \
        b['1st_homogeneous_coeff_subs_indep_div_dep']
    assert not b['1st_exact'].has(Integral)
    assert not b['separable'].has(Integral)
    assert not b['1st_homogeneous_coeff_best'].has(Integral)
    assert not b['1st_homogeneous_coeff_subs_dep_div_indep'].has(Integral)
    assert not b['1st_homogeneous_coeff_subs_indep_div_dep'].has(Integral)
    assert not b['1st_linear'].has(Integral)
    assert b['1st_linear_Integral'].has(Integral)
    assert b['1st_exact_Integral'].has(Integral)
    assert b['1st_homogeneous_coeff_subs_dep_div_indep_Integral'].has(Integral)
    assert b['1st_homogeneous_coeff_subs_indep_div_dep_Integral'].has(Integral)
    assert b['separable_Integral'].has(Integral)
    assert sorted(c.keys()) == Integral_keys
    raises(ValueError, lambda: dsolve(eq, hint='notarealhint'))
    raises(ValueError, lambda: dsolve(eq, hint='Liouville'))
    assert dsolve(f(x).diff(x) - 1/f(x)**2, hint='all')['best'] == \
        dsolve(f(x).diff(x) - 1/f(x)**2, hint='best')
    assert dsolve(f(x) + f(x).diff(x) + sin(x).diff(x) + 1, f(x),
                  hint="1st_linear_Integral") == \
        Eq(f(x), (C1 + Integral((-sin(x).diff(x) - 1)*
                exp(Integral(1, x)), x))*exp(-Integral(1, x)))


def test_classify_ode():
    assert classify_ode(f(x).diff(x, 2), f(x)) == \
        (
        'nth_algebraic',
        'nth_linear_constant_coeff_homogeneous',
        'nth_linear_euler_eq_homogeneous',
        'Liouville',
        '2nd_power_series_ordinary',
        'nth_algebraic_Integral',
        'Liouville_Integral',
        )
    assert classify_ode(f(x), f(x)) == ('nth_algebraic', 'nth_algebraic_Integral')
    assert classify_ode(Eq(f(x).diff(x), 0), f(x)) == (
        'nth_algebraic',
        'separable',
        '1st_linear',
        'Bernoulli',
        '1st_homogeneous_coeff_best',
        '1st_homogeneous_coeff_subs_indep_div_dep',
        '1st_homogeneous_coeff_subs_dep_div_indep',
        '1st_power_series', 'lie_group',
        'nth_linear_constant_coeff_homogeneous',
        'nth_linear_euler_eq_homogeneous',
        'nth_algebraic_Integral',
        'separable_Integral',
        '1st_linear_Integral',
        'Bernoulli_Integral',
        '1st_homogeneous_coeff_subs_indep_div_dep_Integral',
        '1st_homogeneous_coeff_subs_dep_div_indep_Integral')
    assert classify_ode(f(x).diff(x)**2, f(x)) == ('factorable',
         'nth_algebraic',
         'separable',
         '1st_linear',
         'Bernoulli',
         '1st_homogeneous_coeff_best',
         '1st_homogeneous_coeff_subs_indep_div_dep',
         '1st_homogeneous_coeff_subs_dep_div_indep',
         '1st_power_series',
         'lie_group',
         'nth_linear_constant_coeff_homogeneous',
         'nth_linear_euler_eq_homogeneous',
         'nth_algebraic_Integral',
         'separable_Integral',
         '1st_linear_Integral',
         'Bernoulli_Integral',
         '1st_homogeneous_coeff_subs_indep_div_dep_Integral',
         '1st_homogeneous_coeff_subs_dep_div_indep_Integral')
    # issue 4749: f(x) should be cleared from highest derivative before classifying
    a = classify_ode(Eq(f(x).diff(x) + f(x), x), f(x))
    b = classify_ode(f(x).diff(x)*f(x) + f(x)*f(x) - x*f(x), f(x))
    c = classify_ode(f(x).diff(x)/f(x) + f(x)/f(x) - x/f(x), f(x))
    assert a == ('1st_linear',
        'Bernoulli',
        'almost_linear',
        '1st_power_series', "lie_group",
        'nth_linear_constant_coeff_undetermined_coefficients',
        'nth_linear_constant_coeff_variation_of_parameters',
        '1st_linear_Integral',
        'Bernoulli_Integral',
        'almost_linear_Integral',
        'nth_linear_constant_coeff_variation_of_parameters_Integral')
    assert b == ('factorable',
         '1st_linear',
         'Bernoulli',
         '1st_power_series',
         'lie_group',
         'nth_linear_constant_coeff_undetermined_coefficients',
         'nth_linear_constant_coeff_variation_of_parameters',
         '1st_linear_Integral',
         'Bernoulli_Integral',
         'nth_linear_constant_coeff_variation_of_parameters_Integral')
    assert c == ('1st_linear',
         'Bernoulli',
         '1st_power_series',
         'lie_group',
         'nth_linear_constant_coeff_undetermined_coefficients',
         'nth_linear_constant_coeff_variation_of_parameters',
         '1st_linear_Integral',
         'Bernoulli_Integral',
         'nth_linear_constant_coeff_variation_of_parameters_Integral')

    assert classify_ode(
        2*x*f(x)*f(x).diff(x) + (1 + x)*f(x)**2 - exp(x), f(x)
    ) == ('Bernoulli', 'almost_linear', 'lie_group',
        'Bernoulli_Integral', 'almost_linear_Integral')
    assert 'Riccati_special_minus2' in \
        classify_ode(2*f(x).diff(x) + f(x)**2 - f(x)/x + 3*x**(-2), f(x))
    raises(ValueError, lambda: classify_ode(x + f(x, y).diff(x).diff(
        y), f(x, y)))
    # issue 5176
    k = Symbol('k')
    assert classify_ode(f(x).diff(x)/(k*f(x) + k*x*f(x)) + 2*f(x)/(k*f(x) +
        k*x*f(x)) + x*f(x).diff(x)/(k*f(x) + k*x*f(x)) + z, f(x)) == \
        ('separable', '1st_exact', '1st_linear', 'Bernoulli',
        '1st_power_series', 'lie_group', 'separable_Integral', '1st_exact_Integral',
        '1st_linear_Integral', 'Bernoulli_Integral')
    # preprocessing
    ans = ('nth_algebraic', 'separable', '1st_exact', '1st_linear', 'Bernoulli',
        '1st_homogeneous_coeff_best',
        '1st_homogeneous_coeff_subs_indep_div_dep',
        '1st_homogeneous_coeff_subs_dep_div_indep',
        '1st_power_series', 'lie_group',
        'nth_linear_constant_coeff_undetermined_coefficients',
        'nth_linear_euler_eq_nonhomogeneous_undetermined_coefficients',
        'nth_linear_constant_coeff_variation_of_parameters',
        'nth_linear_euler_eq_nonhomogeneous_variation_of_parameters',
        'nth_algebraic_Integral',
        'separable_Integral', '1st_exact_Integral',
        '1st_linear_Integral',
        'Bernoulli_Integral',
        '1st_homogeneous_coeff_subs_indep_div_dep_Integral',
        '1st_homogeneous_coeff_subs_dep_div_indep_Integral',
        'nth_linear_constant_coeff_variation_of_parameters_Integral',
        'nth_linear_euler_eq_nonhomogeneous_variation_of_parameters_Integral')
    #     w/o f(x) given
    assert classify_ode(diff(f(x) + x, x) + diff(f(x), x)) == ans
    #     w/ f(x) and prep=True
    assert classify_ode(diff(f(x) + x, x) + diff(f(x), x), f(x),
                        prep=True) == ans

    assert classify_ode(Eq(2*x**3*f(x).diff(x), 0), f(x)) == \
        ('factorable', 'nth_algebraic', 'separable', '1st_linear',
         'Bernoulli', '1st_power_series',
         'lie_group', 'nth_linear_euler_eq_homogeneous',
         'nth_algebraic_Integral', 'separable_Integral',
         '1st_linear_Integral', 'Bernoulli_Integral')


    assert classify_ode(Eq(2*f(x)**3*f(x).diff(x), 0), f(x)) == \
        ('factorable', 'nth_algebraic', 'separable', '1st_linear', 'Bernoulli',
         '1st_power_series', 'lie_group', 'nth_algebraic_Integral',
         'separable_Integral', '1st_linear_Integral', 'Bernoulli_Integral')
    # test issue 13864
    assert classify_ode(Eq(diff(f(x), x) - f(x)**x, 0), f(x)) == \
        ('1st_power_series', 'lie_group')
    assert isinstance(classify_ode(Eq(f(x), 5), f(x), dict=True), dict)


def test_classify_ode_ics():
    # Dummy
    eq = f(x).diff(x, x) - f(x)

    # Not f(0) or f'(0)
    ics = {x: 1}
    raises(ValueError, lambda: classify_ode(eq, f(x), ics=ics))


    ############################
    # f(0) type (AppliedUndef) #
    ############################


    # Wrong function
    ics = {g(0): 1}
    raises(ValueError, lambda: classify_ode(eq, f(x), ics=ics))

    # Contains x
    ics = {f(x): 1}
    raises(ValueError, lambda: classify_ode(eq, f(x), ics=ics))

    # Too many args
    ics = {f(0, 0): 1}
    raises(ValueError, lambda: classify_ode(eq, f(x), ics=ics))

    # point contains f
    # XXX: Should be NotImplementedError
    ics = {f(0): f(1)}
    raises(ValueError, lambda: classify_ode(eq, f(x), ics=ics))

    # Does not raise
    ics = {f(0): 1}
    classify_ode(eq, f(x), ics=ics)


    #####################
    # f'(0) type (Subs) #
    #####################

    # Wrong function
    ics = {g(x).diff(x).subs(x, 0): 1}
    raises(ValueError, lambda: classify_ode(eq, f(x), ics=ics))

    # Contains x
    ics = {f(y).diff(y).subs(y, x): 1}
    raises(ValueError, lambda: classify_ode(eq, f(x), ics=ics))

    # Wrong variable
    ics = {f(y).diff(y).subs(y, 0): 1}
    raises(ValueError, lambda: classify_ode(eq, f(x), ics=ics))

    # Too many args
    ics = {f(x, y).diff(x).subs(x, 0): 1}
    raises(ValueError, lambda: classify_ode(eq, f(x), ics=ics))

    # Derivative wrt wrong vars
    ics = {Derivative(f(x), x, y).subs(x, 0): 1}
    raises(ValueError, lambda: classify_ode(eq, f(x), ics=ics))

    # point contains f
    # XXX: Should be NotImplementedError
    ics = {f(x).diff(x).subs(x, 0): f(0)}
    raises(ValueError, lambda: classify_ode(eq, f(x), ics=ics))

    # Does not raise
    ics = {f(x).diff(x).subs(x, 0): 1}
    classify_ode(eq, f(x), ics=ics)

    ###########################
    # f'(y) type (Derivative) #
    ###########################

    # Wrong function
    ics = {g(x).diff(x).subs(x, y): 1}
    raises(ValueError, lambda: classify_ode(eq, f(x), ics=ics))

    # Contains x
    ics = {f(y).diff(y).subs(y, x): 1}
    raises(ValueError, lambda: classify_ode(eq, f(x), ics=ics))

    # Too many args
    ics = {f(x, y).diff(x).subs(x, y): 1}
    raises(ValueError, lambda: classify_ode(eq, f(x), ics=ics))

    # Derivative wrt wrong vars
    ics = {Derivative(f(x), x, z).subs(x, y): 1}
    raises(ValueError, lambda: classify_ode(eq, f(x), ics=ics))

    # point contains f
    # XXX: Should be NotImplementedError
    ics = {f(x).diff(x).subs(x, y): f(0)}
    raises(ValueError, lambda: classify_ode(eq, f(x), ics=ics))

    # Does not raise
    ics = {f(x).diff(x).subs(x, y): 1}
    classify_ode(eq, f(x), ics=ics)

def test_classify_sysode():
    # Here x is assumed to be x(t) and y as y(t) for simplicity.
    # Similarly diff(x,t) and diff(y,y) is assumed to be x1 and y1 respectively.
    k, l, m, n = symbols('k, l, m, n', Integer=True)
    k1, k2, k3, l1, l2, l3, m1, m2, m3 = symbols('k1, k2, k3, l1, l2, l3, m1, m2, m3', Integer=True)
    P, Q, R, p, q, r = symbols('P, Q, R, p, q, r', cls=Function)
    P1, P2, P3, Q1, Q2, R1, R2 = symbols('P1, P2, P3, Q1, Q2, R1, R2', cls=Function)
    x, y, z = symbols('x, y, z', cls=Function)
    t = symbols('t')
    x1 = diff(x(t),t) ; y1 = diff(y(t),t) ;
    x2 = diff(x(t),t,t) ; y2 = diff(y(t),t,t)

    eq2 = (Eq(x2, k*x(t) - l*y1), Eq(y2, l*x1 + k*y(t)))
    sol2 = {'order': {y(t): 2, x(t): 2}, 'type_of_equation': 'type3', 'is_linear': True, 'eq': \
    [-k*x(t) + l*Derivative(y(t), t) + Derivative(x(t), t, t), -k*y(t) - l*Derivative(x(t), t) + \
    Derivative(y(t), t, t)], 'no_of_equation': 2, 'func_coeff': {(0, y(t), 0): 0, (0, x(t), 2): 1, \
    (1, y(t), 1): 0, (1, y(t), 2): 1, (1, x(t), 2): 0, (0, y(t), 2): 0, (0, x(t), 0): -k, (1, x(t), 1): \
    -l, (0, x(t), 1): 0, (0, y(t), 1): l, (1, x(t), 0): 0, (1, y(t), 0): -k}, 'func': [x(t), y(t)]}
    assert classify_sysode(eq2) == sol2

    eq3 = (Eq(x2+4*x1+3*y1+9*x(t)+7*y(t), 11*exp(I*t)), Eq(y2+5*x1+8*y1+3*x(t)+12*y(t), 2*exp(I*t)))
    sol3 = {'no_of_equation': 2, 'func_coeff': {(1, x(t), 2): 0, (0, y(t), 2): 0, (0, x(t), 0): 9, \
    (1, x(t), 1): 5, (0, x(t), 1): 4, (0, y(t), 1): 3, (1, x(t), 0): 3, (1, y(t), 0): 12, (0, y(t), 0): 7, \
    (0, x(t), 2): 1, (1, y(t), 2): 1, (1, y(t), 1): 8}, 'type_of_equation': 'type4', 'func': [x(t), y(t)], \
    'is_linear': True, 'eq': [9*x(t) + 7*y(t) - 11*exp(I*t) + 4*Derivative(x(t), t) + 3*Derivative(y(t), t) + \
    Derivative(x(t), t, t), 3*x(t) + 12*y(t) - 2*exp(I*t) + 5*Derivative(x(t), t) + 8*Derivative(y(t), t) + \
    Derivative(y(t), t, t)], 'order': {y(t): 2, x(t): 2}}
    assert classify_sysode(eq3) == sol3

    eq4 = (Eq((4*t**2 + 7*t + 1)**2*x2, 5*x(t) + 35*y(t)), Eq((4*t**2 + 7*t + 1)**2*y2, x(t) + 9*y(t)))
    sol4 = {'no_of_equation': 2, 'func_coeff': {(1, x(t), 2): 0, (0, y(t), 2): 0, (0, x(t), 0): -5, \
    (1, x(t), 1): 0, (0, x(t), 1): 0, (0, y(t), 1): 0, (1, x(t), 0): -1, (1, y(t), 0): -9, (0, y(t), 0): -35, \
    (0, x(t), 2): 16*t**4 + 56*t**3 + 57*t**2 + 14*t + 1, (1, y(t), 2): 16*t**4 + 56*t**3 + 57*t**2 + 14*t + 1, \
    (1, y(t), 1): 0}, 'type_of_equation': 'type10', 'func': [x(t), y(t)], 'is_linear': True, \
    'eq': [(4*t**2 + 7*t + 1)**2*Derivative(x(t), t, t) - 5*x(t) - 35*y(t), (4*t**2 + 7*t + 1)**2*Derivative(y(t), t, t)\
    - x(t) - 9*y(t)], 'order': {y(t): 2, x(t): 2}}
    assert classify_sysode(eq4) == sol4

    eq5 = (Eq(diff(x(t),t), x(t) + y(t) + 9), Eq(diff(y(t),t), 2*x(t) + 5*y(t) + 23))
    sol5 = {'no_of_equation': 2, 'func_coeff': {(0, x(t), 0): -1, (1, x(t), 1): 0, (0, x(t), 1): 1, (1, y(t), 0): -5, \
    (1, x(t), 0): -2, (0, y(t), 1): 0, (0, y(t), 0): -1, (1, y(t), 1): 1}, 'type_of_equation': 'type2', \
    'func': [x(t), y(t)], 'is_linear': True, 'eq': [-x(t) - y(t) + Derivative(x(t), t) - 9, -2*x(t) - 5*y(t) + \
    Derivative(y(t), t) - 23], 'order': {y(t): 1, x(t): 1}}
    assert classify_sysode(eq5) == sol5

    eq6 = (Eq(x1, exp(k*x(t))*P(x(t),y(t))), Eq(y1,r(y(t))*P(x(t),y(t))))
    sol6 = {'no_of_equation': 2, 'func_coeff': {(0, x(t), 0): 0, (1, x(t), 1): 0, (0, x(t), 1): 1, (1, y(t), 0): 0, \
    (1, x(t), 0): 0, (0, y(t), 1): 0, (0, y(t), 0): 0, (1, y(t), 1): 1}, 'type_of_equation': 'type2', 'func': \
    [x(t), y(t)], 'is_linear': False, 'eq': [-P(x(t), y(t))*exp(k*x(t)) + Derivative(x(t), t), -P(x(t), \
    y(t))*r(y(t)) + Derivative(y(t), t)], 'order': {y(t): 1, x(t): 1}}
    assert classify_sysode(eq6) == sol6

    eq7 = (Eq(x1, x(t)**2+y(t)/x(t)), Eq(y1, x(t)/y(t)))
    sol7 = {'no_of_equation': 2, 'func_coeff': {(0, x(t), 0): 0, (1, x(t), 1): 0, (0, x(t), 1): 1, (1, y(t), 0): 0, \
    (1, x(t), 0): -1/y(t), (0, y(t), 1): 0, (0, y(t), 0): -1/x(t), (1, y(t), 1): 1}, 'type_of_equation': 'type3', \
    'func': [x(t), y(t)], 'is_linear': False, 'eq': [-x(t)**2 + Derivative(x(t), t) - y(t)/x(t), -x(t)/y(t) + \
    Derivative(y(t), t)], 'order': {y(t): 1, x(t): 1}}
    assert classify_sysode(eq7) == sol7

    eq8 = (Eq(x1, P1(x(t))*Q1(y(t))*R(x(t),y(t),t)), Eq(y1, P1(x(t))*Q1(y(t))*R(x(t),y(t),t)))
    sol8 = {'func': [x(t), y(t)], 'is_linear': False, 'type_of_equation': 'type4', 'eq': \
    [-P1(x(t))*Q1(y(t))*R(x(t), y(t), t) + Derivative(x(t), t), -P1(x(t))*Q1(y(t))*R(x(t), y(t), t) + \
    Derivative(y(t), t)], 'func_coeff': {(0, y(t), 1): 0, (1, y(t), 1): 1, (1, x(t), 1): 0, (0, y(t), 0): 0, \
    (1, x(t), 0): 0, (0, x(t), 0): 0, (1, y(t), 0): 0, (0, x(t), 1): 1}, 'order': {y(t): 1, x(t): 1}, 'no_of_equation': 2}
    assert classify_sysode(eq8) == sol8

    eq10 = (x2 + log(t)*(t*x1 - x(t)) + exp(t)*(t*y1 - y(t)), y2 + (t**2)*(t*x1 - x(t)) + (t)*(t*y1 - y(t)))
    sol10 = {'no_of_equation': 2, 'func_coeff': {(1, x(t), 2): 0, (0, y(t), 2): 0, (0, x(t), 0): -log(t), \
    (1, x(t), 1): t**3, (0, x(t), 1): t*log(t), (0, y(t), 1): t*exp(t), (1, x(t), 0): -t**2, (1, y(t), 0): -t, \
    (0, y(t), 0): -exp(t), (0, x(t), 2): 1, (1, y(t), 2): 1, (1, y(t), 1): t**2}, 'type_of_equation': 'type11', \
    'func': [x(t), y(t)], 'is_linear': True, 'eq': [(t*Derivative(x(t), t) - x(t))*log(t) + (t*Derivative(y(t), t) - \
    y(t))*exp(t) + Derivative(x(t), t, t), t**2*(t*Derivative(x(t), t) - x(t)) + t*(t*Derivative(y(t), t) - y(t)) \
    + Derivative(y(t), t, t)], 'order': {y(t): 2, x(t): 2}}
    assert classify_sysode(eq10) == sol10

    eq11 = (Eq(x1,x(t)*y(t)**3), Eq(y1,y(t)**5))
    sol11 = {'no_of_equation': 2, 'func_coeff': {(0, x(t), 0): -y(t)**3, (1, x(t), 1): 0, (0, x(t), 1): 1, \
    (1, y(t), 0): 0, (1, x(t), 0): 0, (0, y(t), 1): 0, (0, y(t), 0): 0, (1, y(t), 1): 1}, 'type_of_equation': \
    'type1', 'func': [x(t), y(t)], 'is_linear': False, 'eq': [-x(t)*y(t)**3 + Derivative(x(t), t), \
    -y(t)**5 + Derivative(y(t), t)], 'order': {y(t): 1, x(t): 1}}
    assert classify_sysode(eq11) == sol11

    eq13 = (Eq(x1,x(t)*y(t)*sin(t)**2), Eq(y1,y(t)**2*sin(t)**2))
    sol13 = {'no_of_equation': 2, 'func_coeff': {(0, x(t), 0): -y(t)*sin(t)**2, (1, x(t), 1): 0, (0, x(t), 1): 1, \
    (1, y(t), 0): 0, (1, x(t), 0): 0, (0, y(t), 1): 0, (0, y(t), 0): -x(t)*sin(t)**2, (1, y(t), 1): 1}, \
    'type_of_equation': 'type4', 'func': [x(t), y(t)], 'is_linear': False, 'eq': [-x(t)*y(t)*sin(t)**2 + \
    Derivative(x(t), t), -y(t)**2*sin(t)**2 + Derivative(y(t), t)], 'order': {y(t): 1, x(t): 1}}
    assert classify_sysode(eq13) == sol13


def test_solve_ics():
    # Basic tests that things work from dsolve.
    assert dsolve(f(x).diff(x) - 1/f(x), f(x), ics={f(1): 2}) == \
        Eq(f(x), sqrt(2 * x + 2))
    assert dsolve(f(x).diff(x) - f(x), f(x), ics={f(0): 1}) == Eq(f(x), exp(x))
    assert dsolve(f(x).diff(x) - f(x), f(x), ics={f(x).diff(x).subs(x, 0): 1}) == Eq(f(x), exp(x))
    assert dsolve(f(x).diff(x, x) + f(x), f(x), ics={f(0): 1,
        f(x).diff(x).subs(x, 0): 1}) == Eq(f(x), sin(x) + cos(x))
    assert dsolve([f(x).diff(x) - f(x) + g(x), g(x).diff(x) - g(x) - f(x)],
        [f(x), g(x)], ics={f(0): 1, g(0): 0}) == [Eq(f(x), exp(x)*cos(x)), Eq(g(x), exp(x)*sin(x))]

    # Test cases where dsolve returns two solutions.
    eq = (x**2*f(x)**2 - x).diff(x)
    assert dsolve(eq, f(x), ics={f(1): 0}) == [Eq(f(x),
        -sqrt(x - 1)/x), Eq(f(x), sqrt(x - 1)/x)]
    assert dsolve(eq, f(x), ics={f(x).diff(x).subs(x, 1): 0}) == [Eq(f(x),
        -sqrt(x - S.Half)/x), Eq(f(x), sqrt(x - S.Half)/x)]

    eq = cos(f(x)) - (x*sin(f(x)) - f(x)**2)*f(x).diff(x)
    assert dsolve(eq, f(x),
        ics={f(0):1}, hint='1st_exact', simplify=False) == Eq(x*cos(f(x)) + f(x)**3/3, Rational(1, 3))
    assert dsolve(eq, f(x),
        ics={f(0):1}, hint='1st_exact', simplify=True) == Eq(x*cos(f(x)) + f(x)**3/3, Rational(1, 3))

    assert solve_ics([Eq(f(x), C1*exp(x))], [f(x)], [C1], {f(0): 1}) == {C1: 1}
    assert solve_ics([Eq(f(x), C1*sin(x) + C2*cos(x))], [f(x)], [C1, C2],
        {f(0): 1, f(pi/2): 1}) == {C1: 1, C2: 1}

    assert solve_ics([Eq(f(x), C1*sin(x) + C2*cos(x))], [f(x)], [C1, C2],
        {f(0): 1, f(x).diff(x).subs(x, 0): 1}) == {C1: 1, C2: 1}

    assert solve_ics([Eq(f(x), C1*sin(x) + C2*cos(x))], [f(x)], [C1, C2], {f(0): 1}) == \
        {C2: 1}

    # Some more complicated tests Refer to PR #16098

    assert set(dsolve(f(x).diff(x)*(f(x).diff(x, 2)-x), ics={f(0):0, f(x).diff(x).subs(x, 1):0})) == \
        {Eq(f(x), 0), Eq(f(x), x ** 3 / 6 - x / 2)}
    assert set(dsolve(f(x).diff(x)*(f(x).diff(x, 2)-x), ics={f(0):0})) == \
        {Eq(f(x), 0), Eq(f(x), C2*x + x**3/6)}

    K, r, f0 = symbols('K r f0')
    sol = Eq(f(x), K*f0*exp(r*x)/((-K + f0)*(f0*exp(r*x)/(-K + f0) - 1)))
    assert (dsolve(Eq(f(x).diff(x), r * f(x) * (1 - f(x) / K)), f(x), ics={f(0): f0})) == sol


    #Order dependent issues Refer to PR #16098
    assert set(dsolve(f(x).diff(x)*(f(x).diff(x, 2)-x), ics={f(x).diff(x).subs(x,0):0, f(0):0})) == \
        {Eq(f(x), 0), Eq(f(x), x ** 3 / 6)}
    assert set(dsolve(f(x).diff(x)*(f(x).diff(x, 2)-x), ics={f(0):0, f(x).diff(x).subs(x,0):0})) == \
        {Eq(f(x), 0), Eq(f(x), x ** 3 / 6)}

    # XXX: Ought to be ValueError
    raises(ValueError, lambda: solve_ics([Eq(f(x), C1*sin(x) + C2*cos(x))], [f(x)], [C1, C2], {f(0): 1, f(pi): 1}))

    # Degenerate case. f'(0) is identically 0.
    raises(ValueError, lambda: solve_ics([Eq(f(x), sqrt(C1 - x**2))], [f(x)], [C1], {f(x).diff(x).subs(x, 0): 0}))

    EI, q, L = symbols('EI q L')

    # eq = Eq(EI*diff(f(x), x, 4), q)
    sols = [Eq(f(x), C1 + C2*x + C3*x**2 + C4*x**3 + q*x**4/(24*EI))]
    funcs = [f(x)]
    constants = [C1, C2, C3, C4]
    # Test both cases, Derivative (the default from f(x).diff(x).subs(x, L)),
    # and Subs
    ics1 = {f(0): 0,
        f(x).diff(x).subs(x, 0): 0,
        f(L).diff(L, 2): 0,
        f(L).diff(L, 3): 0}
    ics2 = {f(0): 0,
        f(x).diff(x).subs(x, 0): 0,
        Subs(f(x).diff(x, 2), x, L): 0,
        Subs(f(x).diff(x, 3), x, L): 0}

    solved_constants1 = solve_ics(sols, funcs, constants, ics1)
    solved_constants2 = solve_ics(sols, funcs, constants, ics2)
    assert solved_constants1 == solved_constants2 == {
        C1: 0,
        C2: 0,
        C3: L**2*q/(4*EI),
        C4: -L*q/(6*EI)}


def test_ode_order():
    f = Function('f')
    g = Function('g')
    x = Symbol('x')
    assert ode_order(3*x*exp(f(x)), f(x)) == 0
    assert ode_order(x*diff(f(x), x) + 3*x*f(x) - sin(x)/x, f(x)) == 1
    assert ode_order(x**2*f(x).diff(x, x) + x*diff(f(x), x) - f(x), f(x)) == 2
    assert ode_order(diff(x*exp(f(x)), x, x), f(x)) == 2
    assert ode_order(diff(x*diff(x*exp(f(x)), x, x), x), f(x)) == 3
    assert ode_order(diff(f(x), x, x), g(x)) == 0
    assert ode_order(diff(f(x), x, x)*diff(g(x), x), f(x)) == 2
    assert ode_order(diff(f(x), x, x)*diff(g(x), x), g(x)) == 1
    assert ode_order(diff(x*diff(x*exp(f(x)), x, x), x), g(x)) == 0
    # issue 5835: ode_order has to also work for unevaluated derivatives
    # (ie, without using doit()).
    assert ode_order(Derivative(x*f(x), x), f(x)) == 1
    assert ode_order(x*sin(Derivative(x*f(x)**2, x, x)), f(x)) == 2
    assert ode_order(Derivative(x*Derivative(x*exp(f(x)), x, x), x), g(x)) == 0
    assert ode_order(Derivative(f(x), x, x), g(x)) == 0
    assert ode_order(Derivative(x*exp(f(x)), x, x), f(x)) == 2
    assert ode_order(Derivative(f(x), x, x)*Derivative(g(x), x), g(x)) == 1
    assert ode_order(Derivative(x*Derivative(f(x), x, x), x), f(x)) == 3
    assert ode_order(
        x*sin(Derivative(x*Derivative(f(x), x)**2, x, x)), f(x)) == 3


# In all tests below, checkodesol has the order option set to prevent
# superfluous calls to ode_order(), and the solve_for_func flag set to False
# because dsolve() already tries to solve for the function, unless the
# simplify=False option is set.
def test_old_ode_tests():
    # These are simple tests from the old ode module
    eq1 = Eq(f(x).diff(x), 0)
    eq2 = Eq(3*f(x).diff(x) - 5, 0)
    eq3 = Eq(3*f(x).diff(x), 5)
    eq4 = Eq(9*f(x).diff(x, x) + f(x), 0)
    eq5 = Eq(9*f(x).diff(x, x), f(x))
    # Type: a(x)f'(x)+b(x)*f(x)+c(x)=0
    eq6 = Eq(x**2*f(x).diff(x) + 3*x*f(x) - sin(x)/x, 0)
    eq7 = Eq(f(x).diff(x, x) - 3*diff(f(x), x) + 2*f(x), 0)
    # Type: 2nd order, constant coefficients (two real different roots)
    eq8 = Eq(f(x).diff(x, x) - 4*diff(f(x), x) + 4*f(x), 0)
    # Type: 2nd order, constant coefficients (two real equal roots)
    eq9 = Eq(f(x).diff(x, x) + 2*diff(f(x), x) + 3*f(x), 0)
    # Type: 2nd order, constant coefficients (two complex roots)
    eq10 = Eq(3*f(x).diff(x) - 1, 0)
    eq11 = Eq(x*f(x).diff(x) - 1, 0)
    sol1 = Eq(f(x), C1)
    sol2 = Eq(f(x), C1 + x*Rational(5, 3))
    sol3 = Eq(f(x), C1 + x*Rational(5, 3))
    sol4 = Eq(f(x), C1*sin(x/3) + C2*cos(x/3))
    sol5 = Eq(f(x), C1*exp(-x/3) + C2*exp(x/3))
    sol6 = Eq(f(x), (C1 - cos(x))/x**3)
    sol7 = Eq(f(x), (C1 + C2*exp(x))*exp(x))
    sol8 = Eq(f(x), (C1 + C2*x)*exp(2*x))
    sol9 = Eq(f(x), (C1*sin(x*sqrt(2)) + C2*cos(x*sqrt(2)))*exp(-x))
    sol10 = Eq(f(x), C1 + x/3)
    sol11 = Eq(f(x), C1 + log(x))
    assert dsolve(eq1) == sol1
    assert dsolve(eq1.lhs) == sol1
    assert dsolve(eq2) == sol2
    assert dsolve(eq3) == sol3
    assert dsolve(eq4) == sol4
    assert dsolve(eq5) == sol5
    assert dsolve(eq6) == sol6
    assert dsolve(eq7) == sol7
    assert dsolve(eq8) == sol8
    assert dsolve(eq9) == sol9
    assert dsolve(eq10) == sol10
    assert dsolve(eq11) == sol11
    assert checkodesol(eq1, sol1, order=1, solve_for_func=False)[0]
    assert checkodesol(eq2, sol2, order=1, solve_for_func=False)[0]
    assert checkodesol(eq3, sol3, order=1, solve_for_func=False)[0]
    assert checkodesol(eq4, sol4, order=2, solve_for_func=False)[0]
    assert checkodesol(eq5, sol5, order=2, solve_for_func=False)[0]
    assert checkodesol(eq6, sol6, order=1, solve_for_func=False)[0]
    assert checkodesol(eq7, sol7, order=2, solve_for_func=False)[0]
    assert checkodesol(eq8, sol8, order=2, solve_for_func=False)[0]
    assert checkodesol(eq9, sol9, order=2, solve_for_func=False)[0]
    assert checkodesol(eq10, sol10, order=1, solve_for_func=False)[0]
    assert checkodesol(eq11, sol11, order=1, solve_for_func=False)[0]


@slow
def test_1st_exact1():
    # Type: Exact differential equation, p(x,f) + q(x,f)*f' == 0,
    # where dp/df == dq/dx
    eq1 = sin(x)*cos(f(x)) + cos(x)*sin(f(x))*f(x).diff(x)
    eq2 = (2*x*f(x) + 1)/f(x) + (f(x) - x)/f(x)**2*f(x).diff(x)
    eq3 = 2*x + f(x)*cos(x) + (2*f(x) + sin(x) - sin(f(x)))*f(x).diff(x)
    eq4 = cos(f(x)) - (x*sin(f(x)) - f(x)**2)*f(x).diff(x)
    eq5 = 2*x*f(x) + (x**2 + f(x)**2)*f(x).diff(x)
    sol1 = [Eq(f(x), -acos(C1/cos(x)) + 2*pi), Eq(f(x), acos(C1/cos(x)))]
    sol2 = Eq(f(x), exp(C1 - x**2 + LambertW(-x*exp(-C1 + x**2))))
    sol2b = Eq(log(f(x)) + x/f(x) + x**2, C1)
    sol3 = Eq(f(x)*sin(x) + cos(f(x)) + x**2 + f(x)**2, C1)
    sol4 = Eq(x*cos(f(x)) + f(x)**3/3, C1)
    sol5 = Eq(x**2*f(x) + f(x)**3/3, C1)
    assert dsolve(eq1, f(x), hint='1st_exact') == sol1
    assert dsolve(eq2, f(x), hint='1st_exact') == sol2
    assert dsolve(eq3, f(x), hint='1st_exact') == sol3
    assert dsolve(eq4, hint='1st_exact') == sol4
    assert dsolve(eq5, hint='1st_exact', simplify=False) == sol5
    assert checkodesol(eq1, sol1, order=1, solve_for_func=False)[0]
    # issue 5080 blocks the testing of this solution
    # FIXME: assert checkodesol(eq2, sol2, order=1, solve_for_func=False)[0]
    assert checkodesol(eq2, sol2b, order=1, solve_for_func=False)[0]
    assert checkodesol(eq3, sol3, order=1, solve_for_func=False)[0]
    assert checkodesol(eq4, sol4, order=1, solve_for_func=False)[0]
    assert checkodesol(eq5, sol5, order=1, solve_for_func=False)[0]


@slow
@XFAIL
def test_1st_exact2_broken():
    """
    This is an exact equation that fails under the exact engine. It is caught
    by first order homogeneous albeit with a much contorted solution.  The
    exact engine fails because of a poorly simplified integral of q(0,y)dy,
    where q is the function multiplying f'.  The solutions should be
    Eq(sqrt(x**2+f(x)**2)**3+y**3, C1).  The equation below is
    equivalent, but it is so complex that checkodesol fails, and takes a long
    time to do so.
    """
    if ON_TRAVIS:
        skip("Too slow for travis.")
    eq = (x*sqrt(x**2 + f(x)**2) - (x**2*f(x)/(f(x) -
          sqrt(x**2 + f(x)**2)))*f(x).diff(x))
    sol = Eq(log(x),
        C1 - 9*sqrt(1 + f(x)**2/x**2)*asinh(f(x)/x)/(-27*f(x)/x +
        27*sqrt(1 + f(x)**2/x**2)) - 9*sqrt(1 + f(x)**2/x**2)*
        log(1 - sqrt(1 + f(x)**2/x**2)*f(x)/x + 2*f(x)**2/x**2)/
        (-27*f(x)/x + 27*sqrt(1 + f(x)**2/x**2)) +
        9*asinh(f(x)/x)*f(x)/(x*(-27*f(x)/x + 27*sqrt(1 + f(x)**2/x**2))) +
        9*f(x)*log(1 - sqrt(1 + f(x)**2/x**2)*f(x)/x + 2*f(x)**2/x**2)/
        (x*(-27*f(x)/x + 27*sqrt(1 + f(x)**2/x**2))))
    assert dsolve(eq) == sol # Slow
    # FIXME: Checked in test_1st_exact2_broken_check below


@slow
def test_1st_exact2_broken_check():
    # See test_1st_exact2_broken above
    eq = (x*sqrt(x**2 + f(x)**2) - (x**2*f(x)/(f(x) -
          sqrt(x**2 + f(x)**2)))*f(x).diff(x))
    sol = Eq(log(x),
        C1 - 9*sqrt(1 + f(x)**2/x**2)*asinh(f(x)/x)/(-27*f(x)/x +
        27*sqrt(1 + f(x)**2/x**2)) - 9*sqrt(1 + f(x)**2/x**2)*
        log(1 - sqrt(1 + f(x)**2/x**2)*f(x)/x + 2*f(x)**2/x**2)/
        (-27*f(x)/x + 27*sqrt(1 + f(x)**2/x**2)) +
        9*asinh(f(x)/x)*f(x)/(x*(-27*f(x)/x + 27*sqrt(1 + f(x)**2/x**2))) +
        9*f(x)*log(1 - sqrt(1 + f(x)**2/x**2)*f(x)/x + 2*f(x)**2/x**2)/
        (x*(-27*f(x)/x + 27*sqrt(1 + f(x)**2/x**2))))
    assert checkodesol(eq, sol, order=1, solve_for_func=False)[0]


def test_separable1():
    # test_separable1-5 are from Ordinary Differential Equations, Tenenbaum and
    # Pollard, pg. 55
    eq1 = f(x).diff(x) - f(x)
    eq2 = x*f(x).diff(x) - f(x)
    eq3 = f(x).diff(x) + sin(x)
    eq4 = f(x)**2 + 1 - (x**2 + 1)*f(x).diff(x)
    eq5 = f(x).diff(x)/tan(x) - f(x) - 2
    eq6 = f(x).diff(x) * (1 - sin(f(x))) - 1
    sol1 = Eq(f(x), C1*exp(x))
    sol2 = Eq(f(x), C1*x)
    sol3 = Eq(f(x), C1 + cos(x))
    sol4 = Eq(f(x), tan(C1 + atan(x)))
    sol5 = Eq(f(x), C1/cos(x) - 2)
    sol6 = Eq(-x + f(x) + cos(f(x)), C1)
    assert dsolve(eq1, hint='separable') == sol1
    assert dsolve(eq2, hint='separable') == sol2
    assert dsolve(eq3, hint='separable') == sol3
    assert dsolve(eq4, hint='separable') == sol4
    assert dsolve(eq5, hint='separable') == sol5
    assert dsolve(eq6, hint='separable') == sol6
    assert checkodesol(eq1, sol1, order=1, solve_for_func=False)[0]
    assert checkodesol(eq2, sol2, order=1, solve_for_func=False)[0]
    assert checkodesol(eq3, sol3, order=1, solve_for_func=False)[0]
    assert checkodesol(eq4, sol4, order=1, solve_for_func=False)[0]
    assert checkodesol(eq5, sol5, order=1, solve_for_func=False)[0]
    assert checkodesol(eq6, sol6, order=1, solve_for_func=False)[0]


@slow
def test_separable2():
    a = Symbol('a')
    eq6 = f(x)*x**2*f(x).diff(x) - f(x)**3 - 2*x**2*f(x).diff(x)
    eq7 = f(x)**2 - 1 - (2*f(x) + x*f(x))*f(x).diff(x)
    eq8 = x*log(x)*f(x).diff(x) + sqrt(1 + f(x)**2)
    eq9 = exp(x + 1)*tan(f(x)) + cos(f(x))*f(x).diff(x)
    eq10 = (x*cos(f(x)) + x**2*sin(f(x))*f(x).diff(x) -
            a**2*sin(f(x))*f(x).diff(x))
    sol6 = Eq(Integral((u - 2)/u**3, (u, f(x))),
        C1 + Integral(x**(-2), x))
    sol7 = Eq(-log(-1 + f(x)**2)/2, C1 - log(2 + x))
    sol8 = Eq(asinh(f(x)), C1 - log(log(x)))
    # integrate cannot handle the integral on the lhs (cos/tan)
    sol9 = Eq(Integral(cos(u)/tan(u), (u, f(x))),
        C1 + Integral(-exp(1)*exp(x), x))
    sol10 = Eq(-log(cos(f(x))), C1 - log(- a**2 + x**2)/2)
    assert dsolve(eq6, hint='separable_Integral').dummy_eq(sol6)
    assert dsolve(eq7, hint='separable', simplify=False) == sol7
    assert dsolve(eq8, hint='separable', simplify=False) == sol8
    assert dsolve(eq9, hint='separable_Integral').dummy_eq(sol9)
    assert dsolve(eq10, hint='separable', simplify=False) == sol10
    assert checkodesol(eq6, sol6, order=1, solve_for_func=False)[0]
    assert checkodesol(eq7, sol7, order=1, solve_for_func=False)[0]
    assert checkodesol(eq8, sol8, order=1, solve_for_func=False)[0]
    assert checkodesol(eq9, sol9, order=1, solve_for_func=False)[0]
    assert checkodesol(eq10, sol10, order=1, solve_for_func=False)[0]


def test_separable3():
    eq11 = f(x).diff(x) - f(x)*tan(x)
    eq12 = (x - 1)*cos(f(x))*f(x).diff(x) - 2*x*sin(f(x))
    eq13 = f(x).diff(x) - f(x)*log(f(x))/tan(x)
    sol11 = Eq(f(x), C1/cos(x))
    sol12 = Eq(log(sin(f(x))), C1 + 2*x + 2*log(x - 1))
    sol13 = Eq(log(log(f(x))), C1 + log(sin(x)))
    assert dsolve(eq11, hint='separable') == sol11
    assert dsolve(eq12, hint='separable', simplify=False) == sol12
    assert dsolve(eq13, hint='separable', simplify=False) == sol13
    assert checkodesol(eq11, sol11, order=1, solve_for_func=False)[0]
    assert checkodesol(eq12, sol12, order=1, solve_for_func=False)[0]
    assert checkodesol(eq13, sol13, order=1, solve_for_func=False)[0]


def test_separable4():
    # This has a slow integral (1/((1 + y**2)*atan(y))), so we isolate it.
    eq14 = x*f(x).diff(x) + (1 + f(x)**2)*atan(f(x))
    sol14 = Eq(log(atan(f(x))), C1 - log(x))
    assert dsolve(eq14, hint='separable', simplify=False) == sol14
    assert checkodesol(eq14, sol14, order=1, solve_for_func=False)[0]


def test_separable5():
    eq15 = f(x).diff(x) + x*(f(x) + 1)
    eq16 = exp(f(x)**2)*(x**2 + 2*x + 1) + (x*f(x) + f(x))*f(x).diff(x)
    eq17 = f(x).diff(x) + f(x)
    eq18 = sin(x)*cos(2*f(x)) + cos(x)*sin(2*f(x))*f(x).diff(x)
    eq19 = (1 - x)*f(x).diff(x) - x*(f(x) + 1)
    eq20 = f(x)*diff(f(x), x) + x - 3*x*f(x)**2
    eq21 = f(x).diff(x) - exp(x + f(x))
    sol15 = Eq(f(x), -1 + C1*exp(-x**2/2))
    sol16 = Eq(-exp(-f(x)**2)/2, C1 - x - x**2/2)
    sol17 = Eq(f(x), C1*exp(-x))
    sol18 = Eq(-log(cos(2*f(x)))/2, C1 + log(cos(x)))
    sol19 = Eq(f(x), (C1*exp(-x) - x + 1)/(x - 1))
    sol20 = Eq(log(-1 + 3*f(x)**2)/6, C1 + x**2/2)
    sol21 = Eq(-exp(-f(x)), C1 + exp(x))
    assert dsolve(eq15, hint='separable') == sol15
    assert dsolve(eq16, hint='separable', simplify=False) == sol16
    assert dsolve(eq17, hint='separable') == sol17
    assert dsolve(eq18, hint='separable', simplify=False) == sol18
    assert dsolve(eq19, hint='separable') == sol19
    assert dsolve(eq20, hint='separable', simplify=False) == sol20
    assert dsolve(eq21, hint='separable', simplify=False) == sol21
    assert checkodesol(eq15, sol15, order=1, solve_for_func=False)[0]
    assert checkodesol(eq16, sol16, order=1, solve_for_func=False)[0]
    assert checkodesol(eq17, sol17, order=1, solve_for_func=False)[0]
    assert checkodesol(eq18, sol18, order=1, solve_for_func=False)[0]
    assert checkodesol(eq19, sol19, order=1, solve_for_func=False)[0]
    assert checkodesol(eq20, sol20, order=1, solve_for_func=False)[0]
    assert checkodesol(eq21, sol21, order=1, solve_for_func=False)[0]


def test_separable_1_5_checkodesol():
    eq12 = (x - 1)*cos(f(x))*f(x).diff(x) - 2*x*sin(f(x))
    sol12 = Eq(-log(1 - cos(f(x))**2)/2, C1 - 2*x - 2*log(1 - x))
    assert checkodesol(eq12, sol12, order=1, solve_for_func=False)[0]


def test_homogeneous_order():
    assert homogeneous_order(exp(y/x) + tan(y/x), x, y) == 0
    assert homogeneous_order(x**2 + sin(x)*cos(y), x, y) is None
    assert homogeneous_order(x - y - x*sin(y/x), x, y) == 1
    assert homogeneous_order((x*y + sqrt(x**4 + y**4) + x**2*(log(x) - log(y)))/
        (pi*x**Rational(2, 3)*sqrt(y)**3), x, y) == Rational(-1, 6)
    assert homogeneous_order(y/x*cos(y/x) - x/y*sin(y/x) + cos(y/x), x, y) == 0
    assert homogeneous_order(f(x), x, f(x)) == 1
    assert homogeneous_order(f(x)**2, x, f(x)) == 2
    assert homogeneous_order(x*y*z, x, y) == 2
    assert homogeneous_order(x*y*z, x, y, z) == 3
    assert homogeneous_order(x**2*f(x)/sqrt(x**2 + f(x)**2), f(x)) is None
    assert homogeneous_order(f(x, y)**2, x, f(x, y), y) == 2
    assert homogeneous_order(f(x, y)**2, x, f(x), y) is None
    assert homogeneous_order(f(x, y)**2, x, f(x, y)) is None
    assert homogeneous_order(f(y, x)**2, x, y, f(x, y)) is None
    assert homogeneous_order(f(y), f(x), x) is None
    assert homogeneous_order(-f(x)/x + 1/sin(f(x)/ x), f(x), x) == 0
    assert homogeneous_order(log(1/y) + log(x**2), x, y) is None
    assert homogeneous_order(log(1/y) + log(x), x, y) == 0
    assert homogeneous_order(log(x/y), x, y) == 0
    assert homogeneous_order(2*log(1/y) + 2*log(x), x, y) == 0
    a = Symbol('a')
    assert homogeneous_order(a*log(1/y) + a*log(x), x, y) == 0
    assert homogeneous_order(f(x).diff(x), x, y) is None
    assert homogeneous_order(-f(x).diff(x) + x, x, y) is None
    assert homogeneous_order(O(x), x, y) is None
    assert homogeneous_order(x + O(x**2), x, y) is None
    assert homogeneous_order(x**pi, x) == pi
    assert homogeneous_order(x**x, x) is None
    raises(ValueError, lambda: homogeneous_order(x*y))


@slow
def test_1st_homogeneous_coeff_ode():
    # Type: First order homogeneous, y'=f(y/x)
    eq1 = f(x)/x*cos(f(x)/x) - (x/f(x)*sin(f(x)/x) + cos(f(x)/x))*f(x).diff(x)
    eq2 = x*f(x).diff(x) - f(x) - x*sin(f(x)/x)
    eq3 = f(x) + (x*log(f(x)/x) - 2*x)*diff(f(x), x)
    eq4 = 2*f(x)*exp(x/f(x)) + f(x)*f(x).diff(x) - 2*x*exp(x/f(x))*f(x).diff(x)
    eq5 = 2*x**2*f(x) + f(x)**3 + (x*f(x)**2 - 2*x**3)*f(x).diff(x)
    eq6 = x*exp(f(x)/x) - f(x)*sin(f(x)/x) + x*sin(f(x)/x)*f(x).diff(x)
    eq7 = (x + sqrt(f(x)**2 - x*f(x)))*f(x).diff(x) - f(x)
    eq8 = x + f(x) - (x - f(x))*f(x).diff(x)

    sol1 = Eq(log(x), C1 - log(f(x)*sin(f(x)/x)/x))
    sol2 = Eq(log(x), log(C1) + log(cos(f(x)/x) - 1)/2 - log(cos(f(x)/x) + 1)/2)
    sol3 = Eq(f(x), -exp(C1)*LambertW(-x*exp(-C1 + 1)))
    sol4 = Eq(log(f(x)), C1 - 2*exp(x/f(x)))
    sol5 = Eq(f(x), exp(2*C1 + LambertW(-2*x**4*exp(-4*C1))/2)/x)
    sol6 = Eq(log(x), C1 + exp(-f(x)/x)*sin(f(x)/x)/2 + exp(-f(x)/x)*cos(f(x)/x)/2)
    sol7 = Eq(log(f(x)), C1 - 2*sqrt(-x/f(x) + 1))
    sol8 = Eq(log(x), C1 - log(sqrt(1 + f(x)**2/x**2)) + atan(f(x)/x))

    # indep_div_dep actually has a simpler solution for eq2,
    # but it runs too slow
    assert dsolve(eq1, hint='1st_homogeneous_coeff_subs_dep_div_indep') == sol1
    assert dsolve(eq2, hint='1st_homogeneous_coeff_subs_dep_div_indep', simplify=False) == sol2
    assert dsolve(eq3, hint='1st_homogeneous_coeff_best') == sol3
    assert dsolve(eq4, hint='1st_homogeneous_coeff_best') == sol4
    assert dsolve(eq5, hint='1st_homogeneous_coeff_best') == sol5
    assert dsolve(eq6, hint='1st_homogeneous_coeff_subs_dep_div_indep') == sol6
    assert dsolve(eq7, hint='1st_homogeneous_coeff_best') == sol7
    assert dsolve(eq8, hint='1st_homogeneous_coeff_best') == sol8

    # FIXME: sol3 and sol5 don't work with checkodesol (because of LambertW?)
    # previous code was testing with these other solutions:
    sol3b = Eq(-f(x)/(1 + log(x/f(x))), C1)
    sol5b = Eq(log(C1*x*sqrt(1/x)*sqrt(f(x))) + x**2/(2*f(x)**2), 0)
    assert checkodesol(eq1, sol1, order=1, solve_for_func=False)[0]
    assert checkodesol(eq2, sol2, order=1, solve_for_func=False)[0]
    assert checkodesol(eq3, sol3b, order=1, solve_for_func=False)[0]
    assert checkodesol(eq4, sol4, order=1, solve_for_func=False)[0]
    assert checkodesol(eq5, sol5b, order=1, solve_for_func=False)[0]
    assert checkodesol(eq6, sol6, order=1, solve_for_func=False)[0]
    assert checkodesol(eq8, sol8, order=1, solve_for_func=False)[0]


def test_1st_homogeneous_coeff_ode_check2():
    eq2 = x*f(x).diff(x) - f(x) - x*sin(f(x)/x)
    sol2 = Eq(x/tan(f(x)/(2*x)), C1)
    assert checkodesol(eq2, sol2, order=1, solve_for_func=False)[0]


def test_1st_homogeneous_coeff_ode_check3():
    eq3 = f(x) + (x*log(f(x)/x) - 2*x)*diff(f(x), x)
    # This solution is correct:
    sol3 = Eq(f(x), -exp(C1)*LambertW(-x*exp(1 - C1)))
    assert dsolve(eq3) == sol3
    # FIXME: Checked in test_1st_homogeneous_coeff_ode_check3_check below

    # Alternate form:
    sol3a = Eq(f(x), x*exp(1 - LambertW(C1*x)))
    assert checkodesol(eq3, sol3a, solve_for_func=True)[0]


@XFAIL
def test_1st_homogeneous_coeff_ode_check3_check():
    # See test_1st_homogeneous_coeff_ode_check3 above
    eq3 = f(x) + (x*log(f(x)/x) - 2*x)*diff(f(x), x)
    sol3 = Eq(f(x), -exp(C1)*LambertW(-x*exp(1 - C1)))
    assert checkodesol(eq3, sol3) == (True, 0)  # XFAIL


def test_1st_homogeneous_coeff_ode_check7():
    eq7 = (x + sqrt(f(x)**2 - x*f(x)))*f(x).diff(x) - f(x)
    sol7 = Eq(log(f(x)), C1 - 2*sqrt(-x/f(x) + 1))
    assert dsolve(eq7) == sol7
    assert checkodesol(eq7, sol7, order=1, solve_for_func=False) == (True, 0)


def test_1st_homogeneous_coeff_ode2():
    eq1 = f(x).diff(x) - f(x)/x + 1/sin(f(x)/x)
    eq2 = x**2 + f(x)**2 - 2*x*f(x)*f(x).diff(x)
    eq3 = x*exp(f(x)/x) + f(x) - x*f(x).diff(x)
    sol1 = [Eq(f(x), x*(-acos(C1 + log(x)) + 2*pi)), Eq(f(x), x*acos(C1 + log(x)))]
    sol2 = Eq(log(f(x)), log(C1) + log(x/f(x)) - log(x**2/f(x)**2 - 1))
    sol3 = Eq(f(x), log((1/(C1 - log(x)))**x))
    # specific hints are applied for speed reasons
    assert dsolve(eq1, hint='1st_homogeneous_coeff_subs_dep_div_indep') == sol1
    assert dsolve(eq2, hint='1st_homogeneous_coeff_best', simplify=False) == sol2
    assert dsolve(eq3, hint='1st_homogeneous_coeff_subs_dep_div_indep') == sol3

    # FIXME: sol3 doesn't work with checkodesol (because of **x?)
    # previous code was testing with this other solution:
    sol3b = Eq(f(x), log(log(C1/x)**(-x)))
    assert checkodesol(eq1, sol1, order=1, solve_for_func=False)[0]
    assert checkodesol(eq2, sol2, order=1, solve_for_func=False)[0]
    assert checkodesol(eq3, sol3b, order=1, solve_for_func=False)[0]


def test_1st_homogeneous_coeff_ode_check9():
    _u2 = Dummy('u2')
    __a = Dummy('a')
    eq9 = f(x)**2 + (x*sqrt(f(x)**2 - x**2) - x*f(x))*f(x).diff(x)
    sol9 = Eq(-Integral(-1/(-(1 - sqrt(1 - _u2**2))*_u2 + _u2), (_u2, __a,
        x/f(x))) + log(C1*f(x)), 0)
    assert checkodesol(eq9, sol9, order=1, solve_for_func=False)[0]


def test_1st_homogeneous_coeff_ode3():
    # The standard integration engine cannot handle one of the integrals
    # involved (see issue 4551).  meijerg code comes up with an answer, but in
    # unconventional form.
    # checkodesol fails for this equation, so its test is in
    # test_1st_homogeneous_coeff_ode_check9 above. It has to compare string
    # expressions because u2 is a dummy variable.
    eq = f(x)**2 + (x*sqrt(f(x)**2 - x**2) - x*f(x))*f(x).diff(x)
    sol = Eq(log(f(x)), C1 + Piecewise(
            (acosh(f(x)/x), abs(f(x)**2)/x**2 > 1),
            (-I*asin(f(x)/x), True)))
    assert dsolve(eq, hint='1st_homogeneous_coeff_subs_indep_div_dep') == sol


def test_1st_homogeneous_coeff_corner_case():
    eq1 = f(x).diff(x) - f(x)/x
    c1 = classify_ode(eq1, f(x))
    eq2 = x*f(x).diff(x) - f(x)
    c2 = classify_ode(eq2, f(x))
    sdi = "1st_homogeneous_coeff_subs_dep_div_indep"
    sid = "1st_homogeneous_coeff_subs_indep_div_dep"
    assert sid not in c1 and sdi not in c1
    assert sid not in c2 and sdi not in c2


@slow
def test_nth_linear_constant_coeff_homogeneous():
    # From Exercise 20, in Ordinary Differential Equations,
    #                      Tenenbaum and Pollard, pg. 220
    a = Symbol('a', positive=True)
    k = Symbol('k', real=True)
    eq1 = f(x).diff(x, 2) + 2*f(x).diff(x)
    eq2 = f(x).diff(x, 2) - 3*f(x).diff(x) + 2*f(x)
    eq3 = f(x).diff(x, 2) - f(x)
    eq4 = f(x).diff(x, 3) + f(x).diff(x, 2) - 6*f(x).diff(x)
    eq5 = 6*f(x).diff(x, 2) - 11*f(x).diff(x) + 4*f(x)
    eq6 = Eq(f(x).diff(x, 2) + 2*f(x).diff(x) - f(x), 0)
    eq7 = diff(f(x), x, 3) + diff(f(x), x, 2) - 10*diff(f(x), x) - 6*f(x)
    eq8 = f(x).diff(x, 4) - f(x).diff(x, 3) - 4*f(x).diff(x, 2) + \
        4*f(x).diff(x)
    eq9 = f(x).diff(x, 4) + 4*f(x).diff(x, 3) + f(x).diff(x, 2) - \
        4*f(x).diff(x) - 2*f(x)
    eq10 = f(x).diff(x, 4) - a**2*f(x)
    eq11 = f(x).diff(x, 2) - 2*k*f(x).diff(x) - 2*f(x)
    eq12 = f(x).diff(x, 2) + 4*k*f(x).diff(x) - 12*k**2*f(x)
    eq13 = f(x).diff(x, 4)
    eq14 = f(x).diff(x, 2) + 4*f(x).diff(x) + 4*f(x)
    eq15 = 3*f(x).diff(x, 3) + 5*f(x).diff(x, 2) + f(x).diff(x) - f(x)
    eq16 = f(x).diff(x, 3) - 6*f(x).diff(x, 2) + 12*f(x).diff(x) - 8*f(x)
    eq17 = f(x).diff(x, 2) - 2*a*f(x).diff(x) + a**2*f(x)
    eq18 = f(x).diff(x, 4) + 3*f(x).diff(x, 3)
    eq19 = f(x).diff(x, 4) - 2*f(x).diff(x, 2)
    eq20 = f(x).diff(x, 4) + 2*f(x).diff(x, 3) - 11*f(x).diff(x, 2) - \
        12*f(x).diff(x) + 36*f(x)
    eq21 = 36*f(x).diff(x, 4) - 37*f(x).diff(x, 2) + 4*f(x).diff(x) + 5*f(x)
    eq22 = f(x).diff(x, 4) - 8*f(x).diff(x, 2) + 16*f(x)
    eq23 = f(x).diff(x, 2) - 2*f(x).diff(x) + 5*f(x)
    eq24 = f(x).diff(x, 2) - f(x).diff(x) + f(x)
    eq25 = f(x).diff(x, 4) + 5*f(x).diff(x, 2) + 6*f(x)
    eq26 = f(x).diff(x, 2) - 4*f(x).diff(x) + 20*f(x)
    eq27 = f(x).diff(x, 4) + 4*f(x).diff(x, 2) + 4*f(x)
    eq28 = f(x).diff(x, 3) + 8*f(x)
    eq29 = f(x).diff(x, 4) + 4*f(x).diff(x, 2)
    eq30 = f(x).diff(x, 5) + 2*f(x).diff(x, 3) + f(x).diff(x)
    eq31 = f(x).diff(x, 4) + f(x).diff(x, 2) + f(x)
    eq32 = f(x).diff(x, 4) + 4*f(x).diff(x, 2) + f(x)
    sol1 = Eq(f(x), C1 + C2*exp(-2*x))
    sol2 = Eq(f(x), (C1 + C2*exp(x))*exp(x))
    sol3 = Eq(f(x), C1*exp(x) + C2*exp(-x))
    sol4 = Eq(f(x), C1 + C2*exp(-3*x) + C3*exp(2*x))
    sol5 = Eq(f(x), C1*exp(x/2) + C2*exp(x*Rational(4, 3)))
    sol6 = Eq(f(x), C1*exp(x*(-1 + sqrt(2))) + C2*exp(x*(-sqrt(2) - 1)))
    sol7 = Eq(f(x), C3*exp(3*x) + (C1*exp(-sqrt(2)*x) + C2*exp(sqrt(2)*x))*exp(-2*x))
    sol8 = Eq(f(x), C1 + C2*exp(x) + C3*exp(-2*x) + C4*exp(2*x))
    sol9 = Eq(f(x), C3*exp(-x) + C4*exp(x) + (C1*exp(-sqrt(2)*x) + C2*exp(sqrt(2)*x))*exp(-2*x))
    sol10 = Eq(f(x),
        C1*sin(x*sqrt(a)) + C2*cos(x*sqrt(a)) + C3*exp(x*sqrt(a)) +
        C4*exp(-x*sqrt(a)))
    sol11 = Eq(f(x),
        C1*exp(x*(k - sqrt(k**2 + 2))) + C2*exp(x*(k + sqrt(k**2 + 2))))
    sol12 = Eq(f(x), C1*exp(-6*k*x) + C2*exp(2*k*x))
    sol13 = Eq(f(x), C1 + C2*x + C3*x**2 + C4*x**3)
    sol14 = Eq(f(x), (C1 + C2*x)*exp(-2*x))
    sol15 = Eq(f(x), (C1 + C2*x)*exp(-x) + C3*exp(x/3))
    sol16 = Eq(f(x), (C1 + x*(C2 + C3*x))*exp(2*x))
    sol17 = Eq(f(x), (C1 + C2*x)*exp(a*x))
    sol18 = Eq(f(x), C1 + C2*x + C3*x**2 + C4*exp(-3*x))
    sol19 = Eq(f(x), C1 + C2*x + C3*exp(x*sqrt(2)) + C4*exp(-x*sqrt(2)))
    sol20 = Eq(f(x), (C1 + C2*x)*exp(-3*x) + (C3 + C4*x)*exp(2*x))
    sol21 = Eq(f(x), C1*exp(x/2) + C2*exp(-x) + C3*exp(-x/3) + C4*exp(x*Rational(5, 6)))
    sol22 = Eq(f(x), (C1 + C2*x)*exp(-2*x) + (C3 + C4*x)*exp(2*x))
    sol23 = Eq(f(x), (C1*sin(2*x) + C2*cos(2*x))*exp(x))
    sol24 = Eq(f(x), (C1*sin(x*sqrt(3)/2) + C2*cos(x*sqrt(3)/2))*exp(x/2))
    sol25 = Eq(f(x),
        C1*cos(x*sqrt(3)) + C2*sin(x*sqrt(3)) + C3*sin(x*sqrt(2)) +
        C4*cos(x*sqrt(2)))
    sol26 = Eq(f(x), (C1*sin(4*x) + C2*cos(4*x))*exp(2*x))
    sol27 = Eq(f(x), (C1 + C2*x)*sin(x*sqrt(2)) + (C3 + C4*x)*cos(x*sqrt(2)))
    sol28 = Eq(f(x),
        (C1*sin(x*sqrt(3)) + C2*cos(x*sqrt(3)))*exp(x) + C3*exp(-2*x))
    sol29 = Eq(f(x), C1 + C2*sin(2*x) + C3*cos(2*x) + C4*x)
    sol30 = Eq(f(x), C1 + (C2 + C3*x)*sin(x) + (C4 + C5*x)*cos(x))
    sol31 = Eq(f(x), (C1*sin(sqrt(3)*x/2) + C2*cos(sqrt(3)*x/2))/sqrt(exp(x))
                   + (C3*sin(sqrt(3)*x/2) + C4*cos(sqrt(3)*x/2))*sqrt(exp(x)))
    sol32 = Eq(f(x), C1*sin(x*sqrt(-sqrt(3) + 2)) + C2*sin(x*sqrt(sqrt(3) + 2))
                   + C3*cos(x*sqrt(-sqrt(3) + 2)) + C4*cos(x*sqrt(sqrt(3) + 2)))
    sol1s = constant_renumber(sol1)
    sol2s = constant_renumber(sol2)
    sol3s = constant_renumber(sol3)
    sol4s = constant_renumber(sol4)
    sol5s = constant_renumber(sol5)
    sol6s = constant_renumber(sol6)
    sol7s = constant_renumber(sol7)
    sol8s = constant_renumber(sol8)
    sol9s = constant_renumber(sol9)
    sol10s = constant_renumber(sol10)
    sol11s = constant_renumber(sol11)
    sol12s = constant_renumber(sol12)
    sol13s = constant_renumber(sol13)
    sol14s = constant_renumber(sol14)
    sol15s = constant_renumber(sol15)
    sol16s = constant_renumber(sol16)
    sol17s = constant_renumber(sol17)
    sol18s = constant_renumber(sol18)
    sol19s = constant_renumber(sol19)
    sol20s = constant_renumber(sol20)
    sol21s = constant_renumber(sol21)
    sol22s = constant_renumber(sol22)
    sol23s = constant_renumber(sol23)
    sol24s = constant_renumber(sol24)
    sol25s = constant_renumber(sol25)
    sol26s = constant_renumber(sol26)
    sol27s = constant_renumber(sol27)
    sol28s = constant_renumber(sol28)
    sol29s = constant_renumber(sol29)
    sol30s = constant_renumber(sol30)
    assert dsolve(eq1) in (sol1, sol1s)
    assert dsolve(eq2) in (sol2, sol2s)
    assert dsolve(eq3) in (sol3, sol3s)
    assert dsolve(eq4) in (sol4, sol4s)
    assert dsolve(eq5) in (sol5, sol5s)
    assert dsolve(eq6) in (sol6, sol6s)
    got = dsolve(eq7)
    assert got in (sol7, sol7s), got
    assert dsolve(eq8) in (sol8, sol8s)
    got = dsolve(eq9)
    assert got in (sol9, sol9s), got
    assert dsolve(eq10) in (sol10, sol10s)
    assert dsolve(eq11) in (sol11, sol11s)
    assert dsolve(eq12) in (sol12, sol12s)
    assert dsolve(eq13) in (sol13, sol13s)
    assert dsolve(eq14) in (sol14, sol14s)
    assert dsolve(eq15) in (sol15, sol15s)
    got = dsolve(eq16)
    assert got in (sol16, sol16s), got
    assert dsolve(eq17) in (sol17, sol17s)
    assert dsolve(eq18) in (sol18, sol18s)
    assert dsolve(eq19) in (sol19, sol19s)
    assert dsolve(eq20) in (sol20, sol20s)
    assert dsolve(eq21) in (sol21, sol21s)
    assert dsolve(eq22) in (sol22, sol22s)
    assert dsolve(eq23) in (sol23, sol23s)
    assert dsolve(eq24) in (sol24, sol24s)
    assert dsolve(eq25) in (sol25, sol25s)
    assert dsolve(eq26) in (sol26, sol26s)
    assert dsolve(eq27) in (sol27, sol27s)
    assert dsolve(eq28) in (sol28, sol28s)
    assert dsolve(eq29) in (sol29, sol29s)
    assert dsolve(eq30) in (sol30, sol30s)
    assert dsolve(eq31) in (sol31,)
    assert dsolve(eq32) in (sol32,)
    assert checkodesol(eq1, sol1, order=2, solve_for_func=False)[0]
    assert checkodesol(eq2, sol2, order=2, solve_for_func=False)[0]
    assert checkodesol(eq3, sol3, order=2, solve_for_func=False)[0]
    assert checkodesol(eq4, sol4, order=3, solve_for_func=False)[0]
    assert checkodesol(eq5, sol5, order=2, solve_for_func=False)[0]
    assert checkodesol(eq6, sol6, order=2, solve_for_func=False)[0]
    assert checkodesol(eq7, sol7, order=3, solve_for_func=False)[0]
    assert checkodesol(eq8, sol8, order=4, solve_for_func=False)[0]
    assert checkodesol(eq9, sol9, order=4, solve_for_func=False)[0]
    assert checkodesol(eq10, sol10, order=4, solve_for_func=False)[0]
    assert checkodesol(eq11, sol11, order=2, solve_for_func=False)[0]
    assert checkodesol(eq12, sol12, order=2, solve_for_func=False)[0]
    assert checkodesol(eq13, sol13, order=4, solve_for_func=False)[0]
    assert checkodesol(eq14, sol14, order=2, solve_for_func=False)[0]
    assert checkodesol(eq15, sol15, order=3, solve_for_func=False)[0]
    assert checkodesol(eq16, sol16, order=3, solve_for_func=False)[0]
    assert checkodesol(eq17, sol17, order=2, solve_for_func=False)[0]
    assert checkodesol(eq18, sol18, order=4, solve_for_func=False)[0]
    assert checkodesol(eq19, sol19, order=4, solve_for_func=False)[0]
    assert checkodesol(eq20, sol20, order=4, solve_for_func=False)[0]
    assert checkodesol(eq21, sol21, order=4, solve_for_func=False)[0]
    assert checkodesol(eq22, sol22, order=4, solve_for_func=False)[0]
    assert checkodesol(eq23, sol23, order=2, solve_for_func=False)[0]
    assert checkodesol(eq24, sol24, order=2, solve_for_func=False)[0]
    assert checkodesol(eq25, sol25, order=4, solve_for_func=False)[0]
    assert checkodesol(eq26, sol26, order=2, solve_for_func=False)[0]
    assert checkodesol(eq27, sol27, order=4, solve_for_func=False)[0]
    assert checkodesol(eq28, sol28, order=3, solve_for_func=False)[0]
    assert checkodesol(eq29, sol29, order=4, solve_for_func=False)[0]
    assert checkodesol(eq30, sol30, order=5, solve_for_func=False)[0]
    assert checkodesol(eq31, sol31, order=4, solve_for_func=False)[0]
    assert checkodesol(eq32, sol32, order=4, solve_for_func=False)[0]

    # Issue #15237
    eqn = Derivative(x*f(x), x, x, x)
    hint = 'nth_linear_constant_coeff_homogeneous'
    raises(ValueError, lambda: dsolve(eqn, f(x), hint, prep=True))
    raises(ValueError, lambda: dsolve(eqn, f(x), hint, prep=False))


def test_nth_linear_constant_coeff_homogeneous_rootof():
    # One real root, two complex conjugate pairs
    eq = f(x).diff(x, 5) + 11*f(x).diff(x) - 2*f(x)
    r1, r2, r3, r4, r5 = [rootof(x**5 + 11*x - 2, n) for n in range(5)]
    sol = Eq(f(x),
            C5*exp(r1*x)
            + exp(re(r2)*x) * (C1*sin(im(r2)*x) + C2*cos(im(r2)*x))
            + exp(re(r4)*x) * (C3*sin(im(r4)*x) + C4*cos(im(r4)*x))
            )
    assert dsolve(eq) == sol
    # FIXME: assert checkodesol(eq, sol) == (True, [0])  # Hangs...

    # Three real roots, one complex conjugate pair
    eq = f(x).diff(x,5) - 3*f(x).diff(x) + f(x)
    r1, r2, r3, r4, r5 = [rootof(x**5 - 3*x + 1, n) for n in range(5)]
    sol = Eq(f(x),
            C3*exp(r1*x) + C4*exp(r2*x) + C5*exp(r3*x)
            + exp(re(r4)*x) * (C1*sin(im(r4)*x) + C2*cos(im(r4)*x))
            )
    assert dsolve(eq) == sol
    # FIXME: assert checkodesol(eq, sol) == (True, [0])  # Hangs...

    # Five distinct real roots
    eq = f(x).diff(x,5) - 100*f(x).diff(x,3) + 1000*f(x).diff(x) + f(x)
    r1, r2, r3, r4, r5 = [rootof(x**5 - 100*x**3 + 1000*x + 1, n) for n in range(5)]
    sol = Eq(f(x), C1*exp(r1*x) + C2*exp(r2*x) + C3*exp(r3*x) + C4*exp(r4*x) + C5*exp(r5*x))
    assert dsolve(eq) == sol
    # FIXME: assert checkodesol(eq, sol) == (True, [0])  # Hangs...

    # Rational root and unsolvable quintic
    eq = f(x).diff(x, 6) - 6*f(x).diff(x, 5) + 5*f(x).diff(x, 4) + 10*f(x).diff(x) - 50 * f(x)
    r2, r3, r4, r5, r6 = [rootof(x**5 - x**4 + 10, n) for n in range(5)]
    sol = Eq(f(x),
          C5*exp(5*x)
        + C6*exp(x*r2)
        + exp(re(r3)*x) * (C1*sin(im(r3)*x) + C2*cos(im(r3)*x))
        + exp(re(r5)*x) * (C3*sin(im(r5)*x) + C4*cos(im(r5)*x))
            )
    assert dsolve(eq) == sol
    # FIXME: assert checkodesol(eq, sol) == (True, [0])  # Hangs...

    # Five double roots (this is (x**5 - x + 1)**2)
    eq = f(x).diff(x, 10) - 2*f(x).diff(x, 6) + 2*f(x).diff(x, 5) + f(x).diff(x, 2) - 2*f(x).diff(x, 1) + f(x)
    r1, r2, r3, r4, r5 = [rootof(x**5 - x + 1, n) for n in range(5)]
    sol = Eq(f(x), (C1 + C2*x)*exp(x*r1) + (C10*sin(x*im(r4)) + C7*x*sin(x*im(r4)) + (
        C8 + C9*x)*cos(x*im(r4)))*exp(x*re(r4)) + (C3*x*sin(x*im(r2)) + C6*sin(x*im(r2)
        ) + (C4 + C5*x)*cos(x*im(r2)))*exp(x*re(r2)))
    got = dsolve(eq)
    assert sol == got, got
    # FIXME: assert checkodesol(eq, sol) == (True, [0])  # Hangs...


def test_nth_linear_constant_coeff_homogeneous_irrational():
    our_hint='nth_linear_constant_coeff_homogeneous'

    eq = Eq(sqrt(2) * f(x).diff(x,x,x) + f(x).diff(x), 0)
    sol = Eq(f(x), C1 + C2*sin(2**Rational(3, 4)*x/2) + C3*cos(2**Rational(3, 4)*x/2))
    assert our_hint in classify_ode(eq)
    assert dsolve(eq, f(x), hint=our_hint) == sol
    assert dsolve(eq, f(x)) == sol
    assert checkodesol(eq, sol, order=3, solve_for_func=False)[0]

    E = exp(1)
    eq = Eq(E * f(x).diff(x,x,x) + f(x).diff(x), 0)
    sol = Eq(f(x), C1 + C2*sin(x/sqrt(E)) + C3*cos(x/sqrt(E)))
    assert our_hint in classify_ode(eq)
    assert dsolve(eq, f(x), hint=our_hint) == sol
    assert dsolve(eq, f(x)) == sol
    assert checkodesol(eq, sol, order=3, solve_for_func=False)[0]

    eq = Eq(pi * f(x).diff(x,x,x) + f(x).diff(x), 0)
    sol = Eq(f(x), C1 + C2*sin(x/sqrt(pi)) + C3*cos(x/sqrt(pi)))
    assert our_hint in classify_ode(eq)
    assert dsolve(eq, f(x), hint=our_hint) == sol
    assert dsolve(eq, f(x)) == sol
    assert checkodesol(eq, sol, order=3, solve_for_func=False)[0]

    eq = Eq(I * f(x).diff(x,x,x) + f(x).diff(x), 0)
    sol = Eq(f(x), C1 + C2*exp(-sqrt(I)*x) + C3*exp(sqrt(I)*x))
    assert our_hint in classify_ode(eq)
    assert dsolve(eq, f(x), hint=our_hint) == sol
    assert dsolve(eq, f(x)) == sol
    assert checkodesol(eq, sol, order=3, solve_for_func=False)[0]


@XFAIL
@slow
def test_nth_linear_constant_coeff_homogeneous_rootof_sol():
    # See https://github.com/sympy/sympy/issues/15753
    if ON_TRAVIS:
        skip("Too slow for travis.")
    eq = f(x).diff(x, 5) + 11*f(x).diff(x) - 2*f(x)
    sol = Eq(f(x),
        C1*exp(x*rootof(x**5 + 11*x - 2, 0)) +
        C2*exp(x*rootof(x**5 + 11*x - 2, 1)) +
        C3*exp(x*rootof(x**5 + 11*x - 2, 2)) +
        C4*exp(x*rootof(x**5 + 11*x - 2, 3)) +
        C5*exp(x*rootof(x**5 + 11*x - 2, 4)))
    assert checkodesol(eq, sol, order=5, solve_for_func=False)[0]


@XFAIL
def test_noncircularized_real_imaginary_parts():
    # If this passes, lines numbered 3878-3882 (at the time of this commit)
    # of sympy/solvers/ode.py for nth_linear_constant_coeff_homogeneous
    # should be removed.
    y = sqrt(1+x)
    i, r = im(y), re(y)
    assert not (i.has(atan2) and r.has(atan2))


def test_collect_respecting_exponentials():
    # If this test passes, lines 1306-1311 (at the time of this commit)
    # of sympy/solvers/ode.py should be removed.
    sol = 1 + exp(x/2)
    assert sol == collect( sol, exp(x/3))


def test_undetermined_coefficients_match():
    assert _undetermined_coefficients_match(g(x), x) == {'test': False}
    assert _undetermined_coefficients_match(sin(2*x + sqrt(5)), x) == \
        {'test': True, 'trialset':
            set([cos(2*x + sqrt(5)), sin(2*x + sqrt(5))])}
    assert _undetermined_coefficients_match(sin(x)*cos(x), x) == \
        {'test': False}
    s = set([cos(x), x*cos(x), x**2*cos(x), x**2*sin(x), x*sin(x), sin(x)])
    assert _undetermined_coefficients_match(sin(x)*(x**2 + x + 1), x) == \
        {'test': True, 'trialset': s}
    assert _undetermined_coefficients_match(
        sin(x)*x**2 + sin(x)*x + sin(x), x) == {'test': True, 'trialset': s}
    assert _undetermined_coefficients_match(
        exp(2*x)*sin(x)*(x**2 + x + 1), x
    ) == {
        'test': True, 'trialset': set([exp(2*x)*sin(x), x**2*exp(2*x)*sin(x),
        cos(x)*exp(2*x), x**2*cos(x)*exp(2*x), x*cos(x)*exp(2*x),
        x*exp(2*x)*sin(x)])}
    assert _undetermined_coefficients_match(1/sin(x), x) == {'test': False}
    assert _undetermined_coefficients_match(log(x), x) == {'test': False}
    assert _undetermined_coefficients_match(2**(x)*(x**2 + x + 1), x) == \
        {'test': True, 'trialset': set([2**x, x*2**x, x**2*2**x])}
    assert _undetermined_coefficients_match(x**y, x) == {'test': False}
    assert _undetermined_coefficients_match(exp(x)*exp(2*x + 1), x) == \
        {'test': True, 'trialset': set([exp(1 + 3*x)])}
    assert _undetermined_coefficients_match(sin(x)*(x**2 + x + 1), x) == \
        {'test': True, 'trialset': set([x*cos(x), x*sin(x), x**2*cos(x),
        x**2*sin(x), cos(x), sin(x)])}
    assert _undetermined_coefficients_match(sin(x)*(x + sin(x)), x) == \
        {'test': False}
    assert _undetermined_coefficients_match(sin(x)*(x + sin(2*x)), x) == \
        {'test': False}
    assert _undetermined_coefficients_match(sin(x)*tan(x), x) == \
        {'test': False}
    assert _undetermined_coefficients_match(
        x**2*sin(x)*exp(x) + x*sin(x) + x, x
    ) == {
        'test': True, 'trialset': set([x**2*cos(x)*exp(x), x, cos(x), S.One,
        exp(x)*sin(x), sin(x), x*exp(x)*sin(x), x*cos(x), x*cos(x)*exp(x),
        x*sin(x), cos(x)*exp(x), x**2*exp(x)*sin(x)])}
    assert _undetermined_coefficients_match(4*x*sin(x - 2), x) == {
        'trialset': set([x*cos(x - 2), x*sin(x - 2), cos(x - 2), sin(x - 2)]),
        'test': True,
    }
    assert _undetermined_coefficients_match(2**x*x, x) == \
        {'test': True, 'trialset': set([2**x, x*2**x])}
    assert _undetermined_coefficients_match(2**x*exp(2*x), x) == \
        {'test': True, 'trialset': set([2**x*exp(2*x)])}
    assert _undetermined_coefficients_match(exp(-x)/x, x) == \
        {'test': False}
    # Below are from Ordinary Differential Equations,
    #                Tenenbaum and Pollard, pg. 231
    assert _undetermined_coefficients_match(S(4), x) == \
        {'test': True, 'trialset': set([S.One])}
    assert _undetermined_coefficients_match(12*exp(x), x) == \
        {'test': True, 'trialset': set([exp(x)])}
    assert _undetermined_coefficients_match(exp(I*x), x) == \
        {'test': True, 'trialset': set([exp(I*x)])}
    assert _undetermined_coefficients_match(sin(x), x) == \
        {'test': True, 'trialset': set([cos(x), sin(x)])}
    assert _undetermined_coefficients_match(cos(x), x) == \
        {'test': True, 'trialset': set([cos(x), sin(x)])}
    assert _undetermined_coefficients_match(8 + 6*exp(x) + 2*sin(x), x) == \
        {'test': True, 'trialset': set([S.One, cos(x), sin(x), exp(x)])}
    assert _undetermined_coefficients_match(x**2, x) == \
        {'test': True, 'trialset': set([S.One, x, x**2])}
    assert _undetermined_coefficients_match(9*x*exp(x) + exp(-x), x) == \
        {'test': True, 'trialset': set([x*exp(x), exp(x), exp(-x)])}
    assert _undetermined_coefficients_match(2*exp(2*x)*sin(x), x) == \
        {'test': True, 'trialset': set([exp(2*x)*sin(x), cos(x)*exp(2*x)])}
    assert _undetermined_coefficients_match(x - sin(x), x) == \
        {'test': True, 'trialset': set([S.One, x, cos(x), sin(x)])}
    assert _undetermined_coefficients_match(x**2 + 2*x, x) == \
        {'test': True, 'trialset': set([S.One, x, x**2])}
    assert _undetermined_coefficients_match(4*x*sin(x), x) == \
        {'test': True, 'trialset': set([x*cos(x), x*sin(x), cos(x), sin(x)])}
    assert _undetermined_coefficients_match(x*sin(2*x), x) == \
        {'test': True, 'trialset':
            set([x*cos(2*x), x*sin(2*x), cos(2*x), sin(2*x)])}
    assert _undetermined_coefficients_match(x**2*exp(-x), x) == \
        {'test': True, 'trialset': set([x*exp(-x), x**2*exp(-x), exp(-x)])}
    assert _undetermined_coefficients_match(2*exp(-x) - x**2*exp(-x), x) == \
        {'test': True, 'trialset': set([x*exp(-x), x**2*exp(-x), exp(-x)])}
    assert _undetermined_coefficients_match(exp(-2*x) + x**2, x) == \
        {'test': True, 'trialset': set([S.One, x, x**2, exp(-2*x)])}
    assert _undetermined_coefficients_match(x*exp(-x), x) == \
        {'test': True, 'trialset': set([x*exp(-x), exp(-x)])}
    assert _undetermined_coefficients_match(x + exp(2*x), x) == \
        {'test': True, 'trialset': set([S.One, x, exp(2*x)])}
    assert _undetermined_coefficients_match(sin(x) + exp(-x), x) == \
        {'test': True, 'trialset': set([cos(x), sin(x), exp(-x)])}
    assert _undetermined_coefficients_match(exp(x), x) == \
        {'test': True, 'trialset': set([exp(x)])}
    # converted from sin(x)**2
    assert _undetermined_coefficients_match(S.Half - cos(2*x)/2, x) == \
        {'test': True, 'trialset': set([S.One, cos(2*x), sin(2*x)])}
    # converted from exp(2*x)*sin(x)**2
    assert _undetermined_coefficients_match(
        exp(2*x)*(S.Half + cos(2*x)/2), x
    ) == {
        'test': True, 'trialset': set([exp(2*x)*sin(2*x), cos(2*x)*exp(2*x),
        exp(2*x)])}
    assert _undetermined_coefficients_match(2*x + sin(x) + cos(x), x) == \
        {'test': True, 'trialset': set([S.One, x, cos(x), sin(x)])}
    # converted from sin(2*x)*sin(x)
    assert _undetermined_coefficients_match(cos(x)/2 - cos(3*x)/2, x) == \
        {'test': True, 'trialset': set([cos(x), cos(3*x), sin(x), sin(3*x)])}
    assert _undetermined_coefficients_match(cos(x**2), x) == {'test': False}
    assert _undetermined_coefficients_match(2**(x**2), x) == {'test': False}


def test_issue_12623():
    t = symbols("t")
    u = symbols("u",cls=Function)
    R, L, C, E_0, alpha = symbols("R L C E_0 alpha",positive=True)
    omega = Symbol('omega')

    eqRLC_1 = Eq( u(t).diff(t,t) + R /L*u(t).diff(t) + 1/(L*C)*u(t), alpha)
    sol_1 = Eq(u(t), C*L*alpha + C1*exp(t*(-R - sqrt(C*R**2 - 4*L)/sqrt(C))/(2*L)) + C2*exp(t*(-R + sqrt(C*R**2 - 4*L)/sqrt(C))/(2*L)))
    assert dsolve(eqRLC_1) == sol_1
    assert checkodesol(eqRLC_1, sol_1) == (True, 0)

    eqRLC_2 = Eq( L*C*u(t).diff(t,t) + R*C*u(t).diff(t) + u(t), E_0*exp(I*omega*t) )
    sol_2 = Eq(u(t), C1*exp(t*(-R - sqrt(C*R**2 - 4*L)/sqrt(C))/(2*L)) + C2*exp(t*(-R + sqrt(C*R**2 - 4*L)/sqrt(C))/(2*L)) + E_0*exp(I*omega*t)/(-C*L*omega**2 + I*C*R*omega + 1))
    assert dsolve(eqRLC_2) == sol_2
    assert checkodesol(eqRLC_2, sol_2) == (True, 0)
    #issue-https://github.com/sympy/sympy/issues/12623


def test_issue_5787():
    # This test case is to show the classification of imaginary constants under
    # nth_linear_constant_coeff_undetermined_coefficients
    eq = Eq(diff(f(x), x), I*f(x) + S.Half - I)
    our_hint = 'nth_linear_constant_coeff_undetermined_coefficients'
    assert our_hint in classify_ode(eq)


def test_nth_linear_constant_coeff_undetermined_coefficients_imaginary_exp():
    # Equivalent to eq26 in
    # test_nth_linear_constant_coeff_undetermined_coefficients above. This
    # previously failed because the algorithm for undetermined coefficients
    # didn't know to multiply exp(I*x) by sufficient x because it is linearly
    # dependent on sin(x) and cos(x).
    hint = 'nth_linear_constant_coeff_undetermined_coefficients'
    eq26a = f(x).diff(x, 5) + 2*f(x).diff(x, 3) + f(x).diff(x) - 2*x - exp(I*x)
    sol26 = Eq(f(x), C1 + x**2*(I*exp(I*x)/8 + 1) + (C2 + C3*x)*sin(x) + (C4 + C5*x)*cos(x))
    assert dsolve(eq26a, hint=hint) == sol26
    assert checkodesol(eq26a, sol26) == (True, 0)


@slow
def test_nth_linear_constant_coeff_variation_of_parameters():
    hint = 'nth_linear_constant_coeff_variation_of_parameters'
    g = exp(-x)
    f2 = f(x).diff(x, 2)
    c = 3*f(x).diff(x, 3) + 5*f2 + f(x).diff(x) - f(x) - x
    eq1 = c - x*g
    eq2 = c - g
    eq3 = f(x).diff(x) - 1
    eq4 = f2 + 3*f(x).diff(x) + 2*f(x) - 4
    eq5 = f2 + 3*f(x).diff(x) + 2*f(x) - 12*exp(x)
    eq6 = f2 - 2*f(x).diff(x) - 8*f(x) - 9*x*exp(x) - 10*exp(-x)
    eq7 = f2 + 2*f(x).diff(x) + f(x) - x**2*exp(-x)
    eq8 = f2 - 3*f(x).diff(x) + 2*f(x) - x*exp(-x)
    eq9 = f(x).diff(x, 3) - 3*f2 + 3*f(x).diff(x) - f(x) - exp(x)
    eq10 = f2 + 2*f(x).diff(x) + f(x) - exp(-x)/x
    eq11 = f2 + f(x) - 1/sin(x)*1/cos(x)
    eq12 = f(x).diff(x, 4) - 1/x
    sol1 = Eq(f(x), C3*exp(x/3) - x + (C1 + x*(C2 - x**2/24 - 3*x/32))*exp(-x) - 1)
    sol2 = Eq(f(x), C3*exp(x/3) - x + (C1 + x*(C2 - x/8))*exp(-x) - 1)
    sol3 = Eq(f(x), C1 + x)
    sol4 = Eq(f(x), 2 + C1*exp(-x) + C2*exp(-2*x))
    sol5 = Eq(f(x), 2*exp(x) + C1*exp(-x) + C2*exp(-2*x))
    sol6 = Eq(f(x), -x*exp(x) - 2*exp(-x) + C1*exp(-2*x) + C2*exp(4*x))
    sol7 = Eq(f(x), (C1 + x*(C2 + x**3/12))*exp(-x))
    sol8 = Eq(f(x), C1*exp(x) + C2*exp(2*x) + (6*x + 5)*exp(-x)/36)
    sol9 = Eq(f(x), (C1 + x*(C2 + x*(C3 + x/6)))*exp(x))
    sol10 = Eq(f(x), (C1 + x*(C2 + log(x)))*exp(-x))
    sol11 = Eq(f(x), (C1 + log(sin(x) - 1)/2 - log(sin(x) + 1)/2
        )*cos(x) + (C2 + log(cos(x) - 1)/2 - log(cos(x) + 1)/2)*sin(x))
    sol12 = Eq(f(x), C1 + C2*x + x**3*(C3 + log(x)/6) + C4*x**2)
    sol1s = constant_renumber(sol1)
    sol2s = constant_renumber(sol2)
    sol3s = constant_renumber(sol3)
    sol4s = constant_renumber(sol4)
    sol5s = constant_renumber(sol5)
    sol6s = constant_renumber(sol6)
    sol7s = constant_renumber(sol7)
    sol8s = constant_renumber(sol8)
    sol9s = constant_renumber(sol9)
    sol10s = constant_renumber(sol10)
    sol11s = constant_renumber(sol11)
    sol12s = constant_renumber(sol12)
    got = dsolve(eq1, hint=hint)
    assert got in (sol1, sol1s), got
    got = dsolve(eq2, hint=hint)
    assert got in (sol2, sol2s), got
    assert dsolve(eq3, hint=hint) in (sol3, sol3s)
    assert dsolve(eq4, hint=hint) in (sol4, sol4s)
    assert dsolve(eq5, hint=hint) in (sol5, sol5s)
    assert dsolve(eq6, hint=hint) in (sol6, sol6s)
    got = dsolve(eq7, hint=hint)
    assert got in (sol7, sol7s), got
    assert dsolve(eq8, hint=hint) in (sol8, sol8s)
    got = dsolve(eq9, hint=hint)
    assert got in (sol9, sol9s), got
    assert dsolve(eq10, hint=hint) in (sol10, sol10s)
    assert dsolve(eq11, hint=hint + '_Integral').doit() in (sol11, sol11s)
    assert dsolve(eq12, hint=hint) in (sol12, sol12s)
    assert checkodesol(eq1, sol1, order=3, solve_for_func=False)[0]
    assert checkodesol(eq2, sol2, order=3, solve_for_func=False)[0]
    assert checkodesol(eq3, sol3, order=1, solve_for_func=False)[0]
    assert checkodesol(eq4, sol4, order=2, solve_for_func=False)[0]
    assert checkodesol(eq5, sol5, order=2, solve_for_func=False)[0]
    assert checkodesol(eq6, sol6, order=2, solve_for_func=False)[0]
    assert checkodesol(eq7, sol7, order=2, solve_for_func=False)[0]
    assert checkodesol(eq8, sol8, order=2, solve_for_func=False)[0]
    assert checkodesol(eq9, sol9, order=3, solve_for_func=False)[0]
    assert checkodesol(eq10, sol10, order=2, solve_for_func=False)[0]
    assert checkodesol(eq12, sol12, order=4, solve_for_func=False)[0]


@slow
def test_nth_linear_constant_coeff_variation_of_parameters_simplify_False():
    # solve_variation_of_parameters shouldn't attempt to simplify the
    # Wronskian if simplify=False.  If wronskian() ever gets good enough
    # to simplify the result itself, this test might fail.
    our_hint = 'nth_linear_constant_coeff_variation_of_parameters_Integral'
    eq = f(x).diff(x, 5) + 2*f(x).diff(x, 3) + f(x).diff(x) - 2*x - exp(I*x)
    sol_simp = dsolve(eq, f(x), hint=our_hint, simplify=True)
    sol_nsimp = dsolve(eq, f(x), hint=our_hint, simplify=False)
    assert sol_simp != sol_nsimp
    assert checkodesol(eq, sol_simp, order=5, solve_for_func=False) == (True, 0)
    assert checkodesol(eq, sol_simp, order=5, solve_for_func=False) == (True, 0)


def test_unexpanded_Liouville_ODE():
    # This is the same as eq1 from test_Liouville_ODE() above.
    eq1 = diff(f(x), x)/x + diff(f(x), x, x)/2 - diff(f(x), x)**2/2
    eq2 = eq1*exp(-f(x))/exp(f(x))
    sol2 = Eq(f(x), C1 + log(x) - log(C2 + x))
    sol2s = constant_renumber(sol2)
    assert dsolve(eq2) in (sol2, sol2s)
    assert checkodesol(eq2, sol2, order=2, solve_for_func=False)[0]

def test_issue_4785():
    from sympy.abc import A
    eq = x + A*(x + diff(f(x), x) + f(x)) + diff(f(x), x) + f(x) + 2
    assert classify_ode(eq, f(x)) == ('1st_linear', 'almost_linear',
        '1st_power_series', 'lie_group',
        'nth_linear_constant_coeff_undetermined_coefficients',
        'nth_linear_constant_coeff_variation_of_parameters',
        '1st_linear_Integral', 'almost_linear_Integral',
        'nth_linear_constant_coeff_variation_of_parameters_Integral')
    # issue 4864
    eq = (x**2 + f(x)**2)*f(x).diff(x) - 2*x*f(x)
    assert classify_ode(eq, f(x)) == ('1st_exact',
        '1st_homogeneous_coeff_best',
        '1st_homogeneous_coeff_subs_indep_div_dep',
        '1st_homogeneous_coeff_subs_dep_div_indep',
        '1st_power_series',
        'lie_group', '1st_exact_Integral',
        '1st_homogeneous_coeff_subs_indep_div_dep_Integral',
        '1st_homogeneous_coeff_subs_dep_div_indep_Integral')

def test_issue_4825():
    raises(ValueError, lambda: dsolve(f(x, y).diff(x) - y*f(x, y), f(x)))
    assert classify_ode(f(x, y).diff(x) - y*f(x, y), f(x), dict=True) == \
        {'order': 0, 'default': None, 'ordered_hints': ()}
    # See also issue 3793, test Z13.
    raises(ValueError, lambda: dsolve(f(x).diff(x), f(y)))
    assert classify_ode(f(x).diff(x), f(y), dict=True) == \
        {'order': 0, 'default': None, 'ordered_hints': ()}


def test_constant_renumber_order_issue_5308():
    from sympy.utilities.iterables import variations

    assert constant_renumber(C1*x + C2*y) == \
        constant_renumber(C1*y + C2*x) == \
        C1*x + C2*y
    e = C1*(C2 + x)*(C3 + y)
    for a, b, c in variations([C1, C2, C3], 3):
        assert constant_renumber(a*(b + x)*(c + y)) == e


def test_issue_5770():
    k = Symbol("k", real=True)
    t = Symbol('t')
    w = Function('w')
    sol = dsolve(w(t).diff(t, 6) - k**6*w(t), w(t))
    assert len([s for s in sol.free_symbols if s.name.startswith('C')]) == 6
    assert constantsimp((C1*cos(x) + C2*cos(x))*exp(x), set([C1, C2])) == \
        C1*cos(x)*exp(x)
    assert constantsimp(C1*cos(x) + C2*cos(x) + C3*sin(x), set([C1, C2, C3])) == \
        C1*cos(x) + C3*sin(x)
    assert constantsimp(exp(C1 + x), set([C1])) == C1*exp(x)
    assert constantsimp(x + C1 + y, set([C1, y])) == C1 + x
    assert constantsimp(x + C1 + Integral(x, (x, 1, 2)), set([C1])) == C1 + x


def test_issue_5112_5430():
    assert homogeneous_order(-log(x) + acosh(x), x) is None
    assert homogeneous_order(y - log(x), x, y) is None


def test_issue_5095():
    f = Function('f')
    raises(ValueError, lambda: dsolve(f(x).diff(x)**2, f(x), 'fdsjf'))


def test_exact_enhancement():
    f = Function('f')(x)
    df = Derivative(f, x)
    eq = f/x**2 + ((f*x - 1)/x)*df
    sol = [Eq(f, (i*sqrt(C1*x**2 + 1) + 1)/x) for i in (-1, 1)]
    assert set(dsolve(eq, f)) == set(sol)
    assert checkodesol(eq, sol, order=1, solve_for_func=False) == [(True, 0), (True, 0)]

    eq = (x*f - 1) + df*(x**2 - x*f)
    sol = [Eq(f, x - sqrt(C1 + x**2 - 2*log(x))),
           Eq(f, x + sqrt(C1 + x**2 - 2*log(x)))]
    assert set(dsolve(eq, f)) == set(sol)
    assert checkodesol(eq, sol, order=1, solve_for_func=False) == [(True, 0), (True, 0)]

    eq = (x + 2)*sin(f) + df*x*cos(f)
    sol = [Eq(f, -asin(C1*exp(-x)/x**2) + pi),
           Eq(f, asin(C1*exp(-x)/x**2))]
    assert set(dsolve(eq, f)) == set(sol)
    assert checkodesol(eq, sol, order=1, solve_for_func=False) == [(True, 0), (True, 0)]


@slow
def test_separable_reduced():
    f = Function('f')
    x = Symbol('x')
    df = f(x).diff(x)
    eq = (x / f(x))*df  + tan(x**2*f(x) / (x**2*f(x) - 1))
    assert classify_ode(eq) == ('separable_reduced', 'lie_group',
        'separable_reduced_Integral')

    eq = x* df  + f(x)* (1 / (x**2*f(x) - 1))
    assert classify_ode(eq) == ('separable_reduced', 'lie_group',
        'separable_reduced_Integral')
    sol = dsolve(eq, hint = 'separable_reduced', simplify=False)
    assert sol.lhs ==  log(x**2*f(x))/3 + log(x**2*f(x) - Rational(3, 2))/6
    assert sol.rhs == C1 + log(x)
    assert checkodesol(eq, sol, order=1, solve_for_func=False)[0]

    eq = f(x).diff(x) + (f(x) / (x**4*f(x) - x))
    assert classify_ode(eq) == ('separable_reduced', 'lie_group',
        'separable_reduced_Integral')
    sol = dsolve(eq, hint = 'separable_reduced')
    # FIXME: This one hangs
    #assert checkodesol(eq, sol, order=1, solve_for_func=False) == [(True, 0)] * 4
    assert len(sol) == 4

    eq = x*df + f(x)*(x**2*f(x))
    sol = dsolve(eq, hint = 'separable_reduced', simplify=False)
    assert sol == Eq(log(x**2*f(x))/2 - log(x**2*f(x) - 2)/2, C1 + log(x))
    assert checkodesol(eq, sol, order=1, solve_for_func=False)[0]

    eq = Eq(f(x).diff(x) + f(x)/x * (1 + (x**(S(2)/3)*f(x))**2), 0)
    sol = dsolve(eq, hint = 'separable_reduced', simplify=False)
    assert sol == Eq(-3*log(x**(S(2)/3)*f(x)) + 3*log(3*x**(S(4)/3)*f(x)**2 + 1)/2, C1 + log(x))
    assert checkodesol(eq, sol, solve_for_func=False) == (True, 0)

    eq = Eq(f(x).diff(x) + f(x)/x * (1 + (x*f(x))**2), 0)
    sol = dsolve(eq, hint = 'separable_reduced')
    assert sol == [Eq(f(x), -sqrt(2)*sqrt(1/(C1 + log(x)))/(2*x)),\
                   Eq(f(x), sqrt(2)*sqrt(1/(C1 + log(x)))/(2*x))]
    assert checkodesol(eq, sol) == [(True, 0)]*2

    eq = Eq(f(x).diff(x) + (x**4*f(x)**2 + x**2*f(x))*f(x)/(x*(x**6*f(x)**3 + x**4*f(x)**2)), 0)
    sol = dsolve(eq, hint = 'separable_reduced')
    assert sol == Eq(f(x), C1 + 1/(2*x**2))
    assert checkodesol(eq, sol) == (True, 0)

    eq = Eq(f(x).diff(x) + (f(x)**2)*f(x)/(x), 0)
    sol = dsolve(eq, hint = 'separable_reduced')
    assert sol == [Eq(f(x), -sqrt(2)*sqrt(1/(C1 + log(x)))/2),\
                  Eq(f(x), sqrt(2)*sqrt(1/(C1 + log(x)))/2)]
    assert checkodesol(eq, sol) == [(True, 0), (True, 0)]

    eq = Eq(f(x).diff(x) + (f(x)+3)*f(x)/(x*(f(x)+2)), 0)
    sol = dsolve(eq, hint = 'separable_reduced', simplify=False)
    assert sol == Eq(-log(f(x) + 3)/3 - 2*log(f(x))/3, C1 + log(x))
    assert checkodesol(eq, sol, solve_for_func=False) == (True, 0)

    eq = Eq(f(x).diff(x) + (f(x)+3)*f(x)/x, 0)
    sol = dsolve(eq, hint = 'separable_reduced')
    assert sol == Eq(f(x), 3/(C1*x**3 - 1))
    assert checkodesol(eq, sol) == (True, 0)

    eq = Eq(f(x).diff(x) + (f(x)**2+f(x))*f(x)/(x), 0)
    sol = dsolve(eq, hint='separable_reduced', simplify=False)
    assert sol == Eq(-log(f(x) + 1) + log(f(x)) + 1/f(x), C1 + log(x))
    assert checkodesol(eq, sol, solve_for_func=False) == (True, 0)


def test_homogeneous_function():
    f = Function('f')
    eq1 = tan(x + f(x))
    eq2 = sin((3*x)/(4*f(x)))
    eq3 = cos(x*f(x)*Rational(3, 4))
    eq4 = log((3*x + 4*f(x))/(5*f(x) + 7*x))
    eq5 = exp((2*x**2)/(3*f(x)**2))
    eq6 = log((3*x + 4*f(x))/(5*f(x) + 7*x) + exp((2*x**2)/(3*f(x)**2)))
    eq7 = sin((3*x)/(5*f(x) + x**2))
    assert homogeneous_order(eq1, x, f(x)) == None
    assert homogeneous_order(eq2, x, f(x)) == 0
    assert homogeneous_order(eq3, x, f(x)) == None
    assert homogeneous_order(eq4, x, f(x)) == 0
    assert homogeneous_order(eq5, x, f(x)) == 0
    assert homogeneous_order(eq6, x, f(x)) == 0
    assert homogeneous_order(eq7, x, f(x)) == None


def test_linear_coeff_match():
    n, d = z*(2*x + 3*f(x) + 5), z*(7*x + 9*f(x) + 11)
    rat = n/d
    eq1 = sin(rat) + cos(rat.expand())
    eq2 = rat
    eq3 = log(sin(rat))
    ans = (4, Rational(-13, 3))
    assert _linear_coeff_match(eq1, f(x)) == ans
    assert _linear_coeff_match(eq2, f(x)) == ans
    assert _linear_coeff_match(eq3, f(x)) == ans

    # no c
    eq4 = (3*x)/f(x)
    # not x and f(x)
    eq5 = (3*x + 2)/x
    # denom will be zero
    eq6 = (3*x + 2*f(x) + 1)/(3*x + 2*f(x) + 5)
    # not rational coefficient
    eq7 = (3*x + 2*f(x) + sqrt(2))/(3*x + 2*f(x) + 5)
    assert _linear_coeff_match(eq4, f(x)) is None
    assert _linear_coeff_match(eq5, f(x)) is None
    assert _linear_coeff_match(eq6, f(x)) is None
    assert _linear_coeff_match(eq7, f(x)) is None


def test_linear_coefficients():
    f = Function('f')
    sol = Eq(f(x), C1/(x**2 + 6*x + 9) - Rational(3, 2))
    eq = f(x).diff(x) + (3 + 2*f(x))/(x + 3)
    assert dsolve(eq, hint='linear_coefficients') == sol
    assert checkodesol(eq, sol, order=1, solve_for_func=False)[0]


def test_constantsimp_take_problem():
    c = exp(C1) + 2
    assert len(Poly(constantsimp(exp(C1) + c + c*x, [C1])).gens) == 2


def test_issue_6879():
    f = Function('f')
    eq = Eq(Derivative(f(x), x, 2) - 2*Derivative(f(x), x) + f(x), sin(x))
    sol = (C1 + C2*x)*exp(x) + cos(x)/2
    assert dsolve(eq).rhs == sol
    assert checkodesol(eq, sol, order=1, solve_for_func=False)[0]


def test_issue_6989():
    f = Function('f')
    k = Symbol('k')

    eq = f(x).diff(x) - x*exp(-k*x)
    csol = Eq(f(x), C1 + Piecewise(
            ((-k*x - 1)*exp(-k*x)/k**2, Ne(k**2, 0)),
            (x**2/2, True)
        ))
    sol = dsolve(eq, f(x))
    assert sol == csol
    assert checkodesol(eq, sol, order=1, solve_for_func=False)[0]

    eq = -f(x).diff(x) + x*exp(-k*x)
    csol = Eq(f(x), C1 + Piecewise(
        ((-k*x - 1)*exp(-k*x)/k**2, Ne(k**2, 0)),
        (x**2/2, True)
    ))
    sol = dsolve(eq, f(x))
    assert sol == csol
    assert checkodesol(eq, sol, order=1, solve_for_func=False)[0]


def test_heuristic1():
    y, a, b, c, a4, a3, a2, a1, a0 = symbols("y a b c a4 a3 a2 a1 a0")
    f = Function('f')
    xi = Function('xi')
    eta = Function('eta')
    df = f(x).diff(x)
    eq = Eq(df, x**2*f(x))
    eq1 = f(x).diff(x) + a*f(x) - c*exp(b*x)
    eq2 = f(x).diff(x) + 2*x*f(x) - x*exp(-x**2)
    eq3 = (1 + 2*x)*df + 2 - 4*exp(-f(x))
    eq4 = f(x).diff(x) - (a4*x**4 + a3*x**3 + a2*x**2 + a1*x + a0)**Rational(-1, 2)
    eq5 = x**2*df - f(x) + x**2*exp(x - (1/x))
    eqlist = [eq, eq1, eq2, eq3, eq4, eq5]

    i = infinitesimals(eq, hint='abaco1_simple')
    assert i == [{eta(x, f(x)): exp(x**3/3), xi(x, f(x)): 0},
        {eta(x, f(x)): f(x), xi(x, f(x)): 0},
        {eta(x, f(x)): 0, xi(x, f(x)): x**(-2)}]
    i1 = infinitesimals(eq1, hint='abaco1_simple')
    assert i1 == [{eta(x, f(x)): exp(-a*x), xi(x, f(x)): 0}]
    i2 = infinitesimals(eq2, hint='abaco1_simple')
    assert i2 == [{eta(x, f(x)): exp(-x**2), xi(x, f(x)): 0}]
    i3 = infinitesimals(eq3, hint='abaco1_simple')
    assert i3 == [{eta(x, f(x)): 0, xi(x, f(x)): 2*x + 1},
        {eta(x, f(x)): 0, xi(x, f(x)): 1/(exp(f(x)) - 2)}]
    i4 = infinitesimals(eq4, hint='abaco1_simple')
    assert i4 == [{eta(x, f(x)): 1, xi(x, f(x)): 0},
        {eta(x, f(x)): 0,
        xi(x, f(x)): sqrt(a0 + a1*x + a2*x**2 + a3*x**3 + a4*x**4)}]
    i5 = infinitesimals(eq5, hint='abaco1_simple')
    assert i5 == [{xi(x, f(x)): 0, eta(x, f(x)): exp(-1/x)}]

    ilist = [i, i1, i2, i3, i4, i5]
    for eq, i in (zip(eqlist, ilist)):
        check = checkinfsol(eq, i)
        assert check[0]


def test_issue_6247():
    eq = x**2*f(x)**2 + x*Derivative(f(x), x)
    sol = Eq(f(x), 2*C1/(C1*x**2 - 1))
    assert dsolve(eq, hint = 'separable_reduced') == sol
    assert checkodesol(eq, sol, order=1)[0]

    eq = f(x).diff(x, x) + 4*f(x)
    sol = Eq(f(x), C1*sin(2*x) + C2*cos(2*x))
    assert dsolve(eq) == sol
    assert checkodesol(eq, sol, order=1)[0]


def test_heuristic2():
    xi = Function('xi')
    eta = Function('eta')
    df = f(x).diff(x)

    # This ODE can be solved by the Lie Group method, when there are
    # better assumptions
    eq = df - (f(x)/x)*(x*log(x**2/f(x)) + 2)
    i = infinitesimals(eq, hint='abaco1_product')
    assert i == [{eta(x, f(x)): f(x)*exp(-x), xi(x, f(x)): 0}]
    assert checkinfsol(eq, i)[0]


@slow
def test_heuristic3():
    xi = Function('xi')
    eta = Function('eta')
    a, b = symbols("a b")
    df = f(x).diff(x)

    eq = x**2*df + x*f(x) + f(x)**2 + x**2
    i = infinitesimals(eq, hint='bivariate')
    assert i == [{eta(x, f(x)): f(x), xi(x, f(x)): x}]
    assert checkinfsol(eq, i)[0]

    eq = x**2*(-f(x)**2 + df)- a*x**2*f(x) + 2 - a*x
    i = infinitesimals(eq, hint='bivariate')
    assert checkinfsol(eq, i)[0]


def test_heuristic_4():
    y, a = symbols("y a")

    eq = x*(f(x).diff(x)) + 1 - f(x)**2
    i = infinitesimals(eq, hint='chi')
    assert checkinfsol(eq, i)[0]


def test_heuristic_function_sum():
    xi = Function('xi')
    eta = Function('eta')
    eq = f(x).diff(x) - (3*(1 + x**2/f(x)**2)*atan(f(x)/x) + (1 - 2*f(x))/x +
       (1 - 3*f(x))*(x/f(x)**2))
    i = infinitesimals(eq, hint='function_sum')
    assert i == [{eta(x, f(x)): f(x)**(-2) + x**(-2), xi(x, f(x)): 0}]
    assert checkinfsol(eq, i)[0]


def test_heuristic_abaco2_similar():
    xi = Function('xi')
    eta = Function('eta')
    F = Function('F')
    a, b = symbols("a b")
    eq = f(x).diff(x) - F(a*x + b*f(x))
    i = infinitesimals(eq, hint='abaco2_similar')
    assert i == [{eta(x, f(x)): -a/b, xi(x, f(x)): 1}]
    assert checkinfsol(eq, i)[0]

    eq = f(x).diff(x) - (f(x)**2 / (sin(f(x) - x) - x**2 + 2*x*f(x)))
    i = infinitesimals(eq, hint='abaco2_similar')
    assert i == [{eta(x, f(x)): f(x)**2, xi(x, f(x)): f(x)**2}]
    assert checkinfsol(eq, i)[0]


def test_heuristic_abaco2_unique_unknown():
    xi = Function('xi')
    eta = Function('eta')
    F = Function('F')
    a, b = symbols("a b")
    x = Symbol("x", positive=True)

    eq = f(x).diff(x) - x**(a - 1)*(f(x)**(1 - b))*F(x**a/a + f(x)**b/b)
    i = infinitesimals(eq, hint='abaco2_unique_unknown')
    assert i == [{eta(x, f(x)): -f(x)*f(x)**(-b), xi(x, f(x)): x*x**(-a)}]
    assert checkinfsol(eq, i)[0]

    eq = f(x).diff(x) + tan(F(x**2 + f(x)**2) + atan(x/f(x)))
    i = infinitesimals(eq, hint='abaco2_unique_unknown')
    assert i == [{eta(x, f(x)): x, xi(x, f(x)): -f(x)}]
    assert checkinfsol(eq, i)[0]

    eq = (x*f(x).diff(x) + f(x) + 2*x)**2 -4*x*f(x) -4*x**2 -4*a
    i = infinitesimals(eq, hint='abaco2_unique_unknown')
    assert checkinfsol(eq, i)[0]


def test_heuristic_linear():
    a, b, m, n = symbols("a b m n")

    eq = x**(n*(m + 1) - m)*(f(x).diff(x)) - a*f(x)**n -b*x**(n*(m + 1))
    i = infinitesimals(eq, hint='linear')
    assert checkinfsol(eq, i)[0]


@XFAIL
def test_kamke():
    a, b, alpha, c = symbols("a b alpha c")
    eq = x**2*(a*f(x)**2+(f(x).diff(x))) + b*x**alpha + c
    i = infinitesimals(eq, hint='sum_function')  # XFAIL
    assert checkinfsol(eq, i)[0]


def test_series():
    C1 = Symbol("C1")
    eq = f(x).diff(x) - f(x)
    sol = Eq(f(x), C1 + C1*x + C1*x**2/2 + C1*x**3/6 + C1*x**4/24 +
            C1*x**5/120 + O(x**6))
    assert dsolve(eq, hint='1st_power_series') == sol
    assert checkodesol(eq, sol, order=1)[0]

    eq = f(x).diff(x) - x*f(x)
    sol = Eq(f(x), C1*x**4/8 + C1*x**2/2 + C1 + O(x**6))
    assert dsolve(eq, hint='1st_power_series') == sol
    assert checkodesol(eq, sol, order=1)[0]

    eq = f(x).diff(x) - sin(x*f(x))
    sol = Eq(f(x), (x - 2)**2*(1+ sin(4))*cos(4) + (x - 2)*sin(4) + 2 + O(x**3))
    assert dsolve(eq, hint='1st_power_series', ics={f(2): 2}, n=3) == sol
    # FIXME: The solution here should be O((x-2)**3) so is incorrect
    #assert checkodesol(eq, sol, order=1)[0]



@XFAIL
@SKIP
def test_lie_group_issue17322_1():
    eq=x*f(x).diff(x)*(f(x)+4) + (f(x)**2) -2*f(x)-2*x
    sol = dsolve(eq, f(x))  # Hangs
    assert checkodesol(eq, sol) == (True, 0)

@XFAIL
@SKIP
def test_lie_group_issue17322_2():
    eq=x*f(x).diff(x)*(f(x)+4) + (f(x)**2) -2*f(x)-2*x
    sol = dsolve(eq)  # Hangs
    assert checkodesol(eq, sol) == (True, 0)

@XFAIL
@SKIP
def test_lie_group_issue17322_3():
    eq=Eq(x**7*Derivative(f(x), x) + 5*x**3*f(x)**2 - (2*x**2 + 2)*f(x)**3, 0)
    sol = dsolve(eq)  # Hangs
    assert checkodesol(eq, sol) == (True, 0)


@XFAIL
def test_lie_group_issue17322_4():
    eq=f(x).diff(x) - (f(x) - x*log(x))**2/x**2 + log(x)
    sol = dsolve(eq)  # NotImplementedError
    assert checkodesol(eq, sol) == (True, 0)


@slow
def test_lie_group():
    C1 = Symbol("C1")
    x = Symbol("x") # assuming x is real generates an error!
    a, b, c = symbols("a b c")
    eq = f(x).diff(x)**2
    sol = dsolve(eq, f(x), hint='lie_group')
    assert checkodesol(eq, sol) == (True, 0)

    eq = Eq(f(x).diff(x), x**2*f(x))
    sol = dsolve(eq, f(x), hint='lie_group')
    assert sol == Eq(f(x), C1*exp(x**3)**Rational(1, 3))
    assert checkodesol(eq, sol) == (True, 0)

    eq = f(x).diff(x) + a*f(x) - c*exp(b*x)
    sol = dsolve(eq, f(x), hint='lie_group')
    assert checkodesol(eq, sol) == (True, 0)

    eq = f(x).diff(x) + 2*x*f(x) - x*exp(-x**2)
    sol = dsolve(eq, f(x), hint='lie_group')
    actual_sol = Eq(f(x), (C1 + x**2/2)*exp(-x**2))
    errstr = str(eq)+' : '+str(sol)+' == '+str(actual_sol)
    assert sol == actual_sol, errstr
    assert checkodesol(eq, sol) == (True, 0)

    eq = (1 + 2*x)*(f(x).diff(x)) + 2 - 4*exp(-f(x))
    sol = dsolve(eq, f(x), hint='lie_group')
    assert sol == Eq(f(x), log(C1/(2*x + 1) + 2))
    assert checkodesol(eq, sol) == (True, 0)

    eq = x**2*(f(x).diff(x)) - f(x) + x**2*exp(x - (1/x))
    sol = dsolve(eq, f(x), hint='lie_group')
    assert checkodesol(eq, sol)[0]

    eq = x**2*f(x)**2 + x*Derivative(f(x), x)
    sol = dsolve(eq, f(x), hint='lie_group')
    assert sol == Eq(f(x), 2/(C1 + x**2))
    assert checkodesol(eq, sol) == (True, 0)

    eq=diff(f(x),x) + 2*x*f(x) - x*exp(-x**2)
    sol = Eq(f(x), exp(-x**2)*(C1 + x**2/2))
    assert sol == dsolve(eq, hint='lie_group')
    assert checkodesol(eq, sol) == (True, 0)

    eq = diff(f(x),x) + f(x)*cos(x) - exp(2*x)
    sol = Eq(f(x), exp(-sin(x))*(C1 + Integral(exp(2*x)*exp(sin(x)), x)))
    assert sol == dsolve(eq, hint='lie_group')
    assert checkodesol(eq, sol) == (True, 0)

    eq = diff(f(x),x) + f(x)*cos(x) - sin(2*x)/2
    sol = Eq(f(x), C1*exp(-sin(x)) + sin(x) - 1)
    assert sol == dsolve(eq, hint='lie_group')
    assert checkodesol(eq, sol) == (True, 0)

    eq = x*diff(f(x),x) + f(x) - x*sin(x)
    sol = Eq(f(x), (C1 - x*cos(x) + sin(x))/x)
    assert sol == dsolve(eq, hint='lie_group')
    assert checkodesol(eq, sol) == (True, 0)

    eq = x*diff(f(x),x) - f(x) - x/log(x)
    sol = Eq(f(x), x*(C1 + log(log(x))))
    assert sol == dsolve(eq, hint='lie_group')
    assert checkodesol(eq, sol) == (True, 0)

    eq = (f(x).diff(x)-f(x)) * (f(x).diff(x)+f(x))
    sol = [Eq(f(x), C1*exp(x)), Eq(f(x), C1*exp(-x))]
    assert set(sol) == set(dsolve(eq, hint='lie_group'))
    assert checkodesol(eq, sol[0]) == (True, 0)
    assert checkodesol(eq, sol[1]) == (True, 0)

    eq = f(x).diff(x) * (f(x).diff(x) - f(x))
    sol = [Eq(f(x), C1*exp(x)), Eq(f(x), C1)]
    assert set(sol) == set(dsolve(eq, hint='lie_group'))
    assert checkodesol(eq, sol[0]) == (True, 0)
    assert checkodesol(eq, sol[1]) == (True, 0)


@XFAIL
def test_lie_group_issue15219():
    eqn = exp(f(x).diff(x)-f(x))
    assert 'lie_group' not in classify_ode(eqn, f(x))


def test_user_infinitesimals():
    x = Symbol("x") # assuming x is real generates an error
    eq = x*(f(x).diff(x)) + 1 - f(x)**2
    sol = Eq(f(x), (C1 + x**2)/(C1 - x**2))
    infinitesimals = {'xi':sqrt(f(x) - 1)/sqrt(f(x) + 1), 'eta':0}
    assert dsolve(eq, hint='lie_group', **infinitesimals) == sol
    assert checkodesol(eq, sol) == (True, 0)


def test_issue_7081():
    eq = x*(f(x).diff(x)) + 1 - f(x)**2
    s = Eq(f(x), -1/(-C1 + x**2)*(C1 + x**2))
    assert dsolve(eq) == s
    assert checkodesol(eq, s) == (True, 0)


@slow
def test_2nd_power_series_ordinary():
    C1, C2 = symbols("C1 C2")

    eq = f(x).diff(x, 2) - x*f(x)
    assert classify_ode(eq) == ('2nd_linear_airy', '2nd_power_series_ordinary')
    sol = Eq(f(x), C2*(x**3/6 + 1) + C1*x*(x**3/12 + 1) + O(x**6))
    assert dsolve(eq, hint='2nd_power_series_ordinary') == sol
    assert checkodesol(eq, sol) == (True, 0)

    sol = Eq(f(x), C2*((x + 2)**4/6 + (x + 2)**3/6 - (x + 2)**2 + 1)
        + C1*(x + (x + 2)**4/12 - (x + 2)**3/3 + S(2))
        + O(x**6))
    assert dsolve(eq, hint='2nd_power_series_ordinary', x0=-2) == sol
    # FIXME: Solution should be O((x+2)**6)
    # assert checkodesol(eq, sol) == (True, 0)

    sol = Eq(f(x), C2*x + C1 + O(x**2))
    assert dsolve(eq, hint='2nd_power_series_ordinary', n=2) == sol
    assert checkodesol(eq, sol) == (True, 0)

    eq = (1 + x**2)*(f(x).diff(x, 2)) + 2*x*(f(x).diff(x)) -2*f(x)
    assert classify_ode(eq) == ('2nd_power_series_ordinary',)
    sol = Eq(f(x), C2*(-x**4/3 + x**2 + 1) + C1*x + O(x**6))
    assert dsolve(eq) == sol
    assert checkodesol(eq, sol) == (True, 0)

    eq = f(x).diff(x, 2) + x*(f(x).diff(x)) + f(x)
    assert classify_ode(eq) == ('2nd_power_series_ordinary',)
    sol = Eq(f(x), C2*(x**4/8 - x**2/2 + 1) + C1*x*(-x**2/3 + 1) + O(x**6))
    assert dsolve(eq) == sol
    # FIXME: checkodesol fails for this solution...
    # assert checkodesol(eq, sol) == (True, 0)

    eq = f(x).diff(x, 2) + f(x).diff(x) - x*f(x)
    assert classify_ode(eq) == ('2nd_power_series_ordinary',)
    sol = Eq(f(x), C2*(-x**4/24 + x**3/6 + 1)
            + C1*x*(x**3/24 + x**2/6 - x/2 + 1) + O(x**6))
    assert dsolve(eq) == sol
    # FIXME: checkodesol fails for this solution...
    # assert checkodesol(eq, sol) == (True, 0)

    eq = f(x).diff(x, 2) + x*f(x)
    assert classify_ode(eq) == ('2nd_linear_airy', '2nd_power_series_ordinary')
    sol = Eq(f(x), C2*(x**6/180 - x**3/6 + 1) + C1*x*(-x**3/12 + 1) + O(x**7))
    assert dsolve(eq, hint='2nd_power_series_ordinary', n=7) == sol
    assert checkodesol(eq, sol) == (True, 0)

def test_Airy_equation():
    eq = f(x).diff(x, 2) - x*f(x)
    sol = Eq(f(x), C1*airyai(x) + C2*airybi(x))
    sols = constant_renumber(sol)
    assert classify_ode(eq) == ("2nd_linear_airy",'2nd_power_series_ordinary')
    assert checkodesol(eq, sol) == (True, 0)
    assert dsolve(eq, f(x)) in (sol, sols)
    assert dsolve(eq, f(x), hint='2nd_linear_airy') in (sol, sols)

    eq = f(x).diff(x, 2) + 2*x*f(x)
    sol = Eq(f(x), C1*airyai(-2**(S(1)/3)*x) + C2*airybi(-2**(S(1)/3)*x))
    sols = constant_renumber(sol)
    assert classify_ode(eq) == ("2nd_linear_airy",'2nd_power_series_ordinary')
    assert checkodesol(eq, sol) == (True, 0)
    assert dsolve(eq, f(x)) in (sol, sols)
    assert dsolve(eq, f(x), hint='2nd_linear_airy') in (sol, sols)

def test_2nd_power_series_regular():
    C1, C2 = symbols("C1 C2")
    eq = x**2*(f(x).diff(x, 2)) - 3*x*(f(x).diff(x)) + (4*x + 4)*f(x)
    sol = Eq(f(x), C1*x**2*(-16*x**3/9 + 4*x**2 - 4*x + 1) + O(x**6))
    assert dsolve(eq, hint='2nd_power_series_regular') == sol
    assert checkodesol(eq, sol) == (True, 0)

    eq = 4*x**2*(f(x).diff(x, 2)) -8*x**2*(f(x).diff(x)) + (4*x**2 +
        1)*f(x)
    sol = Eq(f(x), C1*sqrt(x)*(x**4/24 + x**3/6 + x**2/2 + x + 1) + O(x**6))
    assert dsolve(eq, hint='2nd_power_series_regular') == sol
    assert checkodesol(eq, sol) == (True, 0)

    eq = x**2*(f(x).diff(x, 2)) - x**2*(f(x).diff(x)) + (
        x**2 - 2)*f(x)
    sol = Eq(f(x), C1*(-x**6/720 - 3*x**5/80 - x**4/8 + x**2/2 + x/2 + 1)/x +
            C2*x**2*(-x**3/60 + x**2/20 + x/2 + 1) + O(x**6))
    assert dsolve(eq) == sol
    assert checkodesol(eq, sol) == (True, 0)

    eq = x**2*(f(x).diff(x, 2)) + x*(f(x).diff(x)) + (x**2 - Rational(1, 4))*f(x)
    sol = Eq(f(x), C1*(x**4/24 - x**2/2 + 1)/sqrt(x) +
        C2*sqrt(x)*(x**4/120 - x**2/6 + 1) + O(x**6))
    assert dsolve(eq, hint='2nd_power_series_regular') == sol
    assert checkodesol(eq, sol) == (True, 0)

def test_2nd_linear_bessel_equation():
    eq = x**2*(f(x).diff(x, 2)) + x*(f(x).diff(x)) + (x**2 - 4)*f(x)
    sol = Eq(f(x), C1*besselj(2, x) + C2*bessely(2, x))
    sols = constant_renumber(sol)
    assert dsolve(eq, f(x)) in (sol, sols)
    assert dsolve(eq, f(x), hint='2nd_linear_bessel') in (sol, sols)
    assert checkodesol(eq, sol, order=2, solve_for_func=False) == (True, 0)

    eq = x**2*(f(x).diff(x, 2)) + x*(f(x).diff(x)) + (x**2 +25)*f(x)
    sol = Eq(f(x), C1*besselj(5*I, x) + C2*bessely(5*I, x))
    sols = constant_renumber(sol)
    assert dsolve(eq, f(x)) in (sol, sols)
    assert dsolve(eq, f(x), hint='2nd_linear_bessel') in (sol, sols)
    checkodesol(eq, sol, order=2, solve_for_func=False) == (True, 0)

    eq = x**2*(f(x).diff(x, 2)) + x*(f(x).diff(x)) + (x**2)*f(x)
    sol = Eq(f(x), C1*besselj(0, x) + C2*bessely(0, x))
    sols = constant_renumber(sol)
    assert dsolve(eq, f(x)) in (sol, sols)
    assert dsolve(eq, f(x), hint='2nd_linear_bessel') in (sol, sols)
    assert checkodesol(eq, sol, order=2, solve_for_func=False) == (True, 0)

    eq = x**2*(f(x).diff(x, 2)) + x*(f(x).diff(x)) + (81*x**2 -S(1)/9)*f(x)
    sol = Eq(f(x), C1*besselj(S(1)/3, 9*x) + C2*bessely(S(1)/3, 9*x))
    sols = constant_renumber(sol)
    assert dsolve(eq, f(x)) in (sol, sols)
    assert dsolve(eq, f(x), hint='2nd_linear_bessel') in (sol, sols)
    checkodesol(eq, sol, order=2, solve_for_func=False) == (True, 0)

    eq = x**2*(f(x).diff(x, 2)) + x*(f(x).diff(x)) + (x**4 - 4)*f(x)
    sol = Eq(f(x), C1*besselj(1, x**2/2) + C2*bessely(1, x**2/2))
    sols = constant_renumber(sol)
    assert dsolve(eq, f(x)) in (sol, sols)
    assert dsolve(eq, f(x), hint='2nd_linear_bessel') in (sol, sols)
    assert checkodesol(eq, sol, order=2, solve_for_func=False) == (True, 0)

    eq = x**2*(f(x).diff(x, 2)) + 2*x*(f(x).diff(x)) + (x**4 - 4)*f(x)
    sol = Eq(f(x), (C1*besselj(sqrt(17)/4, x**2/2) + C2*bessely(sqrt(17)/4, x**2/2))/sqrt(x))
    sols = constant_renumber(sol)
    assert dsolve(eq, f(x)) in (sol, sols)
    assert dsolve(eq, f(x), hint='2nd_linear_bessel') in (sol, sols)
    assert checkodesol(eq, sol, order=2, solve_for_func=False) == (True, 0)

    eq = x**2*(f(x).diff(x, 2)) + x*(f(x).diff(x)) + (x**2 - S(1)/4)*f(x)
    sol = Eq(f(x), C1*besselj(S(1)/2, x) + C2*bessely(S(1)/2, x))
    sols = constant_renumber(sol)
    assert dsolve(eq, f(x)) in (sol, sols)
    assert dsolve(eq, f(x), hint='2nd_linear_bessel') in (sol, sols)
    assert checkodesol(eq, sol, order=2, solve_for_func=False) == (True, 0)

    eq = x**2*(f(x).diff(x, 2)) - 3*x*(f(x).diff(x)) + (4*x + 4)*f(x)
    sol = Eq(f(x), x**2*(C1*besselj(0, 4*sqrt(x)) + C2*bessely(0, 4*sqrt(x))))
    sols = constant_renumber(sol)
    assert dsolve(eq, f(x)) in (sol, sols)
    assert dsolve(eq, f(x), hint='2nd_linear_bessel') in (sol, sols)
    assert checkodesol(eq, sol, order=2, solve_for_func=False) == (True, 0)

    eq = x*(f(x).diff(x, 2)) - f(x).diff(x) + 4*x**3*f(x)
    sol = Eq(f(x), x*(C1*besselj(S(1)/2, x**2) + C2*bessely(S(1)/2, x**2)))
    sols = constant_renumber(sol)
    assert dsolve(eq, f(x)) in (sol, sols)
    assert dsolve(eq, f(x), hint='2nd_linear_bessel') in (sol, sols)
    assert checkodesol(eq, sol, order=2, solve_for_func=False) == (True, 0)

    eq = (x-2)**2*(f(x).diff(x, 2)) - (x-2)*f(x).diff(x) + 4*(x-2)**2*f(x)
    sol = Eq(f(x), (x - 2)*(C1*besselj(1, 2*x - 4) + C2*bessely(1, 2*x - 4)))
    sols = constant_renumber(sol)
    assert dsolve(eq, f(x)) in (sol, sols)
    assert dsolve(eq, f(x), hint='2nd_linear_bessel') in (sol, sols)
    assert checkodesol(eq, sol, order=2, solve_for_func=False) == (True, 0)

def test_issue_7093():
    x = Symbol("x") # assuming x is real leads to an error
    sol = [Eq(f(x), C1 - 2*x*sqrt(x**3)/5),
           Eq(f(x), C1 + 2*x*sqrt(x**3)/5)]
    eq = Derivative(f(x), x)**2 - x**3
    assert set(dsolve(eq)) == set(sol)
    assert checkodesol(eq, sol) == [(True, 0)] * 2


def test_dsolve_linsystem_symbol():
    eps = Symbol('epsilon', positive=True)
    eq1 = (Eq(diff(f(x), x), -eps*g(x)), Eq(diff(g(x), x), eps*f(x)))
    sol1 = [Eq(f(x), -C1*eps*cos(eps*x) - C2*eps*sin(eps*x)),
            Eq(g(x), -C1*eps*sin(eps*x) + C2*eps*cos(eps*x))]
    assert checksysodesol(eq1, sol1) == (True, [0, 0])


def test_C1_function_9239():
    t = Symbol('t')
    C1 = Function('C1')
    C2 = Function('C2')
    C3 = Symbol('C3')
    C4 = Symbol('C4')
    eq = (Eq(diff(C1(t), t), 9*C2(t)), Eq(diff(C2(t), t), 12*C1(t)))
    sol = [Eq(C1(t), 9*C3*exp(6*sqrt(3)*t) + 9*C4*exp(-6*sqrt(3)*t)),
           Eq(C2(t), 6*sqrt(3)*C3*exp(6*sqrt(3)*t) - 6*sqrt(3)*C4*exp(-6*sqrt(3)*t))]
    assert checksysodesol(eq, sol) == (True, [0, 0])


def test_issue_15056():
    t = Symbol('t')
    C3 = Symbol('C3')
    assert get_numbered_constants(Symbol('C1') * Function('C2')(t)) == C3


def test_issue_10379():
    t,y = symbols('t,y')
    eq = f(t).diff(t)-(1-51.05*y*f(t))
    sol =  Eq(f(t), (0.019588638589618*exp(y*(C1 - 51.05*t)) + 0.019588638589618)/y)
    dsolve_sol = dsolve(eq, rational=False)
    assert str(dsolve_sol) == str(sol)
    assert checkodesol(eq, dsolve_sol)[0]


def test_issue_10867():
    x = Symbol('x')
    eq = Eq(g(x).diff(x).diff(x), (x-2)**2 + (x-3)**3)
    sol = Eq(g(x), C1 + C2*x + x**5/20 - 2*x**4/3 + 23*x**3/6 - 23*x**2/2)
    assert dsolve(eq, g(x)) == sol
    assert checkodesol(eq, sol, order=2, solve_for_func=False) == (True, 0)


def test_issue_11290():
    eq = cos(f(x)) - (x*sin(f(x)) - f(x)**2)*f(x).diff(x)
    sol_1 = dsolve(eq, f(x), simplify=False, hint='1st_exact_Integral')
    sol_0 = dsolve(eq, f(x), simplify=False, hint='1st_exact')
    assert sol_1.dummy_eq(Eq(Subs(
        Integral(u**2 - x*sin(u) - Integral(-sin(u), x), u) +
        Integral(cos(u), x), u, f(x)), C1))
    assert sol_1.doit() == sol_0
    assert checkodesol(eq, sol_0, order=1, solve_for_func=False)
    assert checkodesol(eq, sol_1, order=1, solve_for_func=False)


def test_issue_4838():
    # Issue #15999
    eq = f(x).diff(x) - C1*f(x)
    sol = Eq(f(x), C2*exp(C1*x))
    assert dsolve(eq, f(x)) == sol
    assert checkodesol(eq, sol, order=1, solve_for_func=False) == (True, 0)

    # Issue #13691
    eq = f(x).diff(x) - C1*g(x).diff(x)
    sol = Eq(f(x), C2 + C1*g(x))
    assert dsolve(eq, f(x)) == sol
    assert checkodesol(eq, sol, f(x), order=1, solve_for_func=False) == (True, 0)

    # Issue #4838
    eq = f(x).diff(x) - 3*C1 - 3*x**2
    sol = Eq(f(x), C2 + 3*C1*x + x**3)
    assert dsolve(eq, f(x)) == sol
    assert checkodesol(eq, sol, order=1, solve_for_func=False) == (True, 0)


@slow
def test_issue_14395():
    eq = Derivative(f(x), x, x) + 9*f(x) - sec(x)
    sol = Eq(f(x), (C1 - x/3 + sin(2*x)/3)*sin(3*x) + (C2 + log(cos(x))
        - 2*log(cos(x)**2)/3 + 2*cos(x)**2/3)*cos(3*x))
    assert dsolve(eq, f(x)) == sol
    # FIXME: assert checkodesol(eq, sol, order=2, solve_for_func=False) == (True, 0)


# Needs to be a way to know how to combine derivatives in the expression
def test_factoring_ode():
    from sympy import Mul
    eqn = Derivative(x*f(x), x, x, x) + Derivative(f(x), x, x, x)
    # 2-arg Mul!
    soln = Eq(f(x), C1 + C2*x + C3/Mul(2, (x + 1), evaluate=False))
    assert checkodesol(eqn, soln, order=2, solve_for_func=False)[0]
    assert soln == dsolve(eqn, f(x))


def test_issue_11542():
    m = 96
    g = 9.8
    k = .2
    f1 = g * m
    t = Symbol('t')
    v = Function('v')
    v_equation = dsolve(f1 - k * (v(t) ** 2) - m * Derivative(v(t)), 0)
    assert str(v_equation) == \
        'Eq(v(t), -68.585712797929/tanh(C1 - 0.142886901662352*t))'


def test_issue_15913():
    eq = -C1/x - 2*x*f(x) - f(x) + Derivative(f(x), x)
    sol = C2*exp(x**2 + x) + exp(x**2 + x)*Integral(C1*exp(-x**2 - x)/x, x)
    assert checkodesol(eq, sol) == (True, 0)
    sol = C1 + C2*exp(-x*y)
    eq = Derivative(y*f(x), x) + f(x).diff(x, 2)
    assert checkodesol(eq, sol, f(x)) == (True, 0)


def test_issue_16146():
    raises(ValueError, lambda: dsolve([f(x).diff(x), g(x).diff(x)], [f(x), g(x), h(x)]))
    raises(ValueError, lambda: dsolve([f(x).diff(x), g(x).diff(x)], [f(x)]))


def test_dsolve_remove_redundant_solutions():

    eq = (f(x)-2)*f(x).diff(x)
    sol = Eq(f(x), C1)
    assert dsolve(eq) == sol

    eq = (f(x)-sin(x))*(f(x).diff(x, 2))
    sol = {Eq(f(x), C1 + C2*x), Eq(f(x), sin(x))}
    assert set(dsolve(eq)) == sol

    eq = (f(x)**2-2*f(x)+1)*f(x).diff(x, 3)
    sol = Eq(f(x), C1 + C2*x + C3*x**2)
    assert dsolve(eq) == sol


def test_issue_17322():
    eq = (f(x).diff(x)-f(x)) * (f(x).diff(x)+f(x))
    sol = [Eq(f(x), C1*exp(-x)), Eq(f(x), C1*exp(x))]
    assert set(sol) == set(dsolve(eq, hint='lie_group'))
    assert checkodesol(eq, sol) == 2*[(True, 0)]

    eq = f(x).diff(x)*(f(x).diff(x)+f(x))
    sol = [Eq(f(x), C1), Eq(f(x), C1*exp(-x))]
    assert set(sol) == set(dsolve(eq, hint='lie_group'))
    assert checkodesol(eq, sol) == 2*[(True, 0)]

def test_2nd_2F1_hypergeometric():

    eq = x*(x-1)*f(x).diff(x, 2) + (S(3)/2 -2*x)*f(x).diff(x) + 2*f(x)
    sol = Eq(f(x), C1*x**(S(5)/2)*hyper((S(3)/2, S(1)/2), (S(7)/2,), x) + C2*hyper((-1, -2), (-S(3)/2,), x))
    assert sol == dsolve(eq, hint='2nd_hypergeometric')
    assert checkodesol(eq, sol) == (True, 0)

    eq = x*(x-1)*f(x).diff(x, 2) + (S(7)/2*x)*f(x).diff(x) + f(x)
    sol = Eq(f(x), (C1*(1 - x)**(S(5)/2)*hyper((S(1)/2, 2), (S(7)/2,), 1 - x) +
          C2*hyper((-S(1)/2, -2), (-S(3)/2,), 1 - x))/(x - 1)**(S(5)/2))
    assert sol == dsolve(eq, hint='2nd_hypergeometric')
    assert checkodesol(eq, sol) == (True, 0)

    eq = x*(x-1)*f(x).diff(x, 2) + (S(3)+ S(7)/2*x)*f(x).diff(x) + f(x)
    sol = Eq(f(x), (C1*(1 - x)**(S(11)/2)*hyper((S(1)/2, 2), (S(13)/2,), 1 - x) +
          C2*hyper((-S(7)/2, -5), (-S(9)/2,), 1 - x))/(x - 1)**(S(11)/2))
    assert sol == dsolve(eq, hint='2nd_hypergeometric')
    assert checkodesol(eq, sol) == (True, 0)

    eq = x*(x-1)*f(x).diff(x, 2) + (-1+ S(7)/2*x)*f(x).diff(x) + f(x)
    sol = Eq(f(x), (C1 + C2*Integral(exp(Integral((1 - x/2)/(x*(x - 1)), x))/(1 -
          x/2)**2, x))*exp(Integral(1/(x - 1), x)/4)*exp(-Integral(7/(x -
          1), x)/4)*hyper((S(1)/2, -1), (1,), x))
    assert sol == dsolve(eq, hint='2nd_hypergeometric_Integral')
    assert checkodesol(eq, sol) == (True, 0)


    eq = -x**(S(5)/7)*(-416*x**(S(9)/7)/9 - 2385*x**(S(5)/7)/49 + S(298)*x/3)*f(x)/(196*(-x**(S(6)/7) +
         x)**2*(x**(S(6)/7) + x)**2) + Derivative(f(x), (x, 2))
    sol = Eq(f(x), x**(S(45)/98)*(C1*x**(S(4)/49)*hyper((S(1)/3, -S(1)/2), (S(9)/7,), x**(S(2)/7)) +
          C2*hyper((S(1)/21, -S(11)/14), (S(5)/7,), x**(S(2)/7)))/(x**(S(2)/7) - 1)**(S(19)/84))
    assert sol == dsolve(eq, hint='2nd_hypergeometric')
    # assert checkodesol(eq, sol) == (True, 0) #issue-https://github.com/sympy/sympy/issues/17702


def test_issue_5096():
    eq = f(x).diff(x, x) + f(x) - x*sin(x - 2)
    sol = Eq(f(x), C1*sin(x) + C2*cos(x) - x**2*cos(x - 2)/4 + x*sin(x - 2)/4)
    assert sol == dsolve(eq, hint='nth_linear_constant_coeff_undetermined_coefficients')
    assert checkodesol(eq, sol) == (True, 0)

    eq = f(x).diff(x, 2) + f(x) - x**4*sin(x-1)
    sol = Eq(f(x), C1*sin(x) + C2*cos(x) - x**5*cos(x - 1)/10 + x**4*sin(x - 1)/4 + x**3*cos(x - 1)/2 - 3*x**2*sin(x - 1)/4 - 3*x*cos(x - 1)/4)
    assert sol == dsolve(eq, hint='nth_linear_constant_coeff_undetermined_coefficients')
    assert checkodesol(eq, sol) == (True, 0)

    eq = f(x).diff(x, 2) - f(x) - exp(x - 1)
    sol = Eq(f(x), C2*exp(-x) + (C1 + x*exp(-1)/2)*exp(x))
    got = dsolve(eq, hint='nth_linear_constant_coeff_undetermined_coefficients')
    assert sol == got, got
    assert checkodesol(eq, sol) == (True, 0)

    eq = f(x).diff(x, 2)+f(x)-(sin(x-2)+1)
    sol = Eq(f(x), C1*sin(x) + C2*cos(x) - x*cos(x - 2)/2 + 1)
    assert sol == dsolve(eq, hint='nth_linear_constant_coeff_undetermined_coefficients')
    assert checkodesol(eq, sol) == (True, 0)

    eq = 2*x**2*f(x).diff(x, 2) + f(x) + sqrt(2*x)*sin(log(2*x)/2)
    sol = Eq(f(x), sqrt(x)*(C1*sin(log(x)/2) + C2*cos(log(x)/2) + sqrt(2)*log(x)*cos(log(2*x)/2)/2))
    assert sol == dsolve(eq, hint='nth_linear_euler_eq_nonhomogeneous_undetermined_coefficients')
    assert checkodesol(eq, sol) == (True, 0)

    eq = 2*x**2*f(x).diff(x, 2) + f(x) + sin(log(2*x)/2)
    sol = Eq(f(x), C1*sqrt(x)*sin(log(x)/2) + C2*sqrt(x)*cos(log(x)/2) - 2*sin(log(2*x)/2)/5 - 4*cos(log(2*x)/2)/5)
    assert sol == dsolve(eq, hint='nth_linear_euler_eq_nonhomogeneous_undetermined_coefficients')
    assert checkodesol(eq, sol) == (True, 0)


def test_issue_15996():
    eq = f(x).diff(x, 5) + 2*f(x).diff(x, 3) + f(x).diff(x) - 2*x - exp(I*x)
    sol = Eq(f(x), C1 + x**2 + (C2 + x*(C3 - x/8 + 3*exp(I*x)/2 + 3*exp(-I*x)/2) + 5*exp(2*I*x)/16 + 2*I*exp(I*x) - 2*I*exp(-I*x))*sin(x) + (C4 + x*(C5 + I*x/8 + 3*I*exp(I*x)/2 - 3*I*exp(-I*x)/2) + 5*I*exp(2*I*x)/16 - 2*exp(I*x) - 2*exp(-I*x))*cos(x) - I*exp(I*x))
    got = dsolve(eq, hint='nth_linear_constant_coeff_variation_of_parameters')
    assert sol == got, got
    assert checkodesol(eq, sol) == (True, 0)

    eq = f(x).diff(x, 5) + 2*f(x).diff(x, 3) + f(x).diff(x) - exp(I*x)
    sol = Eq(f(x), C1 + (C2 + x*(C3 - x/8) + 5*exp(2*I*x)/16)*sin(x) + (C4 + x*(C5 + I*x/8) + 5*I*exp(2*I*x)/16)*cos(x) - I*exp(I*x))
    got = dsolve(eq, hint='nth_linear_constant_coeff_variation_of_parameters')
    assert sol == got, got
    assert checkodesol(eq, sol) == (True, 0)


def test_issue_18408():
    eq = f(x).diff(x, 3) - f(x).diff(x) - sinh(x)
    sol = Eq(f(x), C1 + C2*exp(-x) + C3*exp(x) + x*sinh(x)/2)
    assert sol == dsolve(eq, hint='nth_linear_constant_coeff_undetermined_coefficients')
    assert checkodesol(eq, sol) == (True, 0)

    eq = f(x).diff(x, 2) - 49*f(x) - sinh(3*x)
    sol = Eq(f(x), C1*exp(-7*x) + C2*exp(7*x) - sinh(3*x)/40)
    assert sol == dsolve(eq, hint='nth_linear_constant_coeff_undetermined_coefficients')
    assert checkodesol(eq, sol) == (True, 0)

    eq = f(x).diff(x, 3) - f(x).diff(x) - sinh(x) - exp(x)
    sol = Eq(f(x), C1 + C3*exp(-x) + x*sinh(x)/2 + (C2 + x/2)*exp(x))
    assert sol == dsolve(eq, hint='nth_linear_constant_coeff_undetermined_coefficients')
    assert checkodesol(eq, sol) == (True, 0)


def test_issue_9446():
    f = Function('f')
    assert dsolve(Eq(f(2 * x), sin(Derivative(f(x)))), f(x)) == \
    [Eq(f(x), C1 + pi*x - Integral(asin(f(2*x)), x)), Eq(f(x), C1 + Integral(asin(f(2*x)), x))]

    assert integrate(-asin(f(2*x)+pi), x) == -Integral(asin(pi + f(2*x)), x)

<<<<<<< HEAD
=======

>>>>>>> eef77246
def test_issue_19358():
    Y = Function('Y')
    a, b, t = symbols('a, b, t')
    eq = Eq(Derivative(Y(t), (t, 2)), b*Derivative(Y(t), t) + exp(-a + t))
    sol = dsolve(eq)
    assert checkodesol(eq, sol) == (True, 0)<|MERGE_RESOLUTION|>--- conflicted
+++ resolved
@@ -3244,10 +3244,7 @@
 
     assert integrate(-asin(f(2*x)+pi), x) == -Integral(asin(pi + f(2*x)), x)
 
-<<<<<<< HEAD
-=======
-
->>>>>>> eef77246
+
 def test_issue_19358():
     Y = Function('Y')
     a, b, t = symbols('a, b, t')
