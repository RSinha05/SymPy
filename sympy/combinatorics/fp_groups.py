# -*- coding: utf-8 -*-
"""Finitely Presented Groups and its algorithms. """

from __future__ import print_function, division
from sympy.core.basic import Basic
from sympy.core import Symbol, Mod
from sympy.printing.defaults import DefaultPrinting
from sympy.utilities import public
from sympy.utilities.iterables import flatten
from sympy.combinatorics.free_groups import FreeGroupElement, free_group, zero_mul_simp
<<<<<<< HEAD
from sympy.combinatorics.rewritingsystem import RewritingSystem
=======
from sympy.combinatorics.coset_table import (CosetTable,
                                             coset_enumeration_r,
                                             coset_enumeration_c)
>>>>>>> ece2acc0

from itertools import product


@public
def fp_group(fr_grp, relators=[]):
    _fp_group = FpGroup(fr_grp, relators)
    return (_fp_group,) + tuple(_fp_group._generators)

@public
def xfp_group(fr_grp, relators=[]):
    _fp_group = FpGroup(fr_grp, relators)
    return (_fp_group, _fp_group._generators)

@public
def vfp_group(fr_grpm, relators):
    _fp_group = FpGroup(symbols, relators)
    pollute([sym.name for sym in _fp_group.symbols], _fp_group.generators)
    return _fp_group


def _parse_relators(rels):
    """Parse the passed relators."""
    return rels


###############################################################################
#                           FINITELY PRESENTED GROUPS                         #
###############################################################################


class FpGroup(DefaultPrinting):
    """
    The FpGroup would take a FreeGroup and a list/tuple of relators, the
    relators would be specified in such a way that each of them be equal to the
    identity of the provided free group.

    """
    is_group = True
    is_FpGroup = True
    is_PermutationGroup = False

    def __new__(cls, fr_grp, relators):
        relators = _parse_relators(relators)
        # return the corresponding FreeGroup if no relators are specified
        if not relators:
            return fr_grp
        obj = object.__new__(cls)
        obj.free_group = fr_grp
        obj.relators = relators
        obj.generators = obj._generators()
        obj.dtype = type("FpGroupElement", (FpGroupElement,), {"group": obj})

        # CosetTable instance on identity subgroup
        obj._coset_table = None
        # returns whether coset table on identity subgroup
        # has been standardized
        obj._is_standardized = False

        obj._order = None
        obj._center = None

        obj._rewriting_system = RewritingSystem(obj)
        return obj

    def _generators(self):
        return self.free_group.generators

    def make_confluent(self):
        '''
        Try to make the group's rewriting system confluent

        '''
        self._rewriting_system.make_confluent()
        return

    def reduce(self, word):
        '''
        Return the reduced form of `word` in `self` according to the group's
        rewriting system. If it's confluent, the reduced form is the unique normal
        form of the word in the group.

        '''
        return self._rewriting_system.reduce(word)

    def equals(self, word1, word2):
        '''
        Compare `word1` and `word2` for equality in the group
        using the group's rewriting system. If the system is
        confluent, the returned answer is necessarily correct.
        (If it isn't, `False` could be returned in some cases
        where in fact `word1 == word2`)

        '''
        if self.reduce(word1*word2**-1) == self.free_group.identity:
            return True
        elif self._rewriting_system.is_confluent:
            return False
        return None

    def subgroup(self, gens, C=None):
        '''
        Return the subgroup generated by `gens` using the
        Reidemeister-Schreier algorithm

        '''
        if not all([isinstance(g, FreeGroupElement) for g in gens]):
            raise ValueError("Generators must be `FreeGroupElement`s")
        if not all([g.group == self.free_group for g in gens]):
                raise ValueError("Given generators are not members of the group")
        g, rels = reidemeister_presentation(self, gens, C=C)
        g = FpGroup(g[0].group, rels)
        return g

    def coset_enumeration(self, H, strategy="relator_based", max_cosets=None):
        """
        Return an instance of ``coset table``, when Todd-Coxeter algorithm is
        run over the ``self`` with ``H`` as subgroup, using ``strategy``
        argument as strategy. The returned coset table is compressed but not
        standardized.

        """
        if not max_cosets:
            max_cosets = CosetTable.coset_table_max_limit
        if strategy == 'relator_based':
            C = coset_enumeration_r(self, H, max_cosets=max_cosets)
        else:
            C = coset_enumeration_c(self, H, max_cosets=max_cosets)
        C.compress()
        return C

    def standardize_coset_table(self):
        """
        Standardized the coset table ``self`` and makes the internal variable
        ``_is_standardized`` equal to ``True``.

        """
        self._coset_table.standardize()
        self._is_standardized = True

    def coset_table(self, H, strategy="relator_based"):
        """
        Return the mathematical coset table of ``self`` in ``H``.

        """
        if not H:
            if self._coset_table != None:
                if not self._is_standardized:
                    self.standardize_coset_table()
            else:
                C = self.coset_enumeration([], strategy)
                self._coset_table = C
                self.standardize_coset_table()
            return self._coset_table.table
        else:
            C = self.coset_enumeration(H, strategy)
            C.standardize()
            return C.table

    def order(self, strategy="relator_based"):
        """
        Returns the order of the finitely presented group ``self``. It uses
        the coset enumeration with identity group as subgroup, i.e ``H=[]``.

        Examples
        ========

        >>> from sympy.combinatorics.free_groups import free_group
        >>> from sympy.combinatorics.fp_groups import FpGroup
        >>> F, x, y = free_group("x, y")
        >>> f = FpGroup(F, [x, y**2])
        >>> f.order(strategy="coset_table_based")
        2

        """
        from sympy import S, gcd
        if self._order != None:
            return self._order
        if self._coset_table != None:
            self._order = len(self._coset_table.table)
        elif len(self.generators) == 1:
            self._order = gcd([r.array_form[0][1] for r in self.relators])
        elif self._is_infinite():
            self._order = S.Infinity
        else:
            gens, C = self._finite_index_subgroup()
            if C:
                ind = len(C.table)
                self._order = ind*self.subgroup(gens, C=C).order()
            else:
                self._order = self.index([])
        return self._order

    def _is_infinite(self):
        '''
        Test if the group is infinite. Return `True` if the test succeeds
        and `None` otherwise

        '''
        # Abelianisation test: check is the abelianisation is infinite
        abelian_rels = []
        from sympy.polys.solvers import RawMatrix as Matrix
        from sympy.polys.domains import ZZ
        from sympy.matrices.normalforms import invariant_factors
        for rel in self.relators:
            abelian_rels.append([rel.exponent_sum(g) for g in self.generators])
        m = Matrix(abelian_rels)
        setattr(m, "ring", ZZ)
        if 0 in invariant_factors(m):
            return True
        else:
            return None


    def _finite_index_subgroup(self, s=[]):
        '''
        Find the elements of `self` that generate a finite index subgroup
        and, if found, return the list of elements and the coset table of `self` by
        the subgroup, otherwise return `(None, None)`

        '''
        gen = self.most_frequent_generator()
        rels = list(self.generators)
        rels.extend(self.relators)
        if not s:
            if len(self.generators) == 2:
                s = [gen] + [g for g in self.generators if g != gen]
            else:
                rand = self.free_group.identity
                i = 0
                while ((rand in rels or rand**-1 in rels or rand.is_identity)
                        and i<10):
                    rand = self.random_element()
                    i += 1
                s = [gen, rand] + [g for g in self.generators if g != gen]
        mid = (len(s)+1)//2
        half1 = s[:mid]
        half2 = s[mid:]
        m = 200
        C = None
        while not C and (m/2 < CosetTable.coset_table_max_limit):
            m = min(m, CosetTable.coset_table_max_limit)
            try:
                C = self.coset_enumeration(half1, max_cosets=m)
                half = half1
            except ValueError:
                pass
            if not C:
                try:
                    C = self.coset_enumeration(half2, max_cosets=m)
                    half = half2
                except ValueError:
                    m *= 2
                    continue
        if not C:
            return None, None
        C.compress()
        return half, C

    def most_frequent_generator(self):
        gens = self.generators
        rels = self.relators
        freqs = [sum([r.generator_count(g) for r in rels]) for g in gens]
        return gens[freqs.index(max(freqs))]

    def random_element(self):
        import random
        r = self.free_group.identity
        for i in range(random.randint(2,3)):
            r = r*random.choice(self.generators)**random.choice([1,-1])
        return r

    def index(self, H, strategy="relator_based"):
        """
        Return the index of subgroup ``H`` in group ``self``.

        Examples
        ========

        >>> from sympy.combinatorics.free_groups import free_group
        >>> from sympy.combinatorics.fp_groups import FpGroup
        >>> F, x, y = free_group("x, y")
        >>> f = FpGroup(F, [x**5, y**4, y*x*y**3*x**3])
        >>> f.index([x])
        4

        """
        # TODO: use |G:H| = |G|/|H| (currently H can't be made into a group)
        # when we know |G| and |H|

        if H == []:
            return self.order()
        else:
            C = self.coset_enumeration(H, strategy)
            return len(C.table)

    def __str__(self):
        if self.free_group.rank > 30:
            str_form = "<fp group with %s generators>" % self.free_group.rank
        else:
            str_form = "<fp group on the generators %s>" % str(self.generators)
        return str_form

    __repr__ = __str__


###############################################################################
#                           LOW INDEX SUBGROUPS                               #
###############################################################################

def low_index_subgroups(G, N, Y=[]):
    """
    Implements the Low Index Subgroups algorithm, i.e find all subgroups of
    ``G`` upto a given index ``N``. This implements the method described in
    [Sim94]. This procedure involves a backtrack search over incomplete Coset
    Tables, rather than over forced coincidences.

    G: An FpGroup < X|R >
    N: positive integer, representing the maximun index value for subgroups
    Y: (an optional argument) specifying a list of subgroup generators, such
    that each of the resulting subgroup contains the subgroup generated by Y.

    References
    ==========

    [1] Holt, D., Eick, B., O'Brien, E.
    "Handbook of Computational Group Theory"
    Section 5.4

    [2] Marston Conder and Peter Dobcsanyi
    "Applications and Adaptions of the Low Index Subgroups Procedure"

    Examples
    ========

    >>> from sympy.combinatorics.free_groups import free_group
    >>> from sympy.combinatorics.fp_groups import FpGroup, low_index_subgroups
    >>> F, x, y = free_group("x, y")
    >>> f = FpGroup(F, [x**2, y**3, (x*y)**4])
    >>> L = low_index_subgroups(f, 4)
    >>> for coset_table in L:
    ...     print(coset_table.table)
    [[0, 0, 0, 0]]
    [[0, 0, 1, 2], [1, 1, 2, 0], [3, 3, 0, 1], [2, 2, 3, 3]]
    [[0, 0, 1, 2], [2, 2, 2, 0], [1, 1, 0, 1]]
    [[1, 1, 0, 0], [0, 0, 1, 1]]

    """
    C = CosetTable(G, [])
    R = G.relators
    # length chosen for the length of the short relators
    len_short_rel = 5
    # elements of R2 only checked at the last step for complete
    # coset tables
    R2 = set([rel for rel in R if len(rel) > len_short_rel])
    # elements of R1 are used in inner parts of the process to prune
    # branches of the search tree,
    R1 = set([rel.identity_cyclic_reduction() for rel in set(R) - R2])
    R1_c_list = C.conjugates(R1)
    S = []
    descendant_subgroups(S, C, R1_c_list, C.A[0], R2, N, Y)
    return S


def descendant_subgroups(S, C, R1_c_list, x, R2, N, Y):
    A_dict = C.A_dict
    A_dict_inv = C.A_dict_inv
    if C.is_complete():
        # if C is complete then it only needs to test
        # whether the relators in R2 are satisfied
        for w, alpha in product(R2, C.omega):
            if not C.scan_check(alpha, w):
                return
        # relators in R2 are satisfied, append the table to list
        S.append(C)
    else:
        # find the first undefined entry in Coset Table
        for alpha, x in product(range(len(C.table)), C.A):
            if C.table[alpha][A_dict[x]] is None:
                # this is "x" in pseudo-code (using "y" makes it clear)
                undefined_coset, undefined_gen = alpha, x
                break
        # for filling up the undefine entry we try all possible values
        # of β ∈ Ω or β = n where β^(undefined_gen^-1) is undefined
        reach = C.omega + [C.n]
        for beta in reach:
            if beta < N:
                if beta == C.n or C.table[beta][A_dict_inv[undefined_gen]] is None:
                    try_descendant(S, C, R1_c_list, R2, N, undefined_coset, \
                            undefined_gen, beta, Y)


def try_descendant(S, C, R1_c_list, R2, N, alpha, x, beta, Y):
    r"""
    Solves the problem of trying out each individual possibility
    for `\alpha^x.

    """
    D = C.copy()
    A_dict = D.A_dict
    if beta == D.n and beta < N:
        D.table.append([None]*len(D.A))
        D.p.append(beta)
    D.table[alpha][D.A_dict[x]] = beta
    D.table[beta][D.A_dict_inv[x]] = alpha
    D.deduction_stack.append((alpha, x))
    if not D.process_deductions_check(R1_c_list[D.A_dict[x]], \
            R1_c_list[D.A_dict_inv[x]]):
        return
    for w in Y:
        if not D.scan_check(0, w):
            return
    if first_in_class(D, Y):
        descendant_subgroups(S, D, R1_c_list, x, R2, N, Y)


def first_in_class(C, Y=[]):
    """
    Checks whether the subgroup ``H=G1`` corresponding to the Coset Table
    could possibly be the canonical representative of its conjugacy class.

    Parameters
    ==========

    C: CosetTable

    Returns
    =======

    bool: True/False

    If this returns False, then no descendant of C can have that property, and
    so we can abandon C. If it returns True, then we need to process further
    the node of the search tree corresponding to C, and so we call
    ``descendant_subgroups`` recursively on C.

    Examples
    ========

    >>> from sympy.combinatorics.free_groups import free_group
    >>> from sympy.combinatorics.fp_groups import FpGroup, CosetTable, first_in_class
    >>> F, x, y = free_group("x, y")
    >>> f = FpGroup(F, [x**2, y**3, (x*y)**4])
    >>> C = CosetTable(f, [])
    >>> C.table = [[0, 0, None, None]]
    >>> first_in_class(C)
    True
    >>> C.table = [[1, 1, 1, None], [0, 0, None, 1]]; C.p = [0, 1]
    >>> first_in_class(C)
    True
    >>> C.table = [[1, 1, 2, 1], [0, 0, 0, None], [None, None, None, 0]]
    >>> C.p = [0, 1, 2]
    >>> first_in_class(C)
    False
    >>> C.table = [[1, 1, 1, 2], [0, 0, 2, 0], [2, None, 0, 1]]
    >>> first_in_class(C)
    False

    # TODO:: Sims points out in [Sim94] that performance can be improved by
    # remembering some of the information computed by ``first_in_class``. If
    # the ``continue α`` statement is executed at line 14, then the same thing
    # will happen for that value of α in any descendant of the table C, and so
    # the values the values of α for which this occurs could profitably be
    # stored and passed through to the descendants of C. Of course this would
    # make the code more complicated.

    # The code below is taken directly from the function on page 208 of [Sim94]
    # ν[α]

    """
    n = C.n
    # lamda is the largest numbered point in Ω_c_α which is currently defined
    lamda = -1
    # for α ∈ Ω_c, ν[α] is the point in Ω_c_α corresponding to α
    nu = [None]*n
    # for α ∈ Ω_c_α, μ[α] is the point in Ω_c corresponding to α
    mu = [None]*n
    # mutually ν and μ are the mutually-inverse equivalence maps between
    # Ω_c_α and Ω_c
    next_alpha = False
    # For each 0≠α ∈ [0 .. nc-1], we start by constructing the equivalent
    # standardized coset table C_α corresponding to H_α
    for alpha in range(1, n):
        # reset ν to "None" after previous value of α
        for beta in range(lamda+1):
            nu[mu[beta]] = None
        # we only want to reject our current table in favour of a preceding
        # table in the ordering in which 1 is replaced by α, if the subgroup
        # G_α corresponding to this preceding table definitely contains the
        # given subgroup
        for w in Y:
            # TODO: this should support input of a list of general words
            # not just the words which are in "A" (i.e gen and gen^-1)
            if C.table[alpha][C.A_dict[w]] != alpha:
                # continue with α
                next_alpha = True
                break
        if next_alpha:
            next_alpha = False
            continue
        # try α as the new point 0 in Ω_C_α
        mu[0] = alpha
        nu[alpha] = 0
        # compare corresponding entries in C and C_α
        lamda = 0
        for beta in range(n):
            for x in C.A:
                gamma = C.table[beta][C.A_dict[x]]
                delta = C.table[mu[beta]][C.A_dict[x]]
                # if either of the entries is undefined,
                # we move with next α
                if gamma is None or delta is None:
                    # continue with α
                    next_alpha = True
                    break
                if nu[delta] is None:
                    # delta becomes the next point in Ω_C_α
                    lamda += 1
                    nu[delta] = lamda
                    mu[lamda] = delta
                if nu[delta] < gamma:
                    return False
                if nu[delta] > gamma:
                    # continue with α
                    next_alpha = True
                    break
            if next_alpha:
                next_alpha = False
                break
    return True


###############################################################################
#                           SUBGROUP PRESENTATIONS                            #
###############################################################################

# Pg 175 [1]
def define_schreier_generators(C):
    y = []
    gamma = 1
    f = C.fp_group
    X = f.generators
    C.P = [[None]*len(C.A) for i in range(C.n)]
    for alpha, x in product(C.omega, C.A):
        beta = C.table[alpha][C.A_dict[x]]
        if beta == gamma:
            C.P[alpha][C.A_dict[x]] = "<identity>"
            C.P[beta][C.A_dict_inv[x]] = "<identity>"
            gamma += 1
        elif x in X and C.P[alpha][C.A_dict[x]] is None:
            y_alpha_x = '%s_%s' % (x, alpha)
            y.append(y_alpha_x)
            C.P[alpha][C.A_dict[x]] = y_alpha_x
    grp_gens = list(free_group(', '.join(y)))
    C._schreier_free_group = grp_gens.pop(0)
    C._schreier_generators = grp_gens
    # replace all elements of P by, free group elements
    for i, j in product(range(len(C.P)), range(len(C.A))):
        # if equals "<identity>", replace by identity element
        if C.P[i][j] == "<identity>":
            C.P[i][j] = C._schreier_free_group.identity
        elif isinstance(C.P[i][j], str):
            r = C._schreier_generators[y.index(C.P[i][j])]
            C.P[i][j] = r
            beta = C.table[i][j]
            C.P[beta][j + 1] = r**-1


def reidemeister_relators(C):
    R = C.fp_group.relators
    rels = [rewrite(C, coset, word) for word in R for coset in range(C.n)]
    identity = C._schreier_free_group.identity
    order_1_gens = set([i for i in rels if len(i) == 1])

    # remove all the order 1 generators from relators
    rels = list(filter(lambda rel: rel not in order_1_gens, rels))

    # replace order 1 generators by identity element in reidemeister relators
    for i in range(len(rels)):
        w = rels[i]
        w = w.eliminate_words(order_1_gens, _all=True)
        rels[i] = w

    C._schreier_generators = [i for i in C._schreier_generators
                    if not (i in order_1_gens or i**-1 in order_1_gens)]

    # Tietze transformation 1 i.e TT_1
    # remove cyclic conjugate elements from relators
    i = 0
    while i < len(rels):
        w = rels[i]
        j = i + 1
        while j < len(rels):
            if w.is_cyclic_conjugate(rels[j]):
                del rels[j]
            else:
                j += 1
        i += 1

    C._reidemeister_relators = rels


def rewrite(C, alpha, w):
    """
    Parameters
    ----------

    C: CosetTable
    α: A live coset
    w: A word in `A*`

    Returns
    -------

    ρ(τ(α), w)

    Examples
    ========

    >>> from sympy.combinatorics.fp_groups import FpGroup, CosetTable, define_schreier_generators, rewrite
    >>> from sympy.combinatorics.free_groups import free_group
    >>> F, x, y = free_group("x ,y")
    >>> f = FpGroup(F, [x**2, y**3, (x*y)**6])
    >>> C = CosetTable(f, [])
    >>> C.table = [[1, 1, 2, 3], [0, 0, 4, 5], [4, 4, 3, 0], [5, 5, 0, 2], [2, 2, 5, 1], [3, 3, 1, 4]]
    >>> C.p = [0, 1, 2, 3, 4, 5]
    >>> define_schreier_generators(C)
    >>> rewrite(C, 0, (x*y)**6)
    x_4*y_2*x_3*x_1*x_2*y_4*x_5

    """
    v = C._schreier_free_group.identity
    for i in range(len(w)):
        x_i = w[i]
        v = v*C.P[alpha][C.A_dict[x_i]]
        alpha = C.table[alpha][C.A_dict[x_i]]
    return v


# Pg 350, section 2.5.1 from [2]
def elimination_technique_1(C):
    rels = C._reidemeister_relators
    # the shorter relators are examined first so that generators selected for
    # elimination will have shorter strings as equivalent
    rels.sort()
    gens = C._schreier_generators
    redundant_gens = {}
    redundant_rels = []
    used_gens = set()
    # examine each relator in relator list for any generator occuring exactly
    # once
    for rel in rels:
        # don't look for a redundant generator in a relator which
        # depends on previously found ones
        contained_gens = rel.contains_generators()
        if any([g in contained_gens for g in redundant_gens]):
            continue
        contained_gens = list(contained_gens)
        contained_gens.sort(reverse = True)
        for gen in contained_gens:
            if rel.generator_count(gen) == 1 and gen not in used_gens:
                k = rel.exponent_sum(gen)
                gen_index = rel.index(gen**k)
                bk = rel.subword(gen_index + 1, len(rel))
                fw = rel.subword(0, gen_index)
                chi = bk*fw
                redundant_gens[gen] = chi**(-1*k)
                used_gens.update(chi.contains_generators())
                redundant_rels.append(rel)
                break
    rels = [r for r in rels if r not in redundant_rels]
    # eliminate the redundant generators from remaining relators
    rels = [r.eliminate_words(redundant_gens, _all = True).identity_cyclic_reduction() for r in rels]
    rels = list(set(rels))
    try:
        rels.remove(C._schreier_free_group.identity)
    except ValueError:
        pass
    gens = [g for g in gens if g not in redundant_gens]
    C._reidemeister_relators = rels
    C._schreier_generators = gens

# Pg 350, section 2.5.2 from [2]
def elimination_technique_2(C):
    """
    This technique eliminates one generator at a time. Heuristically this
    seems superior in that we may select for elimination the generator with
    shortest equivalent string at each stage.

    >>> from sympy.combinatorics.free_groups import free_group
    >>> from sympy.combinatorics.fp_groups import FpGroup, coset_enumeration_r, \
            reidemeister_relators, define_schreier_generators, elimination_technique_2
    >>> F, x, y = free_group("x, y")
    >>> f = FpGroup(F, [x**3, y**5, (x*y)**2]); H = [x*y, x**-1*y**-1*x*y*x]
    >>> C = coset_enumeration_r(f, H)
    >>> C.compress(); C.standardize()
    >>> define_schreier_generators(C)
    >>> reidemeister_relators(C)
    >>> elimination_technique_2(C)
    ([y_1, y_2], [y_2**-3, y_2*y_1*y_2*y_1*y_2*y_1, y_1**2])

    """
    rels = C._reidemeister_relators
    rels.sort(reverse=True)
    gens = C._schreier_generators
    for i in range(len(gens) - 1, -1, -1):
        rel = rels[i]
        for j in range(len(gens) - 1, -1, -1):
            gen = gens[j]
            if rel.generator_count(gen) == 1:
                k = rel.exponent_sum(gen)
                gen_index = rel.index(gen**k)
                bk = rel.subword(gen_index + 1, len(rel))
                fw = rel.subword(0, gen_index)
                rep_by = (bk*fw)**(-1*k)
                del rels[i]; del gens[j]
                for l in range(len(rels)):
                    rels[l] = rels[l].eliminate_word(gen, rep_by)
                break
    C._reidemeister_relators = rels
    C._schreier_generators = gens
    return C._schreier_generators, C._reidemeister_relators

def simplify_presentation(C):
    """Relies upon ``_simplification_technique_1`` for its functioning. """
    rels = C._reidemeister_relators
    group = C._schreier_free_group

    rels = list(set(_simplification_technique_1(rels)))
    rels.sort()
    rels = [r.identity_cyclic_reduction() for r in rels]
    try:
        rels.remove(C._schreier_free_group.identity)
    except ValueError:
        pass
    C._reidemeister_relators = rels

def _simplification_technique_1(rels):
    """
    All relators are checked to see if they are of the form `gen^n`. If any
    such relators are found then all other relators are processed for strings
    in the `gen` known order.

    Examples
    ========

    >>> from sympy.combinatorics.free_groups import free_group
    >>> from sympy.combinatorics.fp_groups import _simplification_technique_1
    >>> F, x, y = free_group("x, y")
    >>> w1 = [x**2*y**4, x**3]
    >>> _simplification_technique_1(w1)
    [x**-1*y**4, x**3]

    >>> w2 = [x**2*y**-4*x**5, x**3, x**2*y**8, y**5]
    >>> _simplification_technique_1(w2)
    [x**-1*y*x**-1, x**3, x**-1*y**-2, y**5]

    >>> w3 = [x**6*y**4, x**4]
    >>> _simplification_technique_1(w3)
    [x**2*y**4, x**4]

    """
    from sympy import gcd

    rels = rels[:]
    # dictionary with "gen: n" where gen^n is one of the relators
    exps = {}
    for i in range(len(rels)):
        rel = rels[i]
        if rel.number_syllables() == 1:
            g = rel[0]
            exp = abs(rel.array_form[0][1])
            if rel.array_form[0][1] < 0:
                rels[i] = rels[i]**-1
                g = g**-1
            if g in exps:
                exp = gcd(exp, exps[g].array_form[0][1])
            exps[g] = g**exp

    one_syllables_words = exps.values()
    # decrease some of the exponents in relators, making use of the single
    # syllable relators
    for i in range(len(rels)):
        rel = rels[i]
        if rel in one_syllables_words:
            continue
        rel = rel.eliminate_words(one_syllables_words, _all = True)
        # if rels[i] contains g**n where abs(n) is greater than half of the power p
        # of g in exps, g**n can be replaced by g**(n-p) (or g**(p-n) if n<0)
        for g in rel.contains_generators():
            if g in exps:
                exp = exps[g].array_form[0][1]
                max_exp = (exp + 1)//2
                rel = rel.eliminate_word(g**(max_exp), g**(max_exp-exp), _all = True)
                rel = rel.eliminate_word(g**(-max_exp), g**(-(max_exp-exp)), _all = True)
        rels[i] = rel
    rels = [r.identity_cyclic_reduction() for r in rels]
    return rels


def reidemeister_presentation(fp_grp, H, C=None):
    """
    fp_group: A finitely presented group, an instance of FpGroup
    H: A subgroup whose presentation is to be found, given as a list
    of words in generators of `fp_grp`

    Examples
    ========

    >>> from sympy.combinatorics.free_groups import free_group
    >>> from sympy.combinatorics.fp_groups import FpGroup, reidemeister_presentation
    >>> F, x, y = free_group("x, y")

    Example 5.6 Pg. 177 from [1]
    >>> f = FpGroup(F, [x**3, y**5, (x*y)**2])
    >>> H = [x*y, x**-1*y**-1*x*y*x]
    >>> reidemeister_presentation(f, H)
    ((y_1, y_2), (y_1**2, y_2**3, y_2*y_1*y_2*y_1*y_2*y_1))

    Example 5.8 Pg. 183 from [1]
    >>> f = FpGroup(F, [x**3, y**3, (x*y)**3])
    >>> H = [x*y, x*y**-1]
    >>> reidemeister_presentation(f, H)
    ((x_0, y_0), (x_0**3, y_0**3, x_0*y_0*x_0*y_0*x_0*y_0))

    Exercises Q2. Pg 187 from [1]
    >>> f = FpGroup(F, [x**2*y**2, y**-1*x*y*x**-3])
    >>> H = [x]
    >>> reidemeister_presentation(f, H)
    ((x_0,), (x_0**4,))

    Example 5.9 Pg. 183 from [1]
    >>> f = FpGroup(F, [x**3*y**-3, (x*y)**3, (x*y**-1)**2])
    >>> H = [x]
    >>> reidemeister_presentation(f, H)
    ((x_0,), (x_0**6,))

    """
    if not C:
        C = coset_enumeration_r(fp_grp, H)
    C.compress(); C.standardize()
    define_schreier_generators(C)
    reidemeister_relators(C)
    prev_gens = []
    prev_rels = []
    while not set(prev_rels) == set(C._reidemeister_relators):
        prev_rels = C._reidemeister_relators
        while not set(prev_gens) == set(C._schreier_generators):
            prev_gens = C._schreier_generators
            elimination_technique_1(C)
        simplify_presentation(C)

    syms = [g.array_form[0][0] for g in C._schreier_generators]
    g = free_group(syms)[0]
    subs = dict(zip(syms,g.generators))
    C._schreier_generators = g.generators
    for j, r in enumerate(C._reidemeister_relators):
        a = r.array_form
        rel = g.identity
        for sym, p in a:
            rel = rel*subs[sym]**p
        C._reidemeister_relators[j] = rel

    C.schreier_generators = tuple(C._schreier_generators)
    C.reidemeister_relators = tuple(C._reidemeister_relators)

    return C.schreier_generators, C.reidemeister_relators


FpGroupElement = FreeGroupElement<|MERGE_RESOLUTION|>--- conflicted
+++ resolved
@@ -8,13 +8,10 @@
 from sympy.utilities import public
 from sympy.utilities.iterables import flatten
 from sympy.combinatorics.free_groups import FreeGroupElement, free_group, zero_mul_simp
-<<<<<<< HEAD
 from sympy.combinatorics.rewritingsystem import RewritingSystem
-=======
 from sympy.combinatorics.coset_table import (CosetTable,
                                              coset_enumeration_r,
                                              coset_enumeration_c)
->>>>>>> ece2acc0
 
 from itertools import product
 
