"""
AskHandlers related to order relations: positive, negative, etc.
"""
from __future__ import print_function, division

from sympy import S
from sympy.assumptions import Q, ask
from sympy.assumptions.handlers import CommonHandler
from sympy.core.logic import fuzzy_not, fuzzy_and, fuzzy_or


class AskNegativeHandler(CommonHandler):
    """
    This is called by ask() when key='negative'

    Test that an expression is less (strict) than zero.

    Examples
    ========

    >>> from sympy import ask, Q, pi
    >>> ask(Q.negative(pi+1)) # this calls AskNegativeHandler.Add
    False
    >>> ask(Q.negative(pi**2)) # this calls AskNegativeHandler.Pow
    False

    """

    @staticmethod
    def Expr(expr, assumptions):
        return expr.is_negative

    @staticmethod
    def _number(expr, assumptions):
        r, i = expr.as_real_imag()
        # If the imaginary part can symbolically be shown to be zero then
        # we just evaluate the real part; otherwise we evaluate the imaginary
        # part to see if it actually evaluates to zero and if it does then
        # we make the comparison between the real part and zero.
        if not i:
            r = r.evalf(2)
            if r._prec != 1:
                return r < 0
        else:
            i = i.evalf(2)
            if i._prec != 1:
                if i != 0:
                    return False
                r = r.evalf(2)
                if r._prec != 1:
                    return r < 0

    @staticmethod
    def Basic(expr, assumptions):
        if expr.is_number:
            return AskNegativeHandler._number(expr, assumptions)

    @staticmethod
    def Add(expr, assumptions):
        """
        Positive + Positive -> Positive,
        Negative + Negative -> Negative
        """
        if expr.is_number:
            return AskNegativeHandler._number(expr, assumptions)

        r = ask(Q.real(expr), assumptions)
        if r is not True:
            return r

        nonpos = 0
        for arg in expr.args:
            if ask(Q.negative(arg), assumptions) is not True:
                if ask(Q.positive(arg), assumptions) is False:
                    nonpos += 1
                else:
                    break
        else:
            if nonpos < len(expr.args):
                return True

    @staticmethod
    def Mul(expr, assumptions):
        if expr.is_number:
            return AskNegativeHandler._number(expr, assumptions)
        result = None
        for arg in expr.args:
            if result is None:
                result = False
            if ask(Q.negative(arg), assumptions):
                result = not result
            elif ask(Q.positive(arg), assumptions):
                pass
            else:
                return
        return result

    @staticmethod
    def Pow(expr, assumptions):
        """
        Real ** Even -> NonNegative
        Real ** Odd  -> same_as_base
        NonNegative ** Positive -> NonNegative
        """
        if expr.is_number:
            return AskNegativeHandler._number(expr, assumptions)
        if ask(Q.real(expr.base), assumptions):
            if ask(Q.positive(expr.base), assumptions):
                if ask(Q.real(expr.exp), assumptions):
                    return False
            if ask(Q.even(expr.exp), assumptions):
                return False
            if ask(Q.odd(expr.exp), assumptions):
                return ask(Q.negative(expr.base), assumptions)

    ImaginaryUnit, Abs = [staticmethod(CommonHandler.AlwaysFalse)]*2

    @staticmethod
    def exp(expr, assumptions):
        if ask(Q.real(expr.args[0]), assumptions):
            return False


class AskNonNegativeHandler(CommonHandler):

    @staticmethod
    def Expr(expr, assumptions):
        return expr.is_nonnegative

    @staticmethod
    def Basic(expr, assumptions):
        if expr.is_number:
            notnegative = fuzzy_not(AskNegativeHandler._number(expr, assumptions))
            if notnegative:
                return ask(Q.real(expr), assumptions)
            else:
                return notnegative


class AskNonZeroHandler(CommonHandler):
    """
    Handler for key 'zero'
    Test that an expression is not identically zero
    """

    @staticmethod
    def Expr(expr, assumptions):
        return expr.is_nonzero

    @staticmethod
    def Basic(expr, assumptions):
        if ask(Q.real(expr)) is False:
            return False
        if expr.is_number:
            # if there are no symbols just evalf
            i = expr.evalf(2)
            def nonz(i):
                if i._prec != 1:
                    return i != 0
            return fuzzy_or(nonz(i) for i in i.as_real_imag())

    @staticmethod
    def Add(expr, assumptions):
        if all(ask(Q.positive(x), assumptions) for x in expr.args) \
                or all(ask(Q.negative(x), assumptions) for x in expr.args):
            return True

    @staticmethod
    def Mul(expr, assumptions):
        for arg in expr.args:
            result = ask(Q.nonzero(arg), assumptions)
            if result:
                continue
            return result
        return True

    @staticmethod
    def Pow(expr, assumptions):
        return ask(Q.nonzero(expr.base), assumptions)

    NaN = staticmethod(CommonHandler.AlwaysTrue)

    @staticmethod
    def Abs(expr, assumptions):
        return ask(Q.nonzero(expr.args[0]), assumptions)

class AskZeroHandler(CommonHandler):

    @staticmethod
    def Expr(expr, assumptions):
        return expr.is_zero

    @staticmethod
    def Basic(expr, assumptions):
        return fuzzy_and([fuzzy_not(ask(Q.nonzero(expr), assumptions)),
            ask(Q.real(expr), assumptions)])

    @staticmethod
    def Mul(expr, assumptions):
        # TODO: This should be deducible from the nonzero handler
        return fuzzy_or(ask(Q.zero(arg), assumptions) for arg in expr.args)

class AskNonPositiveHandler(CommonHandler):

    @staticmethod
    def Expr(expr, assumptions):
        return expr.is_nonpositive

    @staticmethod
    def Basic(expr, assumptions):
        if expr.is_number:
            notpositive = fuzzy_not(AskPositiveHandler._number(expr, assumptions))
            if notpositive:
                return ask(Q.real(expr), assumptions)
            else:
                return notpositive

class AskPositiveHandler(CommonHandler):
    """
    Handler for key 'positive'
    Test that an expression is greater (strict) than zero
    """

    @staticmethod
    def Expr(expr, assumptions):
        return expr.is_positive

    @staticmethod
    def _number(expr, assumptions):
        r, i = expr.as_real_imag()
        # If the imaginary part can symbolically be shown to be zero then
        # we just evaluate the real part; otherwise we evaluate the imaginary
        # part to see if it actually evaluates to zero and if it does then
        # we make the comparison between the real part and zero.
        if not i:
            r = r.evalf(2)
            if r._prec != 1:
                return r > 0
        else:
            i = i.evalf(2)
            if i._prec != 1:
                if i != 0:
                    return False
                r = r.evalf(2)
                if r._prec != 1:
                    return r > 0

    @staticmethod
    def Basic(expr, assumptions):
        if expr.is_number:
            return AskPositiveHandler._number(expr, assumptions)

    @staticmethod
    def Mul(expr, assumptions):
        if expr.is_number:
            return AskPositiveHandler._number(expr, assumptions)
        result = True
        for arg in expr.args:
            if ask(Q.positive(arg), assumptions):
                continue
            elif ask(Q.negative(arg), assumptions):
                result = result ^ True
            else:
                return
        return result

    @staticmethod
    def Add(expr, assumptions):
        if expr.is_number:
            return AskPositiveHandler._number(expr, assumptions)

        r = ask(Q.real(expr), assumptions)
        if r is not True:
            return r

        nonneg = 0
        for arg in expr.args:
            if ask(Q.positive(arg), assumptions) is not True:
                if ask(Q.negative(arg), assumptions) is False:
                    nonneg += 1
                else:
                    break
        else:
            if nonneg < len(expr.args):
                return True

    @staticmethod
    def Pow(expr, assumptions):
        if expr.is_number:
            return AskPositiveHandler._number(expr, assumptions)
        if expr.base is S.Exp1:
            if ask(Q.real(expr.exp), assumptions):
                return True
            if ask(Q.imaginary(expr.exp), assumptions):
                return False
        if ask(Q.positive(expr.base), assumptions):
            if ask(Q.real(expr.exp), assumptions):
                return True
            # TODO: is this case missing `Q.imaginary(expr.base)`?
        if ask(Q.negative(expr.base), assumptions):
            if ask(Q.even(expr.exp), assumptions):
                return True
            if ask(Q.odd(expr.exp), assumptions):
                return False

    @staticmethod
<<<<<<< HEAD
=======
    def exp(expr, assumptions):
        if ask(Q.real(expr.args[0]), assumptions):
            return True
        if ask(Q.imaginary(expr.args[0]), assumptions):
            from sympy import pi, I
            return ask(Q.even(expr.args[0]/(I*pi)), assumptions)

    @staticmethod
>>>>>>> ae3d62ab
    def log(expr, assumptions):
        r = ask(Q.real(expr.args[0]), assumptions)
        if r is not True:
            return r
        if ask(Q.positive(expr.args[0] - 1), assumptions):
            return True
        if ask(Q.negative(expr.args[0] - 1), assumptions):
            return False

    @staticmethod
    def factorial(expr, assumptions):
        x = expr.args[0]
        if ask(Q.integer(x) & Q.positive(x), assumptions):
            return True

    ImaginaryUnit = staticmethod(CommonHandler.AlwaysFalse)

    @staticmethod
    def Abs(expr, assumptions):
        return ask(Q.nonzero(expr), assumptions)

    @staticmethod
    def Trace(expr, assumptions):
        if ask(Q.positive_definite(expr.arg), assumptions):
            return True

    @staticmethod
    def Determinant(expr, assumptions):
        if ask(Q.positive_definite(expr.arg), assumptions):
            return True

    @staticmethod
    def MatrixElement(expr, assumptions):
        if (expr.i == expr.j
                and ask(Q.positive_definite(expr.parent), assumptions)):
            return True

    @staticmethod
    def atan(expr, assumptions):
        return ask(Q.positive(expr.args[0]), assumptions)

    @staticmethod
    def asin(expr, assumptions):
        x = expr.args[0]
        if ask(Q.positive(x) & Q.nonpositive(x - 1), assumptions):
            return True
        if ask(Q.negative(x) & Q.nonnegative(x + 1), assumptions):
            return False

    @staticmethod
    def acos(expr, assumptions):
        x = expr.args[0]
        if ask(Q.nonpositive(x - 1) & Q.nonnegative(x + 1), assumptions):
            return True

    @staticmethod
    def acot(expr, assumptions):
        return ask(Q.real(expr.args[0]), assumptions)<|MERGE_RESOLUTION|>--- conflicted
+++ resolved
@@ -289,14 +289,14 @@
         if expr.is_number:
             return AskPositiveHandler._number(expr, assumptions)
         if expr.base is S.Exp1:
-            if ask(Q.real(expr.exp), assumptions):
-                return True
-            if ask(Q.imaginary(expr.exp), assumptions):
-                return False
+            if ask(Q.real(expr.args[0]), assumptions):
+                return True
+            if ask(Q.imaginary(expr.args[0]), assumptions):
+                from sympy import pi, I
+                return ask(Q.even(expr.args[0] / (I * pi)), assumptions)
         if ask(Q.positive(expr.base), assumptions):
             if ask(Q.real(expr.exp), assumptions):
                 return True
-            # TODO: is this case missing `Q.imaginary(expr.base)`?
         if ask(Q.negative(expr.base), assumptions):
             if ask(Q.even(expr.exp), assumptions):
                 return True
@@ -304,17 +304,6 @@
                 return False
 
     @staticmethod
-<<<<<<< HEAD
-=======
-    def exp(expr, assumptions):
-        if ask(Q.real(expr.args[0]), assumptions):
-            return True
-        if ask(Q.imaginary(expr.args[0]), assumptions):
-            from sympy import pi, I
-            return ask(Q.even(expr.args[0]/(I*pi)), assumptions)
-
-    @staticmethod
->>>>>>> ae3d62ab
     def log(expr, assumptions):
         r = ask(Q.real(expr.args[0]), assumptions)
         if r is not True:
