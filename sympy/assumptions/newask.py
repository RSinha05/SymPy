from __future__ import print_function, division

from sympy.core import Basic, Mul, Add, Pow

from sympy.assumptions.assume import global_assumptions, AppliedPredicate
from sympy.logic.inference import satisfiable
from sympy.logic.boolalg import And, Implies, Equivalent, Or
from sympy.assumptions.ask import Q
<<<<<<< HEAD
from sympy.utilities.iterables import sift
=======
from sympy.assumptions.ask_generated import known_facts_cnf
>>>>>>> 4ad98540

def newask(proposition, assumptions=True, context=global_assumptions, use_known_facts=True):
    relevant_facts = get_all_relevant_facts(proposition, assumptions, context,
        use_known_facts=use_known_facts)

    can_be_true = satisfiable(And(proposition, assumptions,
        relevant_facts, *context))
    can_be_false = satisfiable(And(~proposition, assumptions,
        relevant_facts, *context))

    if can_be_true and can_be_false:
        return None

    if can_be_true and not can_be_false:
        return True

    if not can_be_true and can_be_false:
        return False

    if not can_be_true and not can_be_false:
        # TODO: Run additional checks to see which combination of the
        # assumptions, global_assumptions, and relevant_facts are
        # inconsistent.
        raise ValueError("Inconsistent assumptions")

<<<<<<< HEAD
equiv_any_args = set(((Q.zero, Mul),
                      (Q.infinity, Add)))

def get_relevant_facts(proposition, assumptions=True, context=global_assumptions):
=======
def get_relevant_facts(proposition, assumptions=True,
    context=global_assumptions, use_known_facts=True):
>>>>>>> 4ad98540
    keys = proposition.atoms(AppliedPredicate)
    if isinstance(assumptions, Basic):
        # XXX: We need this since True/False are not Basic
        keys |= assumptions.atoms(AppliedPredicate)
    if context:
        keys |= And(*context).atoms(AppliedPredicate)

    predicates = set([i.args[0] for i in keys])

    relevant_facts = True

<<<<<<< HEAD
    keys_by_predicate = sift(keys, lambda ap: ap.func)
=======
    if use_known_facts:
        for predicate in predicates:
            relevant_facts &= known_facts_cnf.rcall(predicate)

    # TODO: Write this in a more scalable and extendable way
>>>>>>> 4ad98540

    # TODO: Write this in a more scalable and extendable way

    # To keep things straight, for implications, only worry about the
    # Implies(key, Q.something(key.args[0])) fact.

<<<<<<< HEAD
    for key in keys_by_predicate[Q.positive]:
        relevant_facts &= Implies(key, Q.real(key.args[0]))

    for key in keys_by_predicate[Q.zero]:
        relevant_facts &= Equivalent(key, ~Q.nonzero(key.args[0]))
        relevant_facts &= Implies(key, ~Q.positive(key.args[0]))
        relevant_facts &= Implies(key, Q.real(key.args[0]))
=======
    # for key in positive_keys:
    #     relevant_facts &= Implies(key, Q.real(key.args[0]))

    for key in zero_keys:
        # relevant_facts &= Equivalent(key, ~Q.nonzero(key.args[0]))
        # relevant_facts &= Implies(key, ~Q.positive(key.args[0]))
        # relevant_facts &= Implies(key, Q.real(key.args[0]))
>>>>>>> 4ad98540

        # Now for something interesting...
        if isinstance(key.args[0], Pow):
            relevant_facts &= Implies(key, Q.zero(key.args[0].base))
            relevant_facts &= Implies(And(Q.zero(key.args[0].base),
                Q.positive(key.args[0].exp)), key)

<<<<<<< HEAD
    for key in keys_by_predicate[Q.nonzero]:
        relevant_facts &= Equivalent(key, ~Q.zero(key.args[0]))
=======
    for key in nonzero_keys:
        # relevant_facts &= Equivalent(key, ~Q.zero(key.args[0]))
>>>>>>> 4ad98540

        if isinstance(key.args[0], Add):
            relevant_facts &= Implies(And(*[Q.positive(i) for i in
                key.args[0].args]), key)

    for key in keys:
        predicate = key.func
        expr = key.args[0]
        if (predicate, type(expr)) in equiv_any_args:
            relevant_facts &= Equivalent(key, Or(*map(predicate, expr.args)))


    return relevant_facts

def get_all_relevant_facts(proposition, assumptions=True,
    context=global_assumptions, use_known_facts=True):
    # The relevant facts might introduce new keys, e.g., Q.zero(x*y) will
    # introduce the keys Q.zero(x) and Q.zero(y), so we need to run it until
    # we stop getting new things.  Hopefully this strategy won't lead to an
    # infinite loop in the future.
    relevant_facts = True
    old_relevant_facts = False
    while relevant_facts != old_relevant_facts:
        old_relevant_facts, relevant_facts = (relevant_facts,
            get_relevant_facts(proposition, assumptions & relevant_facts,
                context, use_known_facts=use_known_facts))

    return relevant_facts<|MERGE_RESOLUTION|>--- conflicted
+++ resolved
@@ -6,11 +6,8 @@
 from sympy.logic.inference import satisfiable
 from sympy.logic.boolalg import And, Implies, Equivalent, Or
 from sympy.assumptions.ask import Q
-<<<<<<< HEAD
 from sympy.utilities.iterables import sift
-=======
 from sympy.assumptions.ask_generated import known_facts_cnf
->>>>>>> 4ad98540
 
 def newask(proposition, assumptions=True, context=global_assumptions, use_known_facts=True):
     relevant_facts = get_all_relevant_facts(proposition, assumptions, context,
@@ -36,15 +33,11 @@
         # inconsistent.
         raise ValueError("Inconsistent assumptions")
 
-<<<<<<< HEAD
 equiv_any_args = set(((Q.zero, Mul),
                       (Q.infinity, Add)))
 
-def get_relevant_facts(proposition, assumptions=True, context=global_assumptions):
-=======
 def get_relevant_facts(proposition, assumptions=True,
     context=global_assumptions, use_known_facts=True):
->>>>>>> 4ad98540
     keys = proposition.atoms(AppliedPredicate)
     if isinstance(assumptions, Basic):
         # XXX: We need this since True/False are not Basic
@@ -56,38 +49,24 @@
 
     relevant_facts = True
 
-<<<<<<< HEAD
-    keys_by_predicate = sift(keys, lambda ap: ap.func)
-=======
     if use_known_facts:
         for predicate in predicates:
             relevant_facts &= known_facts_cnf.rcall(predicate)
 
-    # TODO: Write this in a more scalable and extendable way
->>>>>>> 4ad98540
+    keys_by_predicate = sift(keys, lambda ap: ap.func)
 
     # TODO: Write this in a more scalable and extendable way
 
     # To keep things straight, for implications, only worry about the
     # Implies(key, Q.something(key.args[0])) fact.
 
-<<<<<<< HEAD
     for key in keys_by_predicate[Q.positive]:
         relevant_facts &= Implies(key, Q.real(key.args[0]))
 
     for key in keys_by_predicate[Q.zero]:
-        relevant_facts &= Equivalent(key, ~Q.nonzero(key.args[0]))
-        relevant_facts &= Implies(key, ~Q.positive(key.args[0]))
-        relevant_facts &= Implies(key, Q.real(key.args[0]))
-=======
-    # for key in positive_keys:
-    #     relevant_facts &= Implies(key, Q.real(key.args[0]))
-
-    for key in zero_keys:
         # relevant_facts &= Equivalent(key, ~Q.nonzero(key.args[0]))
         # relevant_facts &= Implies(key, ~Q.positive(key.args[0]))
         # relevant_facts &= Implies(key, Q.real(key.args[0]))
->>>>>>> 4ad98540
 
         # Now for something interesting...
         if isinstance(key.args[0], Pow):
@@ -95,13 +74,8 @@
             relevant_facts &= Implies(And(Q.zero(key.args[0].base),
                 Q.positive(key.args[0].exp)), key)
 
-<<<<<<< HEAD
     for key in keys_by_predicate[Q.nonzero]:
-        relevant_facts &= Equivalent(key, ~Q.zero(key.args[0]))
-=======
-    for key in nonzero_keys:
         # relevant_facts &= Equivalent(key, ~Q.zero(key.args[0]))
->>>>>>> 4ad98540
 
         if isinstance(key.args[0], Add):
             relevant_facts &= Implies(And(*[Q.positive(i) for i in
