"""
Integer factorization
"""

from sympy.core import Mul
from sympy.core.evalf import bitcount
from sympy.core.numbers import igcd
from sympy.core.power import integer_nthroot, Pow
from sympy.core.mul import Mul
import random
import math
from primetest import isprime
from generate import sieve, primerange, nextprime
from sympy.core.singleton import S

from operator import abs

small_trailing = [i and max(int(not i % 2**j) and j for j in range(1,8)) \
    for i in range(256)]

def smoothness(n):
    """
    Return the B-smooth and B-power smooth values of n.

    The smoothness of n is the largest prime factor of n; the power-
    smoothness is the largest divisor raised to its multiplicity.

    >>> from sympy.ntheory.factor_ import smoothness
    >>> smoothness(2**7*3**2)
    (3, 128)
    >>> smoothness(2**4*13)
    (13, 16)
    >>> smoothness(2)
    (2, 2)

    See Also
    ========

    factorint, smoothness_p
    """

    if n == 1:
        return (1, 1) # not prime, but otherwise this causes headaches
    facs = factorint(n)
    return max(facs), max([m**facs[m] for m in facs])

def smoothness_p(n, m=-1, power=0, visual=None):
    """
    Return a list of [m, (p, (M, sm(p + m), psm(p + m)))...]
    where:

    1. p**M is the base-p divisor of n
    2. sm(p + m) is the smoothness of p + m (m = -1 by default)
    3. psm(p + n) is the power smoothness of p + m

    The list is sorted according to smoothness (default) or by power smoothness
    if power=1.

    The smoothness of the numbers to the left (m = -1) or right (m = 1) of a
    factor govern the results that are obtained from the p +/- 1 type factoring
    methods.

        >>> from sympy.ntheory.factor_ import smoothness_p, factorint
        >>> smoothness_p(10431, m=1)
        (1, [(3, (2, 2, 4)), (19, (1, 5, 5)), (61, (1, 31, 31))])
        >>> smoothness_p(10431)
        (-1, [(3, (2, 2, 2)), (19, (1, 3, 9)), (61, (1, 5, 5))])
        >>> smoothness_p(10431, power=1)
        (-1, [(3, (2, 2, 2)), (61, (1, 5, 5)), (19, (1, 3, 9))])

    If visual=True then an annotated string will be returned:

        >>> print smoothness_p(21477639576571, visual=1)
        p**i=4410317**1 has p-1 B=1787, B-pow=1787
        p**i=4869863**1 has p-1 B=2434931, B-pow=2434931

    This string can also be generated directly from a factorization dictionary
    and vice versa:

        >>> factorint(17*9)
        {3: 2, 17: 1}
        >>> smoothness_p(_)
        'p**i=3**2 has p-1 B=2, B-pow=2\\np**i=17**1 has p-1 B=2, B-pow=16'
        >>> smoothness_p(_)
        {3: 2, 17: 1}

    The table of the output logic is:

<<<<<<< HEAD
        _________________________________
        |       |        visual=        |
        | input + -----+--------+-------+
        |       | True | False  | other |
        +-------+------+--------+-------+
        | dict  | str  |  tuple | str   |
        | str   | str  |  tuple | dict  |
        | tuple | str  |  tuple | str   |
        | n     | str  |  tuple | tuple |
        | mul   | str  |  tuple | tuple |
        +-------+------+--------+-------+

        Note: recalculation of the input is done only for a Mul or dict, so
        smoothness_p({4: 2}, visual=False) == smoothness_p(16).


    See Also
    ========

    smoothness, factorint
=======
    ====== ====== ======= =======
    x                Visual
    ------ ----------------------
    Input  True   False   other
    ====== ====== ======= =======
    dict    str    tuple   str
    str     str    tuple   dict
    tuple   str    tuple   str
    n       str    tuple   tuple
    mul     str    tuple   tuple
    ====== ====== ======= =======
>>>>>>> 87b9d4c3
    """
    from sympy.utilities import flatten

    if type(n) is str:
        if visual:
            return n
        d = {}
        for li in n.splitlines():
            k, v = [int(i) for i in li.split('has')[0]
                                      .split('=')[1]
                                      .split('**')]
            d[k] = v
        if visual is not True and visual is not False:
            return d
        return smoothness_p(d, visual=False)
    elif type(n) is not tuple:
        facs = factorint(n, visual=False)

    if power:
        k = -1
    else:
        k = 1
    if type(n) is not tuple:
        rv = (m, sorted([(f,
                            tuple([M] + list(smoothness(f + m))))
                            for f, M in [i for i in facs.items()]],
                            key=lambda x: (x[1][k], x[0])))
    else:
        rv = n

    if visual is False or (visual != True) and (type(n) in [int, Mul]):
        return rv
    lines = []
    for dat in rv[1]:
        dat = flatten(dat)
        dat.insert(2, m)
        lines.append('p**i=%i**%i has p%+i B=%i, B-pow=%i' % tuple(dat))
    return '\n'.join(lines)

def trailing(n):
    """Count the number of trailing zero digits in the binary
    representation of n, i.e. determine the largest power of 2
    that divides n.

    Examples
    ========
    >>> from sympy import trailing
    >>> trailing(128)
    7
    >>> trailing(63)
    0
    """
    n = int(n)
    if not n:
        return 0
    low_byte = n & 0xff
    if low_byte:
        return small_trailing[low_byte]

    # 2**m is quick for z up through 2**30
    z = bitcount(n) - 1
    if type(z) is int:
        if n == 1 << z:
            return z

    t = 0
    p = 8
    while not n & 1:
        while not n & ((1<<p)-1):
            n >>= p
            t += p
            p *= 2
        p //= 2
    return t

def multiplicity(p, n):
    """
    Find the greatest integer m such that p**m divides n.

    Examples
    ========
        >>> from sympy.ntheory import multiplicity
        >>> [multiplicity(5, n) for n in [8, 5, 25, 125, 250]]
        [0, 1, 2, 3, 3]

    See Also
    ========

    divmod
    """

    p, n = int(p), int(n)
    if p == n:
        return 1
    if p == 2:
        return trailing(n)

    m = 0
    n, rem = divmod(n, p)
    while not rem:
        m += 1
        if m > 5:
            # The multiplicity could be very large. Better
            # to increment in powers of two
            e = 2
            while 1:
                ppow = p**e
                if ppow < n:
                    nnew, rem = divmod(n, ppow)
                    if not rem:
                        m += e
                        e *= 2
                        n = nnew
                        continue
                return m + multiplicity(p, n)
        n, rem = divmod(n, p)
    return m

def perfect_power(n, candidates=None, big=True, factor=True):
    """
    Return ``(b, e)`` such that ``n`` == ``b**e`` if ``n`` is a
    perfect power; otherwise return ``False``.

    By default, the base is recursively decomposed and the exponents
    collected so the largest possible ``e`` is sought. If ``big=False``
    then the smallest possible ``e`` (thus prime) will be chosen.

    If ``candidates`` for exponents are given, they are assumed to be sorted
    and the first one that is larger than the computed maximum will signal
    failure for the routine.

    If ``factor=True`` then simultaneous factorization of n is attempted
    since finding a factor indicates the only possible root for n. This
    is True by default since only a few small factors will be tested in
    the course of searching for the perfect power.

    Examples
    ========
    >>> from sympy import perfect_power
    >>> perfect_power(16)
    (2, 4)
    >>> perfect_power(16, big = False)
    (4, 2)
    """
    n = int(n)
    if n < 3:
        return False
    logn = math.log(n, 2)
    max_possible = int(logn) + 2 # only check values less than this
    not_square = n % 10 in [2, 3, 7, 8] # squares cannot end in 2, 3, 7, 8
    if not candidates:
        candidates = primerange(2 + not_square, max_possible)

    afactor = 2 + n % 2
    for e in candidates:
        if e < 3:
            if e == 1 or e == 2 and not_square:
                continue
        if e > max_possible:
            return False

        # see if there is a factor present
        if factor:
            if n % afactor == 0:
                # find what the potential power is
                if afactor == 2:
                    e = trailing(n)
                else:
                    e = multiplicity(afactor, n)
                # if it's a trivial power we are done
                if e == 1:
                    return False

                # maybe the bth root of n is exact
                r, exact = integer_nthroot(n, e)
                if not exact:
                    # then remove this factor and check to see if
                    # any of e's factors are a common exponent; if
                    # not then it's not a perfect power
                    n //= afactor**e
                    m = perfect_power(n, candidates=primefactors(e), big=big)
                    if m is False:
                        return False
                    else:
                        r, m = m
                        # adjust the two exponents so the bases can
                        # be combined
                        g = igcd(m, e)
                        if g == 1:
                            return False
                        m //= g
                        e //= g
                        r, e = r**m*afactor**e, g
                if not big:
                    e0 = primefactors(e)
                    if len(e0) > 1 or e0[0] != e:
                        e0 = e0[0]
                        r, e = r**(e//e0), e0
                return r, e
            else:
                # get the next factor ready for the next pass through the loop
                afactor = nextprime(afactor)

        # Weed out downright impossible candidates
        if logn/e < 40:
            b = 2.0**(logn/e)
            if abs(int(b + 0.5) - b) > 0.01:
                continue

        # now see if the plausible e makes a perfect power
        r, exact = integer_nthroot(n, e)
        if exact:
            if big:
                m = perfect_power(r, big=big, factor=factor)
                if m is not False:
                    r, e = m[0], e*m[1]
            return int(r), e
    else:
        return False

def pollard_rho(n, s=2, a=1, retries=5, seed=1234, max_steps=None, F=None):
    r"""Use Pollard's rho method to try to extract a nontrivial factor
    of ``n``. The returned factor may be a composite number. If no
    factor is found, ``None`` is returned.

    The algorithm generates pseudo-random values of x with a generator
    function, replacing x with F(x). If F is not supplied then the
    function x**2 + ``a`` is used. The first value supplied to F(x) is ``s``.
    Upon failure (if ``retries`` is > 0) a new ``a`` and ``s`` will be
    supplied; the ``a`` will be ignored if F was supplied.

    The sequence of numbers generated by such functions generally have a
    a lead-up to some number and then loop around back to that number and
    begin to repeat the sequence, e.g. 1, 2, 3, 4, 5, 3, 4, 5 -- this leader
    and loop look a bit like the Greek letter rho, and thus the name, 'rho'.

    For a given function, very different leader-loop values can be obtained
    so it is a good idea to allow for retries:

    >>> from sympy.ntheory.generate import cycle_length
    >>> n=16843009
    >>> F=lambda x:(2048*pow(x,2,n) + 32767) % n
    >>> for s in range(5):
    ...     cycle_length(F, s).next()
    ...
    (2489, 42)
    (78, 120)
    (1482, 99)
    (1482, 285)
    (1482, 100)

    The first value in pair is the leader. The second is the loop.

    Here is an explicit example:

    >>> x=2
    >>> for i in range(7):
    ...     x=(x**2+12)%17
    ...     print x,
    ...
    16 13 11 14 4 11 14
    >>> cycle_length(lambda x: (x**2+12)%17, 2).next()
    (3, 2)
    >>> list(cycle_length(lambda x: (x**2+12)%17, 2, values=1))
    [16, 13, 11, 14, 4]

    Instead of checking the differences of all generated values for a gcd
    with n, only the kth and 2*kth numbers are checked, e.g. 1st and 2nd,
    2nd and 4th, 3rd and 6th until it has been detected that the loop has been
    traversed. Loops may be many thousands of steps long before rho finds a
    factor or reports failure. If ``max_steps`` is specified, the iteration
    is cancelled with a failure after the specified number of steps.

    Examples
    ========

    >>> from sympy import pollard_rho
    >>> n=16843009
    >>> F=lambda x:(2048*pow(x,2,n) + 32767) % n
    >>> pollard_rho(n, F=F)
    257

    Use the default setting with a bad value of ``a`` and no retries:

    >>> pollard_rho(n, a=n-2, retries=0)

    If retries is > 0 then perhaps the problem will correct itself when
    new values are generated for a:

    >>> pollard_rho(n, a=n-2, retries=1)
    257

    References
    ==========
    - Richard Crandall & Carl Pomerance (2005), "Prime Numbers:
      A Computational Perspective", Springer, 2nd edition, 229-231
    - http://www.csh.rit.edu/~pat/math/quickies/rho/

    """
    n = int(n)
    if n < 5:
        raise ValueError('pollard_rho should receive n > 4')
    prng = random.Random(seed + retries)
    V = s
    for i in range(retries + 1):
        U = V
        if not F:
            F = lambda x: (pow(x, 2, n) + a) % n
        j = 0
        while 1:
            if max_steps and (j > max_steps):
                break
            j += 1
            U = F(U)
            V = F(F(V)) # V is 2x further along than U
            g = igcd(U - V, n)
            if g == 1:
                continue
            if g == n:
                break
            return int(g)
        V = prng.randint(0, n - 1)
        a = prng.randint(1, n - 3) # for x**2 + a, a%n should not be 0 or -2
        F = None
    return None

def pollard_pm1(n, B=10, a=2, retries=0, seed=1234):
    """
    Use Pollard's p-1 method to try to extract a nontrivial factor
    of ``n``. Either a divisor (perhaps composite) or ``None`` is returned.

    The value of ``a`` is the base that is used in the test gcd(a**M - 1, n).
    The default is 2.  If ``retries`` > 0 then if no factor is found after the
    first attempt, a new ``a`` will be generated randomly (using the ``seed``)
    and the process repeated.

        Note: the value of M is lcm(1..B) = reduce(ilcm, range(2, B + 1)).

    A search is made for factors next to even numbers having a power smoothness
    less than ``B``. Choosing a larger B increases the likelihood of finding a
    larger factor but takes longer. Whether a factor of n is found or not
    depends on ``a`` and the power smoothness of the even mumber just less than
    the factor p (hence the name p - 1).

    Although some discussion of what constitutes a good ``a`` some
    descriptions are hard to interpret. At the modular.math site referenced
    below it is stated that if gcd(a**M - 1, n) = N then a**M % q**r is 1
    for every prime power divisor of N. But consider the following:

        >>> from sympy.ntheory.factor_ import smoothness_p, pollard_pm1
        >>> n=257*1009
        >>> smoothness_p(n)
        (-1, [(257, (1, 2, 256)), (1009, (1, 7, 16))])

    So we should (and can) find a root with B=16:

        >>> pollard_pm1(n, B=16, a=3)
        1009

    If we attempt to increase B to 256 we find that it doesn't work:

        >>> pollard_pm1(n, B=256)
        >>>

    But if the value of ``a`` is changed we find that only multiples of
    257 work, e.g.:

        >>> pollard_pm1(n, B=256, a=257)
        1009

    Checking different ``a`` values shows that all the ones that didn't
    work had a gcd value not equal to ``n`` but equal to one of the
    factors:

        >>> from sympy.core.numbers import ilcm, igcd
        >>> from sympy import factorint, Pow
        >>> M = 1
        >>> for i in range(2, 256):
        ...     M = ilcm(M, i)
        ...
        >>> set([igcd(pow(a, M, n) - 1, n) for a in range(2, 256) if
        ...      igcd(pow(a, M, n) - 1, n) != n])
        set([1009])

    But does aM % d for every divisor of n give 1?

        >>> aM = pow(255, M, n)
        >>> [(d, aM%Pow(*d.args)) for d in factorint(n, visual=True).args]
        [(257**1, 1), (1009**1, 1)]

    No, only one of them. So perhaps the principle is that a root will
    be found for a given value of B provided that:

    1) the power smoothness of the p - 1 value next to the root
       does not exceed B
    2) a**M % p != 1 for any of the divisors of n.

    By trying more than one ``a`` it is possible that one of them
    will yield a factor.

    Examples
    ========
    With the default smoothness bound, this number can't be cracked:

        >>> from sympy.ntheory import pollard_pm1, primefactors
        >>> pollard_pm1(21477639576571)

    Increasing the smoothness bound helps:

        >>> pollard_pm1(21477639576571, B=2000)
        4410317

    Looking at the smoothness of the factors of this number we find:

        >>> from sympy.utilities import flatten
        >>> from sympy.ntheory.factor_ import smoothness_p, factorint
        >>> print smoothness_p(21477639576571, visual=1)
        p**i=4410317**1 has p-1 B=1787, B-pow=1787
        p**i=4869863**1 has p-1 B=2434931, B-pow=2434931

    The B and B-pow are the same for the p - 1 factorizations of the divisors
    because those factorizations had a very large prime factor:

        >>> factorint(4410317 - 1)
        {2: 2, 617: 1, 1787: 1}
        >>> factorint(4869863-1)
        {2: 1, 2434931: 1}

    Note that until B reaches the B-pow value of 1787, the number is not cracked;

        >>> pollard_pm1(21477639576571, B=1786)
        >>> pollard_pm1(21477639576571, B=1787)
        4410317

    The B value has to do with the factors of the number next to the divisor,
    not the divisors themselves. A worst case scenario is that the number next
    to the factor p has a large prime divisisor or is a perfect power. If these
    conditions apply then the power-smoothness will be about p/2 or p. The more
    realistic is that there will be a large prime factor next to p requiring
    a B value on the order of p/2. Although primes may have been searched for
    up to this level, the p/2 is a factor of p - 1, something that we don't
    know. The modular.math reference below states that 15% of numbers in the
    range of 10**15 to 15**15 + 10**4 are 10**6 power smooth so a B of 10**6
    will fail 85% of the time in that range. From 10**8 to 10**8 + 10**3 the
    percentages are nearly reversed...but in that range the simple trial
    division is quite fast.

    References
    ==========
    - Richard Crandall & Carl Pomerance (2005), "Prime Numbers:
      A Computational Perspective", Springer, 2nd edition, 236-238
    - http://modular.math.washington.edu/edu/2007/spring/ent/ent-html/
            node81.html
    - http://www.math.mcgill.ca/darmon/courses/05-06/usra/charest.pdf
    - http://www.cs.toronto.edu/~yuvalf/Factorization.pdf
    """

    n = int(n)
    if n < 4 or B < 3:
        raise ValueError('pollard_pm1 should receive n > 3 and B > 2')
    prng = random.Random(seed + B)

    # computing a**lcm(1,2,3,..B) % n for B > 2
    # it looks weird, but it's right: primes run [2, B]
    # and the answer's not right until the loop is done.
    for i in range(retries + 1):
        aM = a
        for p in sieve.primerange(2, B + 1):
            e = int(math.log(B, p))
            aM = pow(aM, pow(p, e), n)
        g = igcd(aM - 1, n)
        if 1 < g < n:
            return int(g)

        # get a new a:
        # since the exponent, lcm(1..B), is even, if we allow 'a' to be 'n-1'
        # then (n - 1)**even % n will be 1 which will give a g of 0 and 1 will
        # give a zero, too, so we set the range as [2, n-2]. Some references
        # say 'a' should be coprime to n, but either will detect factors.
        a = prng.randint(2, n - 2)

def _trial(factors, n, candidates, verbose=False):
    """
    Helper function for integer factorization. Trial factors ``n`
    against all integers given in the sequence ``candidates``
    and updates the dict ``factors`` in-place. Returns the reduced
    value of ``n`` and a flag indicating whether any factors were found.
    """
    if verbose:
        factors0 = factors.keys()
    nfactors = len(factors)
    for d in candidates:
        if n % d == 0:
            m = multiplicity(d, n)
            n //= d**m
            factors[d] = m
    if verbose:
        for k in sorted(set(factors).difference(set(factors0))):
            print factor_msg % (k, factors[k])
    return int(n), len(factors) != nfactors

def _check_termination(factors, n,
                                   limitp1,
                                   use_trial,
                                   use_rho,
                                   use_pm1,
                                   verbose):
    """
    Helper function for integer factorization. Checks if ``n``
    is a prime or a perfect power, and in those cases updates
    the factorization and raises ``StopIteration``.
    """

    if verbose:
        print 'Check for termination'

    # since we've already been factoring there is no need to do
    # simultaneous factoring with the power check
    p = perfect_power(n, factor=False)
    if p is not False:
        base, exp = p
        if limitp1:
            limit = limitp1 - 1
        else:
            limit = limitp1
        facs = factorint(base,
                               limit,
                               use_trial,
                               use_rho,
                               use_pm1,
                               verbose=False)
        for b, e in facs.items():
            if verbose:
                print factor_msg % (b, e)
            factors[b] = exp*e
        raise StopIteration

    if isprime(n):
        factors[int(n)] = 1
        raise StopIteration

    if n == 1:
        raise StopIteration

trial_int_msg = "Trial division with ints [%i ... %i] and fail_max=%i"
trial_msg = "Trial division with primes [%i ... %i]"
rho_msg = "Pollard's rho with retries %i, max_steps %i and seed %i"
pm1_msg = "Pollard's p-1 with smoothness bound %i and seed %i"
factor_msg = '\t%i ** %i'
fermat_msg = 'Close factors satisying Fermat condition found.'
complete_msg = 'Factorization is complete.'

def _factorint_small(factors, n, limit, fail_max):
    """
    Return the value of n and either a 0 (indicating that factorization up
    to the limit was complete) or else the next near-prime that would have
    been tested.

    Factoring stops if there are fail_max unsuccessful tests in a row.

    If factors of n were found they will be in the factors dictionary as
    {factor: multiplicity} and the returned value of n will have had those
    factors removed. The factors dictionary is modified in-place.

    See Also
    ========

    factorint
    """

    def done(n, d):
        """return n, d if the sqrt(n) wasn't reached yet, else
           n, 0 indicating that factoring is done.
        """
        if d*d <= n:
            return n, d
        return n, 0

    d = 2
    m = trailing(n)
    if m:
        factors[d] = m
        n >>= m
    d = 3
    if limit < d:
        if n > 1:
            factors[n] = 1
        return done(n, d)
    # reduce
    m = 0
    while n % d == 0:
        n //= d
        m += 1
        if m == 20:
            mm = multiplicity(d, n)
            m += mm
            n //= d**mm
            break
    if m:
        factors[d] = m

    # when d*d exceeds maxx or n we are done; if limit**2 is greater
    # than n then maxx is set to zero so the value of n will flag the finish
    if limit*limit > n:
        maxx = 0
    else:
        maxx = limit*limit

    dd = maxx or n
    d = 5
    fails = 0
    while fails < fail_max:
        if d*d > dd:
            break
        # d = 6*i - 1
        # reduce
        m = 0
        while n % d == 0:
            n //= d
            m += 1
            if m == 20:
                mm = multiplicity(d, n)
                m += mm
                n //= d**mm
                break
        if m:
            factors[d] = m
            dd = maxx or n
            fails = 0
        else:
            fails += 1
        d += 2
        if d*d > dd:
            break
        # d = 6*i - 1
        # reduce
        m = 0
        while n % d == 0:
            n //= d
            m += 1
            if m == 20:
                mm = multiplicity(d, n)
                m += mm
                n //= d**mm
                break
        if m:
            factors[d] = m
            dd = maxx or n
            fails = 0
        else:
            fails += 1
        # d = 6*(i+1) - 1
        d += 4

    return done(n, d)

def factorint(n, limit=None, use_trial=True, use_rho=True, use_pm1=True,
    verbose=False, visual=None):
    r"""
    Given a positive integer ``n``, ``factorint(n)`` returns a dict containing
    the prime factors of ``n`` as keys and their respective multiplicities
    as values. For example:

        >>> from sympy.ntheory import factorint
        >>> factorint(2000)    # 2000 = (2**4) * (5**3)
        {2: 4, 5: 3}
        >>> factorint(65537)   # This number is prime
        {65537: 1}

    For input less than 2, factorint behaves as follows:

    - ``factorint(1)`` returns the empty factorization, ``{}``
    - ``factorint(0)`` returns ``{0:1}``
    - ``factorint(-n)`` adds ``-1:1`` to the factors and then factors ``n``

    Algorithm
    =========

    The function switches between multiple algorithms. Trial division
    quickly finds small factors (of the order 1-5 digits), and finds
    all large factors if given enough time. The Pollard rho and p-1
    algorithms are used to find large factors ahead of time; they
    will often find factors of the order of 10 digits within a few
    seconds:

        >>> factors = factorint(12345678910111213141516)
        >>> for base, exp in sorted(factors.items()):
        ...     print base, exp
        ...
        2 2
        2507191691 1
        1231026625769 1

    Any of these methods can optionally be disabled with the following
    boolean parameters:

    - ``use_trial``: Toggle use of trial division
    - ``use_rho``: Toggle use of Pollard's rho method
    - ``use_pm1``: Toggle use of Pollard's p-1 method

    ``factorint`` also periodically checks if the remaining part is
    a prime number or a perfect power, and in those cases stops.

    Partial Factorization
    =====================

    If ``limit`` (> 3) is specified, the search is stopped after performing
    trial division up to (and including) the limit (or taking a
    corresponding number of rho/p-1 steps). This is useful if one has
    a large number and only is interested in finding small factors (if
    any). Note that setting a limit does not prevent larger factors
    from being found early; it simply means that the largest factor may
    be composite. Since checking for perfect power is relatively cheap, it is
    done regardless of the limit setting.

    This number, for example, has two small factors and a huge
    semi-prime factor that cannot be reduced easily:

        >>> from sympy.ntheory import isprime
        >>> a = 1407633717262338957430697921446883
        >>> f = factorint(a, limit=10000)
        >>> f == {991: 1, 202916782076162456022877024859L: 1, 7: 1}
        True
        >>> isprime(max(f))
        False

    This number has a small factor and a residual perfect power whose
    base is greater than the limit:

        >>> factorint(3*101**7, limit=5)
        {3: 1, 101: 7}

    Visual Factorization
    ====================
    If ``visual`` is set to ``True``, then it will return a visual
    factorization of the integer.  For example:

        >>> from sympy import pprint
        >>> pprint(factorint(4200, visual=True))
         3  1  2  1
        2 *3 *5 *7

    Note that this is achieved by using the evaluate=False flag in Mul
    and Pow. If you do other manipulations with an expression where
    evaluate=False, it may evaluate.  Therefore, you should use the
    visual option only for visualization, and use the normal dictionary
    returned by visual=False if you want to perform operations on the
    factors.

    You can easily switch between the two forms by sending them back to
    factorint:

        >>> from sympy import Mul, Pow
        >>> regular = factorint(1764); regular
        {2: 2, 3: 2, 7: 2}
        >>> pprint(factorint(regular))
         2  2  2
        2 *3 *7

        >>> visual = factorint(1764, visual=True); pprint(visual)
         2  2  2
        2 *3 *7
        >>> print factorint(visual)
        {2: 2, 3: 2, 7: 2}

    If you want to send a number to be factored in a partially factored form
    you can do so with a dictionary or unevaluated expression:

        >>> factorint(factorint({4: 2, 12: 3})) # twice to toggle to dict form
        {2: 10, 3: 3}
        >>> factorint(Mul(4, 12, **dict(evaluate=False)))
        {2: 4, 3: 1}

    The table of the output logic is:
       _______________________________
       |      |        visual=       |
       |input + -----+--------+------+
       |      | True |  False | other|
       +------+------+--------+------+
       |dict  | mul  |  dict  | mul  |
       |n     | mul  |  dict  | dict |
       |mul   | mul  |  dict  | dict |
       +------+------+--------+------+

    Miscellaneous Options
    =====================

    If ``verbose`` is set to ``True``, detailed progress is printed.

    See Also
    ========

    _factorint_small
    """
    factordict = {}
    if visual and not isinstance(n, Mul) and not isinstance(n, dict):
        factordict = factorint(n,
                     limit=limit,
                     use_trial=use_trial,
                     use_rho=use_rho,
                     use_pm1=use_pm1,
                     verbose=verbose,
                     visual=False)
    elif isinstance(n, Mul):
        factordict = dict([(int(k), int(v)) for k, v in
                           n.as_powers_dict().items()])
    elif isinstance(n, dict):
        factordict = n
    if factordict and (isinstance(n, Mul) or isinstance(n, dict)):
        # check it
        for k in factordict.keys():
            if isprime(k):
                continue
            e = factordict.pop(k)
            d = factorint(k,
                           limit=limit,
                           use_trial=use_trial,
                           use_rho=use_rho,
                           use_pm1=use_pm1,
                           verbose=verbose,
                           visual=False)
            for k, v in d.items():
                if k in factordict:
                    factordict[k] += v*e
                else:
                    factordict[k] = v*e
    if visual or (type(n) is dict and
                  visual is not True and
                  visual is not False):
        if factordict == {}:
            return S.One
        return Mul(*[Pow(*i, **{'evaluate':False})
                     for i in sorted(factordict.items())],
                             **{'evaluate':False})
    elif isinstance(n, dict) or isinstance(n, Mul):
        return factordict

    assert use_trial or use_rho or use_pm1

    n = int(n)
    if limit:
        limit = int(limit)

    # special cases
    if n < 0:
        factors = factorint(-n, limit=limit, use_trial=use_trial, use_rho=use_rho,
        use_pm1=use_pm1, verbose=verbose, visual=False)
        factors[-1] = 1
        return factors

    if limit:
        if limit < 2:
            if n == 1:
                return {}
            return {n: 1}
    elif n < 10:
        # doing this we are assured of getting a limit > 2
        # when we have to compute it later
        return [{0: 1}, {}, {2: 1}, {3: 1}, {2: 2}, {5: 1},
                {2: 1, 3: 1}, {7: 1}, {2: 3}, {3: 2}][n]

    factors = {}

    # do simplistic factorization
    if verbose:
        sn = str(n)
        if len(sn) > 50:
            print 'Factoring %s' % sn[:5] + \
                  '..(%i other digits)..' % (len(sn) - 10) + sn[-5:]
        else:
            print 'Factoring', n

    if use_trial:
        # this is the preliminary factorization for small factors
        small = 2**15
        fail_max = 600
        small = min(small, limit or small)
        if verbose:
            print trial_int_msg % (2, small, fail_max)
        n, next_p = _factorint_small(factors, n, small, fail_max)
    else:
        next_p = 2
    if factors and verbose:
        for k in sorted(factors):
            print factor_msg % (k, factors[k])
    if next_p == 0:
        if n > 1:
            factors[int(n)] = 1
        if verbose:
            print complete_msg
        return factors

    # continue with more advanced factorization methods

    # first check if the simplistic run didn't finish
    # because of the limit and check for a perfect
    # power before exiting
    try:
        if limit and next_p > limit:
            if verbose:
                print 'Exceeded limit:', limit

            _check_termination(factors, n,
                                           limit,
                                           use_trial,
                                           use_rho,
                                           use_pm1,
                                           verbose)

            if n > 1:
                factors[int(n)] = 1
            return factors
        else:
            # Before quitting (or continuing on)...

            # ...do a Fermat test since it's so easy and we need the
            # square root anyway. Finding 2 factors is easy if they are
            # "close enough." This is the big root equivalent of dividing by
            # 2, 3, 5.
            sqrt_n = integer_nthroot(n, 2)[0]
            a = sqrt_n + 1
            a2 = a**2
            b2 = a2 - n
            for i in range(3):
                b, fermat = integer_nthroot(b2, 2)
                if fermat:
                    break
                b2 += 2*a + 1 # equiv to (a+1)**2 - n
                a  += 1
            if fermat:
                if verbose:
                    print fermat_msg
                if limit:
                    limit -= 1
                for r in [a - b, a + b]:
                    facs = factorint(r,
                                limit=limit,
                                use_trial=use_trial,
                                use_rho=use_rho,
                                use_pm1=use_pm1,
                                verbose=verbose)
                    factors.update(facs)
                raise StopIteration

            # ...see if factorization can be terminated
            _check_termination(factors, n,
                                           limit,
                                           use_trial,
                                           use_rho,
                                           use_pm1,
                                           verbose)

    except StopIteration:
        if verbose:
            print complete_msg
        return factors

    # these are the limits for trial division which will
    # be attempted in parallel with pollard methods
    low, high = next_p, 2*next_p

    limit = limit or sqrt_n
    # add 1 to make sure limit is reached in primerange calls
    limit += 1

    while 1:

        try:
            high_ = high
            if limit < high_:
                high_ = limit

            # Trial division
            if use_trial:
                if verbose:
                    print trial_msg % (low, high_)
                ps = sieve.primerange(low, high_)
                n, found_trial = _trial(factors, n, ps, verbose)
                if found_trial:
                    _check_termination(factors, n,
                                                   limit,
                                                   use_trial,
                                                   use_rho,
                                                   use_pm1,
                                                   verbose)
            else:
                found_trial = False

            if high > limit:
                if verbose:
                    print 'Exceeded limit:', limit
                if n > 1:
                    factors[int(n)] = 1
                raise StopIteration

            # Only used advanced methods when no small factors were found
            if not found_trial:
                if (use_pm1 or use_rho):
                    high_root = max(int(math.log(high_**0.7)), low, 3)

                    # Pollard p-1
                    if use_pm1:
                        if verbose:
                            print (pm1_msg % (high_root, high_))
                        c = pollard_pm1(n, B=high_root, seed=high_)
                        if c:
                            # factor it and let _trial do the update
                            ps = factorint(c,
                                            limit=limit-1,
                                            use_trial=use_trial,
                                            use_rho=use_rho,
                                            use_pm1=use_pm1,
                                            verbose=verbose)
                            n, _ = _trial(factors, n, ps, verbose=False)
                            _check_termination(factors, n,
                                                           limit,
                                                           use_trial,
                                                           use_rho,
                                                           use_pm1,
                                                           verbose)

                    # Pollard rho
                    if use_rho:
                        max_steps = high_root
                        if verbose:
                            print (rho_msg % (1, max_steps, high_))
                        c = pollard_rho(n, retries=1, max_steps=max_steps, \
                                           seed=high_)
                        if c:
                            # factor it and let _trial do the update
                            ps = factorint(c,
                                            limit=limit-1,
                                            use_trial=use_trial,
                                            use_rho=use_rho,
                                            use_pm1=use_pm1,
                                            verbose=verbose)
                            n, _ = _trial(factors, n, ps, verbose=False)
                            _check_termination(factors, n,
                                                           limit,
                                                           use_trial,
                                                           use_rho,
                                                           use_pm1,
                                                           verbose)

        except StopIteration:
            if verbose:
                print complete_msg
            return factors

        low, high = high, high*2


def primefactors(n, limit=None, verbose=False):
    """Return a sorted list of n's prime factors, ignoring multiplicity
    and any composite factor that remains if the limit was set too low
    for complete factorization. Unlike factorint(), primefactors() does
    not return -1 or 0.

    Examples
    ========

        >>> from sympy.ntheory import primefactors, factorint, isprime
        >>> primefactors(6)
        [2, 3]
        >>> primefactors(-5)
        [5]

        >>> sorted(factorint(123456).items())
        [(2, 6), (3, 1), (643, 1)]
        >>> primefactors(123456)
        [2, 3, 643]

        >>> sorted(factorint(10000000001, limit=200).items())
        [(101, 1), (99009901, 1)]
        >>> isprime(99009901)
        False
        >>> primefactors(10000000001, limit=300)
        [101]

    """
    n = int(n)
    s = []
    factors = sorted(factorint(n, limit=limit, verbose=verbose).keys())
    s = [f for f in factors[:-1:] if f not in [-1, 0, 1]]
    if factors and isprime(factors[-1]):
        s += [factors[-1]]
    return s

def _divisors(n):
    """Helper function for divisors which generates the divisors."""

    factordict = factorint(n)
    ps = sorted(factordict.keys())

    def rec_gen(n = 0):
        if n == len(ps):
            yield 1
        else :
            pows = [1]
            for j in xrange(factordict[ps[n]]):
                pows.append(pows[-1] * ps[n])
            for q in rec_gen(n + 1):
                for p in pows:
                    yield p * q

    for p in rec_gen() :
        yield p

def divisors(n, generator=False):
    r"""
    Return all divisors of n sorted from 1..n by default.
    If generator is True an unordered generator is returned.

    The number of divisors of n can be quite large if there are many
    prime factors (counting repeated factors). If only the number of
    factors is desired use divisor_count(n).

    Examples
    ========

    >>> from sympy import divisors, divisor_count
    >>> divisors(24)
    [1, 2, 3, 4, 6, 8, 12, 24]
    >>> divisor_count(24)
    8

    >>> list(divisors(120, generator=True))
    [1, 2, 4, 8, 3, 6, 12, 24, 5, 10, 20, 40, 15, 30, 60, 120]

    This is a slightly modified version of Tim Peters referenced at:
    http://stackoverflow.com/questions/1010381/python-factorization

    See Also
    ========

    factorint, divisor_count
    """

    n = abs(n)
    if isprime(n):
        return [1, n]
    elif n == 1:
        return [1]
    elif n == 0:
        return []
    else:
        rv = _divisors(n)
        if not generator:
            return sorted(rv)
        return rv

def divisor_count(n, modulus=1):
    """Return the number of divisors of ``n``. If ``modulus`` is not 1 then only
       those that are divisible by ``modulus`` are counted.

    References
    ==========
    - http://www.mayer.dial.pipex.com/maths/formulae.htm

    >>> from sympy import divisor_count
    >>> divisor_count(6)
    4

    See Also
    ========

    divisors
    """

    if not modulus:
        return 0
    elif modulus != 1:
        n, r = divmod(n, modulus)
        if r:
            return 0
    if n == 0:
        return 0
    return Mul(*[v+1 for k, v in factorint(n).items() if k > 1])

def totient(n):
    """Calculate the Euler totient function phi(n)

    >>> from sympy.ntheory import totient
    >>> totient(1)
    1
    >>> totient(25)
    20

    See Also
    ========

    divisor_count
    """
    if n < 1:
        raise ValueError("n must be a positive integer")
    factors = factorint(n)
    t = 1
    for p, k in factors.iteritems():
        t *= (p-1) * p**(k-1)
    return t<|MERGE_RESOLUTION|>--- conflicted
+++ resolved
@@ -31,12 +31,12 @@
     >>> smoothness(2**4*13)
     (13, 16)
     >>> smoothness(2)
-    (2, 2)
 
     See Also
     ========
 
     factorint, smoothness_p
+    (2, 2)
     """
 
     if n == 1:
@@ -86,28 +86,6 @@
 
     The table of the output logic is:
 
-<<<<<<< HEAD
-        _________________________________
-        |       |        visual=        |
-        | input + -----+--------+-------+
-        |       | True | False  | other |
-        +-------+------+--------+-------+
-        | dict  | str  |  tuple | str   |
-        | str   | str  |  tuple | dict  |
-        | tuple | str  |  tuple | str   |
-        | n     | str  |  tuple | tuple |
-        | mul   | str  |  tuple | tuple |
-        +-------+------+--------+-------+
-
-        Note: recalculation of the input is done only for a Mul or dict, so
-        smoothness_p({4: 2}, visual=False) == smoothness_p(16).
-
-
-    See Also
-    ========
-
-    smoothness, factorint
-=======
     ====== ====== ======= =======
     x                Visual
     ------ ----------------------
@@ -119,7 +97,11 @@
     n       str    tuple   tuple
     mul     str    tuple   tuple
     ====== ====== ======= =======
->>>>>>> 87b9d4c3
+
+    See Also
+    ========
+
+    factorint, smoothness_p
     """
     from sympy.utilities import flatten
 
@@ -205,10 +187,6 @@
         >>> [multiplicity(5, n) for n in [8, 5, 25, 125, 250]]
         [0, 1, 2, 3, 3]
 
-    See Also
-    ========
-
-    divmod
     """
 
     p, n = int(p), int(n)
@@ -684,10 +662,6 @@
     {factor: multiplicity} and the returned value of n will have had those
     factors removed. The factors dictionary is modified in-place.
 
-    See Also
-    ========
-
-    factorint
     """
 
     def done(n, d):
@@ -912,7 +886,7 @@
     See Also
     ========
 
-    _factorint_small
+    smoothness, smoothness_p, divisors
     """
     factordict = {}
     if visual and not isinstance(n, Mul) and not isinstance(n, dict):
@@ -1199,6 +1173,10 @@
         >>> primefactors(10000000001, limit=300)
         [101]
 
+    See Also
+    ========
+
+    divisors
     """
     n = int(n)
     s = []
@@ -1255,7 +1233,7 @@
     See Also
     ========
 
-    factorint, divisor_count
+    primefactors, factorint, divisor_count
     """
 
     n = abs(n)
@@ -1286,7 +1264,7 @@
     See Also
     ========
 
-    divisors
+    factorint, divisors, totient
     """
 
     if not modulus:
