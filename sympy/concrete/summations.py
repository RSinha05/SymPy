from typing import Tuple as tTuple

from sympy.calculus.singularities import is_decreasing
from sympy.calculus.accumulationbounds import AccumulationBounds
from .expr_with_intlimits import ExprWithIntLimits
from .expr_with_limits import AddWithLimits
from .gosper import gosper_sum
from sympy.core.expr import Expr
from sympy.core.add import Add
<<<<<<< HEAD
from sympy.core.function import Derivative
from sympy.core.numbers import Float
=======
from sympy.core.containers import Tuple
from sympy.core.function import Derivative, expand
>>>>>>> d641d1ac
from sympy.core.mul import Mul
from sympy.core.numbers import Float
from sympy.core.relational import Eq
from sympy.core.singleton import S
from sympy.core.sorting import ordered
from sympy.core.symbol import Dummy, Wild, Symbol, symbols
from sympy.functions.combinatorial.factorials import factorial
from sympy.functions.combinatorial.numbers import bernoulli, harmonic
from sympy.functions.elementary.exponential import log
from sympy.functions.elementary.piecewise import Piecewise
from sympy.functions.elementary.trigonometric import cot, csc
from sympy.functions.special.hyper import hyper
from sympy.functions.special.tensor_functions import KroneckerDelta
from sympy.functions.special.zeta_functions import zeta
from sympy.integrals.integrals import Integral
from sympy.logic.boolalg import And
from sympy.polys.partfrac import apart
from sympy.polys.polyerrors import PolynomialError, PolificationFailed
from sympy.polys.polytools import parallel_poly_from_expr, Poly, factor
from sympy.polys.rationaltools import together
from sympy.series.limitseq import limit_seq
from sympy.series.order import O
from sympy.series.residues import residue
from sympy.sets.sets import FiniteSet, Interval
from sympy.simplify.combsimp import combsimp
from sympy.simplify.hyperexpand import hyperexpand
from sympy.simplify.powsimp import powsimp
<<<<<<< HEAD
from sympy.simplify.simplify import nsimplify
from sympy.solvers import solve
=======
from sympy.simplify.radsimp import denom, fraction
from sympy.simplify.simplify import (factor_sum, sum_combine, simplify,
                                     nsimplify, hypersimp)
from sympy.solvers.solvers import solve
>>>>>>> d641d1ac
from sympy.solvers.solveset import solveset
from sympy.utilities.iterables import sift
import itertools


class Sum(AddWithLimits, ExprWithIntLimits):
    r"""
    Represents unevaluated summation.

    Explanation
    ===========

    ``Sum`` represents a finite or infinite series, with the first argument
    being the general form of terms in the series, and the second argument
    being ``(dummy_variable, start, end)``, with ``dummy_variable`` taking
    all integer values from ``start`` through ``end``. In accordance with
    long-standing mathematical convention, the end term is included in the
    summation.

    Finite sums
    ===========

    For finite sums (and sums with symbolic limits assumed to be finite) we
    follow the summation convention described by Karr [1], especially
    definition 3 of section 1.4. The sum:

    .. math::

        \sum_{m \leq i < n} f(i)

    has *the obvious meaning* for `m < n`, namely:

    .. math::

        \sum_{m \leq i < n} f(i) = f(m) + f(m+1) + \ldots + f(n-2) + f(n-1)

    with the upper limit value `f(n)` excluded. The sum over an empty set is
    zero if and only if `m = n`:

    .. math::

        \sum_{m \leq i < n} f(i) = 0  \quad \mathrm{for} \quad  m = n

    Finally, for all other sums over empty sets we assume the following
    definition:

    .. math::

        \sum_{m \leq i < n} f(i) = - \sum_{n \leq i < m} f(i)  \quad \mathrm{for} \quad  m > n

    It is important to note that Karr defines all sums with the upper
    limit being exclusive. This is in contrast to the usual mathematical notation,
    but does not affect the summation convention. Indeed we have:

    .. math::

        \sum_{m \leq i < n} f(i) = \sum_{i = m}^{n - 1} f(i)

    where the difference in notation is intentional to emphasize the meaning,
    with limits typeset on the top being inclusive.

    Examples
    ========

    >>> from sympy.abc import i, k, m, n, x
    >>> from sympy import Sum, factorial, oo, IndexedBase, Function
    >>> Sum(k, (k, 1, m))
    Sum(k, (k, 1, m))
    >>> Sum(k, (k, 1, m)).doit()
    m**2/2 + m/2
    >>> Sum(k**2, (k, 1, m))
    Sum(k**2, (k, 1, m))
    >>> Sum(k**2, (k, 1, m)).doit()
    m**3/3 + m**2/2 + m/6
    >>> Sum(x**k, (k, 0, oo))
    Sum(x**k, (k, 0, oo))
    >>> Sum(x**k, (k, 0, oo)).doit()
    Piecewise((1/(1 - x), Abs(x) < 1), (Sum(x**k, (k, 0, oo)), True))
    >>> Sum(x**k/factorial(k), (k, 0, oo)).doit()
    exp(x)

    Here are examples to do summation with symbolic indices.  You
    can use either Function of IndexedBase classes:

    >>> f = Function('f')
    >>> Sum(f(n), (n, 0, 3)).doit()
    f(0) + f(1) + f(2) + f(3)
    >>> Sum(f(n), (n, 0, oo)).doit()
    Sum(f(n), (n, 0, oo))
    >>> f = IndexedBase('f')
    >>> Sum(f[n]**2, (n, 0, 3)).doit()
    f[0]**2 + f[1]**2 + f[2]**2 + f[3]**2

    An example showing that the symbolic result of a summation is still
    valid for seemingly nonsensical values of the limits. Then the Karr
    convention allows us to give a perfectly valid interpretation to
    those sums by interchanging the limits according to the above rules:

    >>> S = Sum(i, (i, 1, n)).doit()
    >>> S
    n**2/2 + n/2
    >>> S.subs(n, -4)
    6
    >>> Sum(i, (i, 1, -4)).doit()
    6
    >>> Sum(-i, (i, -3, 0)).doit()
    6

    An explicit example of the Karr summation convention:

    >>> S1 = Sum(i**2, (i, m, m+n-1)).doit()
    >>> S1
    m**2*n + m*n**2 - m*n + n**3/3 - n**2/2 + n/6
    >>> S2 = Sum(i**2, (i, m+n, m-1)).doit()
    >>> S2
    -m**2*n - m*n**2 + m*n - n**3/3 + n**2/2 - n/6
    >>> S1 + S2
    0
    >>> S3 = Sum(i, (i, m, m-1)).doit()
    >>> S3
    0

    See Also
    ========

    summation
    Product, sympy.concrete.products.product

    References
    ==========

    .. [1] Michael Karr, "Summation in Finite Terms", Journal of the ACM,
           Volume 28 Issue 2, April 1981, Pages 305-350
           http://dl.acm.org/citation.cfm?doid=322248.322255
    .. [2] https://en.wikipedia.org/wiki/Summation#Capital-sigma_notation
    .. [3] https://en.wikipedia.org/wiki/Empty_sum
    """

    __slots__ = ('is_commutative',)

    limits: tTuple[tTuple[Symbol, Expr, Expr]]

    def __new__(cls, function, *symbols, **assumptions):
        obj = AddWithLimits.__new__(cls, function, *symbols, **assumptions)
        if not hasattr(obj, 'limits'):
            return obj
        if any(len(l) != 3 or None in l for l in obj.limits):
            raise ValueError('Sum requires values for lower and upper bounds.')

        return obj

    def _eval_is_zero(self):
        # a Sum is only zero if its function is zero or if all terms
        # cancel out. This only answers whether the summand is zero; if
        # not then None is returned since we don't analyze whether all
        # terms cancel out.
        if self.function.is_zero or self.has_empty_sequence:
            return True

    def _eval_is_extended_real(self):
        if self.has_empty_sequence:
            return True
        return self.function.is_extended_real

    def _eval_is_positive(self):
        if self.has_finite_limits and self.has_reversed_limits is False:
            return self.function.is_positive

    def _eval_is_negative(self):
        if self.has_finite_limits and self.has_reversed_limits is False:
            return self.function.is_negative

    def _eval_is_finite(self):
        if self.has_finite_limits and self.function.is_finite:
            return True

    def doit(self, **hints):
        if hints.get('deep', True):
            f = self.function.doit(**hints)
        else:
            f = self.function

        # first make sure any definite limits have summation
        # variables with matching assumptions
        reps = {}
        for xab in self.limits:
            d = _dummy_with_inherited_properties_concrete(xab)
            if d:
                reps[xab[0]] = d
        if reps:
            undo = {v: k for k, v in reps.items()}
            did = self.xreplace(reps).doit(**hints)
            if isinstance(did, tuple):  # when separate=True
                did = tuple([i.xreplace(undo) for i in did])
            elif did is not None:
                did = did.xreplace(undo)
            else:
                did = self
            return did


        if self.function.is_Matrix:
            expanded = self.expand()
            if self != expanded:
                return expanded.doit()
            return _eval_matrix_sum(self)

        for n, limit in enumerate(self.limits):
            i, a, b = limit
            dif = b - a
            if dif == -1:
                # Any summation over an empty set is zero
                return S.Zero
            if dif.is_integer and dif.is_negative:
                a, b = b + 1, a - 1
                f = -f

            newf = eval_sum(f, (i, a, b))
            if newf is None:
                if f == self.function:
                    zeta_function = self.eval_zeta_function(f, (i, a, b))
                    if zeta_function is not None:
                        return zeta_function
                    return self
                else:
                    return self.func(f, *self.limits[n:])
            f = newf

        if hints.get('deep', True):
            # eval_sum could return partially unevaluated
            # result with Piecewise.  In this case we won't
            # doit() recursively.
            if not isinstance(f, Piecewise):
                return f.doit(**hints)

        return f

    def eval_zeta_function(self, f, limits):
        """
        Check whether the function matches with the zeta function.
        If it matches, then return a `Piecewise` expression because
        zeta function does not converge unless `s > 1` and `q > 0`
        """
        i, a, b = limits
        w, y, z = Wild('w', exclude=[i]), Wild('y', exclude=[i]), Wild('z', exclude=[i])
        result = f.match((w * i + y) ** (-z))
        if result is not None and b is S.Infinity:
            coeff = 1 / result[w] ** result[z]
            s = result[z]
            q = result[y] / result[w] + a
            return Piecewise((coeff * zeta(s, q), And(q > 0, s > 1)), (self, True))

    def _eval_derivative(self, x):
        """
        Differentiate wrt x as long as x is not in the free symbols of any of
        the upper or lower limits.

        Explanation
        ===========

        Sum(a*b*x, (x, 1, a)) can be differentiated wrt x or b but not `a`
        since the value of the sum is discontinuous in `a`. In a case
        involving a limit variable, the unevaluated derivative is returned.
        """

        # diff already confirmed that x is in the free symbols of self, but we
        # don't want to differentiate wrt any free symbol in the upper or lower
        # limits
        # XXX remove this test for free_symbols when the default _eval_derivative is in
        if isinstance(x, Symbol) and x not in self.free_symbols:
            return S.Zero

        # get limits and the function
        f, limits = self.function, list(self.limits)

        limit = limits.pop(-1)

        if limits:  # f is the argument to a Sum
            f = self.func(f, *limits)

        _, a, b = limit
        if x in a.free_symbols or x in b.free_symbols:
            return None
        df = Derivative(f, x, evaluate=True)
        rv = self.func(df, limit)
        return rv

    def _eval_difference_delta(self, n, step):
        k, _, upper = self.args[-1]
        new_upper = upper.subs(n, n + step)

        if len(self.args) == 2:
            f = self.args[0]
        else:
            f = self.func(*self.args[:-1])

        return Sum(f, (k, upper + 1, new_upper)).doit()

    def _eval_simplify(self, **kwargs):

        # split the function into adds
        terms = Add.make_args(expand(self.function))
        s_t = [] # Sum Terms
        o_t = [] # Other Terms

        for term in terms:
            if term.has(Sum):
                # if there is an embedded sum here
                # it is of the form x * (Sum(whatever))
                # hence we make a Mul out of it, and simplify all interior sum terms
                subterms = Mul.make_args(expand(term))
                out_terms = []
                for subterm in subterms:
                    # go through each term
                    if isinstance(subterm, Sum):
                        # if it's a sum, simplify it
                        out_terms.append(subterm._eval_simplify())
                    else:
                        # otherwise, add it as is
                        out_terms.append(subterm)

                # turn it back into a Mul
                s_t.append(Mul(*out_terms))
            else:
                o_t.append(term)

        # next try to combine any interior sums for further simplification
        result = Add(sum_combine(s_t), *o_t)

        return factor_sum(result, limits=self.limits)

    def is_convergent(self):
        r"""
        Checks for the convergence of a Sum.

        Explanation
        ===========

        We divide the study of convergence of infinite sums and products in
        two parts.

        First Part:
        One part is the question whether all the terms are well defined, i.e.,
        they are finite in a sum and also non-zero in a product. Zero
        is the analogy of (minus) infinity in products as
        :math:`e^{-\infty} = 0`.

        Second Part:
        The second part is the question of convergence after infinities,
        and zeros in products, have been omitted assuming that their number
        is finite. This means that we only consider the tail of the sum or
        product, starting from some point after which all terms are well
        defined.

        For example, in a sum of the form:

        .. math::

            \sum_{1 \leq i < \infty} \frac{1}{n^2 + an + b}

        where a and b are numbers. The routine will return true, even if there
        are infinities in the term sequence (at most two). An analogous
        product would be:

        .. math::

            \prod_{1 \leq i < \infty} e^{\frac{1}{n^2 + an + b}}

        This is how convergence is interpreted. It is concerned with what
        happens at the limit. Finding the bad terms is another independent
        matter.

        Note: It is responsibility of user to see that the sum or product
        is well defined.

        There are various tests employed to check the convergence like
        divergence test, root test, integral test, alternating series test,
        comparison tests, Dirichlet tests. It returns true if Sum is convergent
        and false if divergent and NotImplementedError if it cannot be checked.

        References
        ==========

        .. [1] https://en.wikipedia.org/wiki/Convergence_tests

        Examples
        ========

        >>> from sympy import factorial, S, Sum, Symbol, oo
        >>> n = Symbol('n', integer=True)
        >>> Sum(n/(n - 1), (n, 4, 7)).is_convergent()
        True
        >>> Sum(n/(2*n + 1), (n, 1, oo)).is_convergent()
        False
        >>> Sum(factorial(n)/5**n, (n, 1, oo)).is_convergent()
        False
        >>> Sum(1/n**(S(6)/5), (n, 1, oo)).is_convergent()
        True

        See Also
        ========

        Sum.is_absolutely_convergent()
        sympy.concrete.products.Product.is_convergent()
        """
        p, q, r = symbols('p q r', cls=Wild)

        sym = self.limits[0][0]
        lower_limit = self.limits[0][1]
        upper_limit = self.limits[0][2]
        sequence_term = self.function.simplify()

        if len(sequence_term.free_symbols) > 1:
            raise NotImplementedError("convergence checking for more than one symbol "
                                      "containing series is not handled")

        if lower_limit.is_finite and upper_limit.is_finite:
            return S.true

        # transform sym -> -sym and swap the upper_limit = S.Infinity
        # and lower_limit = - upper_limit
        if lower_limit is S.NegativeInfinity:
            if upper_limit is S.Infinity:
                return Sum(sequence_term, (sym, 0, S.Infinity)).is_convergent() and \
                        Sum(sequence_term, (sym, S.NegativeInfinity, 0)).is_convergent()
            sequence_term = simplify(sequence_term.xreplace({sym: -sym}))
            lower_limit = -upper_limit
            upper_limit = S.Infinity

        sym_ = Dummy(sym.name, integer=True, positive=True)
        sequence_term = sequence_term.xreplace({sym: sym_})
        sym = sym_

        interval = Interval(lower_limit, upper_limit)

        # Piecewise function handle
        if sequence_term.is_Piecewise:
            for func, cond in sequence_term.args:
                # see if it represents something going to oo
                if cond == True or cond.as_set().sup is S.Infinity:
                    s = Sum(func, (sym, lower_limit, upper_limit))
                    return s.is_convergent()
            return S.true

        ###  -------- Divergence test ----------- ###
        try:
           lim_val = limit_seq(sequence_term, sym)
           if lim_val is not None and lim_val.is_zero is False:
               return S.false
        except NotImplementedError:
            pass

        try:
            lim_val_abs = limit_seq(abs(sequence_term), sym)
            if lim_val_abs is not None and lim_val_abs.is_zero is False:
                return S.false
        except NotImplementedError:
            pass

        order = O(sequence_term, (sym, S.Infinity))

        ### --------- p-series test (1/n**p) ---------- ###
        p_series_test = order.expr.match(sym**p)
        if p_series_test is not None:
            if p_series_test[p] < -1:
                return S.true
            if p_series_test[p] >= -1:
                return S.false

        ### ------------- comparison test ------------- ###
        # 1/(n**p*log(n)**q*log(log(n))**r) comparison
        n_log_test = order.expr.match(1/(sym**p*log(sym)**q*log(log(sym))**r))
        if n_log_test is not None:
            if (n_log_test[p] > 1 or
                (n_log_test[p] == 1 and n_log_test[q] > 1) or
                (n_log_test[p] == n_log_test[q] == 1 and n_log_test[r] > 1)):
                    return S.true
            return S.false

        ### ------------- Limit comparison test -----------###
        # (1/n) comparison
        try:
            lim_comp = limit_seq(sym*sequence_term, sym)
            if lim_comp is not None and lim_comp.is_number and lim_comp > 0:
                return S.false
        except NotImplementedError:
            pass

        ### ----------- ratio test ---------------- ###
        next_sequence_term = sequence_term.xreplace({sym: sym + 1})
        ratio = combsimp(powsimp(next_sequence_term/sequence_term))
        try:
            lim_ratio = limit_seq(ratio, sym)
            if lim_ratio is not None and lim_ratio.is_number:
                if abs(lim_ratio) > 1:
                    return S.false
                if abs(lim_ratio) < 1:
                    return S.true
        except NotImplementedError:
            lim_ratio = None

        ### ---------- Raabe's test -------------- ###
        if lim_ratio == 1:  # ratio test inconclusive
            test_val = sym*(sequence_term/
                         sequence_term.subs(sym, sym + 1) - 1)
            test_val = test_val.gammasimp()
            try:
                lim_val = limit_seq(test_val, sym)
                if lim_val is not None and lim_val.is_number:
                    if lim_val > 1:
                        return S.true
                    if lim_val < 1:
                        return S.false
            except NotImplementedError:
                pass

        ### ----------- root test ---------------- ###
        # lim = Limit(abs(sequence_term)**(1/sym), sym, S.Infinity)
        try:
            lim_evaluated = limit_seq(abs(sequence_term)**(1/sym), sym)
            if lim_evaluated is not None and lim_evaluated.is_number:
                if lim_evaluated < 1:
                    return S.true
                if lim_evaluated > 1:
                    return S.false
        except NotImplementedError:
            pass

        ### ------------- alternating series test ----------- ###
        dict_val = sequence_term.match(S.NegativeOne**(sym + p)*q)
        if not dict_val[p].has(sym) and is_decreasing(dict_val[q], interval):
            return S.true

        ### ------------- integral test -------------- ###
        check_interval = None
        maxima = solveset(sequence_term.diff(sym), sym, interval)
        if not maxima:
            check_interval = interval
        elif isinstance(maxima, FiniteSet) and maxima.sup.is_number:
            check_interval = Interval(maxima.sup, interval.sup)
        if (check_interval is not None and
            (is_decreasing(sequence_term, check_interval) or
            is_decreasing(-sequence_term, check_interval))):
                integral_val = Integral(
                    sequence_term, (sym, lower_limit, upper_limit))
                try:
                    integral_val_evaluated = integral_val.doit()
                    if integral_val_evaluated.is_number:
                        return S(integral_val_evaluated.is_finite)
                except NotImplementedError:
                    pass

        ### ----- Dirichlet and bounded times convergent tests ----- ###
        # TODO
        #
        # Dirichlet_test
        # https://en.wikipedia.org/wiki/Dirichlet%27s_test
        #
        # Bounded times convergent test
        # It is based on comparison theorems for series.
        # In particular, if the general term of a series can
        # be written as a product of two terms a_n and b_n
        # and if a_n is bounded and if Sum(b_n) is absolutely
        # convergent, then the original series Sum(a_n * b_n)
        # is absolutely convergent and so convergent.
        #
        # The following code can grows like 2**n where n is the
        # number of args in order.expr
        # Possibly combined with the potentially slow checks
        # inside the loop, could make this test extremely slow
        # for larger summation expressions.

        if order.expr.is_Mul:
            args = order.expr.args
            argset = set(args)

            ### -------------- Dirichlet tests -------------- ###
            m = Dummy('m', integer=True)
            def _dirichlet_test(g_n):
                try:
                    ing_val = limit_seq(Sum(g_n, (sym, interval.inf, m)).doit(), m)
                    if ing_val is not None and ing_val.is_finite:
                        return S.true
                except NotImplementedError:
                    pass

            ### -------- bounded times convergent test ---------###
            def _bounded_convergent_test(g1_n, g2_n):
                try:
                    lim_val = limit_seq(g1_n, sym)
                    if lim_val is not None and (lim_val.is_finite or (
                        isinstance(lim_val, AccumulationBounds)
                        and (lim_val.max - lim_val.min).is_finite)):
                            if Sum(g2_n, (sym, lower_limit, upper_limit)).is_absolutely_convergent():
                                return S.true
                except NotImplementedError:
                    pass

            for n in range(1, len(argset)):
                for a_tuple in itertools.combinations(args, n):
                    b_set = argset - set(a_tuple)
                    a_n = Mul(*a_tuple)
                    b_n = Mul(*b_set)

                    if is_decreasing(a_n, interval):
                        dirich = _dirichlet_test(b_n)
                        if dirich is not None:
                            return dirich

                    bc_test = _bounded_convergent_test(a_n, b_n)
                    if bc_test is not None:
                        return bc_test

        _sym = self.limits[0][0]
        sequence_term = sequence_term.xreplace({sym: _sym})
        raise NotImplementedError("The algorithm to find the Sum convergence of %s "
                                  "is not yet implemented" % (sequence_term))

    def is_absolutely_convergent(self):
        """
        Checks for the absolute convergence of an infinite series.

        Same as checking convergence of absolute value of sequence_term of
        an infinite series.

        References
        ==========

        .. [1] https://en.wikipedia.org/wiki/Absolute_convergence

        Examples
        ========

        >>> from sympy import Sum, Symbol, oo
        >>> n = Symbol('n', integer=True)
        >>> Sum((-1)**n, (n, 1, oo)).is_absolutely_convergent()
        False
        >>> Sum((-1)**n/n**2, (n, 1, oo)).is_absolutely_convergent()
        True

        See Also
        ========

        Sum.is_convergent()
        """
        return Sum(abs(self.function), self.limits).is_convergent()

    def euler_maclaurin(self, m=0, n=0, eps=0, eval_integral=True):
        """
        Return an Euler-Maclaurin approximation of self, where m is the
        number of leading terms to sum directly and n is the number of
        terms in the tail.

        With m = n = 0, this is simply the corresponding integral
        plus a first-order endpoint correction.

        Returns (s, e) where s is the Euler-Maclaurin approximation
        and e is the estimated error (taken to be the magnitude of
        the first omitted term in the tail):

            >>> from sympy.abc import k, a, b
            >>> from sympy import Sum
            >>> Sum(1/k, (k, 2, 5)).doit().evalf()
            1.28333333333333
            >>> s, e = Sum(1/k, (k, 2, 5)).euler_maclaurin()
            >>> s
            -log(2) + 7/20 + log(5)
            >>> from sympy import sstr
            >>> print(sstr((s.evalf(), e.evalf()), full_prec=True))
            (1.26629073187415, 0.0175000000000000)

        The endpoints may be symbolic:

            >>> s, e = Sum(1/k, (k, a, b)).euler_maclaurin()
            >>> s
            -log(a) + log(b) + 1/(2*b) + 1/(2*a)
            >>> e
            Abs(1/(12*b**2) - 1/(12*a**2))

        If the function is a polynomial of degree at most 2n+1, the
        Euler-Maclaurin formula becomes exact (and e = 0 is returned):

            >>> Sum(k, (k, 2, b)).euler_maclaurin()
            (b**2/2 + b/2 - 1, 0)
            >>> Sum(k, (k, 2, b)).doit()
            b**2/2 + b/2 - 1

        With a nonzero eps specified, the summation is ended
        as soon as the remainder term is less than the epsilon.
        """
        m = int(m)
        n = int(n)
        f = self.function
        if len(self.limits) != 1:
            raise ValueError("More than 1 limit")
        i, a, b = self.limits[0]
        if (a > b) == True:
            if a - b == 1:
                return S.Zero, S.Zero
            a, b = b + 1, a - 1
            f = -f
        s = S.Zero
        if m:
            if b.is_Integer and a.is_Integer:
                m = min(m, b - a + 1)
            if not eps or f.is_polynomial(i):
                for k in range(m):
                    s += f.subs(i, a + k)
            else:
                term = f.subs(i, a)
                if term:
                    test = abs(term.evalf(3)) < eps
                    if test == True:
                        return s, abs(term)
                    elif not (test == False):
                        # a symbolic Relational class, can't go further
                        return term, S.Zero
                s += term
                for k in range(1, m):
                    term = f.subs(i, a + k)
                    if abs(term.evalf(3)) < eps and term != 0:
                        return s, abs(term)
                    s += term
            if b - a + 1 == m:
                return s, S.Zero
            a += m
        x = Dummy('x')
        I = Integral(f.subs(i, x), (x, a, b))
        if eval_integral:
            I = I.doit()
        s += I

        def fpoint(expr):
            if b is S.Infinity:
                return expr.subs(i, a), 0
            return expr.subs(i, a), expr.subs(i, b)
        fa, fb = fpoint(f)
        iterm = (fa + fb)/2
        g = f.diff(i)
        for k in range(1, n + 2):
            ga, gb = fpoint(g)
            term = bernoulli(2*k)/factorial(2*k)*(gb - ga)
            if k > n:
                break
            if eps and term:
                term_evalf = term.evalf(3)
                if term_evalf is S.NaN:
                    return S.NaN, S.NaN
                if abs(term_evalf) < eps:
                    break
            s += term
            g = g.diff(i, 2, simplify=False)
        return s + iterm, abs(term)


    def reverse_order(self, *indices):
        """
        Reverse the order of a limit in a Sum.

        Explanation
        ===========

        ``reverse_order(self, *indices)`` reverses some limits in the expression
        ``self`` which can be either a ``Sum`` or a ``Product``. The selectors in
        the argument ``indices`` specify some indices whose limits get reversed.
        These selectors are either variable names or numerical indices counted
        starting from the inner-most limit tuple.

        Examples
        ========

        >>> from sympy import Sum
        >>> from sympy.abc import x, y, a, b, c, d

        >>> Sum(x, (x, 0, 3)).reverse_order(x)
        Sum(-x, (x, 4, -1))
        >>> Sum(x*y, (x, 1, 5), (y, 0, 6)).reverse_order(x, y)
        Sum(x*y, (x, 6, 0), (y, 7, -1))
        >>> Sum(x, (x, a, b)).reverse_order(x)
        Sum(-x, (x, b + 1, a - 1))
        >>> Sum(x, (x, a, b)).reverse_order(0)
        Sum(-x, (x, b + 1, a - 1))

        While one should prefer variable names when specifying which limits
        to reverse, the index counting notation comes in handy in case there
        are several symbols with the same name.

        >>> S = Sum(x**2, (x, a, b), (x, c, d))
        >>> S
        Sum(x**2, (x, a, b), (x, c, d))
        >>> S0 = S.reverse_order(0)
        >>> S0
        Sum(-x**2, (x, b + 1, a - 1), (x, c, d))
        >>> S1 = S0.reverse_order(1)
        >>> S1
        Sum(x**2, (x, b + 1, a - 1), (x, d + 1, c - 1))

        Of course we can mix both notations:

        >>> Sum(x*y, (x, a, b), (y, 2, 5)).reverse_order(x, 1)
        Sum(x*y, (x, b + 1, a - 1), (y, 6, 1))
        >>> Sum(x*y, (x, a, b), (y, 2, 5)).reverse_order(y, x)
        Sum(x*y, (x, b + 1, a - 1), (y, 6, 1))

        See Also
        ========

        sympy.concrete.expr_with_intlimits.ExprWithIntLimits.index, reorder_limit,
        sympy.concrete.expr_with_intlimits.ExprWithIntLimits.reorder

        References
        ==========

        .. [1] Michael Karr, "Summation in Finite Terms", Journal of the ACM,
               Volume 28 Issue 2, April 1981, Pages 305-350
               http://dl.acm.org/citation.cfm?doid=322248.322255
        """
        l_indices = list(indices)

        for i, indx in enumerate(l_indices):
            if not isinstance(indx, int):
                l_indices[i] = self.index(indx)

        e = 1
        limits = []
        for i, limit in enumerate(self.limits):
            l = limit
            if i in l_indices:
                e = -e
                l = (limit[0], limit[2] + 1, limit[1] - 1)
            limits.append(l)

        return Sum(e * self.function, *limits)


def summation(f, *symbols, **kwargs):
    r"""
    Compute the summation of f with respect to symbols.

    Explanation
    ===========

    The notation for symbols is similar to the notation used in Integral.
    summation(f, (i, a, b)) computes the sum of f with respect to i from a to b,
    i.e.,

    ::

                                    b
                                  ____
                                  \   `
        summation(f, (i, a, b)) =  )    f
                                  /___,
                                  i = a

    If it cannot compute the sum, it returns an unevaluated Sum object.
    Repeated sums can be computed by introducing additional symbols tuples::

    Examples
    ========

    >>> from sympy import summation, oo, symbols, log
    >>> i, n, m = symbols('i n m', integer=True)

    >>> summation(2*i - 1, (i, 1, n))
    n**2
    >>> summation(1/2**i, (i, 0, oo))
    2
    >>> summation(1/log(n)**n, (n, 2, oo))
    Sum(log(n)**(-n), (n, 2, oo))
    >>> summation(i, (i, 0, n), (n, 0, m))
    m**3/6 + m**2/2 + m/3

    >>> from sympy.abc import x
    >>> from sympy import factorial
    >>> summation(x**n/factorial(n), (n, 0, oo))
    exp(x)

    See Also
    ========

    Sum
    Product, sympy.concrete.products.product

    """
    return Sum(f, *symbols, **kwargs).doit(deep=False)


def telescopic_direct(L, R, n, limits):
    """
    Returns the direct summation of the terms of a telescopic sum

    Explanation
    ===========

    L is the term with lower index
    R is the term with higher index
    n difference between the indexes of L and R

    Examples
    ========

    >>> from sympy.concrete.summations import telescopic_direct
    >>> from sympy.abc import k, a, b
    >>> telescopic_direct(1/k, -1/(k+2), 2, (k, a, b))
    -1/(b + 2) - 1/(b + 1) + 1/(a + 1) + 1/a

    """
    (i, a, b) = limits
    s = 0
    for m in range(n):
        s += L.subs(i, a + m) + R.subs(i, b - m)
    return s


def telescopic(L, R, limits):
    '''
    Tries to perform the summation using the telescopic property.

    Return None if not possible.
    '''
    (i, a, b) = limits
    if L.is_Add or R.is_Add:
        return None

    # We want to solve(L.subs(i, i + m) + R, m)
    # First we try a simple match since this does things that
    # solve doesn't do, e.g. solve(f(k+m)-f(k), m) fails

    k = Wild("k")
    sol = (-R).match(L.subs(i, i + k))
    s = None
    if sol and k in sol:
        s = sol[k]
        if not (s.is_Integer and L.subs(i, i + s) == -R):
            # sometimes match fail(f(x+2).match(-f(x+k))->{k: -2 - 2x}))
            s = None

    # But there are things that match doesn't do that solve
    # can do, e.g. determine that 1/(x + m) = 1/(1 - x) when m = 1

    if s is None:
        m = Dummy('m')
        try:
            sol = solve(L.subs(i, i + m) + R, m) or []
        except NotImplementedError:
            return None
        sol = [si for si in sol if si.is_Integer and
               (L.subs(i, i + si) + R).expand().is_zero]
        if len(sol) != 1:
            return None
        s = sol[0]

    if s < 0:
        return telescopic_direct(R, L, abs(s), (i, a, b))
    elif s > 0:
        return telescopic_direct(L, R, s, (i, a, b))


def eval_sum(f, limits):
    (i, a, b) = limits
    if f.is_zero:
        return S.Zero
    if i not in f.free_symbols:
        return f*(b - a + 1)
    if a == b:
        return f.subs(i, a)
    if isinstance(f, Piecewise):
        if not any(i in arg.args[1].free_symbols for arg in f.args):
            # Piecewise conditions do not depend on the dummy summation variable,
            # therefore we can fold:     Sum(Piecewise((e, c), ...), limits)
            #                        --> Piecewise((Sum(e, limits), c), ...)
            newargs = []
            for arg in f.args:
                newexpr = eval_sum(arg.expr, limits)
                if newexpr is None:
                    return None
                newargs.append((newexpr, arg.cond))
            return f.func(*newargs)

    if f.has(KroneckerDelta):
        from .delta import deltasummation, _has_simple_delta
        f = f.replace(
            lambda x: isinstance(x, Sum),
            lambda x: x.factor()
        )
        if _has_simple_delta(f, limits[0]):
            return deltasummation(f, limits)

    dif = b - a
    definite = dif.is_Integer
    # Doing it directly may be faster if there are very few terms.
    if definite and (dif < 100):
        return eval_sum_direct(f, (i, a, b))
    if isinstance(f, Piecewise):
        return None
    # Try to do it symbolically. Even when the number of terms is known,
    # this can save time when b-a is big.
    # We should try to transform to partial fractions
    value = eval_sum_symbolic(f.expand(), (i, a, b))
    if value is not None:
        return value
    # Do it directly
    if definite:
        return eval_sum_direct(f, (i, a, b))


def eval_sum_direct(expr, limits):
    """
    Evaluate expression directly, but perform some simple checks first
    to possibly result in a smaller expression and faster execution.
    """
    (i, a, b) = limits

    dif = b - a
    # Linearity
    if expr.is_Mul:
        # Try factor out everything not including i
        without_i, with_i = expr.as_independent(i)
        if without_i != 1:
            s = eval_sum_direct(with_i, (i, a, b))
            if s:
                r = without_i*s
                if r is not S.NaN:
                    return r
        else:
            # Try term by term
            L, R = expr.as_two_terms()

            if not L.has(i):
                sR = eval_sum_direct(R, (i, a, b))
                if sR:
                    return L*sR

            if not R.has(i):
                sL = eval_sum_direct(L, (i, a, b))
                if sL:
                    return sL*R
        try:
            expr = apart(expr, i)  # see if it becomes an Add
        except PolynomialError:
            pass

    if expr.is_Add:
        # Try factor out everything not including i
        without_i, with_i = expr.as_independent(i)
        if without_i != 0:
            s = eval_sum_direct(with_i, (i, a, b))
            if s:
                r = without_i*(dif + 1) + s
                if r is not S.NaN:
                    return r
        else:
            # Try term by term
            L, R = expr.as_two_terms()
            lsum = eval_sum_direct(L, (i, a, b))
            rsum = eval_sum_direct(R, (i, a, b))

            if None not in (lsum, rsum):
                r = lsum + rsum
                if r is not S.NaN:
                    return r

    return Add(*[expr.subs(i, a + j) for j in range(dif + 1)])


def eval_sum_symbolic(f, limits):
    f_orig = f
    (i, a, b) = limits
    if not f.has(i):
        return f*(b - a + 1)

    # Linearity
    if f.is_Mul:
        # Try factor out everything not including i
        without_i, with_i = f.as_independent(i)
        if without_i != 1:
            s = eval_sum_symbolic(with_i, (i, a, b))
            if s:
                r = without_i*s
                if r is not S.NaN:
                    return r
        else:
            # Try term by term
            L, R = f.as_two_terms()

            if not L.has(i):
                sR = eval_sum_symbolic(R, (i, a, b))
                if sR:
                    return L*sR

            if not R.has(i):
                sL = eval_sum_symbolic(L, (i, a, b))
                if sL:
                    return sL*R
        try:
            f = apart(f, i)  # see if it becomes an Add
        except PolynomialError:
            pass

    if f.is_Add:
        L, R = f.as_two_terms()
        lrsum = telescopic(L, R, (i, a, b))

        if lrsum:
            return lrsum

        # Try factor out everything not including i
        without_i, with_i = f.as_independent(i)
        if without_i != 0:
            s = eval_sum_symbolic(with_i, (i, a, b))
            if s:
                if s in (S.NegativeInfinity, S.Infinity) and (b - a + 1) is S.Infinity:
                    preferred_component = max(abs(f.subs(i, a)), abs(f.subs(i, S.Infinity)))
                    if preferred_component > abs(without_i):
                        return s
                    else:
                        return without_i * S.Infinity
                else:
                    r = without_i*(b - a + 1) + s
                    if r is not S.NaN:
                        return r
        else:
            # Try term by term
            lsum = eval_sum_symbolic(L, (i, a, b))
            rsum = eval_sum_symbolic(R, (i, a, b))

            if None not in (lsum, rsum):
                r = lsum + rsum
                if r is not S.NaN:
                    return r


    # Polynomial terms with Faulhaber's formula
    n = Wild('n')
    result = f.match(i**n)

    if result is not None:
        n = result[n]
        if isinstance(n, Float):
            n = nsimplify(n)

        if n.is_number:
            if n >= 0:
                if (b is S.Infinity and not a is S.NegativeInfinity) or \
                   (a is S.NegativeInfinity and not b is S.Infinity):
                    return S.Infinity
                if n.is_Integer:
                    return ((bernoulli(n + 1, b + 1) - bernoulli(n + 1, a))/(n + 1)).expand()
            elif a.is_Integer and a >= 1:
                if n == -1:
                    return harmonic(b) - harmonic(a - 1)
                else:
                    return harmonic(b, abs(n)) - harmonic(a - 1, abs(n))

    if not (a.has(S.Infinity, S.NegativeInfinity) or
            b.has(S.Infinity, S.NegativeInfinity)):
        # Geometric terms
        c1 = Wild('c1', exclude=[i])
        c2 = Wild('c2', exclude=[i])
        c3 = Wild('c3', exclude=[i])
        wexp = Wild('wexp')

        # Here we first attempt powsimp on f for easier matching with the
        # exponential pattern, and attempt expansion on the exponent for easier
        # matching with the linear pattern.
        e = f.powsimp().match(c1 ** wexp)
        if e is not None:
            e_exp = e.pop(wexp).expand().match(c2*i + c3)
            if e_exp is not None:
                e.update(e_exp)

                p = (c1**c3).subs(e)
                q = (c1**c2).subs(e)
                r = p*(q**a - q**(b + 1))/(1 - q)
                l = p*(b - a + 1)
                return Piecewise((l, Eq(q, S.One)), (r, True))

        r = gosper_sum(f, (i, a, b))

        if isinstance(r, (Mul,Add)):
            non_limit = r.free_symbols - Tuple(*limits[1:]).free_symbols
            den = denom(together(r))
            den_sym = non_limit & den.free_symbols
            args = []
            for v in ordered(den_sym):
                try:
                    s = solve(den, v)
                    m = Eq(v, s[0]) if s else S.false
                    if m != False:
                        args.append((Sum(f_orig.subs(*m.args), limits).doit(), m))
                    break
                except NotImplementedError:
                    continue

            args.append((r, True))
            return Piecewise(*args)

        if not r in (None, S.NaN):
            return r

    h = eval_sum_hyper(f_orig, (i, a, b))
    if h is not None:
        return h

    r = eval_sum_residue(f_orig, (i, a, b))
    if r is not None:
        return r

    factored = f_orig.factor()
    if factored != f_orig:
        return eval_sum_symbolic(factored, (i, a, b))


def _eval_sum_hyper(f, i, a):
    """ Returns (res, cond). Sums from a to oo. """
    if a != 0:
        return _eval_sum_hyper(f.subs(i, i + a), i, 0)

    if f.subs(i, 0) == 0:
        if simplify(f.subs(i, Dummy('i', integer=True, positive=True))) == 0:
            return S.Zero, True
        return _eval_sum_hyper(f.subs(i, i + 1), i, 0)

    hs = hypersimp(f, i)
    if hs is None:
        return None

    if isinstance(hs, Float):
        hs = nsimplify(hs)

    numer, denom = fraction(factor(hs))
    top, topl = numer.as_coeff_mul(i)
    bot, botl = denom.as_coeff_mul(i)
    ab = [top, bot]
    factors = [topl, botl]
    params = [[], []]
    for k in range(2):
        for fac in factors[k]:
            mul = 1
            if fac.is_Pow:
                mul = fac.exp
                fac = fac.base
                if not mul.is_Integer:
                    return None
            p = Poly(fac, i)
            if p.degree() != 1:
                return None
            m, n = p.all_coeffs()
            ab[k] *= m**mul
            params[k] += [n/m]*mul

    # Add "1" to numerator parameters, to account for implicit n! in
    # hypergeometric series.
    ap = params[0] + [1]
    bq = params[1]
    x = ab[0]/ab[1]
    h = hyper(ap, bq, x)
    f = combsimp(f)
    return f.subs(i, 0)*hyperexpand(h), h.convergence_statement


def eval_sum_hyper(f, i_a_b):
    i, a, b = i_a_b

    if (b - a).is_Integer:
        # We are never going to do better than doing the sum in the obvious way
        return None

    old_sum = Sum(f, (i, a, b))

    if b != S.Infinity:
        if a is S.NegativeInfinity:
            res = _eval_sum_hyper(f.subs(i, -i), i, -b)
            if res is not None:
                return Piecewise(res, (old_sum, True))
        else:
            res1 = _eval_sum_hyper(f, i, a)
            res2 = _eval_sum_hyper(f, i, b + 1)
            if res1 is None or res2 is None:
                return None
            (res1, cond1), (res2, cond2) = res1, res2
            cond = And(cond1, cond2)
            if cond == False:
                return None
            return Piecewise((res1 - res2, cond), (old_sum, True))

    if a is S.NegativeInfinity:
        res1 = _eval_sum_hyper(f.subs(i, -i), i, 1)
        res2 = _eval_sum_hyper(f, i, 0)
        if res1 is None or res2 is None:
            return None
        res1, cond1 = res1
        res2, cond2 = res2
        cond = And(cond1, cond2)
        if cond == False or cond.as_set() == S.EmptySet:
            return None
        return Piecewise((res1 + res2, cond), (old_sum, True))

    # Now b == oo, a != -oo
    res = _eval_sum_hyper(f, i, a)
    if res is not None:
        r, c = res
        if c == False:
            if r.is_number:
                f = f.subs(i, Dummy('i', integer=True, positive=True) + a)
                if f.is_positive or f.is_zero:
                    return S.Infinity
                elif f.is_negative:
                    return S.NegativeInfinity
            return None
        return Piecewise(res, (old_sum, True))


def eval_sum_residue(f, i_a_b):
    r"""Compute the infinite summation with residues

    Notes
    =====

    If $f(n), g(n)$ are polynomials with $\deg(g(n)) - \deg(f(n)) \ge 2$,
    some infinite summations can be computed by the following residue
    evaluations.

    .. math::
        \sum_{n=-\infty, g(n) \ne 0}^{\infty} \frac{f(n)}{g(n)} =
        -\pi \sum_{\alpha|g(\alpha)=0}
        \text{Res}(\cot(\pi x) \frac{f(x)}{g(x)}, \alpha)

    .. math::
        \sum_{n=-\infty, g(n) \ne 0}^{\infty} (-1)^n \frac{f(n)}{g(n)} =
        -\pi \sum_{\alpha|g(\alpha)=0}
        \text{Res}(\csc(\pi x) \frac{f(x)}{g(x)}, \alpha)

    Examples
    ========

    >>> from sympy import Sum, oo, Symbol
    >>> x = Symbol('x')

    Doubly infinite series of rational functions.

    >>> Sum(1 / (x**2 + 1), (x, -oo, oo)).doit()
    pi/tanh(pi)

    Doubly infinite alternating series of rational functions.

    >>> Sum((-1)**x / (x**2 + 1), (x, -oo, oo)).doit()
    pi/sinh(pi)

    Infinite series of even rational functions.

    >>> Sum(1 / (x**2 + 1), (x, 0, oo)).doit()
    1/2 + pi/(2*tanh(pi))

    Infinite series of alternating even rational functions.

    >>> Sum((-1)**x / (x**2 + 1), (x, 0, oo)).doit()
    pi/(2*sinh(pi)) + 1/2

    This also have heuristics to transform arbitrarily shifted summand or
    arbitrarily shifted summation range to the canonical problem the
    formula can handle.

    >>> Sum(1 / (x**2 + 2*x + 2), (x, -1, oo)).doit()
    1/2 + pi/(2*tanh(pi))
    >>> Sum(1 / (x**2 + 4*x + 5), (x, -2, oo)).doit()
    1/2 + pi/(2*tanh(pi))
    >>> Sum(1 / (x**2 + 1), (x, 1, oo)).doit()
    -1/2 + pi/(2*tanh(pi))
    >>> Sum(1 / (x**2 + 1), (x, 2, oo)).doit()
    -1 + pi/(2*tanh(pi))

    References
    ==========

    .. [#] http://www.supermath.info/InfiniteSeriesandtheResidueTheorem.pdf

    .. [#] Asmar N.H., Grafakos L. (2018) Residue Theory.
           In: Complex Analysis with Applications.
           Undergraduate Texts in Mathematics. Springer, Cham.
           https://doi.org/10.1007/978-3-319-94063-2_5
    """
    i, a, b = i_a_b

    def is_even_function(numer, denom):
        """Test if the rational function is an even function"""
        numer_even = all(i % 2 == 0 for (i,) in numer.monoms())
        denom_even = all(i % 2 == 0 for (i,) in denom.monoms())
        numer_odd = all(i % 2 == 1 for (i,) in numer.monoms())
        denom_odd = all(i % 2 == 1 for (i,) in denom.monoms())
        return (numer_even and denom_even) or (numer_odd and denom_odd)

    def match_rational(f, i):
        numer, denom = f.as_numer_denom()
        try:
            (numer, denom), opt = parallel_poly_from_expr((numer, denom), i)
        except (PolificationFailed, PolynomialError):
            return None
        return numer, denom

    def get_poles(denom):
        roots = denom.sqf_part().all_roots()
        roots = sift(roots, lambda x: x.is_integer)
        if None in roots:
            return None
        int_roots, nonint_roots = roots[True], roots[False]
        return int_roots, nonint_roots

    def get_shift(denom):
        n = denom.degree(i)
        a = denom.coeff_monomial(i**n)
        b = denom.coeff_monomial(i**(n-1))
        shift = - b / a / n
        return shift

    def get_residue_factor(numer, denom, alternating):
        if not alternating:
            residue_factor = (numer.as_expr() / denom.as_expr()) * cot(S.Pi * i)
        else:
            residue_factor = (numer.as_expr() / denom.as_expr()) * csc(S.Pi * i)
        return residue_factor

    # We don't know how to deal with symbolic constants in summand
    if f.free_symbols - set([i]):
        return None

    if not (a.is_Integer or a in (S.Infinity, S.NegativeInfinity)):
        return None
    if not (b.is_Integer or b in (S.Infinity, S.NegativeInfinity)):
        return None

    # Quick exit heuristic for the sums which doesn't have infinite range
    if a != S.NegativeInfinity and b != S.Infinity:
        return None

    match = match_rational(f, i)
    if match:
        alternating = False
        numer, denom = match
    else:
        match = match_rational(f / S.NegativeOne**i, i)
        if match:
            alternating = True
            numer, denom = match
        else:
            return None

    if denom.degree(i) - numer.degree(i) < 2:
        return None

    if (a, b) == (S.NegativeInfinity, S.Infinity):
        poles = get_poles(denom)
        if poles is None:
            return None
        int_roots, nonint_roots = poles

        if int_roots:
            return None

        residue_factor = get_residue_factor(numer, denom, alternating)
        residues = [residue(residue_factor, i, root) for root in nonint_roots]
        return -S.Pi * sum(residues)

    if not (a.is_finite and b is S.Infinity):
        return None

    if not is_even_function(numer, denom):
        # Try shifting summation and check if the summand can be made
        # and even function from the origin.
        # Sum(f(n), (n, a, b)) => Sum(f(n + s), (n, a - s, b - s))
        shift = get_shift(denom)

        if not shift.is_Integer:
            return None
        if shift == 0:
            return None

        numer = numer.shift(shift)
        denom = denom.shift(shift)

        if not is_even_function(numer, denom):
            return None

        if alternating:
            f = S.NegativeOne**i * (S.NegativeOne**shift * numer.as_expr() / denom.as_expr())
        else:
            f = numer.as_expr() / denom.as_expr()
        return eval_sum_residue(f, (i, a-shift, b-shift))

    poles = get_poles(denom)
    if poles is None:
        return None
    int_roots, nonint_roots = poles

    if int_roots:
        int_roots = [int(root) for root in int_roots]
        int_roots_max = max(int_roots)
        int_roots_min = min(int_roots)
        # Integer valued poles must be next to each other
        # and also symmetric from origin (Because the function is even)
        if not len(int_roots) == int_roots_max - int_roots_min + 1:
            return None

        # Check whether the summation indices contain poles
        if a <= max(int_roots):
            return None

    residue_factor = get_residue_factor(numer, denom, alternating)
    residues = [residue(residue_factor, i, root) for root in int_roots + nonint_roots]
    full_sum = -S.Pi * sum(residues)

    if not int_roots:
        # Compute Sum(f, (i, 0, oo)) by adding a extraneous evaluation
        # at the origin.
        half_sum = (full_sum + f.xreplace({i: 0})) / 2

        # Add and subtract extraneous evaluations
        extraneous_neg = [f.xreplace({i: i0}) for i0 in range(int(a), 0)]
        extraneous_pos = [f.xreplace({i: i0}) for i0 in range(0, int(a))]
        result = half_sum + sum(extraneous_neg) - sum(extraneous_pos)

        return result

    # Compute Sum(f, (i, min(poles) + 1, oo))
    half_sum = full_sum / 2

    # Subtract extraneous evaluations
    extraneous = [f.xreplace({i: i0}) for i0 in range(max(int_roots) + 1, int(a))]
    result = half_sum - sum(extraneous)

    return result


def _eval_matrix_sum(expression):
    f = expression.function
    for n, limit in enumerate(expression.limits):
        i, a, b = limit
        dif = b - a
        if dif.is_Integer:
            if (dif < 0) == True:
                a, b = b + 1, a - 1
                f = -f

            newf = eval_sum_direct(f, (i, a, b))
            if newf is not None:
                return newf.doit()


def _dummy_with_inherited_properties_concrete(limits):
    """
    Return a Dummy symbol that inherits as many assumptions as possible
    from the provided symbol and limits.

    If the symbol already has all True assumption shared by the limits
    then return None.
    """
    x, a, b = limits
    l = [a, b]

    assumptions_to_consider = ['extended_nonnegative', 'nonnegative',
                               'extended_nonpositive', 'nonpositive',
                               'extended_positive', 'positive',
                               'extended_negative', 'negative',
                               'integer', 'rational', 'finite',
                               'zero', 'real', 'extended_real']

    assumptions_to_keep = {}
    assumptions_to_add = {}
    for assum in assumptions_to_consider:
        assum_true = x._assumptions.get(assum, None)
        if assum_true:
            assumptions_to_keep[assum] = True
        elif all(getattr(i, 'is_' + assum) for i in l):
            assumptions_to_add[assum] = True
    if assumptions_to_add:
        assumptions_to_keep.update(assumptions_to_add)
        return Dummy('d', **assumptions_to_keep)<|MERGE_RESOLUTION|>--- conflicted
+++ resolved
@@ -7,13 +7,10 @@
 from .gosper import gosper_sum
 from sympy.core.expr import Expr
 from sympy.core.add import Add
-<<<<<<< HEAD
 from sympy.core.function import Derivative
 from sympy.core.numbers import Float
-=======
 from sympy.core.containers import Tuple
 from sympy.core.function import Derivative, expand
->>>>>>> d641d1ac
 from sympy.core.mul import Mul
 from sympy.core.numbers import Float
 from sympy.core.relational import Eq
@@ -41,15 +38,10 @@
 from sympy.simplify.combsimp import combsimp
 from sympy.simplify.hyperexpand import hyperexpand
 from sympy.simplify.powsimp import powsimp
-<<<<<<< HEAD
-from sympy.simplify.simplify import nsimplify
-from sympy.solvers import solve
-=======
 from sympy.simplify.radsimp import denom, fraction
 from sympy.simplify.simplify import (factor_sum, sum_combine, simplify,
                                      nsimplify, hypersimp)
 from sympy.solvers.solvers import solve
->>>>>>> d641d1ac
 from sympy.solvers.solveset import solveset
 from sympy.utilities.iterables import sift
 import itertools
