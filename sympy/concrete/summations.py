--- conflicted
+++ resolved
@@ -9,7 +9,7 @@
 from sympy.core.add import Add
 from sympy.core.containers import Tuple
 from sympy.core.function import Derivative, expand
-from sympy.core.mul import Mul, denom
+from sympy.core.mul import Mul, denom, fraction
 from sympy.core.numbers import Float
 from sympy.core.relational import Eq
 from sympy.core.singleton import S
@@ -32,16 +32,10 @@
 from sympy.series.limitseq import limit_seq
 from sympy.series.order import O
 from sympy.series.residues import residue
-<<<<<<< HEAD
-from sympy.sets.sets import FiniteSet
-from sympy.simplify import simplify
-=======
 from sympy.sets.sets import FiniteSet, Interval
->>>>>>> 73d32dac
 from sympy.simplify.combsimp import combsimp
 from sympy.simplify.hyperexpand import hyperexpand
 from sympy.simplify.powsimp import powsimp
-from sympy.simplify.radsimp import denom, fraction
 from sympy.simplify.simplify import (factor_sum, sum_combine, simplify,
                                      nsimplify, hypersimp)
 from sympy.solvers.solvers import solve
@@ -1251,14 +1245,7 @@
 
 def _eval_sum_hyper(f, i, a):
     """ Returns (res, cond). Sums from a to oo. """
-<<<<<<< HEAD
-    from sympy.functions import hyper
-    from sympy.simplify import hyperexpand, hypersimp
-    from sympy.core.mul import fraction
-    from sympy.polys.polytools import Poly, factor
-
-=======
->>>>>>> 73d32dac
+
     if a != 0:
         return _eval_sum_hyper(f.subs(i, i + a), i, 0)
 
