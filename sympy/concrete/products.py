--- conflicted
+++ resolved
@@ -1,6 +1,3 @@
-<<<<<<< HEAD
-from sympy.core.numbers import Number
-=======
 from typing import Tuple as tTuple
 
 from .expr_with_intlimits import ExprWithIntLimits
@@ -8,8 +5,8 @@
 from sympy.core.expr import Expr
 from sympy.core.exprtools import factor_terms
 from sympy.core.function import Derivative
->>>>>>> d641d1ac
 from sympy.core.mul import Mul
+from sympy.core.numbers import Number
 from sympy.core.singleton import S
 from sympy.core.symbol import Dummy, Symbol
 from sympy.functions.combinatorial.factorials import RisingFactorial
