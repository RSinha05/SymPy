"""Tests for Gosper's algorithm for hypergeometric summation. """

<<<<<<< HEAD
from sympy import binomial, factorial, gamma, Poly, S, simplify, sqrt, exp, \
    log, Symbol, pi, Rational, symbols
from sympy.abc import a, b, m, x
=======
from sympy.core.numbers import (Rational, pi)
from sympy.core.singleton import S
from sympy.core.symbol import Symbol
from sympy.functions.combinatorial.factorials import (binomial, factorial)
from sympy.functions.elementary.exponential import (exp, log)
from sympy.functions.elementary.miscellaneous import sqrt
from sympy.functions.special.gamma_functions import gamma
from sympy.polys.polytools import Poly
from sympy.simplify.simplify import simplify
from sympy.abc import a, b, j, k, m, n, r, x
>>>>>>> e9414faf
from sympy.concrete.gosper import gosper_normal, gosper_sum, gosper_term

n, k = symbols('n k', nonnegative=True)

def test_gosper_normal():
    eq = 4*n + 5, 2*(4*n + 1)*(2*n + 3), n
    assert gosper_normal(*eq) == \
        (Poly(Rational(1, 4), n), Poly(n + Rational(3, 2)), Poly(n + Rational(1, 4)))
    assert gosper_normal(*eq, polys=False) == \
        (Rational(1, 4), n + Rational(3, 2), n + Rational(1, 4))


def test_gosper_term():
    assert gosper_term((4*k + 1)*factorial(
        k)/factorial(2*k + 1), k) == (-k - S.Half)/(k + Rational(1, 4))


def test_gosper_sum():
    assert gosper_sum(1, (k, 0, n)) == 1 + n
    assert gosper_sum(k, (k, 0, n)) == n*(1 + n)/2
    assert gosper_sum(k**2, (k, 0, n)) == n*(1 + n)*(1 + 2*n)/6
    assert gosper_sum(k**3, (k, 0, n)) == n**2*(1 + n)**2/4

    assert gosper_sum(2**k, (k, 0, n)) == 2*2**n - 1

    assert gosper_sum(factorial(k), (k, 0, n)) is None
    assert gosper_sum(binomial(n, k), (k, 0, n)) is None

    assert gosper_sum(factorial(k)/k**2, (k, 0, n)) is None
    assert gosper_sum((k - 3)*factorial(k), (k, 0, n)) is None

    assert gosper_sum(k*factorial(k), k) == factorial(k)
    assert gosper_sum(
        k*factorial(k), (k, 0, n)) == n*factorial(n) + factorial(n) - 1

    assert gosper_sum((-1)**k*binomial(n, k), (k, 0, n)) == 0
    assert gosper_sum((
        -1)**k*binomial(n, k), (k, 0, m)) == -(-1)**m*(m - n)*binomial(n, m)/n

    assert gosper_sum((4*k + 1)*factorial(k)/factorial(2*k + 1), (k, 0, n)) == \
        (2*factorial(2*n + 1) - factorial(n))/factorial(2*n + 1)

    # issue 6033:
    assert gosper_sum(
        n*(n + a + b)*a**n*b**n/(factorial(n + a)*factorial(n + b)), \
        (n, 0, m)).simplify() == -exp(m*log(a) + m*log(b))*gamma(a + 1) \
        *gamma(b + 1)/(gamma(a)*gamma(b)*gamma(a + m + 1)*gamma(b + m + 1)) \
        + 1/(gamma(a)*gamma(b))


def test_gosper_sum_indefinite():
    assert gosper_sum(k, k) == k*(k - 1)/2
    assert gosper_sum(k**2, k) == k*(k - 1)*(2*k - 1)/6

    assert gosper_sum(1/(k*(k + 1)), k) == -1/k
    assert gosper_sum(-(27*k**4 + 158*k**3 + 430*k**2 + 678*k + 445)*gamma(2*k
                      + 4)/(3*(3*k + 7)*gamma(3*k + 6)), k) == \
        (3*k + 5)*(k**2 + 2*k + 5)*gamma(2*k + 4)/gamma(3*k + 6)


def test_gosper_sum_parametric():
    assert gosper_sum(binomial(S.Half, n - k + 1)*binomial(S.Half, n + k), (k, 1, n)) == \
        n*(1 + n - n)*(-1 + 2*n + 2*n)*binomial(S.Half, 1 + n - n)* \
        binomial(S.Half, n + n)/(n*(1 + 2*n))


def test_gosper_sum_algebraic():
    assert gosper_sum(
        n**2 + sqrt(2), (n, 0, m)) == (m + 1)*(2*m**2 + m + 6*sqrt(2))/6


def test_gosper_sum_iterated():
    f1 = binomial(2*k, k)/4**k
    f2 = (1 + 2*n)*binomial(2*n, n)/4**n
    f3 = (1 + 2*n)*(3 + 2*n)*binomial(2*n, n)/(3*4**n)
    f4 = (1 + 2*n)*(3 + 2*n)*(5 + 2*n)*binomial(2*n, n)/(15*4**n)
    f5 = (1 + 2*n)*(3 + 2*n)*(5 + 2*n)*(7 + 2*n)*binomial(2*n, n)/(105*4**n)

    assert gosper_sum(f1, (k, 0, n)) == f2
    assert gosper_sum(f2, (n, 0, n)) == f3
    assert gosper_sum(f3, (n, 0, n)) == f4
    assert gosper_sum(f4, (n, 0, n)) == f5

# the AeqB tests test expressions given in
# www.math.upenn.edu/~wilf/AeqB.pdf


def test_gosper_sum_AeqB_part1():
    f1a = n**4
    f1b = n**3*2**n
    f1c = 1/(n**2 + sqrt(5)*n - 1)
    f1d = n**4*4**n/binomial(2*n, n)
    f1e = factorial(3*n)/(factorial(n)*factorial(n + 1)*factorial(n + 2)*27**n)
    f1f = binomial(2*n, n)**2/((n + 1)*4**(2*n))
    f1g = (4*n - 1)*binomial(2*n, n)**2/((2*n - 1)**2*4**(2*n))
    f1h = n*factorial(n - S.Half)**2/factorial(n + 1)**2

    g1a = m*(m + 1)*(2*m + 1)*(3*m**2 + 3*m - 1)/30
    g1b = 26 + 2**(m + 1)*(m**3 - 3*m**2 + 9*m - 13)
    g1c = (m + 1)*(m*(m**2 - 7*m + 3)*sqrt(5) - (
        3*m**3 - 7*m**2 + 19*m - 6))/(2*m**3*sqrt(5) + m**4 + 5*m**2 - 1)/6
    g1d = Rational(-2, 231) + 2*4**m*(m + 1)*(63*m**4 + 112*m**3 + 18*m**2 -
             22*m + 3)/(693*binomial(2*m, m))
    g1e = Rational(-9, 2) + (81*m**2 + 261*m + 200)*factorial(
        3*m + 2)/(40*27**m*factorial(m)*factorial(m + 1)*factorial(m + 2))
    g1f = (2*m + 1)**2*binomial(2*m, m)**2/(4**(2*m)*(m + 1))
    g1g = -binomial(2*m, m)**2/4**(2*m)
    g1h = 4*pi -(2*m + 1)**2*(3*m + 4)*factorial(m - S.Half)**2/factorial(m + 1)**2

    g = gosper_sum(f1a, (n, 0, m))
    assert g is not None and simplify(g - g1a) == 0
    g = gosper_sum(f1b, (n, 0, m))
    assert g is not None and simplify(g - g1b) == 0
    g = gosper_sum(f1c, (n, 0, m))
    assert g is not None and simplify(g - g1c) == 0
    g = gosper_sum(f1d, (n, 0, m))
    assert g is not None and simplify(g - g1d) == 0
    g = gosper_sum(f1e, (n, 0, m))
    assert g is not None and simplify(g - g1e) == 0
    g = gosper_sum(f1f, (n, 0, m))
    assert g is not None and simplify(g - g1f) == 0
    g = gosper_sum(f1g, (n, 0, m))
    assert g is not None and simplify(g - g1g) == 0
    g = gosper_sum(f1h, (n, 0, m))
    # need to call rewrite(gamma) here because we have terms involving
    # factorial(1/2)
    assert g is not None and simplify(g - g1h).rewrite(gamma) == 0


def test_gosper_sum_AeqB_part2():
    f2a = n**2*a**n
    f2b = (n - k/2)*binomial(k, n)
    f2c = factorial(n - 1)**2/(factorial(n - x)*factorial(n + x))

    g2a = -a*(a + 1)/(a - 1)**3 + a**(
        n + 1)*(a**2*n**2 - 2*a*n**2 + n**2 - 2*a*n + 2*n + a + 1)/(a - 1)**3
    g2b = (n - k)*binomial(k, n)/2
    ff = factorial(1 - x)*factorial(1 + x)
    g2c = 1/ff*(
        1 - 1/x**2) + factorial(n)**2/(x**2*factorial(n - x)*factorial(n + x))

    g = gosper_sum(f2a, (n, 0, n))
    assert g is not None and simplify(g - g2a) == 0
    g = gosper_sum(f2b, (n, 0, n))
    assert g is not None and simplify(g - g2b) == 0
    g = gosper_sum(f2c, (n, 1, n))
    assert g is not None and simplify(g - g2c) == 0


def test_gosper_nan():
    a = Symbol('a', positive=True)
    b = Symbol('b', positive=True)
    n = Symbol('n', integer=True)
    m = Symbol('m', integer=True)
    f2d = n*(n + a + b)*a**n*b**n/(factorial(n + a)*factorial(n + b))
    g2d = 1/(factorial(a - 1)*factorial(
        b - 1)) - a**(m + 1)*b**(m + 1)/(factorial(a + m)*factorial(b + m))
    g = gosper_sum(f2d, (n, 0, m))
    assert simplify(g - g2d) == 0


def test_gosper_sum_AeqB_part3():
    f3a = 1/n**4
    f3b = (6*n + 3)/(4*n**4 + 8*n**3 + 8*n**2 + 4*n + 3)
    f3c = 2**n*(n**2 - 2*n - 1)/(n**2*(n + 1)**2)
    f3d = n**2*4**n/((n + 1)*(n + 2))
    f3e = 2**n/(n + 1)
    f3f = 4*(n - 1)*(n**2 - 2*n - 1)/(n**2*(n + 1)**2*(n - 2)**2*(n - 3)**2)
    f3g = (n**4 - 14*n**2 - 24*n - 9)*2**n/(n**2*(n + 1)**2*(n + 2)**2*
           (n + 3)**2)

    # g3a -> no closed form
    g3b = m*(m + 2)/(2*m**2 + 4*m + 3)
    g3c = 2**m/m**2 - 2
    g3d = Rational(2, 3) + 4**(m + 1)*(m - 1)/(m + 2)/3
    # g3e -> no closed form
    g3f = -(Rational(-1, 16) + 1/((m - 2)**2*(m + 1)**2))  # the AeqB key is wrong
    g3g = Rational(-2, 9) + 2**(m + 1)/((m + 1)**2*(m + 3)**2)

    g = gosper_sum(f3a, (n, 1, m))
    assert g is None
    g = gosper_sum(f3b, (n, 1, m))
    assert g is not None and simplify(g - g3b) == 0
    g = gosper_sum(f3c, (n, 1, m - 1))
    assert g is not None and simplify(g - g3c) == 0
    g = gosper_sum(f3d, (n, 1, m))
    assert g is not None and simplify(g - g3d) == 0
    g = gosper_sum(f3e, (n, 0, m - 1))
    assert g is None
    g = gosper_sum(f3f, (n, 4, m))
    assert g is not None and simplify(g - g3f) == 0
    g = gosper_sum(f3g, (n, 1, m))
    assert g is not None and simplify(g - g3g) == 0<|MERGE_RESOLUTION|>--- conflicted
+++ resolved
@@ -1,22 +1,17 @@
 """Tests for Gosper's algorithm for hypergeometric summation. """
 
-<<<<<<< HEAD
-from sympy import binomial, factorial, gamma, Poly, S, simplify, sqrt, exp, \
-    log, Symbol, pi, Rational, symbols
-from sympy.abc import a, b, m, x
-=======
 from sympy.core.numbers import (Rational, pi)
 from sympy.core.singleton import S
-from sympy.core.symbol import Symbol
+from sympy.core.symbol import Symbol, symbols
 from sympy.functions.combinatorial.factorials import (binomial, factorial)
 from sympy.functions.elementary.exponential import (exp, log)
 from sympy.functions.elementary.miscellaneous import sqrt
 from sympy.functions.special.gamma_functions import gamma
 from sympy.polys.polytools import Poly
 from sympy.simplify.simplify import simplify
-from sympy.abc import a, b, j, k, m, n, r, x
->>>>>>> e9414faf
 from sympy.concrete.gosper import gosper_normal, gosper_sum, gosper_term
+
+from sympy.abc import a, b, m, x
 
 n, k = symbols('n k', nonnegative=True)
 
