--- conflicted
+++ resolved
@@ -30,13 +30,9 @@
 
 @array_derive.register(Expr)
 def _(expr: Expr, x: _ArrayExpr):
-<<<<<<< HEAD
-    if len(expr.free_symbols & x.free_symbols) > 0:
+    if expr.free_symbols & x.free_symbols:
         if isinstance(expr, MatrixElement) and isinstance(x, MatrixSymbol):
             return MatrixUnit(expr.i, expr.j, x.shape)
-=======
-    if expr.free_symbols & x.free_symbols:
->>>>>>> 8697d604
         raise NotImplementedError("algorithm not implemented for this case")
     return ZeroArray(*x.shape)
 
