--- conflicted
+++ resolved
@@ -337,39 +337,6 @@
     for latex_str, sympy_expr in INTEGRAL_EXPRESSION_PAIRS:
         assert parse_latex_lark(latex_str) == sympy_expr, latex_str
 
-<<<<<<< HEAD
-    # If the expression doesn't raise an error, it means that the expression is parsed into _something_, so it's not a
-    # complete failure for that test case. If even that doesn't happen, we add it into `complete_failure_list`
-    complete_failure_list = []
-    # If the expression parses into _something_, but the output doesn't equal the string given in the test case, then
-    # it's a partial failure. If that happens, we add it here.
-    partial_failure_list = []
-    # If the expression is correctly handled, we add it to this list.
-    success_list = []
-    # checks outputted sympy expression for equality with the test case.
-    for i, (latex_str, sympy_expr) in enumerate(GOOD_PAIRS):
-        try:
-            result = parse_latex_lark(latex_str)
-
-            if result != sympy_expr:
-                partial_failure_list.append(i)
-                parse_latex_lark(latex_str, print_debug_output=True)  # for debugging purposes
-            else:
-                success_list.append(i)
-        except Exception as e:
-            complete_failure_list.append(i)
-
-    return success_list, partial_failure_list, complete_failure_list
-
-
-if __name__ == "__main__":
-    successes, partial_failures, complete_failures = determine_parseable_lark()
-
-    print("List of failures =", complete_failures)
-    print("Not even parsed =", len(complete_failures))
-    print("Parsing but not (fully) transformed =", len(partial_failures))
-    print("Passes =", len(successes))
-=======
 
 def test_derivative_expressions():
     for latex_str, sympy_expr in DERIVATIVE_EXPRESSION_PAIRS:
@@ -427,5 +394,4 @@
 
 def test_miscellaneous_expressions():
     for latex_str, sympy_expr in MISCELLANEOUS_EXPRESSION_PAIRS:
-        assert parse_latex_lark(latex_str) == sympy_expr, latex_str
->>>>>>> 5b0be1b2
+        assert parse_latex_lark(latex_str) == sympy_expr, latex_str