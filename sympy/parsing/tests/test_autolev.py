--- conflicted
+++ resolved
@@ -33,11 +33,6 @@
             except Exception:
                 msg = 'mismatch in ' + test_name + ' in line no: {0}'
                 raise AssertionError(msg.format(idx+1))
-<<<<<<< HEAD
-=======
-
-
->>>>>>> 5bdf3efc
 def test_rule_tests():
 
     l = ["ruletest1", "ruletest2", "ruletest3", "ruletest4", "ruletest5",
