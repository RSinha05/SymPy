--- conflicted
+++ resolved
@@ -29,20 +29,12 @@
     else:
         p, q = f
 
-<<<<<<< HEAD
     p, q = Poly(p, x, composite=False, field=True), Poly(q, x, composite=False, field=True)
-=======
-    p, q = Poly(p, x, composite=False), Poly(q, x, composite=False)
->>>>>>> c9470ac4
 
     coeff, p, q = p.cancel(q)
     poly, p = p.div(q)
 
-<<<<<<< HEAD
-    result = poly.integrate(x).as_basic()
-=======
     result = poly.integrate(x).as_expr()
->>>>>>> c9470ac4
 
     if p.is_zero:
         return coeff*result
@@ -90,11 +82,7 @@
 
         if not real:
             for h, q in L:
-<<<<<<< HEAD
-                eps += RootSum(q, Lambda(t, t*log(h.as_basic())))
-=======
                 eps += RootSum(q, Lambda(t, t*log(h.as_expr())), quadratic=True)
->>>>>>> c9470ac4
         else:
             for h, q in L:
                 R = log_to_real(h, q, x, t)
@@ -102,11 +90,7 @@
                 if R is not None:
                     eps += R
                 else:
-<<<<<<< HEAD
-                    eps += RootSum(q, Lambda(t, t*log(h.as_basic())))
-=======
                     eps += RootSum(q, Lambda(t, t*log(h.as_expr())), quadratic=True)
->>>>>>> c9470ac4
 
         result += eps
 
@@ -168,15 +152,9 @@
     t = t or Dummy('t')
     a, b = g, f - g.diff()*Poly(t, x)
 
-<<<<<<< HEAD
     res, R = resultant(a, b, includePRS=True)
 
     res= Poly(res, t, composite=False)
-=======
-    R = subresultants(a, b)
-
-    res = Poly(resultant(a, b), t, composite=False)
->>>>>>> c9470ac4
 
     R_map, H = {}, []
 
