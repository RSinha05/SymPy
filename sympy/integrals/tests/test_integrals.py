--- conflicted
+++ resolved
@@ -263,13 +263,7 @@
     a = Integral(exp(-x**2), (x, -oo, oo))
     assert a.transform(x, 2*y) == Integral(2*exp(-4*y**2), (y, -oo, oo))
     # < 3 arg limit handled properly
-<<<<<<< HEAD
-    assert Integral(x, x).transform(x, a*x) == Integral(x*a**2, x)
-    raises(ValueError, lambda: a.transform(x, 1/x))
-    raises(ValueError, lambda: a.transform(x, 1/x))
-=======
     assert Integral(x, x).transform(x, a*y).doit() == Integral(y*a**2, y).doit()
->>>>>>> a3d18055
     _3 = S(3)
     assert Integral(x, (x, 0, -_3)).transform(x, 1/y).doit() == \
     Integral(-1/x**3, (x, -oo, -1/_3)).doit()
