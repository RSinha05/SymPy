from sympy import (S, symbols, integrate, Integral, Derivative, exp, erf, oo, Symbol,
        Function, Rational, log, sin, cos, pi, E, I, Poly, LambertW, diff,
        Matrix, sympify, sqrt, asin, asinh, acos, acosh, atan,
        DiracDelta, Heaviside, Lambda, sstr, Add, Tuple)
from sympy.utilities.pytest import XFAIL, skip, raises
from sympy.physics.units import m, s

x,y,a,t = symbols('x,y,a,t')
n = Symbol('n', integer=True)
f = Function('f')

def diff_test(i):
    """Return the set of symbols, s, which were used in testing that
    i.diff(s) agrees with i.doit().diff(s). If there is an error then
    the assertion will fail, causing the test to fail."""
    syms = i.free_symbols
    for s in syms:
        assert (i.diff(s).doit() - i.doit().diff(s)).expand() == 0
    return syms

def test_improper_integral():
    assert integrate(log(x), (x, 0, 1)) == -1
    assert integrate(x**(-2), (x, 1, oo)) == 1

def test_basics():

    assert Integral(0, x) != 0
    assert Integral(x, (x, 1, 1)) != 0
    assert Integral(oo, x) != oo
    assert Integral(S.NaN, x) == S.NaN

    assert diff(Integral(y, y), x)       == 0
    assert diff(Integral(x, (x,0,1)), x) == 0
    assert diff(Integral(x, x), x)       == x
    assert diff(Integral(t, (t,0,x)), x) == x + Integral(0, (t, 0, x))

    e=(t+1)**2
    assert diff(integrate(e, (t,0,x)), x) == \
           diff(Integral(e, (t, 0, x)), x).doit().expand() == \
           ((1+x)**2).expand()
    assert diff(integrate(e, (t,0,x)), t) == \
           diff(Integral(e, (t,0,x)), t) == 0
    assert diff(integrate(e, (t,0,x)), a) == \
           diff(Integral(e, (t, 0, x)), a) == 0
    assert diff(integrate(e, t), a) == diff(Integral(e, t), a) == 0

    assert integrate(e, (t,a,x)).diff(x) == \
           Integral(e, (t, a, x)).diff(x).doit().expand()
    assert Integral(e, (t, a, x)).diff(x).doit() == ((1+x)**2)
    assert integrate(e, (t,x,a)).diff(x).doit() == (-(1+x)**2).expand()

    assert integrate(t**2, (t,x,2*x)).diff(x) == 7*x**2

    assert Integral(x, x).atoms() == set([x])
    assert Integral(f(x), (x, 0, 1)).atoms() == set([S(0), S(1), x])

    assert diff_test(Integral(x, (x, 3*y))) == set([y])
    assert diff_test(Integral(x, (a, 3*y))) == set([x, y])

    # sum integral of terms
    assert integrate(y + x + exp(x), x) == x*y + x**2/2 + exp(x)

    assert Integral(x).is_commutative
    n = Symbol('n', commutative=False)
    assert Integral(x, (x, n)).is_commutative is False
    assert Integral(n + x, x).is_commutative is False

def test_basics_multiple():

    assert diff_test(Integral(x, (x, 3*x, 5*y), (y, x, 2*x))) == set([x])
    assert diff_test(Integral(x, (x, 5*y), (y, x, 2*x))) == set([x])
    assert diff_test(Integral(x, (x, 5*y), (y, y, 2*x))) == set([x, y])
    assert diff_test(Integral(y, y, x)) == set([x, y])
    assert diff_test(Integral(y*x, x, y)) == set([x, y])
    assert diff_test(Integral(x + y, y, (y, 1, x))) == set([x])
    assert diff_test(Integral(x + y, (x, x, y), (y, y, x))) == set([x, y])

def test_integration():
    assert integrate(0, (t,0,x)) == 0
    assert integrate(3, (t,0,x)) == 3*x
    assert integrate(t, (t,0,x)) == x**2/2
    assert integrate(3*t, (t,0,x))== 3*x**2/2
    assert integrate(3*t**2, (t,0,x)) == x**3
    assert integrate(1/t, (t,1,x)) == log(x)
    assert integrate(-1/t**2, (t,1,x)) == 1/x-1
    assert integrate(t**2+5*t-8, (t,0,x)) == x**3/3+5*x**2/2-8*x
    assert integrate(x**2, x) == x**3/3
    assert integrate((3*t*x)**5, x) == (3*t)**5 * x**6 / 6

    b = Symbol("b")
    c = Symbol("c")
    assert integrate(a*t, (t,0,x))==a*x**2/2
    assert integrate(a*t**4, (t,0,x))==a*x**5/5
    assert integrate(a*t**2+b*t+c, (t,0,x))==a*x**3/3+b*x**2/2+c*x

def test_multiple_integration():
    assert integrate((x**2)*(y**2), (x,0,1), (y,-1,2)) == Rational(1)
    assert integrate((y**2)*(x**2), x, y) == Rational(1,9)*(x**3)*(y**3)
    assert integrate(1/(x+3)/(1+x)**3, x) == -S(1)/8*log(3 + x) + S(1)/8*log(1 + x) + x/(4 + 8*x + 4*x**2)

def test_issue433():
    assert integrate(exp(-x), (x,0,oo)) == 1

def test_issue461():
    assert integrate(x**Rational(3,2), x) == 2*x**Rational(5,2)/5
    assert integrate(x**Rational(1,2), x) == 2*x**Rational(3,2)/3
    assert integrate(x**Rational(-3,2), x) == -2*x**Rational(-1,2)

def test_integrate_poly():
    p = Poly(x + x**2*y + y**3, x, y)

    qx = integrate(p, x)
    qy = integrate(p, y)

    assert isinstance(qx, Poly) == True
    assert isinstance(qy, Poly) == True

    assert qx.gens == (x, y)
    assert qy.gens == (x, y)

    assert qx.as_basic() == x**2/2 + x**3*y/3 + x*y**3
    assert qy.as_basic() == x*y + x**2*y**2/2 + y**4/4

def test_integrate_poly_defined():
    p = Poly(x + x**2*y + y**3, x, y)

    Qx = integrate(p, (x, 0, 1))
    Qy = integrate(p, (y, 0, pi))

    assert isinstance(Qx, Poly) == True
    assert isinstance(Qy, Poly) == True

    assert Qx.gens == (y,)
    assert Qy.gens == (x,)

    assert Qx.as_basic() == Rational(1,2) + y/3 + y**3
    assert Qy.as_basic() == pi**4/4 + pi*x + pi**2*x**2/2

def test_integrate_omit_var():
    y = Symbol('y')
    raises(ValueError, "integrate(2)")
    assert integrate(x)     == x**2/2
    assert integrate(x*y)   == x**2*y**2/4

def test_integrate_poly_accurately():
    y = Symbol('y')
    assert integrate(x*sin(y), x)       == x**2*sin(y)/2

    # when passed to risch_norman, this will be a CPU hog, so this really
    # checks, that integrated function is recognized as polynomial
    assert integrate(x**1000*sin(y), x) == x**1001*sin(y)/1001

def test_issue536():
    y = Symbol('y')
    assert integrate(x**2, y) == x**2*y
    assert integrate(x**2, (y, -1, 1)) == 2*x**2

# works in sympy and py.test but hangs in `setup.py test`
def test_integrate_linearterm_pow():
    # check integrate((a*x+b)^c, x)  --  #400
    y = Symbol('y')
    assert integrate(x**y, x) == x**(y+1)/(y+1)
    assert integrate((exp(y)*x + 1/y)**(1+sin(y)), x)   == exp(-y)*(exp(y)*x + 1/y)**(2+sin(y)) / (2+sin(y))

def test_issue519():
    assert integrate(pi*x**Rational(1,2),x) == 2*pi*x**Rational(3,2)/3
    assert integrate(pi*x**Rational(1,2) + E*x**Rational(3,2),x) == \
                                               2*pi*x**Rational(3,2)/3  + \
                                               2*E *x**Rational(5,2)/5
def test_issue524():
    assert integrate(cos((n+1) * x), x)   == sin(x*(n+1)) / (n+1)
    assert integrate(cos((n-1) * x), x)   == sin(x*(n-1)) / (n-1)

    assert integrate(cos((n+1) * x) + cos((n-1) * x), x) == \
                                             sin(x*(n+1)) / (n+1)  + \
                                             sin(x*(n-1)) / (n-1)

def test_issue565():
    assert integrate(-1./2 * x * sin(n * pi * x/2), [x, -2, 0])  == 2*cos(pi*n)/(pi*n)
    assert integrate(-Rational(1)/2 * x * sin(n * pi * x/2), [x, -2, 0]) \
                                                                 == 2*cos(pi*n)/(pi*n)
def test_issue580():
    # definite integration of rational functions gives wrong answers
    assert NS(Integral(1/(x**2-8*x+17), (x, 2, 4))) == '1.10714871779409'

def test_issue587(): # remove this when fresnel itegrals are implemented
    assert integrate(sin(x**2), x) == Integral(sin(x**2), x)

def test_integrate_units():
    assert integrate(x * m/s, (x, 1*s, 5*s)) == 12*m*s

def test_transcendental_functions():
    assert integrate(LambertW(2*x), x) == -x + x*LambertW(2*x) + x/LambertW(2*x)

def test_issue641():
    f=4*log(x)-2*log(x)**2
    fid=diff(integrate(f,x),x)
    assert abs(f.subs(x,42).evalf() - fid.subs(x,42).evalf()) < 1e-10

def test_issue689():
    assert integrate(1/(1+x**2), x) == atan(x)

def test_issue853():
    f = sin(x)
    assert integrate(f, x) == -cos(x)
    raises(ValueError, "integrate(f, 2*x)")

def test_issue1417():
    assert integrate(2**x - 2*x, x) == 2**x/log(2) - x**2

def test_matrices():
    M = Matrix(2, 2, lambda i, j: (i+j+1)*sin((i+j+1)*x))

    assert integrate(M, x) == Matrix([
        [-cos(x),   -cos(2*x)],
        [-cos(2*x), -cos(3*x)],
    ])

# issue1012
def test_integrate_functions():
    assert integrate(f(x), x)       == Integral(f(x), x)
    assert integrate(f(x), (x,0,1)) == Integral(f(x), (x,0,1))
    assert integrate(f(x)*diff(f(x), x), x) == f(x)**2/2
    assert integrate(diff(f(x),x) / f(x),x) == log(f(x))

def test_integrate_derivatives():
    assert integrate(Derivative(f(x), x), x) == f(x)
    assert integrate(Derivative(f(y), y), x) == x*Derivative(f(y), y)

def test_transform():
    a = Integral(x**2+1, (x, -1, 2))
    assert a.doit() == a.transform(x, 3*x+1).doit()
    assert a.transform(x, 3*x+1).transform(x, 3*x+1, inverse=True) == a
    assert a.transform(x, 3*x+1, inverse=True).transform(x, 3*x+1) == a
    a = Integral(sin(1/x), (x, 0, 1))
    assert a.transform(x, 1/x) == Integral(sin(x)/x**2, (x, 1, oo))
    assert a.transform(x, 1/x).transform(x, 1/x) == a
    a = Integral(exp(-x**2), (x, -oo, oo))
    assert a.transform(x, 2*x) == Integral(2*exp(-4*x**2), (x, -oo, oo))
    # < 3 arg limit handled properly
    assert Integral(x, x).transform(x, a*x) == Integral(x*a**2, x)
    raises(ValueError, "a.transform(x, 1/x)")
    raises(ValueError, "a.transform(x, 1/x)")
    _3 = S(3)
    assert Integral(x, (x, 0, -_3)).transform(x, 1/x) == \
    Integral(-1/x**3, (x, -oo, -1/_3))
    assert Integral(x, (x, 0, _3)).transform(x, 1/x) == \
    Integral(x**(-3), (x, 1/_3, oo))

def test_issue953():
    f = S(1)/2*asin(x) + x*(1 - x**2)**(S(1)/2)/2

    assert integrate(cos(asin(x)), x) == f
    assert integrate(sin(acos(x)), x) == f

def NS(e, n=15, **options):
    return sstr(sympify(e).evalf(n, **options), full_prec=True)

def test_evalf_integrals():
    assert NS(Integral(x, (x, 2, 5)), 15) == '10.5000000000000'
    gauss = Integral(exp(-x**2), (x, -oo, oo))
    assert NS(gauss, 15) == '1.77245385090552'
    assert NS(gauss**2 - pi + E*Rational(1,10**20), 15) in ('2.71828182845904e-20', '2.71828182845905e-20')
    # A monster of an integral from http://mathworld.wolfram.com/DefiniteIntegral.html
    t = Symbol('t')
    a = 8*sqrt(3)/(1+3*t**2)
    b = 16*sqrt(2)*(3*t+1)*(4*t**2+t+1)**Rational(3,2)
    c = (3*t**2+1)*(11*t**2+2*t+3)**2
    d = sqrt(2)*(249*t**2+54*t+65)/(11*t**2+2*t+3)**2
    f = a - b/c - d
    assert NS(Integral(f, (t, 0, 1)), 50) == NS((3*sqrt(2)-49*pi+162*atan(sqrt(2)))/12,50)
    # http://mathworld.wolfram.com/VardisIntegral.html
    assert NS(Integral(log(log(1/x))/(1+x+x**2), (x, 0, 1)), 15) == NS('pi/sqrt(3) * log(2*pi**(5/6) / gamma(1/6))', 15)
    # http://mathworld.wolfram.com/AhmedsIntegral.html
    assert NS(Integral(atan(sqrt(x**2+2))/(sqrt(x**2+2)*(x**2+1)), (x, 0, 1)), 15) == NS(5*pi**2/96, 15)
    # http://mathworld.wolfram.com/AbelsIntegral.html
    assert NS(Integral(x/((exp(pi*x)-exp(-pi*x))*(x**2+1)), (x, 0, oo)), 15) == NS('log(2)/2-1/4',15)
    # Complex part trimming
    # http://mathworld.wolfram.com/VardisIntegral.html
    assert NS(Integral(log(log(sin(x)/cos(x))), (x, pi/4, pi/2)), 15, chop=True) == \
        NS('pi/4*log(4*pi**3/gamma(1/4)**4)', 15)
    #
    # Endpoints causing trouble (rounding error in integration points -> complex log)
    assert NS(2+Integral(log(2*cos(x/2)), (x, -pi, pi)), 17, chop=True) == NS(2, 17)
    assert NS(2+Integral(log(2*cos(x/2)), (x, -pi, pi)), 20, chop=True) == NS(2, 20)
    assert NS(2+Integral(log(2*cos(x/2)), (x, -pi, pi)), 22, chop=True) == NS(2, 22)
    # Needs zero handling
    assert NS(pi - 4*Integral('sqrt(1-x**2)', (x, 0, 1)), 15, maxn=30, chop=True) in ('0.0', '0')
    # Oscillatory quadrature
    a = Integral(sin(x)/x**2, (x, 1, oo)).evalf(maxn=15)
    assert 0.49 < a < 0.51
    assert NS(Integral(sin(x)/x**2, (x, 1, oo)), quad='osc') == '0.504067061906928'
    assert NS(Integral(cos(pi*x+1)/x, (x, -oo, -1)), quad='osc') == '0.276374705640365'

@XFAIL
def test_evalf_issue_939():
    # http://code.google.com/p/sympy/issues/detail?id=939

    # The output form of an integral may differ by a step function between
    # revisions, making this test a bit useless. This can't be said about
    # other two tests. For now, all values of this evaluation are used here,
    # but in future this should be reconsidered.
    assert NS(integrate(1/(x**5+1), x).subs(x, 4), chop=True) in \
        ['-0.000976138910649103', '0.965906660135753', '1.93278945918216']

    assert NS(Integral(1/(x**5+1), (x, 2, 4))) == '0.0144361088886740'
    assert NS(integrate(1/(x**5+1), (x, 2, 4)), chop=True) == '0.0144361088886740'

def xtest_failing_integrals():
    #---
    # Double integrals not implemented
    assert NS(Integral(sqrt(x)+x*y, (x, 1, 2), (y, -1, 1)), 15) == '2.43790283299492'
    # double integral + zero detection
    assert NS(Integral(sin(x+x*y), (x, -1, 1), (y, -1, 1)), 15) == '0.0'

def test_integrate_DiracDelta():
    assert integrate(DiracDelta(x),x) == Heaviside(x)
    assert integrate(DiracDelta(x) * f(x),x) == f(0) * Heaviside(x)
    assert integrate(DiracDelta(x) * f(x),(x,-oo,oo)) == f(0)
    assert integrate(DiracDelta(x) * f(x),(x,0,oo)) == f(0)/2
    assert integrate(DiracDelta(x**2+x-2),x) - \
           (Heaviside(-1 + x)/3 + Heaviside(2 + x)/3) == 0
    assert integrate(cos(x)*(DiracDelta(x)+DiracDelta(x**2-1))*sin(x)*(x-pi),x) - \
           (-pi*(cos(1)*Heaviside(-1 + x)*sin(1)/2 - cos(1)*Heaviside(1 + x)*sin(1)/2) + \
           cos(1)*Heaviside(1 + x)*sin(1)/2 + cos(1)*Heaviside(-1 + x)*sin(1)/2) == 0


def test_subs1():
    e = Integral(exp(x-y), x)
    assert e.subs(y, 3) == Integral(exp(x-3), x)
    e = Integral(exp(x-y), (x, 0, 1))
    assert e.subs(y, 3) == Integral(exp(x-3), (x, 0, 1))
    f = Lambda(x, exp(-x**2))
    conv = Integral(f(x-y)*f(y), (y, -oo, oo))
    assert conv.subs({x:0}) == Integral(exp(-2*y**2), (y, -oo, oo))

def test_subs2():
    e = Integral(exp(x-y), x, t)
    assert e.subs(y, 3) == Integral(exp(x-3), x, t)
    e = Integral(exp(x-y), (x, 0, 1), (t, 0, 1))
    assert e.subs(y, 3) == Integral(exp(x-3), (x, 0, 1), (t, 0, 1))
    f = Lambda(x, exp(-x**2))
    conv = Integral(f(x-y)*f(y), (y, -oo, oo), (t, 0, 1))
    assert conv.subs({x:0}) == Integral(exp(-2*y**2), (y, -oo, oo), (t, 0, 1))

def test_subs3():
    e = Integral(exp(x-y), (x, 0, y), (t, y, 1))
    assert e.subs(y, 3) == Integral(exp(x-3), (x, 0, 3), (t, 3, 1))
    f = Lambda(x, exp(-x**2))
    conv = Integral(f(x-y)*f(y), (y, -oo, oo), (t, x, 1))
    assert conv.subs({x:0}) == Integral(exp(-2*y**2), (y, -oo, oo), (t, 0, 1))

def test_subs4():
    e = Integral(exp(x), (x, 0, y), (t, y, 1))
    assert e.subs(y, 3) == Integral(exp(x), (x, 0, 3), (t, 3, 1))
    f = Lambda(x, exp(-x**2))
    conv = Integral(f(y)*f(y), (y, -oo, oo), (t, x, 1))
    assert conv.subs({x:0}) == Integral(exp(-2*y**2), (y, -oo, oo), (t, 0, 1))

def test_subs5():
    e = Integral(exp(-x**2), x)
    assert e.subs(x, 5) == Integral(exp(-x**2), (x, 5))
    e = Integral(exp(-x**2), (x, -oo, oo))
    assert e.subs(x, 5) == e
    e = Integral(exp(-x**2+y), x)
    assert e.subs(x, 5) == Integral(exp(y - x**2), (x, 5))
    assert e.subs(y, 5) == Integral(exp(-x**2+5), x)
    e = Integral(exp(-x**2+y), (y, -oo, oo), (x, -oo, oo))
    assert e.subs(x, 5) == e
    assert e.subs(y, 5) == e

def test_subs6():
    a, b = symbols('a b')
    e = Integral(x*y, (x, f(x), f(y)))
    assert e.subs(x, 1) == Integral(x*y, (x, f(1), f(y)))
    assert e.subs(y, 1) == Integral(x, (x, f(x), f(1)))
    e = Integral(x*y, (x, f(x), f(y)), (y, f(x), f(y)))
    assert e.subs(x, 1) == Integral(x*y, (x, f(1), f(y)), (y, f(1), f(y)))
    assert e.subs(y, 1) == Integral(x*y, (x, f(x), f(y)), (y, f(x), f(1)))
    e = Integral(x*y, (x, f(x), f(a)), (y, f(x), f(a)))
    assert e.subs(a, 1) == Integral(x*y, (x, f(x), f(1)), (y, f(x), f(1)))

def test_subs7():
    e = Integral(x, (x, 1, y), (y, 1, 2))
    assert e.subs({x:1, y:2}) == e
    e = Integral(sin(x) + sin(y), (x, sin(x), sin(y)),
                                  (y, 1, 2))
    assert e._eval_subs(sin(y), 1) == e
    assert e._eval_subs(sin(x), 1) == Integral(sin(x) + sin(y), (x, 1, sin(y)),
                                                                (y, 1, 2))

def test_integration_variable():
    raises(ValueError, "Integral(exp(-x**2), 3)")
    raises(ValueError, "Integral(exp(-x**2), (3, -oo, oo))")

def test_expand_integral():
    assert Integral(cos(x**2)*(sin(x**2)+1),(x, 0, 1)).expand() == Integral(cos(x**2)*sin(x**2) + cos(x**2), (x, 0, 1))
    assert Integral(cos(x**2)*(sin(x**2)+1),x).expand() == Integral(cos(x**2)*sin(x**2) + cos(x**2), x)

def test_as_sum_midpoint1():
    e = Integral(sqrt(x**3+1), (x, 2, 10))
    assert e.as_sum(1, method="midpoint") == 8*217**(S(1)/2)
    assert e.as_sum(2, method="midpoint") == 4*65**(S(1)/2) + 12*57**(S(1)/2)
    assert e.as_sum(3, method="midpoint") == 8*217**(S(1)/2)/3 + \
            8*3081**(S(1)/2)/27 + 8*52809**(S(1)/2)/27
    assert e.as_sum(4, method="midpoint") == 2*730**(S(1)/2) + \
            4*7**(S(1)/2) + 4*86**(S(1)/2) + 6*14**(S(1)/2)
    assert abs(e.as_sum(4, method="midpoint").n() - e.n()) < 0.5

    e = Integral(sqrt(x**3+y**3), (x, 2, 10), (y, 0, 10))
    raises(NotImplementedError, "e.as_sum(4)")

def test_as_sum_midpoint2():
    e = Integral((x+y)**2, (x, 0, 1))
    assert e.as_sum(1, method="midpoint").expand() == S(1)/4 + y + y**2
    assert e.as_sum(2, method="midpoint").expand() == S(5)/16 + y + y**2
    assert e.as_sum(3, method="midpoint").expand() == S(35)/108 + y + y**2
    assert e.as_sum(4, method="midpoint").expand() == S(21)/64 + y + y**2

def test_as_sum_left():
    e = Integral((x+y)**2, (x, 0, 1))
    assert e.as_sum(1, method="left").expand() == y**2
    assert e.as_sum(2, method="left").expand() == S(1)/8 + y/2 + y**2
    assert e.as_sum(3, method="left").expand() == S(5)/27 + 2*y/3 + y**2
    assert e.as_sum(4, method="left").expand() == S(7)/32 + 3*y/4 + y**2

def test_as_sum_right():
    e = Integral((x+y)**2, (x, 0, 1))
    assert e.as_sum(1, method="right").expand() == 1 + 2*y + y**2
    assert e.as_sum(2, method="right").expand() == S(5)/8 + 3*y/2 + y**2
    assert e.as_sum(3, method="right").expand() == S(14)/27 + 4*y/3 + y**2
    assert e.as_sum(4, method="right").expand() == S(15)/32 + 5*y/4 + y**2

def test_as_sum_raises():
    e = Integral((x+y)**2, (x, 0, 1))
    raises(ValueError, "e.as_sum(-1)")
    raises(ValueError, "e.as_sum(0)")
    raises(NotImplementedError, "e.as_sum(oo)")
    raises(NotImplementedError, "e.as_sum(3, method='xxxx2')")

def test_nested_doit():
    e = Integral(Integral(x, x), x)
    f = Integral(x, x, x)
    assert e.doit() == f.doit()

def test_issue1566():
    # Allow only upper or lower limit evaluation
    e = Integral(x**2, (x, None, 1))
    f = Integral(x**2, (x, 1, None))
    assert e.doit() == Rational(1, 3)
    assert f.doit() == Rational(-1, 3)
    assert Integral(x*y, (x, None, y)).subs(y, t) == Integral(x*t, (x, None, t))
    assert Integral(x*y, (x, y, None)).subs(y, t) == Integral(x*t, (x, t, None))
    assert integrate(x**2, (x, None, 1)) == Rational(1, 3)
    assert integrate(x**2, (x, 1, None)) == Rational(-1, 3)
    assert integrate("x**2", ("x", "1", None)) == Rational(-1, 3)

def test_integral_reconstruct():
    e = Integral(x**2, (x, -1, 1))
    assert e == Integral(*e.args)

def test_doit():
    e = Integral(Integral(2*x), (x, 0, 1))
    assert e.doit() == Rational(1, 3)
    f = Function('f')
    # doesn't matter if the integral can't be performed
    assert Integral(f(x), (x, 1, 1)).doit() == 0
    # doesn't matter if the limits can't be evaluated
    assert Integral(0, (x, 1, Integral(f(x), x))).doit() == 0

@XFAIL
def test_doit2():
    e = Integral(Integral(2*x), (x, 0, 1))
    # risch currently chokes on the contained integral.
    assert e.doit(deep = False) == e

def issue_1785():
    assert integrate(sqrt(x)*(1+x)) == 2*x**Rational(3, 2)/3 + 2*x**Rational(5, 2)/5
    assert integrate(x**x*(1+log(x))) is not None

@XFAIL
def issue_1785_fail():
    assert integrate(x**x*(1+log(x)).expand(mul=True)) is None

def test_is_number():
    from sympy.abc import x, y, z
    from sympy import cos, sin
    assert Integral(x).is_number == False
    assert Integral(1, x).is_number == False
    assert Integral(1, (x, 1)).is_number == True
    assert Integral(1, (x, 1, 2)).is_number == True
    assert Integral(1, (x, 1, y)).is_number == False
    assert Integral(x, y).is_number == False
    assert Integral(x, (y, 1, x)).is_number == False
    assert Integral(x, (y, 1, 2)).is_number == False
    assert Integral(x, (x, 1, 2)).is_number == True
    assert Integral(x, (y, 1, 1)).is_number == True
    assert Integral(x*y, (x, 1, 2), (y, 1, 3)).is_number == True
    assert Integral(x*y, (x, 1, 2), (y, 1, z)).is_number == False
    assert Integral(x, (x, 1)).is_number == True
    assert Integral(x, (x, 1, Integral(y, (y, 1, 2)))).is_number == True
    # it is possible to get a false negative if the integrand is
    # actually an unsimplified zero, but this is true of is_number in general.
    assert Integral(sin(x)**2 + cos(x)**2 - 1, x).is_number == False

def test_symbols():
    from sympy.abc import x, y, z
    assert Integral(0, x).free_symbols == set()
    assert Integral(x).free_symbols == set([x])
    assert Integral(x, (x, None, y)).free_symbols == set([y])
    assert Integral(x, (x, y, None)).free_symbols == set([y])
    assert Integral(x, (x, 1, y)).free_symbols == set([y])
    assert Integral(x, (x, y, 1)).free_symbols == set([y])
    assert Integral(x, (x, x, y)).free_symbols == set([x, y])
    assert Integral(x, x, y).free_symbols == set([x, y])
    assert Integral(x, (x, 1, 2)).free_symbols == set()
    assert Integral(x, (y, 1, 2)).free_symbols == set([x])
    assert Integral(x, (y, z, z)).free_symbols == set()
    assert Integral(x, (y, 1, 2), (y, None, None)).free_symbols == set([x, y])
    assert Integral(x, (y, 1, 2), (x, 1, y)).free_symbols == set([y])
    assert Integral(2, (y, 1, 2), (y, 1, x), (x, 1, 2)).free_symbols == set()
    assert Integral(2, (y, x, 2), (y, 1, x), (x, 1, 2)).free_symbols == set()
    assert Integral(2, (x, 1, 2), (y, x, 2), (y, 1, 2)).free_symbols == set([x])

def test_is_zero():
    from sympy.abc import x, m, n
    assert Integral(0, (x, 1, x)).is_zero
    assert Integral(1, (x, 1, 1)).is_zero
    assert Integral(1, (x, 1, 2)).is_zero is False
    assert Integral(sin(m*x)*cos(n*x), (x, 0, 2*pi)).is_zero is None

def test_series():
    from sympy.abc import x
    i = Integral(cos(x))
    e = i.lseries(x)
    assert i.nseries(x, n=8).removeO() == Add(*[e.next() for j in range(4)])

def test_issue_1304():
    z = Symbol('z', positive=True)
    assert integrate(sqrt(x**2 + z**2),x) == z**2*asinh(x/z)/2 + x*(x**2 + z**2)**(S(1)/2)/2
    assert integrate(sqrt(x**2 - z**2),x) == -z**2*acosh(x/z)/2 + x*(x**2 - z**2)**(S(1)/2)/2
    assert integrate(sqrt(-x**2 - 4), x) == -2*atan(x/(-4 - x**2)**(S(1)/2)) + x*(-4 - x**2)**(S(1)/2)/2

<<<<<<< HEAD
def test_issue2068():
    from sympy.abc import w, x, y, z
    f = Function('f')
    assert Integral(Integral(f(x), x), x) == Integral(f(x), x, x)
    assert Integral(f(x)).args == (f(x), Tuple(x))
    assert Integral(Integral(f(x))).args == (f(x), Tuple(x), Tuple(x))
    assert Integral(Integral(f(x)), y).args == (f(x), Tuple(x), Tuple(y))
    assert Integral(Integral(f(x), z), y).args == (f(x), Tuple(z), Tuple(y))
    assert Integral(Integral(Integral(f(x), x), y), z).args == \
           (f(x), Tuple(x), Tuple(y), Tuple(z))
    assert integrate(Integral(f(x), x), x) == Integral(f(x), x, x)
    assert integrate(Integral(f(x), y), x) == Integral(y*f(x), x)
    assert integrate(Integral(f(x), x), y) == Integral(y*f(x), x)
    assert integrate(Integral(2, x), x) == x**2
    assert integrate(Integral(2, x), y) == 2*x*y
    # don't re-order given limits
    assert Integral(1, x, y).args != Integral(1, y, x).args
    # do as many as possibble
    assert Integral(f(x), y, x, y, x).doit() == Integral(y**2*f(x)/2, x, x)
    assert Integral(f(x), (x, 1, 2), (w, 1, x), (z, 1, y)).doit() == \
           Integral(-f(x) + y*f(x), (x, 1, 2), (w, 1, x))

def test_issue_1791():
    z = Symbol('z', positive=True)
    assert integrate(exp(-log(x)**2),x) == pi**(S(1)/2)*erf(-S(1)/2 + log(x))*exp(S(1)/4)/2
    assert integrate(exp(log(x)**2),x) == -I*pi**(S(1)/2)*erf(I*log(x) + I/2)*exp(-S(1)/4)/2
    assert integrate(exp(-z*log(x)**2),x) == \
           pi**(S(1)/2)*erf(z**(S(1)/2)*log(x) - 1/(2*z**(S(1)/2)))*exp(S(1)/(4*z))/(2*z**(S(1)/2))
=======
def test_issue_1277():    
    from sympy import simplify
    assert simplify(integrate(n*(x**(1/n)-1), (x, 0, S.Half))) == \
           (n**2 - 2**(S(1)/n)*n**2 - n*2**(S(1)/n))/(2**(1 + S(1)/n) + n*2**(1 + S(1)/n))
>>>>>>> 516823f7
<|MERGE_RESOLUTION|>--- conflicted
+++ resolved
@@ -541,7 +541,6 @@
     assert integrate(sqrt(x**2 - z**2),x) == -z**2*acosh(x/z)/2 + x*(x**2 - z**2)**(S(1)/2)/2
     assert integrate(sqrt(-x**2 - 4), x) == -2*atan(x/(-4 - x**2)**(S(1)/2)) + x*(-4 - x**2)**(S(1)/2)/2
 
-<<<<<<< HEAD
 def test_issue2068():
     from sympy.abc import w, x, y, z
     f = Function('f')
@@ -570,9 +569,8 @@
     assert integrate(exp(log(x)**2),x) == -I*pi**(S(1)/2)*erf(I*log(x) + I/2)*exp(-S(1)/4)/2
     assert integrate(exp(-z*log(x)**2),x) == \
            pi**(S(1)/2)*erf(z**(S(1)/2)*log(x) - 1/(2*z**(S(1)/2)))*exp(S(1)/(4*z))/(2*z**(S(1)/2))
-=======
-def test_issue_1277():    
+
+def test_issue_1277():
     from sympy import simplify
     assert simplify(integrate(n*(x**(1/n)-1), (x, 0, S.Half))) == \
-           (n**2 - 2**(S(1)/n)*n**2 - n*2**(S(1)/n))/(2**(1 + S(1)/n) + n*2**(1 + S(1)/n))
->>>>>>> 516823f7
+           (n**2 - 2**(S(1)/n)*n**2 - n*2**(S(1)/n))/(2**(1 + S(1)/n) + n*2**(1 + S(1)/n))