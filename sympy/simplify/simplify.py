--- conflicted
+++ resolved
@@ -7,12 +7,8 @@
 from sympy.core.parameters import global_parameters
 from sympy.core.function import (expand_log, count_ops, _mexpand,
     nfloat, expand_mul, expand)
-<<<<<<< HEAD
 from sympy.core.mul import fraction
-from sympy.core.numbers import Float, I, pi, Rational, Integer
-=======
 from sympy.core.numbers import Float, I, pi, Rational
->>>>>>> 73d32dac
 from sympy.core.relational import Relational
 from sympy.core.rules import Transform
 from sympy.core.sorting import ordered
