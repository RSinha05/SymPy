--- conflicted
+++ resolved
@@ -1752,18 +1752,11 @@
     if not al0:
         return None
 
-<<<<<<< HEAD
-    a = al0[-1] # make int in case `a` is Float equal to int
-    fac = 1
-    res = S.One
-    for n in Tuple(*list(range(-int(a)))):
-=======
     a = al0[-1]
     fac = 1
     res = S.One
     for n in range(-int(a)):
         n = Integer(n)
->>>>>>> 2e26bd18
         fac *= z
         fac /= n + 1
         for a in func.ap:
