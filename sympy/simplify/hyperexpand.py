"""
Expand Hypergeometric (and Meijer G) functions into named
special functions.

The algorithm for doing this uses a collection of lookup tables of
hypergeometric functions, and various of their properties, to expand
many hypergeometric functions in terms of special functions.

It is based on the following paper:
      Kelly B. Roach.  Meijer G Function Representations.
      In: Proceedings of the 1997 International Symposium on Symbolic and
      Algebraic Computation, pages 205-211, New York, 1997. ACM.

It is described in great(er) detail in the Sphinx documentation.
"""
# SUMMARY OF EXTENSIONS FOR MEIJER G FUNCTIONS
#
# o z**rho G(ap, bq; z) = G(ap + rho, bq + rho; z)
#
# o denote z*d/dz by D
#
# o It is helpful to keep in mind that ap and bq play essentially symmetric
#   roles: G(1/z) has slightly altered parameters, with ap and bq interchanged.
#
# o There are four shift operators:
#   A_J = b_J - D,     J = 1, ..., n
#   B_J = 1 - a_j + D, J = 1, ..., m
#   C_J = -b_J + D,    J = m+1, ..., q
#   D_J = a_J - 1 - D, J = n+1, ..., p
#
#   A_J, C_J increment b_J
#   B_J, D_J decrement a_J
#
# o The corresponding four inverse-shift operators are defined if there
#   is no cancellation. Thus e.g. an index a_J (upper or lower) can be
#   incremented if a_J != b_i for i = 1, ..., q.
#
# o Order reduction: if b_j - a_i is a non-negative integer, where
#   j <= m and i > n, the corresponding quotient of gamma functions reduces
#   to a polynomial. Hence the G function can be expressed using a G-function
#   of lower order.
#   Similarly if j > m and i <= n.
#
#   Secondly, there are paired index theorems [Adamchik, The evaluation of
#   integrals of Bessel functions via G-function identities]. Suppose there
#   are three parameters a, b, c, where a is an a_i, i <= n, b is a b_j,
#   j <= m and c is a denominator parameter (i.e. a_i, i > n or b_j, j > m).
#   Suppose further all three differ by integers.
#   Then the order can be reduced.
#   TODO work this out in detail.
#
# o An index quadruple is called suitable if its order cannot be reduced.
#   If there exists a sequence of shift operators transforming one index
#   quadruple into another, we say one is reachable from the other.
#
# o Deciding if one index quadruple is reachable from another is tricky. For
#   this reason, we use hand-built routines to match and instantiate formulas.
#
from collections import defaultdict

from sympy import SYMPY_DEBUG
from sympy.core import (S, Dummy, symbols, sympify, Tuple, expand, I, pi, Mul,
    EulerGamma, ilcm, oo, zoo, expand_func, Add, nan, Expr)
from sympy.core.mod import Mod
from sympy.core.compatibility import default_sort_key, permutations, product
from sympy.utilities.iterables import sift
from sympy.functions import (exp, sqrt, root, log, lowergamma, cos,
        besseli, gamma, uppergamma, erf, sin, besselj, Ei, Ci, Si, Shi,
        sinh, cosh, Chi, fresnels, fresnelc, polar_lift, exp_polar, ceiling,
        rf, factorial, lerchphi, Piecewise, re, elliptic_k, elliptic_e)
from sympy.functions.special.hyper import (hyper, HyperRep_atanh,
        HyperRep_power1, HyperRep_power2, HyperRep_log1, HyperRep_asin1,
        HyperRep_asin2, HyperRep_sqrts1, HyperRep_sqrts2, HyperRep_log2,
        HyperRep_cosasin, HyperRep_sinasin, meijerg)
from sympy.simplify import powdenest, simplify, polarify, unpolarify
from sympy.polys import poly, Poly
from sympy.series import residue

# leave add formulae at the top for easy reference
def add_formulae(formulae):
    """ Create our knowledge base. """
    from sympy.matrices import Matrix

    a, b, c, z = symbols('a b c, z', cls=Dummy)

    def add(ap, bq, res):
        func = Hyper_Function(ap, bq)
        formulae.append(Formula(func, z, res, (a, b, c)))

    def addb(ap, bq, B, C, M):
        func = Hyper_Function(ap, bq)
        formulae.append(Formula(func, z, None, (a, b, c), B, C, M))

    # Luke, Y. L. (1969), The Special Functions and Their Approximations,
    # Volume 1, section 6.2

<<<<<<< HEAD
    from sympy import (
        exp, sqrt, root, cosh, log, asin, atan, I, cos, atanh, besseli,
        gamma, lowergamma, uppergamma, expint, erf, pi, sin, besselj, Ei,
        EulerGamma, Shi, sinh, cosh, Chi, diag, Matrix,
        fresnels, fresnelc)
    from sympy.functions.special.hyper import (HyperRep_atanh,
        HyperRep_power1, HyperRep_power2, HyperRep_log1, HyperRep_asin1,
        HyperRep_asin2, HyperRep_sqrts1, HyperRep_sqrts2, HyperRep_log2,
        HyperRep_cosasin, HyperRep_sinasin)
    from sympy import polar_lift, exp_polar

=======
>>>>>>> 56b0a014
    # 0F0
    add((), (), exp(z))

    # 1F0
    add((-a, ), (), HyperRep_power1(a, z))

    # 2F1
    addb((a, a - S.Half), (2*a, ),
         Matrix([HyperRep_power2(a, z),
                 HyperRep_power2(a + S(1)/2, z)/2]),
         Matrix([[1, 0]]),
         Matrix([[(a - S.Half)*z/(1 - z), (S.Half - a)*z/(1 - z)],
                 [a/(1 - z), a*(z - 2)/(1 - z)]]))
    addb((1, 1), (2, ),
         Matrix([HyperRep_log1(z), 1]), Matrix([[-1/z, 0]]),
         Matrix([[0, z/(z - 1)], [0, 0]]))
    addb((S.Half, 1), (S('3/2'), ),
         Matrix([HyperRep_atanh(z), 1]),
         Matrix([[1, 0]]),
         Matrix([[-S(1)/2, 1/(1 - z)/2], [0, 0]]))
    addb((S.Half, S.Half), (S('3/2'), ),
         Matrix([HyperRep_asin1(z), HyperRep_power1(-S(1)/2, z)]),
         Matrix([[1, 0]]),
         Matrix([[-S(1)/2, S(1)/2], [0, z/(1 - z)/2]]))
    addb((-a, S.Half - a), (S.Half, ),
         Matrix([HyperRep_sqrts1(a, z), -HyperRep_sqrts2(a - S(1)/2, z)]),
         Matrix([[1, 0]]),
         Matrix([[0, a],
                 [z*(2*a - 1)/2/(1 - z), S.Half - z*(2*a - 1)/(1 - z)]]))

    # A. P. Prudnikov, Yu. A. Brychkov and O. I. Marichev (1990).
    # Integrals and Series: More Special Functions, Vol. 3,.
    # Gordon and Breach Science Publisher
    addb([a, -a], [S.Half],
         Matrix([HyperRep_cosasin(a, z), HyperRep_sinasin(a, z)]),
         Matrix([[1, 0]]),
         Matrix([[0, -a], [a*z/(1 - z), 1/(1 - z)/2]]))
    addb([1, 1], [3*S.Half],
         Matrix([HyperRep_asin2(z), 1]), Matrix([[1, 0]]),
         Matrix([[(z - S.Half)/(1 - z), 1/(1 - z)/2], [0, 0]]))

    add((S.Half, S.Half), (S.One, ), 2*elliptic_k(z)/pi)
    add((-S.Half, S.Half), (S.One, ), 2*elliptic_e(z)/pi)

    # 3F2
    addb([-S.Half, 1, 1], [S.Half, 2],
         Matrix([z*HyperRep_atanh(z), HyperRep_log1(z), 1]),
         Matrix([[-S(2)/3, -S(1)/(3*z), S(2)/3]]),
         Matrix([[S(1)/2, 0, z/(1 - z)/2],
                 [0, 0, z/(z - 1)],
                 [0, 0, 0]]))
    # actually the formula for 3/2 is much nicer ...
    addb([-S.Half, 1, 1], [2, 2],
         Matrix([HyperRep_power1(S(1)/2, z), HyperRep_log2(z), 1]),
         Matrix([[S(4)/9 - 16/(9*z), 4/(3*z), 16/(9*z)]]),
         Matrix([[z/2/(z - 1), 0, 0], [1/(2*(z - 1)), 0, S.Half], [0, 0, 0]]))

    # 1F1
    addb([1], [b], Matrix([z**(1 - b) * exp(z) * lowergamma(b - 1, z), 1]),
         Matrix([[b - 1, 0]]), Matrix([[1 - b + z, 1], [0, 0]]))
    addb([a], [2*a],
         Matrix([z**(S.Half - a)*exp(z/2)*besseli(a - S.Half, z/2)
                 * gamma(a + S.Half)/4**(S.Half - a),
                 z**(S.Half - a)*exp(z/2)*besseli(a + S.Half, z/2)
                 * gamma(a + S.Half)/4**(S.Half - a)]),
         Matrix([[1, 0]]),
         Matrix([[z/2, z/2], [z/2, (z/2 - 2*a)]]))
    mz = polar_lift(-1)*z
    addb([a], [a + 1],
         Matrix([mz**(-a)*a*lowergamma(a, mz), a*exp(z)]),
         Matrix([[1, 0]]),
         Matrix([[-a, 1], [0, z]]))
    # This one is redundant.
    add([-S.Half], [S.Half], exp(z) - sqrt(pi*z)*(-I)*erf(I*sqrt(z)))

    # Added to get nice results for Laplace transform of Fresnel functions
    # http://functions.wolfram.com/07.22.03.6437.01
    # Basic rule
    #add([1], [S(3)/4, S(5)/4],
    #    sqrt(pi) * (cos(2*sqrt(polar_lift(-1)*z))*fresnelc(2*root(polar_lift(-1)*z,4)/sqrt(pi)) +
    #                sin(2*sqrt(polar_lift(-1)*z))*fresnels(2*root(polar_lift(-1)*z,4)/sqrt(pi)))
    #    / (2*root(polar_lift(-1)*z,4)))
    # Manually tuned rule
    addb([1], [S(3)/4, S(5)/4],
         Matrix([ sqrt(pi)*(I*sinh(2*sqrt(z))*fresnels(2*root(z, 4)*exp(I*pi/4)/sqrt(pi))
                            + cosh(2*sqrt(z))*fresnelc(2*root(z, 4)*exp(I*pi/4)/sqrt(pi)))
                  * exp(-I*pi/4)/(2*root(z, 4)),
                  sqrt(pi)*root(z, 4)*(sinh(2*sqrt(z))*fresnelc(2*root(z, 4)*exp(I*pi/4)/sqrt(pi))
                                      + I*cosh(2*sqrt(z))*fresnels(2*root(z, 4)*exp(I*pi/4)/sqrt(pi)))
                  *exp(-I*pi/4)/2,
                  1 ]),
         Matrix([[1, 0, 0]]),
         Matrix([[-S(1)/4, 1,      S(1)/4],
                 [ z,      S(1)/4, 0     ],
                 [ 0,      0,      0     ]]))

    # 2F2
    addb([S.Half, a], [S(3)/2, a + 1],
         Matrix([a/(2*a - 1)*(-I)*sqrt(pi/z)*erf(I*sqrt(z)),
                 a/(2*a - 1)*(polar_lift(-1)*z)**(-a)*
                 lowergamma(a, polar_lift(-1)*z),
                 a/(2*a - 1)*exp(z)]),
         Matrix([[1, -1, 0]]),
         Matrix([[-S.Half, 0, 1], [0, -a, 1], [0, 0, z]]))
    # We make a "basis" of four functions instead of three, and give EulerGamma
    # an extra slot (it could just be a coefficient to 1). The advantage is
    # that this way Polys will not see multivariate polynomials (it treats
    # EulerGamma as an indeterminate), which is *way* faster.
    addb([1, 1], [2, 2],
         Matrix([Ei(z) - log(z), exp(z), 1, EulerGamma]),
         Matrix([[1/z, 0, 0, -1/z]]),
         Matrix([[0, 1, -1, 0], [0, z, 0, 0], [0, 0, 0, 0], [0, 0, 0, 0]]))

    # 0F1
    add((), (S.Half, ), cosh(2*sqrt(z)))
    addb([], [b],
         Matrix([gamma(b)*z**((1 - b)/2)*besseli(b - 1, 2*sqrt(z)),
                 gamma(b)*z**(1 - b/2)*besseli(b, 2*sqrt(z))]),
         Matrix([[1, 0]]), Matrix([[0, 1], [z, (1 - b)]]))

    # 0F3
    x = 4*z**(S(1)/4)

    def fp(a, z):
        return besseli(a, x) + besselj(a, x)

    def fm(a, z):
        return besseli(a, x) - besselj(a, x)

    # TODO branching
    addb([], [S.Half, a, a + S.Half],
         Matrix([fp(2*a - 1, z), fm(2*a, z)*z**(S(1)/4),
                 fm(2*a - 1, z)*sqrt(z), fp(2*a, z)*z**(S(3)/4)])
         * 2**(-2*a)*gamma(2*a)*z**((1 - 2*a)/4),
         Matrix([[1, 0, 0, 0]]),
         Matrix([[0, 1, 0, 0],
                 [0, S(1)/2 - a, 1, 0],
                 [0, 0, S(1)/2, 1],
                 [z, 0, 0, 1 - a]]))
    x = 2*(4*z)**(S(1)/4)*exp_polar(I*pi/4)
    addb([], [a, a + S.Half, 2*a],
         (2*sqrt(polar_lift(-1)*z))**(1 - 2*a)*gamma(2*a)**2 *
         Matrix([besselj(2*a - 1, x)*besseli(2*a - 1, x),
                 x*(besseli(2*a, x)*besselj(2*a - 1, x)
                    - besseli(2*a - 1, x)*besselj(2*a, x)),
                 x**2*besseli(2*a, x)*besselj(2*a, x),
                 x**3*(besseli(2*a, x)*besselj(2*a - 1, x)
                       + besseli(2*a - 1, x)*besselj(2*a, x))]),
         Matrix([[1, 0, 0, 0]]),
         Matrix([[0, S(1)/4, 0, 0],
                 [0, (1 - 2*a)/2, -S(1)/2, 0],
                 [0, 0, 1 - 2*a, S(1)/4],
                 [-32*z, 0, 0, 1 - a]]))

    # 1F2
    addb([a], [a - S.Half, 2*a],
         Matrix([z**(S.Half - a)*besseli(a - S.Half, sqrt(z))**2,
                 z**(1 - a)*besseli(a - S.Half, sqrt(z))
                 *besseli(a - S(3)/2, sqrt(z)),
                 z**(S(3)/2 - a)*besseli(a - S(3)/2, sqrt(z))**2]),
         Matrix([[-gamma(a + S.Half)**2/4**(S.Half - a),
                 2*gamma(a - S.Half)*gamma(a + S.Half)/4**(1 - a),
                 0]]),
         Matrix([[1 - 2*a, 1, 0], [z/2, S.Half - a, S.Half], [0, z, 0]]))
    addb([S.Half], [b, 2 - b],
         pi*(1 - b)/sin(pi*b)*
         Matrix([besseli(1 - b, sqrt(z))*besseli(b - 1, sqrt(z)),
                 sqrt(z)*(besseli(-b, sqrt(z))*besseli(b - 1, sqrt(z))
                          + besseli(1 - b, sqrt(z))*besseli(b, sqrt(z))),
                 besseli(-b, sqrt(z))*besseli(b, sqrt(z))]),
         Matrix([[1, 0, 0]]),
         Matrix([[b - 1, S(1)/2, 0],
                 [z, 0, z],
                 [0, S(1)/2, -b]]))
    addb([S(1)/2], [S(3)/2, S(3)/2],
         Matrix([Shi(2*sqrt(z))/2/sqrt(z), sinh(2*sqrt(z))/2/sqrt(z),
                 cosh(2*sqrt(z))]),
         Matrix([[1, 0, 0]]),
         Matrix([[-S.Half, S.Half, 0], [0, -S.Half, S.Half], [0, 2*z, 0]]))

    # FresnelS
    # Basic rule
    #add([S(3)/4], [S(3)/2,S(7)/4], 6*fresnels( exp(pi*I/4)*root(z,4)*2/sqrt(pi) ) / ( pi * (exp(pi*I/4)*root(z,4)*2/sqrt(pi))**3 ) )
    # Manually tuned rule
    addb([S(3)/4], [S(3)/2, S(7)/4],
         Matrix(
             [ fresnels(
                 exp(
                     pi*I/4)*root(
                         z, 4)*2/sqrt(
                             pi) ) / (
                                 pi * (exp(pi*I/4)*root(z, 4)*2/sqrt(pi))**3 ),
               sinh(2*sqrt(z))/sqrt(z),
               cosh(2*sqrt(z)) ]),
         Matrix([[6, 0, 0]]),
         Matrix([[-S(3)/4,  S(1)/16, 0],
                 [ 0,      -S(1)/2,  1],
                 [ 0,       z,       0]]))

    # FresnelC
    # Basic rule
    #add([S(1)/4], [S(1)/2,S(5)/4], fresnelc( exp(pi*I/4)*root(z,4)*2/sqrt(pi) ) / ( exp(pi*I/4)*root(z,4)*2/sqrt(pi) ) )
    # Manually tuned rule
    addb([S(1)/4], [S(1)/2, S(5)/4],
         Matrix(
             [ sqrt(
                 pi)*exp(
                     -I*pi/4)*fresnelc(
                         2*root(z, 4)*exp(I*pi/4)/sqrt(pi))/(2*root(z, 4)),
               cosh(2*sqrt(z)),
               sinh(2*sqrt(z))*sqrt(z) ]),
         Matrix([[1, 0, 0]]),
         Matrix([[-S(1)/4,  S(1)/4, 0     ],
                 [ 0,       0,      1     ],
                 [ 0,       z,      S(1)/2]]))

    # 2F3
    # XXX with this five-parameter formula is pretty slow with the current
    #     Formula.find_instantiations (creates 2!*3!*3**(2+3) ~ 3000
    #     instantiations ... But it's not too bad.
    addb([a, a + S.Half], [2*a, b, 2*a - b + 1],
         gamma(b)*gamma(2*a - b + 1) * (sqrt(z)/2)**(1 - 2*a) *
         Matrix([besseli(b - 1, sqrt(z))*besseli(2*a - b, sqrt(z)),
                 sqrt(z)*besseli(b, sqrt(z))*besseli(2*a - b, sqrt(z)),
                 sqrt(z)*besseli(b - 1, sqrt(z))*besseli(2*a - b + 1, sqrt(z)),
                 besseli(b, sqrt(z))*besseli(2*a - b + 1, sqrt(z))]),
         Matrix([[1, 0, 0, 0]]),
         Matrix([[0, S(1)/2, S(1)/2, 0],
                 [z/2, 1 - b, 0, z/2],
                 [z/2, 0, b - 2*a, z/2],
                 [0, S(1)/2, S(1)/2, -2*a]]))
    # (C/f above comment about eulergamma in the basis).
    addb([1, 1], [2, 2, S(3)/2],
         Matrix([Chi(2*sqrt(z)) - log(2*sqrt(z)),
                 cosh(2*sqrt(z)), sqrt(z)*sinh(2*sqrt(z)), 1, EulerGamma]),
         Matrix([[1/z, 0, 0, 0, -1/z]]),
         Matrix([[0, S(1)/2, 0, -S(1)/2, 0],
                 [0, 0, 1, 0, 0],
                 [0, z, S(1)/2, 0, 0],
                 [0, 0, 0, 0, 0],
                 [0, 0, 0, 0, 0]]))

    # 3F3
    # This is rule: http://functions.wolfram.com/07.31.03.0134.01
    # Initial reason to add it was a nice solution for
    # integrate(erf(a*z)/z**2, z) and same for erfc and erfi.
    # Basic rule
    # add([1, 1, a], [2, 2, a+1], (a/(z*(a-1)**2)) *
    #     (1 - (-z)**(1-a) * (gamma(a) - uppergamma(a,-z))
    #      - (a-1) * (EulerGamma + uppergamma(0,-z) + log(-z))
    #      - exp(z)))
    # Manually tuned rule
    addb([1, 1, a], [2, 2, a+1],
         Matrix([a*(log(-z) + expint(1, -z) + EulerGamma)/(z*(a**2 - 2*a + 1)),
                 a*(-z)**(-a)*(gamma(a) - uppergamma(a, -z))/(a - 1)**2,
                 a*exp(z)/(a**2 - 2*a + 1),
                 a/(z*(a**2 - 2*a + 1))]),
         Matrix([[1-a, 1, -1/z, 1]]),
         Matrix([[-1,0,-1/z,1],
                 [0,-a,1,0],
                 [0,0,z,0],
                 [0,0,0,-1]]))


def add_meijerg_formulae(formulae):
    from sympy.matrices import Matrix

    a, b, c, z = map(Dummy, 'abcz')
    rho = Dummy('rho')

    def add(an, ap, bm, bq, B, C, M, matcher):
        formulae.append(MeijerFormula(an, ap, bm, bq, z, [a, b, c, rho],
                                      B, C, M, matcher))

    def detect_uppergamma(func):
        x = func.an[0]
        y, z = func.bm
        swapped = False
        if not Mod((x - y).simplify(), 1):
            swapped = True
            (y, z) = (z, y)
        if Mod((x - z).simplify(), 1) or x > z:
            return None
        l = [y, x]
        if swapped:
            l = [x, y]
        return {rho: y, a: x - y}, G_Function([x], [], l, [])

    add([a + rho], [], [rho, a + rho], [],
        Matrix([gamma(1 - a)*z**rho*exp(z)*uppergamma(a, z),
                gamma(1 - a)*z**(a + rho)]),
        Matrix([[1, 0]]),
        Matrix([[rho + z, -1], [0, a + rho]]),
        detect_uppergamma)

    def detect_3113(func):
        """http://functions.wolfram.com/07.34.03.0984.01"""
        x = func.an[0]
        u, v, w = func.bm
        if Mod((u - v).simplify(), 1) == 0:
            if Mod((v - w).simplify(), 1) == 0:
                return
            sig = (S(1)/2, S(1)/2, S(0))
            x1, x2, y = u, v, w
        else:
            if Mod((x - u).simplify(), 1) == 0:
                sig = (S(1)/2, S(0), S(1)/2)
                x1, y, x2 = u, v, w
            else:
                sig = (S(0), S(1)/2, S(1)/2)
                y, x1, x2 = u, v, w

        if (Mod((x - x1).simplify(), 1) != 0 or
            Mod((x - x2).simplify(), 1) != 0 or
            Mod((x - y).simplify(), 1) != S(1)/2 or
                x > x1 or x > x2):
            return

        return {a: x}, G_Function([x], [], [x - S(1)/2 + t for t in sig], [])

    s = sin(2*sqrt(z))
    c_ = cos(2*sqrt(z))
    S_ = Si(2*sqrt(z)) - pi/2
    C = Ci(2*sqrt(z))
    add([a], [], [a, a, a - S(1)/2], [],
        Matrix([sqrt(pi)*z**(a - S(1)/2)*(c_*S_ - s*C),
                sqrt(pi)*z**a*(s*S_ + c_*C),
                sqrt(pi)*z**a]),
        Matrix([[-2, 0, 0]]),
        Matrix([[a - S(1)/2, -1, 0], [z, a, S(1)/2], [0, 0, a]]),
        detect_3113)


def make_simp(z):
    """ Create a function that simplifies rational functions in ``z``. """

    def simp(expr):
        """ Efficiently simplify the rational function ``expr``. """
        numer, denom = expr.as_numer_denom()
        c, numer, denom = poly(numer, z).cancel(poly(denom, z))
        return c * numer.as_expr() / denom.as_expr()

    return simp


def debug(*args):
    if SYMPY_DEBUG:
        for a in args:
            print a,
        print

_mod1 = lambda x: Mod(x, 1)

class Hyper_Function(Expr):
    """ A generalized hypergeometric function. """

    def __new__(cls, ap, bq):
        obj = super(Hyper_Function, cls).__new__(cls)
        obj.ap = Tuple(*map(expand, ap))
        obj.bq = Tuple(*map(expand, bq))
        return obj

    @property
    def args(self):
        return (self.ap, self.bq)

    @property
    def sizes(self):
        return (len(self.ap), len(self.bq))

    @property
    def gamma(self):
        """
        Number of upper parameters that are negative integers

        This is a transformation invariant.
        """
        return sum(bool(x.is_integer and x.is_negative) for x in self.ap)

    def _hashable_content(self):
        return super(Hyper_Function, self)._hashable_content() + (self.ap,
                self.bq)

    def __call__(self, arg):
        return hyper(self.ap, self.bq, arg)

    def build_invariants(self):
        """
        Compute the invariant vector.

        The invariant vector is:
            (gamma, ((s1, n1), ..., (sk, nk)), ((t1, m1), ..., (tr, mr)))
        where gamma is the number of integer a < 0,
              s1 < ... < sk
              nl is the number of parameters a_i congruent to sl mod 1
              t1 < ... < tr
              ml is the number of parameters b_i congruent to tl mod 1

        If the index pair contains parameters, then this is not truly an
        invariant, since the parameters cannot be sorted uniquely mod1.

        >>> from sympy.simplify.hyperexpand import Hyper_Function
        >>> from sympy import S
        >>> ap = (S(1)/2, S(1)/3, S(-1)/2, -2)
        >>> bq = (1, 2)

        Here gamma = 1,
             k = 3, s1 = 0, s2 = 1/3, s3 = 1/2
                    n1 = 1, n2 = 1,   n2 = 2
             r = 1, t1 = 0
                    m1 = 2:
        >>> Hyper_Function(ap, bq).build_invariants()
        (1, ((0, 1), (1/3, 1), (1/2, 2)), ((0, 2),))
        """
        abuckets, bbuckets = sift(self.ap, _mod1), sift(self.bq, _mod1)

        def tr(bucket):
            bucket = bucket.items()
            if not any(isinstance(x[0], Mod) for x in bucket):
                bucket.sort(key=lambda x: x[0])
            bucket = tuple([(mod, len(values)) for mod, values in bucket if
                    values])
            return bucket

        return (self.gamma, tr(abuckets), tr(bbuckets))

    def difficulty(self, func):
        """ Estimate how many steps it takes to reach ``func`` from self.
            Return -1 if impossible. """
        if self.gamma != func.gamma:
            return -1
        oabuckets, obbuckets, abuckets, bbuckets = [sift(params, _mod1) for
                params in (self.ap, self.bq, func.ap, func.bq)]

        diff = 0
        for bucket, obucket in [(abuckets, oabuckets), (bbuckets, obbuckets)]:
            for mod in set(bucket.keys() + obucket.keys()):
                if (not mod in bucket) or (not mod in obucket) \
                        or len(bucket[mod]) != len(obucket[mod]):
                    return -1
                l1 = list(bucket[mod])
                l2 = list(obucket[mod])
                l1.sort()
                l2.sort()
                for i, j in zip(l1, l2):
                    diff += abs(i - j)

        return diff

    def _is_suitable_origin(self):
        """
        Decide if ``self`` is a suitable origin.

        A function is a suitable origin iff:
        * none of the ai equals bj + n, with n a non-negative integer
        * none of the ai is zero
        * none of the bj is a non-positive integer

        Note that this gives meaningful results only when none of the indices
        are symbolic.

        """
        for a in self.ap:
            for b in self.bq:
                if (a - b).is_integer and not a < b:
                    return False
        for a in self.ap:
            if a == 0:
                return False
        for b in self.bq:
            if b.is_integer and b.is_nonpositive:
                return False
        return True


class G_Function(Expr):
    """ A Meijer G-function. """

    def __new__(cls, an, ap, bm, bq):
        obj = super(G_Function, cls).__new__(cls)
        obj.an = Tuple(*map(expand, an))
        obj.ap = Tuple(*map(expand, ap))
        obj.bm = Tuple(*map(expand, bm))
        obj.bq = Tuple(*map(expand, bq))
        return obj

    @property
    def args(self):
        return (self.an, self.ap, self.bm, self.bq)

    def _hashable_content(self):
        return super(G_Function, self)._hashable_content() + self.args

    def __call__(self, z):
        return meijerg(self.an, self.ap, self.bm, self.bq, z)

    def compute_buckets(self):
        """
        Compute buckets for the fours sets of parameters.

        We guarantee that any two equal Mod objects returned are actually the
        same, and that the buckets are sorted by real part (an and bq
        descendending, bm and ap ascending).

        >>> from sympy.simplify.hyperexpand import G_Function
        >>> from sympy.abc import y
        >>> from sympy import S
        >>> a, b = [1, 3, 2, S(3)/2], [1 + y, y, 2, y + 3]
        >>> G_Function(a, b, [2], [y]).compute_buckets()
        ({0: [3, 2, 1], 1/2: [3/2]},
        {0: [2], Mod(y, 1): [y, y + 1, y + 3]}, {0: [2]}, {Mod(y, 1): [y]})

        """
        dicts = pan, pap, pbm, pbq = defaultdict(list), defaultdict(list), \
            defaultdict(list), defaultdict(list)
        for dic, lis in zip(dicts, (self.an, self.ap, self.bm, self.bq)):
            for x in lis:
                dic[Mod(x, 1)].append(x)

        for dic, flip in zip(dicts, (True, False, False, True)):
            for m, items in dic.iteritems():
                x0 = items[0]
                items.sort(key=lambda x: x - x0, reverse=flip)
                dic[m] = items

        return tuple([dict(w) for w in dicts])

    @property
    def signature(self):
        return (len(self.an), len(self.ap), len(self.bm), len(self.bq))


# Dummy variable.
_x = Dummy('x')

class Formula(object):
    """
    This class represents hypergeometric formulae.

    Its data members are:
    - z, the argument
    - closed_form, the closed form expression
    - symbols, the free symbols (parameters) in the formula
    - func, the function
    - B, C, M (see _compute_basis)
    - lcms, a dictionary which maps symbol -> lcm of denominators
    - isolation, a dictonary which maps symbol -> (num, coeff) pairs

    >>> from sympy.abc import a, b, z
    >>> from sympy.simplify.hyperexpand import Formula, Hyper_Function
    >>> func = Hyper_Function((a/2, a/3 + b, (1+a)/2), (a, b, (a+b)/7))
    >>> f = Formula(func, z, None, [a, b])

    The lcm of all denominators of coefficients of a is 2*3*7
    >>> f.lcms[a]
    42

    for b it is just 7:
    >>> f.lcms[b]
    7

    We can isolate a in the (1+a)/2 term, with denominator 2:
    >>> f.isolation[a]
    (2, 2, 1)

    b is isolated in the b term, with coefficient one:
    >>> f.isolation[b]
    (4, 1, 1)
    """

    def _compute_basis(self, closed_form):
        """
        Compute a set of functions B=(f1, ..., fn), a nxn matrix M
        and a 1xn matrix C such that:
           closed_form = C B
           z d/dz B = M B.
        """
        from sympy.matrices import Matrix, eye, zeros

        afactors = map(lambda a: _x + a, self.func.ap)
        bfactors = map(lambda b: _x + b - 1, self.func.bq)
        expr = _x*Mul(*bfactors) - self.z*Mul(*afactors)
        poly = Poly(expr, _x)

        n = poly.degree() - 1
        b = [closed_form]
        for _ in xrange(n):
            b.append(self.z*b[-1].diff(self.z))

        self.B = Matrix(b)
        self.C = Matrix([[1] + [0]*n])

        m = eye(n)
        m = m.col_insert(0, zeros(n, 1))
        l = poly.all_coeffs()[1:]
        l.reverse()
        self.M = m.row_insert(n, -Matrix([l])/poly.all_coeffs()[0])

    def __init__(self, func, z, res, symbols, B=None, C=None, M=None):
        z = sympify(z)
        res = sympify(res)
        symbols = filter(lambda x: func.has(x), sympify(symbols))

        self.z = z
        self.symbols = symbols
        self.B = B
        self.C = C
        self.M = M
        self.func = func

        params = list(func.ap) + list(func.bq)
        lcms = {}
        isolation = {}
        for a in symbols:
            l = 1
            isolating = []
            others = list(symbols)
            others.remove(a)
            i = 0
            for p in params:
                if p.has(a):
                    c, m = None, None
                    if p.is_Add:
                        c, m = p.as_independent(a)[1].as_coeff_mul(a)
                    else:
                        c, m = p.as_coeff_mul(a)
                    if m != (a, ) or not c.is_Rational:
                        raise NotImplementedError('?')
                    l = ilcm(l, c.q)

                    if not p.has(*others):
                        isolating.append((i, c.q, c.p))
                lcms[a] = l
                i += 1
            if len(isolating) == 0:
                raise NotImplementedError('parameter is not isolated')
            isolating.sort(key=lambda x: x[1])
            isolating.sort(key=lambda x: -x[2])
            isolation[a] = isolating[-1]

        self.lcms = lcms
        self.isolation = isolation

        # TODO with symbolic parameters, it could be advantageous
        #      (for prettier answers) to compute a basis only *after*
        #      instantiation
        if res is not None:
            self._compute_basis(res)

    @property
    def closed_form(self):
        return (self.C*self.B)[0]

    def find_instantiations(self, func):
        """
        Find substitutions of the free symbols that match ``func``.

        Return the substitution dictionaries as a list. Note that the returned
        instantiations need not actually match, or be valid!

        """
        from sympy.solvers import solve
        ap = func.ap
        bq = func.bq
        if len(ap) != len(self.func.ap) or len(bq) != len(self.func.bq):
            raise TypeError('Cannot instantiate other number of parameters')

        res = []
        our_params = list(self.func.ap) + list(self.func.bq)
        for na in permutations(ap):
            for nb in permutations(bq):
                all_params = list(na) + list(nb)
                repl = {}
                for a in self.symbols:
                    i, d, _ = self.isolation[a]
                    repl[a] = (solve(our_params[i] - all_params[i], a)[0], d)
                for change in product(*[(-1, 0, 1)]*len(self.symbols)):
                    rep = {}
                    for i, a in zip(change, repl.keys()):
                        rep[a] = repl[a][0] + i*repl[a][1]
                    res.append(rep)
        return res


class FormulaCollection(object):
    """ A collection of formulae to use as origins. """

    def __init__(self):
        """ Doing this globally at module init time is a pain ... """
        self.symbolic_formulae = {}
        self.concrete_formulae = {}
        self.formulae = []

        add_formulae(self.formulae)

        # Now process the formulae into a helpful form.
        # These dicts are indexed by (p, q).

        for f in self.formulae:
            sizes = f.func.sizes
            if len(f.symbols) > 0:
                self.symbolic_formulae.setdefault(sizes, []).append(f)
            else:
                inv = f.func.build_invariants()
                self.concrete_formulae.setdefault(sizes, {})[inv] = f

    def lookup_origin(self, func):
        """
        Given the suitable target ``func``, try to find an origin in our
        knowledge base.

        >>> from sympy.simplify.hyperexpand import (FormulaCollection,
        ...     Hyper_Function)
        >>> f = FormulaCollection()
        >>> f.lookup_origin(Hyper_Function((), ())).closed_form
        exp(_z)
        >>> f.lookup_origin(Hyper_Function([1], ())).closed_form
        HyperRep_power1(-1, _z)

        >>> from sympy import S
        >>> i = Hyper_Function([S('1/4'), S('3/4 + 4')], [S.Half])
        >>> f.lookup_origin(i).closed_form
        HyperRep_sqrts1(-17/4, _z)
        """
        inv = func.build_invariants()
        sizes = func.sizes
        if sizes in self.concrete_formulae and \
                inv in self.concrete_formulae[sizes]:
            return self.concrete_formulae[sizes][inv]

        # We don't have a concrete formula. Try to instantiate.
        if not sizes in self.symbolic_formulae:
            return None  # Too bad...

        possible = []
        for f in self.symbolic_formulae[sizes]:
            repls = f.find_instantiations(func)
            for repl in repls:
                func2 = f.func.xreplace(repl)
                if not func2._is_suitable_origin():
                    continue
                diff = func2.difficulty(func)
                if diff == -1:
                    continue
                f2 = Formula(func2, f.z, None, [], f.B.subs(repl),
                        f.C.subs(repl), f.M.subs(repl))
                if any(e.has(S.NaN, oo, -oo, zoo) for e in [f2.B, f2.M, f2.C]):
                    continue
                possible.append((diff, f2))

        if not possible:
            # Give up.
            return None

        # find the nearest origin
        possible.sort(key=lambda x: x[0])
        return possible[0][1]


class MeijerFormula(object):
    """
    This class represents a Meijer G-function formula.

    Its data members are:
    - z, the argument
    - symbols, the free symbols (parameters) in the formula
    - func, the function
    - B, C, M (c/f ordinary Formula)
    """

    def __init__(self, an, ap, bm, bq, z, symbols, B, C, M, matcher):
        an, ap, bm, bq = [Tuple(*map(expand, w)) for w in [an, ap, bm, bq]]
        self.func = G_Function(an, ap, bm, bq)
        self.z = z
        self.symbols = symbols
        self._matcher = matcher
        self.B = B
        self.C = C
        self.M = M

    @property
    def closed_form(self):
        return (self.C*self.B)[0]

    def try_instantiate(self, func):
        """
        Try to instantiate the current formula to (almost) match func.
        This uses the _matcher passed on init.
        """
        if func.signature != self.func.signature:
            return None
        res = self._matcher(func)
        if res is not None:
            subs, newfunc = res
            return MeijerFormula(newfunc.an, newfunc.ap, newfunc.bm, newfunc.bq,
                                 self.z, [],
                                 self.B.subs(subs), self.C.subs(subs),
                                 self.M.subs(subs), None)


class MeijerFormulaCollection(object):
    """
    This class holds a collection of meijer g formulae.
    """

    def __init__(self):
        formulae = []
        add_meijerg_formulae(formulae)
        self.formulae = defaultdict(list)
        for formula in formulae:
            self.formulae[formula.func.signature].append(formula)
        self.formulae = dict(self.formulae)

    def lookup_origin(self, func):
        """ Try to find a formula that matches func. """
        if not func.signature in self.formulae:
            return None
        for formula in self.formulae[func.signature]:
            res = formula.try_instantiate(func)
            if res is not None:
                return res


class Operator(object):
    """
    Base class for operators to be applied to our functions.

    These operators are differential operators. They are by convention
    expressed in the variable D = z*d/dz (although this base class does
    not actually care).
    Note that when the operator is applied to an object, we typically do
    *not* blindly differentiate but instead use a different representation
    of the z*d/dz operator (see make_derivative_operator).

    To subclass from this, define a __init__ method that initalises a
    self._poly variable. This variable stores a polynomial. By convention
    the generator is z*d/dz, and acts to the right of all coefficients.

    Thus this poly
        x**2 + 2*z*x + 1
    represents the differential operator
        (z*d/dz)**2 + 2*z**2*d/dz.

    This class is used only in the implementation of the hypergeometric
    function expansion algorithm.
    """

    def apply(self, obj, op):
        """
        Apply ``self`` to the object ``obj``, where the generator is ``op``.

        >>> from sympy.simplify.hyperexpand import Operator
        >>> from sympy.polys.polytools import Poly
        >>> from sympy.abc import x, y, z
        >>> op = Operator()
        >>> op._poly = Poly(x**2 + z*x + y, x)
        >>> op.apply(z**7, lambda f: f.diff(z))
        y*z**7 + 7*z**7 + 42*z**5
        """
        coeffs = self._poly.all_coeffs()
        coeffs.reverse()
        diffs = [obj]
        for c in coeffs[1:]:
            diffs.append(op(diffs[-1]))
        r = coeffs[0]*diffs[0]
        for c, d in zip(coeffs[1:], diffs[1:]):
            r += c*d
        return r


class MultOperator(Operator):
    """ Simply multiply by a "constant" """

    def __init__(self, p):
        self._poly = Poly(p, _x)


class ShiftA(Operator):
    """ Increment an upper index. """

    def __init__(self, ai):
        ai = sympify(ai)
        if ai == 0:
            raise ValueError('Cannot increment zero upper index.')
        self._poly = Poly(_x/ai + 1, _x)

    def __str__(self):
        return '<Increment upper %s.>' % (1/self._poly.all_coeffs()[0])


class ShiftB(Operator):
    """ Decrement a lower index. """

    def __init__(self, bi):
        bi = sympify(bi)
        if bi == 1:
            raise ValueError('Cannot decrement unit lower index.')
        self._poly = Poly(_x/(bi - 1) + 1, _x)

    def __str__(self):
        return '<Decrement lower %s.>' % (1/self._poly.all_coeffs()[0] + 1)


class UnShiftA(Operator):
    """ Decrement an upper index. """

    def __init__(self, ap, bq, i, z):
        """ Note: i counts from zero! """
        ap, bq, i = map(sympify, [ap, bq, i])

        self._ap = ap
        self._bq = bq
        self._i = i

        ap = list(ap)
        bq = list(bq)
        ai = ap.pop(i) - 1

        if ai == 0:
            raise ValueError('Cannot decrement unit upper index.')

        m = Poly(z*ai, _x)
        for a in ap:
            m *= Poly(_x + a, _x)
        #print m

        A = Dummy('A')
        n = D = Poly(ai*A - ai, A)
        for b in bq:
            n *= (D + b - 1)
        #print n

        b0 = -n.nth(0)
        if b0 == 0:
            raise ValueError('Cannot decrement upper index: '
                             'cancels with lower')
        #print b0

        n = Poly(Poly(n.all_coeffs()[:-1], A).as_expr().subs(A, _x/ai + 1), _x)

        self._poly = Poly((n - m)/b0, _x)

    def __str__(self):
        return '<Decrement upper index #%s of %s, %s.>' % (self._i,
                                                        self._ap, self._bq)


class UnShiftB(Operator):
    """ Increment a lower index. """

    def __init__(self, ap, bq, i, z):
        """ Note: i counts from zero! """
        ap, bq, i = map(sympify, [ap, bq, i])

        self._ap = ap
        self._bq = bq
        self._i = i

        ap = list(ap)
        bq = list(bq)
        bi = bq.pop(i) + 1

        if bi == 0:
            raise ValueError('Cannot increment -1 lower index.')

        m = Poly(_x*(bi - 1), _x)
        for b in bq:
            m *= Poly(_x + b - 1, _x)
        #print m

        B = Dummy('B')
        D = Poly((bi - 1)*B - bi + 1, B)
        n = Poly(z, B)
        for a in ap:
            n *= (D + a)
        #print n

        b0 = n.nth(0)
        #print b0
        if b0 == 0:
            raise ValueError('Cannot increment index: cancels with upper')
        #print b0

        n = Poly(Poly(n.all_coeffs()[:-1], B).as_expr().subs(
            B, _x/(bi - 1) + 1), _x)
        #print n

        self._poly = Poly((m - n)/b0, _x)

    def __str__(self):
        return '<Increment lower index #%s of %s, %s.>' % (self._i,
                                                        self._ap, self._bq)


class MeijerShiftA(Operator):
    """ Increment an upper b index. """

    def __init__(self, bi):
        bi = sympify(bi)
        self._poly = Poly(bi - _x, _x)

    def __str__(self):
        return '<Increment upper b=%s.>' % (self._poly.all_coeffs()[1])


class MeijerShiftB(Operator):
    """ Decrement an upper a index. """

    def __init__(self, bi):
        bi = sympify(bi)
        self._poly = Poly(1 - bi + _x, _x)

    def __str__(self):
        return '<Decrement upper a=%s.>' % (1 - self._poly.all_coeffs()[1])


class MeijerShiftC(Operator):
    """ Increment a lower b index. """

    def __init__(self, bi):
        bi = sympify(bi)
        self._poly = Poly(-bi + _x, _x)

    def __str__(self):
        return '<Increment lower b=%s.>' % (-self._poly.all_coeffs()[1])


class MeijerShiftD(Operator):
    """ Decrement a lower a index. """

    def __init__(self, bi):
        bi = sympify(bi)
        self._poly = Poly(bi - 1 - _x, _x)

    def __str__(self):
        return '<Decrement lower a=%s.>' % (self._poly.all_coeffs()[1] + 1)


class MeijerUnShiftA(Operator):
    """ Decrement an upper b index. """

    def __init__(self, an, ap, bm, bq, i, z):
        """ Note: i counts from zero! """
        an, ap, bm, bq, i = map(sympify, [an, ap, bm, bq, i])

        self._an = an
        self._ap = ap
        self._bm = bm
        self._bq = bq
        self._i = i

        an = list(an)
        ap = list(ap)
        bm = list(bm)
        bq = list(bq)
        bi = bm.pop(i) - 1

        m = Poly(1, _x)
        for b in bm:
            m *= Poly(b - _x, _x)
        for b in bq:
            m *= Poly(_x - b, _x)
        #print m

        A = Dummy('A')
        D = Poly(bi - A, A)
        n = Poly(z, A)
        for a in an:
            n *= (D + 1 - a)
        for a in ap:
            n *= (-D + a - 1)
        #print n

        b0 = n.nth(0)
        #print b0
        if b0 == 0:
            raise ValueError('Cannot decrement upper b index (cancels)')
        #print b0

        n = Poly(Poly(n.all_coeffs()[:-1], A).as_expr().subs(A, bi - _x), _x)
        #print n

        self._poly = Poly((m - n)/b0, _x)

    def __str__(self):
        return '<Decrement upper b index #%s of %s, %s, %s, %s.>' % (self._i,
                                      self._an, self._ap, self._bm, self._bq)


class MeijerUnShiftB(Operator):
    """ Increment an upper a index. """

    def __init__(self, an, ap, bm, bq, i, z):
        """ Note: i counts from zero! """
        an, ap, bm, bq, i = map(sympify, [an, ap, bm, bq, i])

        self._an = an
        self._ap = ap
        self._bm = bm
        self._bq = bq
        self._i = i

        an = list(an)
        ap = list(ap)
        bm = list(bm)
        bq = list(bq)
        ai = an.pop(i) + 1

        m = Poly(z, _x)
        for a in an:
            m *= Poly(1 - a + _x, _x)
        for a in ap:
            m *= Poly(a - 1 - _x, _x)
        #print m

        B = Dummy('B')
        D = Poly(B + ai - 1, B)
        n = Poly(1, B)
        for b in bm:
            n *= (-D + b)
        for b in bq:
            n *= (D - b)
        #print n

        b0 = n.nth(0)
        #print b0
        if b0 == 0:
            raise ValueError('Cannot increment upper a index (cancels)')
        #print b0

        n = Poly(Poly(n.all_coeffs()[:-1], B).as_expr().subs(
            B, 1 - ai + _x), _x)
        #print n

        self._poly = Poly((m - n)/b0, _x)

    def __str__(self):
        return '<Increment upper a index #%s of %s, %s, %s, %s.>' % (self._i,
                                      self._an, self._ap, self._bm, self._bq)


class MeijerUnShiftC(Operator):
    """ Decrement a lower b index. """
    # XXX this is "essentially" the same as MeijerUnShiftA. This "essentially"
    #     can be made rigorous using the functional equation G(1/z) = G'(z),
    #     where G' denotes a G function of slightly altered parameters.
    #     However, sorting out the details seems harder than just coding it
    #     again.

    def __init__(self, an, ap, bm, bq, i, z):
        """ Note: i counts from zero! """
        an, ap, bm, bq, i = map(sympify, [an, ap, bm, bq, i])

        self._an = an
        self._ap = ap
        self._bm = bm
        self._bq = bq
        self._i = i

        an = list(an)
        ap = list(ap)
        bm = list(bm)
        bq = list(bq)
        bi = bq.pop(i) - 1

        m = Poly(1, _x)
        for b in bm:
            m *= Poly(b - _x, _x)
        for b in bq:
            m *= Poly(_x - b, _x)
        #print m

        C = Dummy('C')
        D = Poly(bi + C, C)
        n = Poly(z, C)
        for a in an:
            n *= (D + 1 - a)
        for a in ap:
            n *= (-D + a - 1)
        #print n

        b0 = n.nth(0)
        #print b0
        if b0 == 0:
            raise ValueError('Cannot decrement lower b index (cancels)')
        #print b0

        n = Poly(Poly(n.all_coeffs()[:-1], C).as_expr().subs(C, _x - bi), _x)
        #print n

        self._poly = Poly((m - n)/b0, _x)

    def __str__(self):
        return '<Decrement lower b index #%s of %s, %s, %s, %s.>' % (self._i,
                                      self._an, self._ap, self._bm, self._bq)


class MeijerUnShiftD(Operator):
    """ Increment a lower a index. """
    # XXX This is essentially the same as MeijerUnShiftA.
    #     See comment at MeijerUnShiftC.

    def __init__(self, an, ap, bm, bq, i, z):
        """ Note: i counts from zero! """
        an, ap, bm, bq, i = map(sympify, [an, ap, bm, bq, i])

        self._an = an
        self._ap = ap
        self._bm = bm
        self._bq = bq
        self._i = i

        an = list(an)
        ap = list(ap)
        bm = list(bm)
        bq = list(bq)
        ai = ap.pop(i) + 1

        m = Poly(z, _x)
        for a in an:
            m *= Poly(1 - a + _x, _x)
        for a in ap:
            m *= Poly(a - 1 - _x, _x)
        #print m

        B = Dummy('B')  # - this is the shift operator `D_I`
        D = Poly(ai - 1 - B, B)
        n = Poly(1, B)
        for b in bm:
            n *= (-D + b)
        for b in bq:
            n *= (D - b)
        #print n

        b0 = n.nth(0)
        #print b0
        if b0 == 0:
            raise ValueError('Cannot increment lower a index (cancels)')
        #print b0

        n = Poly(Poly(n.all_coeffs()[:-1], B).as_expr().subs(
            B, ai - 1 - _x), _x)
        #print n

        self._poly = Poly((m - n)/b0, _x)

    def __str__(self):
        return '<Increment lower a index #%s of %s, %s, %s, %s.>' % (self._i,
                                      self._an, self._ap, self._bm, self._bq)


class ReduceOrder(Operator):
    """ Reduce Order by cancelling an upper and a lower index. """

    def __new__(cls, ai, bj):
        """ For convenience if reduction is not possible, return None. """
        ai = sympify(ai)
        bj = sympify(bj)
        n = ai - bj
        if not n.is_Integer or n < 0:
            return None
        if bj.is_integer and bj <= 0 and bj + n - 1 >= 0:
            return None

        self = Operator.__new__(cls)

        p = S(1)
        for k in xrange(n):
            p *= (_x + bj + k)/(bj + k)

        self._poly = Poly(p, _x)
        self._a = ai
        self._b = bj

        return self

    @classmethod
    def _meijer(cls, b, a, sign):
        """ Cancel b + sign*s and a + sign*s
            This is for meijer G functions. """
        b = sympify(b)
        a = sympify(a)
        n = b - a
        if n < 0 or not n.is_Integer:
            return None

        self = Operator.__new__(cls)

        p = S(1)
        for k in xrange(n):
            p *= (sign*_x + a + k)

        self._poly = Poly(p, _x)
        if sign == -1:
            self._a = b
            self._b = a
        else:
            self._b = Add(1, a - 1, evaluate=False)
            self._a = Add(1, b - 1, evaluate=False)

        return self

    @classmethod
    def meijer_minus(cls, b, a):
        return cls._meijer(b, a, -1)

    @classmethod
    def meijer_plus(cls, a, b):
        return cls._meijer(1 - a, 1 - b, 1)

    def __str__(self):
        return '<Reduce order by cancelling upper %s with lower %s.>' % \
            (self._a, self._b)


def _reduce_order(ap, bq, gen, key):
    """ Order reduction algorithm used in Hypergeometric and Meijer G """
    ap = list(ap)
    bq = list(bq)

    ap.sort(key=key)
    bq.sort(key=key)

    nap = []
    # we will edit bq in place
    operators = []
    for a in ap:
        op = None
        for i in xrange(len(bq)):
            op = gen(a, bq[i])
            if op is not None:
                bq.pop(i)
                break
        if op is None:
            nap.append(a)
        else:
            operators.append(op)

    return nap, bq, operators


def reduce_order(func):
    """
    Given the hypergeometric function ``func``, find a sequence of operators to
    reduces order as much as possible.

    Return (newfunc, [operators]), where applying the operators to the
    hypergeometric function newfunc yields func.

    Examples
    ========

    >>> from sympy.simplify.hyperexpand import reduce_order, Hyper_Function
    >>> reduce_order(Hyper_Function((1, 2), (3, 4)))
    (Hyper_Function((1, 2), (3, 4)), [])
    >>> reduce_order(Hyper_Function((1,), (1,)))
    (Hyper_Function((), ()), [<Reduce order by cancelling upper 1 with lower 1.>])
    >>> reduce_order(Hyper_Function((2, 4), (3, 3)))
    (Hyper_Function((2,), (3,)), [<Reduce order by cancelling
    upper 4 with lower 3.>])
    """
    nap, nbq, operators = _reduce_order(func.ap, func.bq, ReduceOrder, lambda x: x)

    return Hyper_Function(Tuple(*nap), Tuple(*nbq)), operators


def reduce_order_meijer(func):
    """
    Given the Meijer G function parameters, ``func``, find a sequence of
    operators that reduces order as much as possible.

    Return newfunc, [operators].

    Examples
    ========

    >>> from sympy.simplify.hyperexpand import (reduce_order_meijer,
    ...                                         G_Function)
    >>> reduce_order_meijer(G_Function([3, 4], [5, 6], [3, 4], [1, 2]))[0]
    G_Function((4, 3), (5, 6), (3, 4), (2, 1))
    >>> reduce_order_meijer(G_Function([3, 4], [5, 6], [3, 4], [1, 8]))[0]
    G_Function((3,), (5, 6), (3, 4), (1,))
    >>> reduce_order_meijer(G_Function([3, 4], [5, 6], [7, 5], [1, 5]))[0]
    G_Function((3,), (), (), (1,))
    >>> reduce_order_meijer(G_Function([3, 4], [5, 6], [7, 5], [5, 3]))[0]
    G_Function((), (), (), ())
    """

    nan, nbq, ops1 = _reduce_order(func.an, func.bq, ReduceOrder.meijer_plus,
                                   lambda x: -x)
    nbm, nap, ops2 = _reduce_order(func.bm, func.ap, ReduceOrder.meijer_minus,
                                   lambda x: x)

    return G_Function(nan, nap, nbm, nbq), ops1 + ops2


def make_derivative_operator(M, z):
    """ Create a derivative operator, to be passed to Operator.apply. """
    def doit(C):
        r = z*C.diff(z) + C*M
        r = r.applyfunc(make_simp(z))
        return r
    return doit


def apply_operators(obj, ops, op):
    """
    Apply the list of operators ``ops`` to object ``obj``, substituting
    ``op`` for the generator.
    """
    res = obj
    for o in reversed(ops):
        res = o.apply(res, op)
    return res


def devise_plan(target, origin, z):
    """
    Devise a plan (consisting of shift and un-shift operators) to be applied
    to the hypergeometric function ``target`` to yield ``origin``.
    Returns a list of operators.

    >>> from sympy.simplify.hyperexpand import devise_plan, Hyper_Function
    >>> from sympy.abc import z

    Nothing to do:

    >>> devise_plan(Hyper_Function((1, 2), ()), Hyper_Function((1, 2), ()), z)
    []
    >>> devise_plan(Hyper_Function((), (1, 2)), Hyper_Function((), (1, 2)), z)
    []

    Very simple plans:

    >>> devise_plan(Hyper_Function((2,), ()), Hyper_Function((1,), ()), z)
    [<Increment upper 1.>]
    >>> devise_plan(Hyper_Function((), (2,)), Hyper_Function((), (1,)), z)
    [<Increment lower index #0 of [], [1].>]

    Several buckets:

    >>> from sympy import S
    >>> devise_plan(Hyper_Function((1, S.Half), ()),
    ...             Hyper_Function((2, S('3/2')), ()), z) #doctest: +NORMALIZE_WHITESPACE
    [<Decrement upper index #0 of [3/2, 1], [].>,
    <Decrement upper index #0 of [2, 3/2], [].>]

    A slightly more complicated plan:

    >>> devise_plan(Hyper_Function((1, 3), ()), Hyper_Function((2, 2), ()), z)
    [<Increment upper 2.>, <Decrement upper index #0 of [2, 2], [].>]

    Another more complicated plan: (note that the ap have to be shifted first!)

    >>> devise_plan(Hyper_Function((1, -1), (2,)), Hyper_Function((3, -2), (4,)), z)
    [<Decrement lower 3.>, <Decrement lower 4.>,
    <Decrement upper index #1 of [-1, 2], [4].>,
    <Decrement upper index #1 of [-1, 3], [4].>, <Increment upper -2.>]
    """
    abuckets, bbuckets, nabuckets, nbbuckets = [sift(params, _mod1) for
            params in (target.ap, target.bq, origin.ap, origin.bq)]

    if len(abuckets.keys()) != len(nabuckets.keys()) or \
            len(bbuckets.keys()) != len(nbbuckets.keys()):
        raise ValueError('%s not reachable from %s' % (target, origin))

    ops = []

    def do_shifts(fro, to, inc, dec):
        ops = []
        for i in xrange(len(fro)):
            if to[i] - fro[i] > 0:
                sh = inc
                ch = 1
            else:
                sh = dec
                ch = -1

            while to[i] != fro[i]:
                ops += [sh(fro, i)]
                fro[i] += ch

        return ops

    def do_shifts_a(nal, nbk, al, aother, bother):
        """ Shift us from (nal, nbk) to (al, nbk). """
        return do_shifts(nal, al, lambda p, i: ShiftA(p[i]),
                         lambda p, i: UnShiftA(p + aother, nbk + bother, i, z))

    def do_shifts_b(nal, nbk, bk, aother, bother):
        """ Shift us from (nal, nbk) to (nal, bk). """
        return do_shifts(nbk, bk,
                         lambda p, i: UnShiftB(nal + aother, p + bother, i, z),
                         lambda p, i: ShiftB(p[i]))

    for r in sorted(abuckets.keys() + bbuckets.keys(), key=default_sort_key):
        al = ()
        nal = ()
        bk = ()
        nbk = ()
        if r in abuckets:
            al = abuckets[r]
            nal = nabuckets[r]
        if r in bbuckets:
            bk = bbuckets[r]
            nbk = nbbuckets[r]
        if len(al) != len(nal) or len(bk) != len(nbk):
            raise ValueError('%s not reachable from %s' % (target, origin))

        al, nal, bk, nbk = [sorted(list(w), key=default_sort_key)
            for w in [al, nal, bk, nbk]]

        def others(dic, key):
            l = []
            for k, value in dic.iteritems():
                if k != key:
                    l += list(dic[k])
            return l
        aother = others(nabuckets, r)
        bother = others(nbbuckets, r)

        if len(al) == 0:
            # there can be no complications, just shift the bs as we please
            ops += do_shifts_b([], nbk, bk, aother, bother)
        elif len(bk) == 0:
            # there can be no complications, just shift the as as we please
            ops += do_shifts_a(nal, [], al, aother, bother)
        else:
            namax = nal[-1]
            amax = al[-1]

            if nbk[0] <= namax or bk[0] <= amax:
                raise ValueError('Non-suitable parameters.')

            if namax > amax:
                # we are going to shift down - first do the as, then the bs
                ops += do_shifts_a(nal, nbk, al, aother, bother)
                ops += do_shifts_b(al, nbk, bk, aother, bother)
            else:
                # we are going to shift up - first do the bs, then the as
                ops += do_shifts_b(nal, nbk, bk, aother, bother)
                ops += do_shifts_a(nal, bk, al, aother, bother)

        nabuckets[r] = al
        nbbuckets[r] = bk

    ops.reverse()
    return ops


def try_shifted_sum(func, z):
    """ Try to recognise a hypergeometric sum that starts from k > 0. """
    abuckets, bbuckets = sift(func.ap, _mod1), sift(func.bq, _mod1)
    if len(abuckets[S(0)]) != 1:
        return None
    r = abuckets[S(0)][0]
    if r <= 0:
        return None
    if not S(0) in bbuckets:
        return None
    l = list(bbuckets[S(0)])
    l.sort()
    k = l[0]
    if k <= 0:
        return None

    nap = list(func.ap)
    nap.remove(r)
    nbq = list(func.bq)
    nbq.remove(k)
    k -= 1
    nap = map(lambda x: x - k, nap)
    nbq = map(lambda x: x - k, nbq)

    ops = []
    for n in xrange(r - 1):
        ops.append(ShiftA(n + 1))
    ops.reverse()

    fac = factorial(k)/z**k
    for a in nap:
        fac /= rf(a, k)
    for b in nbq:
        fac *= rf(b, k)

    ops += [MultOperator(fac)]

    p = 0
    for n in xrange(k):
        m = z**n/factorial(n)
        for a in nap:
            m *= rf(a, n)
        for b in nbq:
            m /= rf(b, n)
        p += m

    return Hyper_Function(nap, nbq), ops, -p


def try_polynomial(func, z):
    """ Recognise polynomial cases. Returns None if not such a case.
        Requires order to be fully reduced. """
    abuckets, bbuckets = sift(func.ap, _mod1), sift(func.bq, _mod1)
    a0 = abuckets[S(0)]
    b0 = bbuckets[S(0)]
    a0.sort()
    b0.sort()
    al0 = filter(lambda x: x <= 0, a0)
    bl0 = filter(lambda x: x <= 0, b0)

    if bl0:
        return oo
    if not al0:
        return None

    a = al0[-1]
    fac = 1
    res = S(1)
    for n in Tuple(*range(-a)):
        fac *= z
        fac /= n + 1
        for a in func.ap:
            fac *= a + n
        for b in func.bq:
            fac /= b + n
        res += fac
    return res


def try_lerchphi(func):
    """
    Try to find an expression for Hyper_Function ``func`` in terms of Lerch
    Transcendents.

    Return None if no such expression can be found.
    """
    # This is actually quite simple, and is described in Roach's paper,
    # section 18.
    # We don't need to implement the reduction to polylog here, this
    # is handled by expand_func.
    from sympy.matrices import Matrix, zeros
    from sympy.polys import apart

    # First we need to figure out if the summation coefficient is a rational
    # function of the summation index, and construct that rational function.
    abuckets, bbuckets = sift(func.ap, _mod1), sift(func.bq, _mod1)

    paired = {}
    for key, value in abuckets.items():
        if key != 0 and not key in bbuckets:
            return None
        bvalue = bbuckets[key]
        paired[key] = (list(value), list(bvalue))
        bbuckets.pop(key, None)
    if bbuckets != {}:
        return None
    if not S(0) in abuckets:
        return None
    aints, bints = paired[S(0)]
    # Account for the additional n! in denominator
    paired[S(0)] = (aints, bints + [1])

    t = Dummy('t')
    numer = S(1)
    denom = S(1)
    for key, (avalue, bvalue) in paired.items():
        if len(avalue) != len(bvalue):
            return None
        # Note that since order has been reduced fully, all the b are
        # bigger than all the a they differ from by an integer. In particular
        # if there are any negative b left, this function is not well-defined.
        for a, b in zip(avalue, bvalue):
            if a > b:
                k = a - b
                numer *= rf(b + t, k)
                denom *= rf(b, k)
            else:
                k = b - a
                numer *= rf(a, k)
                denom *= rf(a + t, k)

    # Now do a partial fraction decomposition.
    # We assemble two structures: a list monomials of pairs (a, b) representing
    # a*t**b (b a non-negative integer), and a dict terms, where
    # terms[a] = [(b, c)] means that there is a term b/(t-a)**c.
    part = apart(numer/denom, t)
    args = Add.make_args(part)
    monomials = []
    terms = {}
    for arg in args:
        numer, denom = arg.as_numer_denom()
        if not denom.has(t):
            p = Poly(numer, t)
            assert p.is_monomial
            ((b, ), a) = p.LT()
            monomials += [(a/denom, b)]
            continue
        if numer.has(t):
            raise NotImplementedError('Need partial fraction decomposition'
                                      ' with linear denominators')
        indep, [dep] = denom.as_coeff_mul(t)
        n = 1
        if dep.is_Pow:
            n = dep.exp
            dep = dep.base
        if dep == t:
            a == 0
        elif dep.is_Add:
            a, tmp = dep.as_independent(t)
            b = 1
            if tmp != t:
                b, _ = tmp.as_independent(t)
            if dep != b*t + a:
                raise NotImplementedError('unrecognised form %s' % dep)
            a /= b
            indep *= b**n
        else:
            raise NotImplementedError('unrecognised form of partial fraction')
        terms.setdefault(a, []).append((numer/indep, n))

    # Now that we have this information, assemble our formula. All the
    # monomials yield rational functions and go into one basis element.
    # The terms[a] are related by differentiation. If the largest exponent is
    # n, we need lerchphi(z, k, a) for k = 1, 2, ..., n.
    # deriv maps a basis to its derivative, expressed as a C(z)-linear
    # combination of other basis elements.
    deriv = {}
    coeffs = {}
    z = Dummy('z')
    monomials.sort(key=lambda x: x[1])
    mon = {0: 1/(1 - z)}
    if monomials:
        for k in range(monomials[-1][1]):
            mon[k + 1] = z*mon[k].diff(z)
    for a, n in monomials:
        coeffs.setdefault(S(1), []).append(a*mon[n])
    for a, l in terms.items():
        for c, k in l:
            coeffs.setdefault(lerchphi(z, k, a), []).append(c)
        l.sort(key=lambda x: x[1])
        for k in range(2, l[-1][1] + 1):
            deriv[lerchphi(z, k, a)] = [(-a, lerchphi(z, k, a)),
                                        (1, lerchphi(z, k - 1, a))]
        deriv[lerchphi(z, 1, a)] = [(-a, lerchphi(z, 1, a)),
                                    (1/(1 - z), S(1))]
    trans = {}
    for n, b in enumerate([S(1)] + deriv.keys()):
        trans[b] = n
    basis = [expand_func(b) for (b, _) in sorted(trans.items(),
                                                 key=lambda x:x[1])]
    B = Matrix(basis)
    C = Matrix([[0]*len(B)])
    for b, c in coeffs.items():
        C[trans[b]] = Add(*c)
    M = zeros(len(B))
    for b, l in deriv.items():
        for c, b2 in l:
            M[trans[b], trans[b2]] = c
    return Formula(func, z, None, [], B, C, M)


def build_hypergeometric_formula(func):
    """
    Create a formula object representing the hypergeometric function ``func``.

    """
    # We know that no `ap` are negative integers, otherwise "detect poly"
    # would have kicked in. However, `ap` could be empty. In this case we can
    # use a different basis.
    # I'm not aware of a basis that works in all cases.
    from sympy import zeros, Matrix, eye
    z = Dummy('z')
    if func.ap:
        afactors = map(lambda a: _x + a, func.ap)
        bfactors = map(lambda b: _x + b - 1, func.bq)
        expr = _x*Mul(*bfactors) - z*Mul(*afactors)
        poly = Poly(expr, _x)
        n = poly.degree()
        basis = []
        M = zeros(n)
        for k in xrange(n):
            a = func.ap[0] + k
            basis += [hyper([a] + list(func.ap[1:]), func.bq, z)]
            if k < n - 1:
                M[k, k] = -a
                M[k, k + 1] = a
        B = Matrix(basis)
        C = Matrix([[1] + [0]*(n - 1)])
        derivs = [eye(n)]
        for k in xrange(n):
            derivs.append(M*derivs[k])
        l = poly.all_coeffs()
        l.reverse()
        res = [0]*n
        for k, c in enumerate(l):
            for r, d in enumerate(C*derivs[k]):
                res[r] += c*d
        for k, c in enumerate(res):
            M[n - 1, k] = -c/derivs[n - 1][0, n - 1]/poly.all_coeffs()[0]
        return Formula(func, z, None, [], B, C, M)
    else:
        # Since there are no `ap`, none of the `bq` can be non-positive
        # integers.
        basis = []
        bq = list(func.bq[:])
        for i in range(len(bq)):
            basis += [hyper([], bq, z)]
            bq[i] += 1
        basis += [hyper([], bq, z)]
        B = Matrix(basis)
        n = len(B)
        C = Matrix([[1] + [0]*(n - 1)])
        M = zeros(n)
        M[0, n - 1] = z/Mul(*func.bq)
        for k in range(1, n):
            M[k, k - 1] = func.bq[k - 1]
            M[k, k] = -func.bq[k - 1]
        return Formula(func, z, None, [], B, C, M)


def hyperexpand_special(ap, bq, z):
    """
    Try to find a closed-form expression for hyper(ap, bq, z), where ``z``
    is supposed to be a "special" value, e.g. 1.

    This function tries various of the classical summation formulae
    (Gauss, Saalschuetz, etc).
    """
    # This code is very ad-hoc. There are many clever algorithms
    # (notably Zeilberger's) related to this problem.
    # For now we just want a few simple cases to work.
    p, q = len(ap), len(bq)
    z_ = z
    z = unpolarify(z)
    if z == 0:
        return S.Zero
    if p == 2 and q == 1:
        # 2F1
        a, b, c = ap + bq
        if z == 1:
            # Gauss
            return gamma(c - a - b)*gamma(c)/gamma(c - a)/gamma(c - b)
        if z == -1 and simplify(b - a + c) == 1:
            b, a = a, b
        if z == -1 and simplify(a - b + c) == 1:
            # Kummer
            if b.is_integer and b < 0:
                return 2*cos(pi*b/2)*gamma(-b)*gamma(b - a + 1) \
                    /gamma(-b/2)/gamma(b/2 - a + 1)
            else:
                return gamma(b/2 + 1)*gamma(b - a + 1) \
                    /gamma(b + 1)/gamma(b/2 - a + 1)
    # TODO tons of more formulae
    #      investigate what algorithms exist
    return hyper(ap, bq, z_)

_collection = None


def _hyperexpand(func, z, ops0=[], z0=Dummy('z0'), premult=1, prem=0,
                 rewrite='default'):
    """
    Try to find an expression for the hypergeometric function ``func``.

    The result is expressed in terms of a dummy variable z0. Then it
    is multiplied by premult. Then ops0 is applied.
    premult must be a*z**prem for some a independent of z.
    """
    z = polarify(z, subs=False)
    if rewrite == 'default':
        rewrite = 'nonrepsmall'

    def carryout_plan(f, ops):
        C = apply_operators(f.C.subs(f.z, z0), ops,
                            make_derivative_operator(f.M.subs(f.z, z0), z0))
        from sympy import eye
        C = apply_operators(C, ops0,
                            make_derivative_operator(f.M.subs(f.z, z0)
                                         + prem*eye(f.M.shape[0]), z0))

        if premult == 1:
            C = C.applyfunc(make_simp(z0))
        r = C*f.B.subs(f.z, z0)*premult
        res = r[0].subs(z0, z)
        if rewrite:
            res = res.rewrite(rewrite)
        return res

    # TODO
    # The following would be possible:
    # *) PFD Duplication (see Kelly Roach's paper)
    # *) In a similar spirit, try_lerchphi() can be generalised considerably.

    global _collection
    if _collection is None:
        _collection = FormulaCollection()

    debug('Trying to expand hypergeometric function ', func)

    # First reduce order as much as possible.
    func, ops = reduce_order(func)
    if ops:
        debug('  Reduced order to', func)
    else:
        debug('  Could not reduce order.')

    # Now try polynomial cases
    res = try_polynomial(func, z0)
    if res is not None:
        debug('  Recognised polynomial.')
        p = apply_operators(res, ops, lambda f: z0*f.diff(z0))
        p = apply_operators(p*premult, ops0, lambda f: z0*f.diff(z0))
        return unpolarify(simplify(p).subs(z0, z))

    # Try to recognise a shifted sum.
    p = S(0)
    res = try_shifted_sum(func, z0)
    if res is not None:
        func, nops, p = res
        debug('  Recognised shifted sum, reduced order to', func)
        ops += nops

    # apply the plan for poly
    p = apply_operators(p, ops, lambda f: z0*f.diff(z0))
    p = apply_operators(p*premult, ops0, lambda f: z0*f.diff(z0))
    p = simplify(p).subs(z0, z)

    # Try special expansions early.
    if unpolarify(z) in [1, -1] and (len(func.ap), len(func.bq)) == (2, 1):
        f = build_hypergeometric_formula(func)
        r = carryout_plan(f, ops).replace(hyper, hyperexpand_special)
        if not r.has(hyper):
            return r + p

    # Try to find a formula in our collection
    formula = _collection.lookup_origin(func)

    # Now try a lerch phi formula
    if formula is None:
        formula = try_lerchphi(func)

    if formula is None:
        debug('  Could not find an origin.',
              'Will return answer in terms of '
              'simpler hypergeometric functions.')
        formula = build_hypergeometric_formula(func)

    debug('  Found an origin:', formula.closed_form, formula.func)

    # We need to find the operators that convert formula into func.
    ops += devise_plan(func, formula.func, z0)

    # Now carry out the plan.
    r = carryout_plan(formula, ops) + p

    return powdenest(r, polar=True).replace(hyper, hyperexpand_special)


def devise_plan_meijer(fro, to, z):
    """
    Find operators to convert G-function ``fro`` into G-function ``to``.

    It is assumed that fro and to have the same signatures, and that in fact
    any corresponding pair of parameters differs by integers, and a direct path
    is possible. I.e. if there are parameters a1 b1 c1  and a2 b2 c2 it is
    assumed that a1 can be shifted to a2, etc. The only thing this routine
    determines is the order of shifts to apply, nothing clever will be tried.
    It is also assumed that fro is suitable.

    >>> from sympy.simplify.hyperexpand import (devise_plan_meijer,
    ...                                         G_Function)
    >>> from sympy.abc import z

    Empty plan:

    >>> devise_plan_meijer(G_Function([1], [2], [3], [4]),
    ...                    G_Function([1], [2], [3], [4]), z)
    []

    Very simple plans:

    >>> devise_plan_meijer(G_Function([0], [], [], []),
    ...                    G_Function([1], [], [], []), z)
    [<Increment upper a index #0 of [0], [], [], [].>]
    >>> devise_plan_meijer(G_Function([0], [], [], []),
    ...                    G_Function([-1], [], [], []), z)
    [<Decrement upper a=0.>]
    >>> devise_plan_meijer(G_Function([], [1], [], []),
    ...                    G_Function([], [2], [], []), z)
    [<Increment lower a index #0 of [], [1], [], [].>]

    Slightly more complicated plans:

    >>> devise_plan_meijer(G_Function([0], [], [], []),
    ...                    G_Function([2], [], [], []), z)
    [<Increment upper a index #0 of [1], [], [], [].>,
    <Increment upper a index #0 of [0], [], [], [].>]
    >>> devise_plan_meijer(G_Function([0], [], [0], []),
    ...                    G_Function([-1], [], [1], []), z)
    [<Increment upper b=0.>, <Decrement upper a=0.>]

    Order matters:

    >>> devise_plan_meijer(G_Function([0], [], [0], []),
    ...                    G_Function([1], [], [1], []), z)
    [<Increment upper a index #0 of [0], [], [1], [].>, <Increment upper b=0.>]
    """
    # TODO for now, we use the following simple heuristic: inverse-shift
    #      when possible, shift otherwise. Give up if we cannot make progress.

    def try_shift(f, t, shifter, diff, counter):
        """ Try to apply ``shifter`` in order to bring some element in ``f``
            nearer to its counterpart in ``to``. ``diff`` is +/- 1 and
            determines the effect of ``shifter``. Counter is a list of elements
            blocking the shift.

            Return an operator if change was possible, else None.
        """
        for idx, (a, b) in enumerate(zip(f, t)):
            if (
                (a - b).is_integer and (b - a)/diff > 0 and
                    all(a != x for x in counter)):
                sh = shifter(idx)
                f[idx] += diff
                return sh
    fan = list(fro.an)
    fap = list(fro.ap)
    fbm = list(fro.bm)
    fbq = list(fro.bq)
    ops = []
    change = True
    while change:
        change = False
        op = try_shift(fan, to.an,
                       lambda i: MeijerUnShiftB(fan, fap, fbm, fbq, i, z),
                       1, fbm + fbq)
        if op is not None:
            ops += [op]
            change = True
            continue
        op = try_shift(fap, to.ap,
                       lambda i: MeijerUnShiftD(fan, fap, fbm, fbq, i, z),
                       1, fbm + fbq)
        if op is not None:
            ops += [op]
            change = True
            continue
        op = try_shift(fbm, to.bm,
                       lambda i: MeijerUnShiftA(fan, fap, fbm, fbq, i, z),
                       -1, fan + fap)
        if op is not None:
            ops += [op]
            change = True
            continue
        op = try_shift(fbq, to.bq,
                       lambda i: MeijerUnShiftC(fan, fap, fbm, fbq, i, z),
                       -1, fan + fap)
        if op is not None:
            ops += [op]
            change = True
            continue
        op = try_shift(fan, to.an, lambda i: MeijerShiftB(fan[i]), -1, [])
        if op is not None:
            ops += [op]
            change = True
            continue
        op = try_shift(fap, to.ap, lambda i: MeijerShiftD(fap[i]), -1, [])
        if op is not None:
            ops += [op]
            change = True
            continue
        op = try_shift(fbm, to.bm, lambda i: MeijerShiftA(fbm[i]), 1, [])
        if op is not None:
            ops += [op]
            change = True
            continue
        op = try_shift(fbq, to.bq, lambda i: MeijerShiftC(fbq[i]), 1, [])
        if op is not None:
            ops += [op]
            change = True
            continue
    if fan != list(to.an) or fap != list(to.ap) or fbm != list(to.bm) or \
            fbq != list(to.bq):
        raise NotImplementedError('Could not devise plan.')
    ops.reverse()
    return ops

_meijercollection = None


def _meijergexpand(func, z0, allow_hyper=False, rewrite='default'):
    """
    Try to find an expression for the Meijer G function specified
    by the G_Function ``func``. If ``allow_hyper`` is True, then returning
    an expression in terms of hypergeometric functions is allowed.

    Currently this just does slater's theorem.
    """
    global _meijercollection
    if _meijercollection is None:
        _meijercollection = MeijerFormulaCollection()
    if rewrite == 'default':
        rewrite = None

    func0 = func
    debug('Try to expand meijer G function corresponding to', func)

    # We will play games with analytic continuation - rather use a fresh symbol
    z = Dummy('z')

    func, ops = reduce_order_meijer(func)
    if ops:
        debug('  Reduced order to', func)
    else:
        debug('  Could not reduce order.')

    # Try to find a direct formula
    f = _meijercollection.lookup_origin(func)
    if f is not None:
        debug('  Found a Meijer G formula:', f.func)
        ops += devise_plan_meijer(f.func, func, z)

        # Now carry out the plan.
        C = apply_operators(f.C.subs(f.z, z), ops,
                            make_derivative_operator(f.M.subs(f.z, z), z))

        C = C.applyfunc(make_simp(z))
        r = C*f.B.subs(f.z, z)
        r = r[0].subs(z, z0)
        return powdenest(r, polar=True)

    debug("  Could not find a direct formula. Trying slater's theorem.")

    # TODO the following would be possible:
    # *) Paired Index Theorems
    # *) PFD Duplication
    #    (See Kelly Roach's paper for details on either.)
    #
    # TODO Also, we tend to create combinations of gamma functions that can be
    #      simplified.

    def can_do(pbm, pap):
        """ Test if slater applies. """
        for i in pbm:
            if len(pbm[i]) > 1:
                l = 0
                if i in pap:
                    l = len(pap[i])
                if l + 1 < len(pbm[i]):
                    return False
        return True

    def do_slater(an, bm, ap, bq, z, zfinal):
        # zfinal is the value that will eventually be substituted for z.
        # We pass it to _hyperexpand to improve performance.
        func = G_Function(an, bm, ap, bq)
        _, pbm, pap, _ = func.compute_buckets()
        if not can_do(pbm, pap):
            return S(0), False

        cond = len(an) + len(ap) < len(bm) + len(bq)
        if len(an) + len(ap) == len(bm) + len(bq):
            cond = abs(z) < 1
        if cond is False:
            return S(0), False

        res = S(0)
        for m in pbm:
            if len(pbm[m]) == 1:
                bh = pbm[m][0]
                fac = 1
                bo = list(bm)
                bo.remove(bh)
                for bj in bo:
                    fac *= gamma(bj - bh)
                for aj in an:
                    fac *= gamma(1 + bh - aj)
                for bj in bq:
                    fac /= gamma(1 + bh - bj)
                for aj in ap:
                    fac /= gamma(aj - bh)
                nap = [1 + bh - a for a in list(an) + list(ap)]
                nbq = [1 + bh - b for b in list(bo) + list(bq)]

                k = polar_lift(S(-1)**(len(ap) - len(bm)))
                harg = k*zfinal
                # NOTE even though k "is" +-1, this has to be t/k instead of
                #      t*k ... we are using polar numbers for consistency!
                premult = (t/k)**bh
                hyp = _hyperexpand(Hyper_Function(nap, nbq), harg, ops,
                                   t, premult, bh, rewrite=None)
                res += fac * hyp
            else:
                b_ = pbm[m][0]
                ki = [bi - b_ for bi in pbm[m][1:]]
                u = len(ki)
                li = [ai - b_ for ai in pap[m][:u + 1]]
                bo = list(bm)
                for b in pbm[m]:
                    bo.remove(b)
                ao = list(ap)
                for a in pap[m][:u]:
                    ao.remove(a)
                lu = li[-1]
                di = [l - k for (l, k) in zip(li, ki)]

                # We first work out the integrand:
                s = Dummy('s')
                integrand = z**s
                for b in bm:
                    integrand *= gamma(b - s)
                for a in an:
                    integrand *= gamma(1 - a + s)
                for b in bq:
                    integrand /= gamma(1 - b + s)
                for a in ap:
                    integrand /= gamma(a - s)

                # Now sum the finitely many residues:
                # XXX This speeds up some cases - is it a good idea?
                integrand = expand_func(integrand)
                for r in range(lu):
                    resid = residue(integrand, s, b_ + r)
                    resid = apply_operators(resid, ops, lambda f: z*f.diff(z))
                    res -= resid

                # Now the hypergeometric term.
                au = b_ + lu
                k = polar_lift(S(-1)**(len(ao) + len(bo) + 1))
                harg = k*zfinal
                premult = (t/k)**au
                nap = [1 + au - a for a in list(an) + list(ap)] + [1]
                nbq = [1 + au - b for b in list(bm) + list(bq)]

                hyp = _hyperexpand(Hyper_Function(nap, nbq), harg, ops,
                                   t, premult, au, rewrite=None)

                C = S(-1)**(lu)/factorial(lu)
                for i in range(u):
                    C *= S(-1)**di[i]/rf(lu - li[i] + 1, di[i])
                for a in an:
                    C *= gamma(1 - a + au)
                for b in bo:
                    C *= gamma(b - au)
                for a in ao:
                    C /= gamma(a - au)
                for b in bq:
                    C /= gamma(1 - b + au)

                res += C*hyp

        return res, cond

    t = Dummy('t')
    slater1, cond1 = do_slater(func.an, func.bm, func.ap, func.bq, z, z0)

    def tr(l):
        return [1 - x for x in l]

    for op in ops:
        op._poly = Poly(op._poly.subs({z: 1/t, _x: -_x}), _x)
    slater2, cond2 = do_slater(tr(func.bm), tr(func.an), tr(func.bq), tr(func.ap),
                               t, 1/z0)

    slater1 = powdenest(slater1.subs(z, z0), polar=True)
    slater2 = powdenest(slater2.subs(t, 1/z0), polar=True)
    if not isinstance(cond2, bool):
        cond2 = cond2.subs(t, 1/z)

    m = func(z)
    if m.delta > 0 or \
        (m.delta == 0 and len(m.ap) == len(m.bq) and
            (re(m.nu) < -1) is not False and polar_lift(z0) == polar_lift(1)):
        # The condition delta > 0 means that the convergence region is
        # connected. Any expression we find can be continued analytically
        # to the entire convergence region.
        # The conditions delta==0, p==q, re(nu) < -1 imply that G is continuous
        # on the positive reals, so the values at z=1 agree.
        if cond1 is not False:
            cond1 = True
        if cond2 is not False:
            cond2 = True

    if cond1 is True:
        slater1 = slater1.rewrite(rewrite or 'nonrep')
    else:
        slater1 = slater1.rewrite(rewrite or 'nonrepsmall')
    if cond2 is True:
        slater2 = slater2.rewrite(rewrite or 'nonrep')
    else:
        slater2 = slater2.rewrite(rewrite or 'nonrepsmall')

    if not isinstance(cond1, bool):
        cond1 = cond1.subs(z, z0)
    if not isinstance(cond2, bool):
        cond2 = cond2.subs(z, z0)

    def weight(expr, cond):
        if cond is True:
            c0 = 0
        elif cond is False:
            c0 = 1
        else:
            c0 = 2
        if expr.has(oo, zoo, -oo, nan):
            # XXX this actually should not happen, but consider
            # S('meijerg(((0, -1/2, 0, -1/2, 1/2), ()), ((0,),
            #   (-1/2, -1/2, -1/2, -1)), exp_polar(I*pi))/4')
            c0 = 3
        return (c0, expr.count(hyper), expr.count_ops())

    w1 = weight(slater1, cond1)
    w2 = weight(slater2, cond2)
    if min(w1, w2) <= (0, 1, oo):
        if w1 < w2:
            return slater1
        else:
            return slater2
    if max(w1[0], w2[0]) <= 1 and max(w1[1], w2[1]) <= 1:
        return Piecewise((slater1, cond1), (slater2, cond2), (func0(z0), True))

    # We couldn't find an expression without hypergeometric functions.
    # TODO it would be helpful to give conditions under which the integral
    #      is known to diverge.
    r = Piecewise((slater1, cond1), (slater2, cond2), (func0(z0), True))
    if r.has(hyper) and not allow_hyper:
        debug('  Could express using hypergeometric functions, ' +
              'but not allowed.')
    if not r.has(hyper) or allow_hyper:
        return r

    return func0(z0)


def hyperexpand(f, allow_hyper=False, rewrite='default'):
    """
    Expand hypergeometric functions. If allow_hyper is True, allow partial
    simplification (that is a result different from input,
    but still containing hypergeometric functions).

    Examples
    ========

    >>> from sympy.simplify.hyperexpand import hyperexpand
    >>> from sympy.functions import hyper
    >>> from sympy.abc import z
    >>> hyperexpand(hyper([], [], z))
    exp(z)

    Non-hyperegeometric parts of the expression and hypergeometric expressions
    that are not recognised are left unchanged:

    >>> hyperexpand(1 + hyper([1, 1, 1], [], z))
    hyper((1, 1, 1), (), z) + 1
    """
    f = sympify(f)

    def do_replace(ap, bq, z):
        r = _hyperexpand(Hyper_Function(ap, bq), z, rewrite=rewrite)
        if r is None:
            return hyper(ap, bq, z)
        else:
            return r

    def do_meijer(ap, bq, z):
        r = _meijergexpand(G_Function(ap[0], ap[1], bq[0], bq[1]), z,
                           allow_hyper, rewrite=rewrite)
        if not r.has(nan, zoo, oo, -oo):
            return r
    return f.replace(hyper, do_replace).replace(meijerg, do_meijer)<|MERGE_RESOLUTION|>--- conflicted
+++ resolved
@@ -94,20 +94,6 @@
     # Luke, Y. L. (1969), The Special Functions and Their Approximations,
     # Volume 1, section 6.2
 
-<<<<<<< HEAD
-    from sympy import (
-        exp, sqrt, root, cosh, log, asin, atan, I, cos, atanh, besseli,
-        gamma, lowergamma, uppergamma, expint, erf, pi, sin, besselj, Ei,
-        EulerGamma, Shi, sinh, cosh, Chi, diag, Matrix,
-        fresnels, fresnelc)
-    from sympy.functions.special.hyper import (HyperRep_atanh,
-        HyperRep_power1, HyperRep_power2, HyperRep_log1, HyperRep_asin1,
-        HyperRep_asin2, HyperRep_sqrts1, HyperRep_sqrts2, HyperRep_log2,
-        HyperRep_cosasin, HyperRep_sinasin)
-    from sympy import polar_lift, exp_polar
-
-=======
->>>>>>> 56b0a014
     # 0F0
     add((), (), exp(z))
 
