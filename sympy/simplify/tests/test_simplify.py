from sympy.concrete.summations import Sum
from sympy.core.add import Add
from sympy.core.basic import Basic
from sympy.core.expr import unchanged
from sympy.core.function import (count_ops, diff, expand, expand_multinomial, Function, Derivative)
from sympy.core.mul import Mul, _keep_coeff
from sympy.core import GoldenRatio
from sympy.core.numbers import (E, Float, I, oo, pi, Rational, zoo)
from sympy.core.relational import (Eq, Lt, Gt, Ge, Le)
from sympy.core.singleton import S
from sympy.core.symbol import (Symbol, symbols)
from sympy.core.sympify import sympify
from sympy.functions.combinatorial.factorials import (binomial, factorial)
from sympy.functions.elementary.complexes import (Abs, sign)
from sympy.functions.elementary.exponential import (exp, exp_polar, log)
from sympy.functions.elementary.hyperbolic import (cosh, csch, sinh)
from sympy.functions.elementary.miscellaneous import sqrt
from sympy.functions.elementary.piecewise import Piecewise
from sympy.functions.elementary.trigonometric import (acos, asin, atan, cos, sin, sinc, tan)
from sympy.functions.special.error_functions import erf
from sympy.functions.special.gamma_functions import gamma
from sympy.functions.special.hyper import hyper
from sympy.functions.special.tensor_functions import KroneckerDelta
from sympy.geometry.polygon import rad
from sympy.integrals.integrals import (Integral, integrate)
from sympy.logic.boolalg import (And, Or)
from sympy.matrices.dense import (Matrix, eye)
from sympy.matrices.expressions.matexpr import MatrixSymbol
from sympy.polys.polytools import (factor, Poly)
from sympy.simplify.simplify import (besselsimp, hypersimp, inversecombine, logcombine, nsimplify, nthroot, posify, separatevars, signsimp, simplify)
from sympy.solvers.solvers import solve

from sympy.testing.pytest import XFAIL, slow, _both_exp_pow
from sympy.abc import x, y, z, t, a, b, c, d, e, f, g, h, i, n


def test_issue_7263():
    assert abs((simplify(30.8**2 - 82.5**2 * sin(rad(11.6))**2)).evalf() - \
            673.447451402970) < 1e-12


def test_factorial_simplify():
    # There are more tests in test_factorials.py.
    x = Symbol('x')
    assert simplify(factorial(x)/x) == gamma(x)
    assert simplify(factorial(factorial(x))) == factorial(factorial(x))


def test_simplify_expr():
    x, y, z, k, n, m, w, s, A = symbols('x,y,z,k,n,m,w,s,A')
    f = Function('f')

    assert all(simplify(tmp) == tmp for tmp in [I, E, oo, x, -x, -oo, -E, -I])

    e = 1/x + 1/y
    assert e != (x + y)/(x*y)
    assert simplify(e) == (x + y)/(x*y)

    e = A**2*s**4/(4*pi*k*m**3)
    assert simplify(e) == e

    e = (4 + 4*x - 2*(2 + 2*x))/(2 + 2*x)
    assert simplify(e) == 0

    e = (-4*x*y**2 - 2*y**3 - 2*x**2*y)/(x + y)**2
    assert simplify(e) == -2*y

    e = -x - y - (x + y)**(-1)*y**2 + (x + y)**(-1)*x**2
    assert simplify(e) == -2*y

    e = (x + x*y)/x
    assert simplify(e) == 1 + y

    e = (f(x) + y*f(x))/f(x)
    assert simplify(e) == 1 + y

    e = (2 * (1/n - cos(n * pi)/n))/pi
    assert simplify(e) == (-cos(pi*n) + 1)/(pi*n)*2

    e = integrate(1/(x**3 + 1), x).diff(x)
    assert simplify(e) == 1/(x**3 + 1)

    e = integrate(x/(x**2 + 3*x + 1), x).diff(x)
    assert simplify(e) == x/(x**2 + 3*x + 1)

    f = Symbol('f')
    A = Matrix([[2*k - m*w**2, -k], [-k, k - m*w**2]]).inv()
    assert simplify((A*Matrix([0, f]))[1] -
            (-f*(2*k - m*w**2)/(k**2 - (k - m*w**2)*(2*k - m*w**2)))) == 0

    f = -x + y/(z + t) + z*x/(z + t) + z*a/(z + t) + t*x/(z + t)
    assert simplify(f) == (y + a*z)/(z + t)

    # issue 10347
    expr = -x*(y**2 - 1)*(2*y**2*(x**2 - 1)/(a*(x**2 - y**2)**2) + (x**2 - 1)
        /(a*(x**2 - y**2)))/(a*(x**2 - y**2)) + x*(-2*x**2*sqrt(-x**2*y**2 + x**2
        + y**2 - 1)*sin(z)/(a*(x**2 - y**2)**2) - x**2*sqrt(-x**2*y**2 + x**2 +
        y**2 - 1)*sin(z)/(a*(x**2 - 1)*(x**2 - y**2)) + (x**2*sqrt((-x**2 + 1)*
        (y**2 - 1))*sqrt(-x**2*y**2 + x**2 + y**2 - 1)*sin(z)/(x**2 - 1) + sqrt(
        (-x**2 + 1)*(y**2 - 1))*(x*(-x*y**2 + x)/sqrt(-x**2*y**2 + x**2 + y**2 -
        1) + sqrt(-x**2*y**2 + x**2 + y**2 - 1))*sin(z))/(a*sqrt((-x**2 + 1)*(
        y**2 - 1))*(x**2 - y**2)))*sqrt(-x**2*y**2 + x**2 + y**2 - 1)*sin(z)/(a*
        (x**2 - y**2)) + x*(-2*x**2*sqrt(-x**2*y**2 + x**2 + y**2 - 1)*cos(z)/(a*
        (x**2 - y**2)**2) - x**2*sqrt(-x**2*y**2 + x**2 + y**2 - 1)*cos(z)/(a*
        (x**2 - 1)*(x**2 - y**2)) + (x**2*sqrt((-x**2 + 1)*(y**2 - 1))*sqrt(-x**2
        *y**2 + x**2 + y**2 - 1)*cos(z)/(x**2 - 1) + x*sqrt((-x**2 + 1)*(y**2 -
        1))*(-x*y**2 + x)*cos(z)/sqrt(-x**2*y**2 + x**2 + y**2 - 1) + sqrt((-x**2
        + 1)*(y**2 - 1))*sqrt(-x**2*y**2 + x**2 + y**2 - 1)*cos(z))/(a*sqrt((-x**2
        + 1)*(y**2 - 1))*(x**2 - y**2)))*sqrt(-x**2*y**2 + x**2 + y**2 - 1)*cos(
        z)/(a*(x**2 - y**2)) - y*sqrt((-x**2 + 1)*(y**2 - 1))*(-x*y*sqrt(-x**2*
        y**2 + x**2 + y**2 - 1)*sin(z)/(a*(x**2 - y**2)*(y**2 - 1)) + 2*x*y*sqrt(
        -x**2*y**2 + x**2 + y**2 - 1)*sin(z)/(a*(x**2 - y**2)**2) + (x*y*sqrt((
        -x**2 + 1)*(y**2 - 1))*sqrt(-x**2*y**2 + x**2 + y**2 - 1)*sin(z)/(y**2 -
        1) + x*sqrt((-x**2 + 1)*(y**2 - 1))*(-x**2*y + y)*sin(z)/sqrt(-x**2*y**2
        + x**2 + y**2 - 1))/(a*sqrt((-x**2 + 1)*(y**2 - 1))*(x**2 - y**2)))*sin(
        z)/(a*(x**2 - y**2)) + y*(x**2 - 1)*(-2*x*y*(x**2 - 1)/(a*(x**2 - y**2)
        **2) + 2*x*y/(a*(x**2 - y**2)))/(a*(x**2 - y**2)) + y*(x**2 - 1)*(y**2 -
        1)*(-x*y*sqrt(-x**2*y**2 + x**2 + y**2 - 1)*cos(z)/(a*(x**2 - y**2)*(y**2
        - 1)) + 2*x*y*sqrt(-x**2*y**2 + x**2 + y**2 - 1)*cos(z)/(a*(x**2 - y**2)
        **2) + (x*y*sqrt((-x**2 + 1)*(y**2 - 1))*sqrt(-x**2*y**2 + x**2 + y**2 -
        1)*cos(z)/(y**2 - 1) + x*sqrt((-x**2 + 1)*(y**2 - 1))*(-x**2*y + y)*cos(
        z)/sqrt(-x**2*y**2 + x**2 + y**2 - 1))/(a*sqrt((-x**2 + 1)*(y**2 - 1)
        )*(x**2 - y**2)))*cos(z)/(a*sqrt((-x**2 + 1)*(y**2 - 1))*(x**2 - y**2)
        ) - x*sqrt((-x**2 + 1)*(y**2 - 1))*sqrt(-x**2*y**2 + x**2 + y**2 - 1)*sin(
        z)**2/(a**2*(x**2 - 1)*(x**2 - y**2)*(y**2 - 1)) - x*sqrt((-x**2 + 1)*(
        y**2 - 1))*sqrt(-x**2*y**2 + x**2 + y**2 - 1)*cos(z)**2/(a**2*(x**2 - 1)*(
        x**2 - y**2)*(y**2 - 1))
    assert simplify(expr) == 2*x/(a**2*(x**2 - y**2))

    #issue 17631
    assert simplify('((-1/2)*Boole(True)*Boole(False)-1)*Boole(True)') == \
            Mul(sympify('(2 + Boole(True)*Boole(False))'), sympify('-Boole(True)/2'))

    A, B = symbols('A,B', commutative=False)

    assert simplify(A*B - B*A) == A*B - B*A
    assert simplify(A/(1 + y/x)) == x*A/(x + y)
    assert simplify(A*(1/x + 1/y)) == A/x + A/y  #(x + y)*A/(x*y)

    assert simplify(log(2) + log(3)) == log(6)
    assert simplify(log(2*x) - log(2)) == log(x)

    assert simplify(hyper([], [], x)) == exp(x)


def test_issue_3557():
    f_1 = x*a + y*b + z*c - 1
    f_2 = x*d + y*e + z*f - 1
    f_3 = x*g + y*h + z*i - 1

    solutions = solve([f_1, f_2, f_3], x, y, z, simplify=False)

    assert simplify(solutions[y]) == \
        (a*i + c*d + f*g - a*f - c*g - d*i)/ \
        (a*e*i + b*f*g + c*d*h - a*f*h - b*d*i - c*e*g)


def test_simplify_other():
    assert simplify(sin(x)**2 + cos(x)**2) == 1
    assert simplify(gamma(x + 1)/gamma(x)) == x
    assert simplify(sin(x)**2 + cos(x)**2 + factorial(x)/gamma(x)) == 1 + x
    assert simplify(
        Eq(sin(x)**2 + cos(x)**2, factorial(x)/gamma(x))) == Eq(x, 1)
    nc = symbols('nc', commutative=False)
    assert simplify(x + x*nc) == x*(1 + nc)
    # issue 6123
    # f = exp(-I*(k*sqrt(t) + x/(2*sqrt(t)))**2)
    # ans = integrate(f, (k, -oo, oo), conds='none')
    ans = I*(-pi*x*exp(I*pi*Rational(-3, 4) + I*x**2/(4*t))*erf(x*exp(I*pi*Rational(-3, 4))/
        (2*sqrt(t)))/(2*sqrt(t)) + pi*x*exp(I*pi*Rational(-3, 4) + I*x**2/(4*t))/
        (2*sqrt(t)))*exp(-I*x**2/(4*t))/(sqrt(pi)*x) - I*sqrt(pi) * \
        (-erf(x*exp(I*pi/4)/(2*sqrt(t))) + 1)*exp(I*pi/4)/(2*sqrt(t))
    assert simplify(ans) == -(-1)**Rational(3, 4)*sqrt(pi)/sqrt(t)
    # issue 6370
    assert simplify(2**(2 + x)/4) == 2**x


@_both_exp_pow
def test_simplify_complex():
    cosAsExp = cos(x)._eval_rewrite_as_exp(x)
    tanAsExp = tan(x)._eval_rewrite_as_exp(x)
    assert simplify(cosAsExp*tanAsExp) == sin(x) # issue 4341

    # issue 10124
    assert simplify(exp(Matrix([[0, -1], [1, 0]]))) == Matrix([[cos(1),
        -sin(1)], [sin(1), cos(1)]])


def test_simplify_ratio():
    # roots of x**3-3*x+5
    roots = ['(1/2 - sqrt(3)*I/2)*(sqrt(21)/2 + 5/2)**(1/3) + 1/((1/2 - '
             'sqrt(3)*I/2)*(sqrt(21)/2 + 5/2)**(1/3))',
             '1/((1/2 + sqrt(3)*I/2)*(sqrt(21)/2 + 5/2)**(1/3)) + '
             '(1/2 + sqrt(3)*I/2)*(sqrt(21)/2 + 5/2)**(1/3)',
             '-(sqrt(21)/2 + 5/2)**(1/3) - 1/(sqrt(21)/2 + 5/2)**(1/3)']

    for r in roots:
        r = S(r)
        assert count_ops(simplify(r, ratio=1)) <= count_ops(r)
        # If ratio=oo, simplify() is always applied:
        assert simplify(r, ratio=oo) is not r


def test_simplify_measure():
    measure1 = lambda expr: len(str(expr))
    measure2 = lambda expr: -count_ops(expr)
                                       # Return the most complicated result
    expr = (x + 1)/(x + sin(x)**2 + cos(x)**2)
    assert measure1(simplify(expr, measure=measure1)) <= measure1(expr)
    assert measure2(simplify(expr, measure=measure2)) <= measure2(expr)

    expr2 = Eq(sin(x)**2 + cos(x)**2, 1)
    assert measure1(simplify(expr2, measure=measure1)) <= measure1(expr2)
    assert measure2(simplify(expr2, measure=measure2)) <= measure2(expr2)


def test_simplify_rational():
    expr = 2**x*2.**y
    assert simplify(expr, rational = True) == 2**(x+y)
    assert simplify(expr, rational = None) == 2.0**(x+y)
    assert simplify(expr, rational = False) == expr
    assert simplify('0.9 - 0.8 - 0.1', rational = True) == 0


def test_simplify_issue_1308():
    assert simplify(exp(Rational(-1, 2)) + exp(Rational(-3, 2))) == \
        (1 + E)*exp(Rational(-3, 2))


def test_issue_5652():
    assert simplify(E + exp(-E)) == exp(-E) + E
    n = symbols('n', commutative=False)
    assert simplify(n + n**(-n)) == n + n**(-n)


def test_simplify_fail1():
    x = Symbol('x')
    y = Symbol('y')
    e = (x + y)**2/(-4*x*y**2 - 2*y**3 - 2*x**2*y)
    assert simplify(e) == 1 / (-2*y)


def test_nthroot():
    assert nthroot(90 + 34*sqrt(7), 3) == sqrt(7) + 3
    q = 1 + sqrt(2) - 2*sqrt(3) + sqrt(6) + sqrt(7)
    assert nthroot(expand_multinomial(q**3), 3) == q
    assert nthroot(41 + 29*sqrt(2), 5) == 1 + sqrt(2)
    assert nthroot(-41 - 29*sqrt(2), 5) == -1 - sqrt(2)
    expr = 1320*sqrt(10) + 4216 + 2576*sqrt(6) + 1640*sqrt(15)
    assert nthroot(expr, 5) == 1 + sqrt(6) + sqrt(15)
    q = 1 + sqrt(2) + sqrt(3) + sqrt(5)
    assert expand_multinomial(nthroot(expand_multinomial(q**5), 5)) == q
    q = 1 + sqrt(2) + 7*sqrt(6) + 2*sqrt(10)
    assert nthroot(expand_multinomial(q**5), 5, 8) == q
    q = 1 + sqrt(2) - 2*sqrt(3) + 1171*sqrt(6)
    assert nthroot(expand_multinomial(q**3), 3) == q
    assert nthroot(expand_multinomial(q**6), 6) == q


def test_nthroot1():
    q = 1 + sqrt(2) + sqrt(3) + S.One/10**20
    p = expand_multinomial(q**5)
    assert nthroot(p, 5) == q
    q = 1 + sqrt(2) + sqrt(3) + S.One/10**30
    p = expand_multinomial(q**5)
    assert nthroot(p, 5) == q


@_both_exp_pow
def test_separatevars():
    x, y, z, n = symbols('x,y,z,n')
    assert separatevars(2*n*x*z + 2*x*y*z) == 2*x*z*(n + y)
    assert separatevars(x*z + x*y*z) == x*z*(1 + y)
    assert separatevars(pi*x*z + pi*x*y*z) == pi*x*z*(1 + y)
    assert separatevars(x*y**2*sin(x) + x*sin(x)*sin(y)) == \
        x*(sin(y) + y**2)*sin(x)
    assert separatevars(x*exp(x + y) + x*exp(x)) == x*(1 + exp(y))*exp(x)
    assert separatevars((x*(y + 1))**z).is_Pow  # != x**z*(1 + y)**z
    assert separatevars(1 + x + y + x*y) == (x + 1)*(y + 1)
    assert separatevars(y/pi*exp(-(z - x)/cos(n))) == \
        y*exp(x/cos(n))*exp(-z/cos(n))/pi
    assert separatevars((x + y)*(x - y) + y**2 + 2*x + 1) == (x + 1)**2
    # issue 4858
    p = Symbol('p', positive=True)
    assert separatevars(sqrt(p**2 + x*p**2)) == p*sqrt(1 + x)
    assert separatevars(sqrt(y*(p**2 + x*p**2))) == p*sqrt(y*(1 + x))
    assert separatevars(sqrt(y*(p**2 + x*p**2)), force=True) == \
        p*sqrt(y)*sqrt(1 + x)
    # issue 4865
    assert separatevars(sqrt(x*y)).is_Pow
    assert separatevars(sqrt(x*y), force=True) == sqrt(x)*sqrt(y)
    # issue 4957
    # any type sequence for symbols is fine
    assert separatevars(((2*x + 2)*y), dict=True, symbols=()) == \
        {'coeff': 1, x: 2*x + 2, y: y}
    # separable
    assert separatevars(((2*x + 2)*y), dict=True, symbols=[x]) == \
        {'coeff': y, x: 2*x + 2}
    assert separatevars(((2*x + 2)*y), dict=True, symbols=[]) == \
        {'coeff': 1, x: 2*x + 2, y: y}
    assert separatevars(((2*x + 2)*y), dict=True) == \
        {'coeff': 1, x: 2*x + 2, y: y}
    assert separatevars(((2*x + 2)*y), dict=True, symbols=None) == \
        {'coeff': y*(2*x + 2)}
    # not separable
    assert separatevars(3, dict=True) is None
    assert separatevars(2*x + y, dict=True, symbols=()) is None
    assert separatevars(2*x + y, dict=True) is None
    assert separatevars(2*x + y, dict=True, symbols=None) == {'coeff': 2*x + y}
    # issue 4808
    n, m = symbols('n,m', commutative=False)
    assert separatevars(m + n*m) == (1 + n)*m
    assert separatevars(x + x*n) == x*(1 + n)
    # issue 4910
    f = Function('f')
    assert separatevars(f(x) + x*f(x)) == f(x) + x*f(x)
    # a noncommutable object present
    eq = x*(1 + hyper((), (), y*z))
    assert separatevars(eq) == eq

    s = separatevars(abs(x*y))
    assert s == abs(x)*abs(y) and s.is_Mul
    z = cos(1)**2 + sin(1)**2 - 1
    a = abs(x*z)
    s = separatevars(a)
    assert not a.is_Mul and s.is_Mul and s == abs(x)*abs(z)
    s = separatevars(abs(x*y*z))
    assert s == abs(x)*abs(y)*abs(z)

    # abs(x+y)/abs(z) would be better but we test this here to
    # see that it doesn't raise
    assert separatevars(abs((x+y)/z)) == abs((x+y)/z)


def test_separatevars_advanced_factor():
    x, y, z = symbols('x,y,z')
    assert separatevars(1 + log(x)*log(y) + log(x) + log(y)) == \
        (log(x) + 1)*(log(y) + 1)
    assert separatevars(1 + x - log(z) - x*log(z) - exp(y)*log(z) -
        x*exp(y)*log(z) + x*exp(y) + exp(y)) == \
        -((x + 1)*(log(z) - 1)*(exp(y) + 1))
    x, y = symbols('x,y', positive=True)
    assert separatevars(1 + log(x**log(y)) + log(x*y)) == \
        (log(x) + 1)*(log(y) + 1)


def test_hypersimp():
    n, k = symbols('n,k', integer=True)

    assert hypersimp(factorial(k), k) == k + 1
    assert hypersimp(factorial(k**2), k) is None

    assert hypersimp(1/factorial(k), k) == 1/(k + 1)

    assert hypersimp(2**k/factorial(k)**2, k) == 2/(k + 1)**2

    assert hypersimp(binomial(n, k), k) == (n - k)/(k + 1)
    assert hypersimp(binomial(n + 1, k), k) == (n - k + 1)/(k + 1)

    term = (4*k + 1)*factorial(k)/factorial(2*k + 1)
    assert hypersimp(term, k) == S.Half*((4*k + 5)/(3 + 14*k + 8*k**2))

    term = 1/((2*k - 1)*factorial(2*k + 1))
    assert hypersimp(term, k) == (k - S.Half)/((k + 1)*(2*k + 1)*(2*k + 3))

    term = binomial(n, k)*(-1)**k/factorial(k)
    assert hypersimp(term, k) == (k - n)/(k + 1)**2


def test_nsimplify():
    x = Symbol("x")
    assert nsimplify(0) == 0
    assert nsimplify(-1) == -1
    assert nsimplify(1) == 1
    assert nsimplify(1 + x) == 1 + x
    assert nsimplify(2.7) == Rational(27, 10)
    assert nsimplify(1 - GoldenRatio) == (1 - sqrt(5))/2
    assert nsimplify((1 + sqrt(5))/4, [GoldenRatio]) == GoldenRatio/2
    assert nsimplify(2/GoldenRatio, [GoldenRatio]) == 2*GoldenRatio - 2
    assert nsimplify(exp(pi*I*Rational(5, 3), evaluate=False)) == \
        sympify('1/2 - sqrt(3)*I/2')
    assert nsimplify(sin(pi*Rational(3, 5), evaluate=False)) == \
        sympify('sqrt(sqrt(5)/8 + 5/8)')
    assert nsimplify(sqrt(atan('1', evaluate=False))*(2 + I), [pi]) == \
        sqrt(pi) + sqrt(pi)/2*I
    assert nsimplify(2 + exp(2*atan('1/4')*I)) == sympify('49/17 + 8*I/17')
    assert nsimplify(pi, tolerance=0.01) == Rational(22, 7)
    assert nsimplify(pi, tolerance=0.001) == Rational(355, 113)
    assert nsimplify(0.33333, tolerance=1e-4) == Rational(1, 3)
    assert nsimplify(2.0**(1/3.), tolerance=0.001) == Rational(635, 504)
    assert nsimplify(2.0**(1/3.), tolerance=0.001, full=True) == \
        2**Rational(1, 3)
    assert nsimplify(x + .5, rational=True) == S.Half + x
    assert nsimplify(1/.3 + x, rational=True) == Rational(10, 3) + x
    assert nsimplify(log(3).n(), rational=True) == \
        sympify('109861228866811/100000000000000')
    assert nsimplify(Float(0.272198261287950), [pi, log(2)]) == pi*log(2)/8
    assert nsimplify(Float(0.272198261287950).n(3), [pi, log(2)]) == \
        -pi/4 - log(2) + Rational(7, 4)
    assert nsimplify(x/7.0) == x/7
    assert nsimplify(pi/1e2) == pi/100
    assert nsimplify(pi/1e2, rational=False) == pi/100.0
    assert nsimplify(pi/1e-7) == 10000000*pi
    assert not nsimplify(
        factor(-3.0*z**2*(z**2)**(-2.5) + 3*(z**2)**(-1.5))).atoms(Float)
    e = x**0.0
    assert e.is_Pow and nsimplify(x**0.0) == 1
    assert nsimplify(3.333333, tolerance=0.1, rational=True) == Rational(10, 3)
    assert nsimplify(3.333333, tolerance=0.01, rational=True) == Rational(10, 3)
    assert nsimplify(3.666666, tolerance=0.1, rational=True) == Rational(11, 3)
    assert nsimplify(3.666666, tolerance=0.01, rational=True) == Rational(11, 3)
    assert nsimplify(33, tolerance=10, rational=True) == Rational(33)
    assert nsimplify(33.33, tolerance=10, rational=True) == Rational(30)
    assert nsimplify(37.76, tolerance=10, rational=True) == Rational(40)
    assert nsimplify(-203.1) == Rational(-2031, 10)
    assert nsimplify(.2, tolerance=0) == Rational(1, 5)
    assert nsimplify(-.2, tolerance=0) == Rational(-1, 5)
    assert nsimplify(.2222, tolerance=0) == Rational(1111, 5000)
    assert nsimplify(-.2222, tolerance=0) == Rational(-1111, 5000)
    # issue 7211, PR 4112
    assert nsimplify(S(2e-8)) == Rational(1, 50000000)
    # issue 7322 direct test
    assert nsimplify(1e-42, rational=True) != 0
    # issue 10336
    inf = Float('inf')
    infs = (-oo, oo, inf, -inf)
    for zi in infs:
        ans = sign(zi)*oo
        assert nsimplify(zi) == ans
        assert nsimplify(zi + x) == x + ans

    assert nsimplify(0.33333333, rational=True, rational_conversion='exact') == Rational(0.33333333)

    # Make sure nsimplify on expressions uses full precision
    assert nsimplify(pi.evalf(100)*x, rational_conversion='exact').evalf(100) == pi.evalf(100)*x


def test_issue_9448():
    tmp = sympify("1/(1 - (-1)**(2/3) - (-1)**(1/3)) + 1/(1 + (-1)**(2/3) + (-1)**(1/3))")
    assert nsimplify(tmp) == S.Half


def test_extract_minus_sign():
    x = Symbol("x")
    y = Symbol("y")
    a = Symbol("a")
    b = Symbol("b")
    assert simplify(-x/-y) == x/y
    assert simplify(-x/y) == -x/y
    assert simplify(x/y) == x/y
    assert simplify(x/-y) == -x/y
    assert simplify(-x/0) == zoo*x
    assert simplify(Rational(-5, 0)) is zoo
    assert simplify(-a*x/(-y - b)) == a*x/(b + y)


def test_diff():
    x = Symbol("x")
    y = Symbol("y")
    f = Function("f")
    g = Function("g")
    assert simplify(g(x).diff(x)*f(x).diff(x) - f(x).diff(x)*g(x).diff(x)) == 0
    assert simplify(2*f(x)*f(x).diff(x) - diff(f(x)**2, x)) == 0
    assert simplify(diff(1/f(x), x) + f(x).diff(x)/f(x)**2) == 0
    assert simplify(f(x).diff(x, y) - f(x).diff(y, x)) == 0


def test_logcombine_1():
    x, y = symbols("x,y")
    a = Symbol("a")
    z, w = symbols("z,w", positive=True)
    b = Symbol("b", real=True)
    assert logcombine(log(x) + 2*log(y)) == log(x) + 2*log(y)
    assert logcombine(log(x) + 2*log(y), force=True) == log(x*y**2)
    assert logcombine(a*log(w) + log(z)) == a*log(w) + log(z)
    assert logcombine(b*log(z) + b*log(x)) == log(z**b) + b*log(x)
    assert logcombine(b*log(z) - log(w)) == log(z**b/w)
    assert logcombine(log(x)*log(z)) == log(x)*log(z)
    assert logcombine(log(w)*log(x)) == log(w)*log(x)
    assert logcombine(cos(-2*log(z) + b*log(w))) in [cos(log(w**b/z**2)),
                                                   cos(log(z**2/w**b))]
    assert logcombine(log(log(x) - log(y)) - log(z), force=True) == \
        log(log(x/y)/z)
    assert logcombine((2 + I)*log(x), force=True) == (2 + I)*log(x)
    assert logcombine((x**2 + log(x) - log(y))/(x*y), force=True) == \
        (x**2 + log(x/y))/(x*y)
    # the following could also give log(z*x**log(y**2)), what we
    # are testing is that a canonical result is obtained
    assert logcombine(log(x)*2*log(y) + log(z), force=True) == \
        log(z*y**log(x**2))
    assert logcombine((x*y + sqrt(x**4 + y**4) + log(x) - log(y))/(pi*x**Rational(2, 3)*
            sqrt(y)**3), force=True) == (
            x*y + sqrt(x**4 + y**4) + log(x/y))/(pi*x**Rational(2, 3)*y**Rational(3, 2))
    assert logcombine(gamma(-log(x/y))*acos(-log(x/y)), force=True) == \
        acos(-log(x/y))*gamma(-log(x/y))

    assert logcombine(2*log(z)*log(w)*log(x) + log(z) + log(w)) == \
        log(z**log(w**2))*log(x) + log(w*z)
    assert logcombine(3*log(w) + 3*log(z)) == log(w**3*z**3)
    assert logcombine(x*(y + 1) + log(2) + log(3)) == x*(y + 1) + log(6)
    assert logcombine((x + y)*log(w) + (-x - y)*log(3)) == (x + y)*log(w/3)
    # a single unknown can combine
    assert logcombine(log(x) + log(2)) == log(2*x)
    eq = log(abs(x)) + log(abs(y))
    assert logcombine(eq) == eq
    reps = {x: 0, y: 0}
    assert log(abs(x)*abs(y)).subs(reps) != eq.subs(reps)


def test_logcombine_complex_coeff():
    i = Integral((sin(x**2) + cos(x**3))/x, x)
    assert logcombine(i, force=True) == i
    assert logcombine(i + 2*log(x), force=True) == \
        i + log(x**2)


def test_issue_5950():
    x, y = symbols("x,y", positive=True)
    assert logcombine(log(3) - log(2)) == log(Rational(3,2), evaluate=False)
    assert logcombine(log(x) - log(y)) == log(x/y)
    assert logcombine(log(Rational(3,2), evaluate=False) - log(2)) == \
        log(Rational(3,4), evaluate=False)


def test_posify():
    x = symbols('x')

    assert str(posify(
        x +
        Symbol('p', positive=True) +
        Symbol('n', negative=True))) == '(_x + n + p, {_x: x})'

    eq, rep = posify(1/x)
    assert log(eq).expand().subs(rep) == -log(x)
    assert str(posify([x, 1 + x])) == '([_x, _x + 1], {_x: x})'

    p = symbols('p', positive=True)
    n = symbols('n', negative=True)
    orig = [x, n, p]
    modified, reps = posify(orig)
    assert str(modified) == '[_x, n, p]'
    assert [w.subs(reps) for w in modified] == orig

    assert str(Integral(posify(1/x + y)[0], (y, 1, 3)).expand()) == \
        'Integral(1/_x, (y, 1, 3)) + Integral(_y, (y, 1, 3))'
    assert str(Sum(posify(1/x**n)[0], (n,1,3)).expand()) == \
        'Sum(_x**(-n), (n, 1, 3))'

    # issue 16438
    k = Symbol('k', finite=True)
    eq, rep = posify(k)
    assert eq.assumptions0 == {'positive': True, 'zero': False, 'imaginary': False,
     'nonpositive': False, 'commutative': True, 'hermitian': True, 'real': True, 'nonzero': True,
     'nonnegative': True, 'negative': False, 'complex': True, 'finite': True,
     'infinite': False, 'extended_real':True, 'extended_negative': False,
     'extended_nonnegative': True, 'extended_nonpositive': False,
     'extended_nonzero': True, 'extended_positive': True}


def test_issue_4194():
    # simplify should call cancel
    f = Function('f')
    assert simplify((4*x + 6*f(y))/(2*x + 3*f(y))) == 2


@XFAIL
def test_simplify_float_vs_integer():
    # Test for issue 4473:
    # https://github.com/sympy/sympy/issues/4473
    assert simplify(x**2.0 - x**2) == 0
    assert simplify(x**2 - x**2.0) == 0


def test_as_content_primitive():
    assert (x/2 + y).as_content_primitive() == (S.Half, x + 2*y)
    assert (x/2 + y).as_content_primitive(clear=False) == (S.One, x/2 + y)
    assert (y*(x/2 + y)).as_content_primitive() == (S.Half, y*(x + 2*y))
    assert (y*(x/2 + y)).as_content_primitive(clear=False) == (S.One, y*(x/2 + y))

    # although the _as_content_primitive methods do not alter the underlying structure,
    # the as_content_primitive function will touch up the expression and join
    # bases that would otherwise have not been joined.
    assert (x*(2 + 2*x)*(3*x + 3)**2).as_content_primitive() == \
        (18, x*(x + 1)**3)
    assert (2 + 2*x + 2*y*(3 + 3*y)).as_content_primitive() == \
        (2, x + 3*y*(y + 1) + 1)
    assert ((2 + 6*x)**2).as_content_primitive() == \
        (4, (3*x + 1)**2)
    assert ((2 + 6*x)**(2*y)).as_content_primitive() == \
        (1, (_keep_coeff(S(2), (3*x + 1)))**(2*y))
    assert (5 + 10*x + 2*y*(3 + 3*y)).as_content_primitive() == \
        (1, 10*x + 6*y*(y + 1) + 5)
    assert (5*(x*(1 + y)) + 2*x*(3 + 3*y)).as_content_primitive() == \
        (11, x*(y + 1))
    assert ((5*(x*(1 + y)) + 2*x*(3 + 3*y))**2).as_content_primitive() == \
        (121, x**2*(y + 1)**2)
    assert (y**2).as_content_primitive() == \
        (1, y**2)
    assert (S.Infinity).as_content_primitive() == (1, oo)
    eq = x**(2 + y)
    assert (eq).as_content_primitive() == (1, eq)
    assert (S.Half**(2 + x)).as_content_primitive() == (Rational(1, 4), 2**-x)
    assert (Rational(-1, 2)**(2 + x)).as_content_primitive() == \
           (Rational(1, 4), (Rational(-1, 2))**x)
    assert (Rational(-1, 2)**(2 + x)).as_content_primitive() == \
           (Rational(1, 4), Rational(-1, 2)**x)
    assert (4**((1 + y)/2)).as_content_primitive() == (2, 4**(y/2))
    assert (3**((1 + y)/2)).as_content_primitive() == \
           (1, 3**(Mul(S.Half, 1 + y, evaluate=False)))
    assert (5**Rational(3, 4)).as_content_primitive() == (1, 5**Rational(3, 4))
    assert (5**Rational(7, 4)).as_content_primitive() == (5, 5**Rational(3, 4))
    assert Add(z*Rational(5, 7), 0.5*x, y*Rational(3, 2), evaluate=False).as_content_primitive() == \
              (Rational(1, 14), 7.0*x + 21*y + 10*z)
    assert (2**Rational(3, 4) + 2**Rational(1, 4)*sqrt(3)).as_content_primitive(radical=True) == \
           (1, 2**Rational(1, 4)*(sqrt(2) + sqrt(3)))


def test_signsimp():
    e = x*(-x + 1) + x*(x - 1)
    assert signsimp(Eq(e, 0)) is S.true
    assert Abs(x - 1) == Abs(1 - x)
    assert signsimp(y - x) == y - x
    assert signsimp(y - x, evaluate=False) == Mul(-1, x - y, evaluate=False)


def test_besselsimp():
    from sympy.functions.special.bessel import (besseli, besselj, bessely)
    from sympy.integrals.transforms import cosine_transform
    assert besselsimp(exp(-I*pi*y/2)*besseli(y, z*exp_polar(I*pi/2))) == \
        besselj(y, z)
    assert besselsimp(exp(-I*pi*a/2)*besseli(a, 2*sqrt(x)*exp_polar(I*pi/2))) == \
        besselj(a, 2*sqrt(x))
    assert besselsimp(sqrt(2)*sqrt(pi)*x**Rational(1, 4)*exp(I*pi/4)*exp(-I*pi*a/2) *
                      besseli(Rational(-1, 2), sqrt(x)*exp_polar(I*pi/2)) *
                      besseli(a, sqrt(x)*exp_polar(I*pi/2))/2) == \
        besselj(a, sqrt(x)) * cos(sqrt(x))
    assert besselsimp(besseli(Rational(-1, 2), z)) == \
        sqrt(2)*cosh(z)/(sqrt(pi)*sqrt(z))
    assert besselsimp(besseli(a, z*exp_polar(-I*pi/2))) == \
        exp(-I*pi*a/2)*besselj(a, z)
    assert cosine_transform(1/t*sin(a/t), t, y) == \
        sqrt(2)*sqrt(pi)*besselj(0, 2*sqrt(a)*sqrt(y))/2

    assert besselsimp(x**2*(a*(-2*besselj(5*I, x) + besselj(-2 + 5*I, x) +
    besselj(2 + 5*I, x)) + b*(-2*bessely(5*I, x) + bessely(-2 + 5*I, x) +
    bessely(2 + 5*I, x)))/4 + x*(a*(besselj(-1 + 5*I, x)/2 - besselj(1 + 5*I, x)/2)
    + b*(bessely(-1 + 5*I, x)/2 - bessely(1 + 5*I, x)/2)) + (x**2 + 25)*(a*besselj(5*I, x)
    + b*bessely(5*I, x))) == 0

    assert besselsimp(81*x**2*(a*(besselj(Rational(-5, 3), 9*x) - 2*besselj(Rational(1, 3), 9*x) + besselj(Rational(7, 3), 9*x))
    + b*(bessely(Rational(-5, 3), 9*x) - 2*bessely(Rational(1, 3), 9*x) + bessely(Rational(7, 3), 9*x)))/4 + x*(a*(9*besselj(Rational(-2, 3), 9*x)/2
    - 9*besselj(Rational(4, 3), 9*x)/2) + b*(9*bessely(Rational(-2, 3), 9*x)/2 - 9*bessely(Rational(4, 3), 9*x)/2)) +
    (81*x**2 - Rational(1, 9))*(a*besselj(Rational(1, 3), 9*x) + b*bessely(Rational(1, 3), 9*x))) == 0

    assert besselsimp(besselj(a-1,x) + besselj(a+1, x) - 2*a*besselj(a, x)/x) == 0

    assert besselsimp(besselj(a-1,x) + besselj(a+1, x) + besselj(a, x)) == (2*a + x)*besselj(a, x)/x

    assert besselsimp(x**2* besselj(a,x) + x**3*besselj(a+1, x) + besselj(a+2, x)) == \
    2*a*x*besselj(a + 1, x) + x**3*besselj(a + 1, x) - x**2*besselj(a + 2, x) + 2*x*besselj(a + 1, x) + besselj(a + 2, x)

def test_Piecewise():
    e1 = x*(x + y) - y*(x + y)
    e2 = sin(x)**2 + cos(x)**2
    e3 = expand((x + y)*y/x)
    s1 = simplify(e1)
    s2 = simplify(e2)
    s3 = simplify(e3)
    assert simplify(Piecewise((e1, x < e2), (e3, True))) == \
        Piecewise((s1, x < s2), (s3, True))


def test_polymorphism():
    class A(Basic):
        def _eval_simplify(x, **kwargs):
            return S.One

    a = A(S(5), S(2))
    assert simplify(a) == 1


def test_issue_from_PR1599():
    n1, n2, n3, n4 = symbols('n1 n2 n3 n4', negative=True)
    assert simplify(I*sqrt(n1)) == -sqrt(-n1)


def test_issue_6811():
    eq = (x + 2*y)*(2*x + 2)
    assert simplify(eq) == (x + 1)*(x + 2*y)*2
    # reject the 2-arg Mul -- these are a headache for test writing
    assert simplify(eq.expand()) == \
        2*x**2 + 4*x*y + 2*x + 4*y


def test_issue_6920():
    e = [cos(x) + I*sin(x), cos(x) - I*sin(x),
        cosh(x) - sinh(x), cosh(x) + sinh(x)]
    ok = [exp(I*x), exp(-I*x), exp(-x), exp(x)]
    # wrap in f to show that the change happens wherever ei occurs
    f = Function('f')
    assert [simplify(f(ei)).args[0] for ei in e] == ok


def test_issue_7001():
    from sympy.abc import r, R
    assert simplify(-(r*Piecewise((pi*Rational(4, 3), r <= R),
        (-8*pi*R**3/(3*r**3), True)) + 2*Piecewise((pi*r*Rational(4, 3), r <= R),
        (4*pi*R**3/(3*r**2), True)))/(4*pi*r)) == \
        Piecewise((-1, r <= R), (0, True))


def test_inequality_no_auto_simplify():
    # no simplify on creation but can be simplified
    lhs = cos(x)**2 + sin(x)**2
    rhs = 2
    e = Lt(lhs, rhs, evaluate=False)
    assert e is not S.true
    assert simplify(e)


def test_issue_9398():
    from sympy.core.numbers import Number
    from sympy.polys.polytools import cancel
    assert cancel(1e-14) != 0
    assert cancel(1e-14*I) != 0

    assert simplify(1e-14) != 0
    assert simplify(1e-14*I) != 0

    assert (I*Number(1.)*Number(10)**Number(-14)).simplify() != 0

    assert cancel(1e-20) != 0
    assert cancel(1e-20*I) != 0

    assert simplify(1e-20) != 0
    assert simplify(1e-20*I) != 0

    assert cancel(1e-100) != 0
    assert cancel(1e-100*I) != 0

    assert simplify(1e-100) != 0
    assert simplify(1e-100*I) != 0

    f = Float("1e-1000")
    assert cancel(f) != 0
    assert cancel(f*I) != 0

    assert simplify(f) != 0
    assert simplify(f*I) != 0


def test_issue_9324_simplify():
    M = MatrixSymbol('M', 10, 10)
    e = M[0, 0] + M[5, 4] + 1304
    assert simplify(e) == e


def test_issue_9817_simplify():
    # simplify on trace of substituted explicit quadratic form of matrix
    # expressions (a scalar) should return without errors (AttributeError)
    # See issue #9817 and #9190 for the original bug more discussion on this
    from sympy.matrices.expressions import Identity, trace
    v = MatrixSymbol('v', 3, 1)
    A = MatrixSymbol('A', 3, 3)
    x = Matrix([i + 1 for i in range(3)])
    X = Identity(3)
    quadratic = v.T * A * v
    assert simplify((trace(quadratic.as_explicit())).xreplace({v:x, A:X})) == 14


def test_issue_13474():
    x = Symbol('x')
    assert simplify(x + csch(sinc(1))) == x + csch(sinc(1))


@_both_exp_pow
def test_simplify_function_inverse():
    # "inverse" attribute does not guarantee that f(g(x)) is x
    # so this simplification should not happen automatically.
    # See issue #12140
    x, y = symbols('x, y')
    g = Function('g')

    class f(Function):
        def inverse(self, argindex=1):
            return g

    assert simplify(f(g(x))) == f(g(x))
    assert inversecombine(f(g(x))) == x
    assert simplify(f(g(x)), inverse=True) == x
    assert simplify(f(g(sin(x)**2 + cos(x)**2)), inverse=True) == 1
    assert simplify(f(g(x, y)), inverse=True) == f(g(x, y))
    assert unchanged(asin, sin(x))
    assert simplify(asin(sin(x))) == asin(sin(x))
    assert simplify(2*asin(sin(3*x)), inverse=True) == 6*x
    assert simplify(log(exp(x))) == log(exp(x))
    assert simplify(log(exp(x)), inverse=True) == x
    assert simplify(exp(log(x)), inverse=True) == x
    assert simplify(log(exp(x), 2), inverse=True) == x/log(2)
    assert simplify(log(exp(x), 2, evaluate=False), inverse=True) == x/log(2)


def test_clear_coefficients():
    from sympy.simplify.simplify import clear_coefficients
    assert clear_coefficients(4*y*(6*x + 3)) == (y*(2*x + 1), 0)
    assert clear_coefficients(4*y*(6*x + 3) - 2) == (y*(2*x + 1), Rational(1, 6))
    assert clear_coefficients(4*y*(6*x + 3) - 2, x) == (y*(2*x + 1), x/12 + Rational(1, 6))
    assert clear_coefficients(sqrt(2) - 2) == (sqrt(2), 2)
    assert clear_coefficients(4*sqrt(2) - 2) == (sqrt(2), S.Half)
    assert clear_coefficients(S(3), x) == (0, x - 3)
    assert clear_coefficients(S.Infinity, x) == (S.Infinity, x)
    assert clear_coefficients(-S.Pi, x) == (S.Pi, -x)
    assert clear_coefficients(2 - S.Pi/3, x) == (pi, -3*x + 6)

def test_nc_simplify():
    from sympy.simplify.simplify import nc_simplify
    from sympy.matrices.expressions import MatPow, Identity
    from sympy.core import Pow
    from functools import reduce

    a, b, c, d = symbols('a b c d', commutative = False)
    x = Symbol('x')
    A = MatrixSymbol("A", x, x)
    B = MatrixSymbol("B", x, x)
    C = MatrixSymbol("C", x, x)
    D = MatrixSymbol("D", x, x)
    subst = {a: A, b: B, c: C, d:D}
    funcs = {Add: lambda x,y: x+y, Mul: lambda x,y: x*y }

    def _to_matrix(expr):
        if expr in subst:
            return subst[expr]
        if isinstance(expr, Pow):
            return MatPow(_to_matrix(expr.args[0]), expr.args[1])
        elif isinstance(expr, (Add, Mul)):
            return reduce(funcs[expr.func],[_to_matrix(a) for a in expr.args])
        else:
            return expr*Identity(x)

    def _check(expr, simplified, deep=True, matrix=True):
        assert nc_simplify(expr, deep=deep) == simplified
        assert expand(expr) == expand(simplified)
        if matrix:
            m_simp = _to_matrix(simplified).doit(inv_expand=False)
            assert nc_simplify(_to_matrix(expr), deep=deep) == m_simp

    _check(a*b*a*b*a*b*c*(a*b)**3*c, ((a*b)**3*c)**2)
    _check(a*b*(a*b)**-2*a*b, 1)
    _check(a**2*b*a*b*a*b*(a*b)**-1, a*(a*b)**2, matrix=False)
    _check(b*a*b**2*a*b**2*a*b**2, b*(a*b**2)**3)
    _check(a*b*a**2*b*a**2*b*a**3, (a*b*a)**3*a**2)
    _check(a**2*b*a**4*b*a**4*b*a**2, (a**2*b*a**2)**3)
    _check(a**3*b*a**4*b*a**4*b*a, a**3*(b*a**4)**3*a**-3)
    _check(a*b*a*b + a*b*c*x*a*b*c, (a*b)**2 + x*(a*b*c)**2)
    _check(a*b*a*b*c*a*b*a*b*c, ((a*b)**2*c)**2)
    _check(b**-1*a**-1*(a*b)**2, a*b)
    _check(a**-1*b*c**-1, (c*b**-1*a)**-1)
    expr = a**3*b*a**4*b*a**4*b*a**2*b*a**2*(b*a**2)**2*b*a**2*b*a**2
    for _ in range(10):
        expr *= a*b
    _check(expr, a**3*(b*a**4)**2*(b*a**2)**6*(a*b)**10)
    _check((a*b*a*b)**2, (a*b*a*b)**2, deep=False)
    _check(a*b*(c*d)**2, a*b*(c*d)**2)
    expr = b**-1*(a**-1*b**-1 - a**-1*c*b**-1)**-1*a**-1
    assert nc_simplify(expr) == (1-c)**-1
    # commutative expressions should be returned without an error
    assert nc_simplify(2*x**2) == 2*x**2

def test_issue_15965():
    A = Sum(z*x**y, (x, 1, a))
    anew = z*Sum(x**y, (x, 1, a))
    B = Integral(x*y, x)
    bdo = x**2*y/2
    assert simplify(A + B) == anew + bdo
    assert simplify(A) == anew
    assert simplify(B) == bdo
    assert simplify(B, doit=False) == y*Integral(x, x)


def test_issue_17137():
    assert simplify(cos(x)**I) == cos(x)**I
    assert simplify(cos(x)**(2 + 3*I)) == cos(x)**(2 + 3*I)


def test_issue_21869():
    x = Symbol('x', real=True)
    y = Symbol('y', real=True)
    expr = And(Eq(x**2, 4), Le(x, y))
    assert expr.simplify() == expr

    expr = And(Eq(x**2, 4), Eq(x, 2))
    assert expr.simplify() == Eq(x, 2)

    expr = And(Eq(x**3, x**2), Eq(x, 1))
    assert expr.simplify() == Eq(x, 1)

    expr = And(Eq(sin(x), x**2), Eq(x, 0))
    assert expr.simplify() == Eq(x, 0)

    expr = And(Eq(x**3, x**2), Eq(x, 2))
    assert expr.simplify() == S.false

    expr = And(Eq(y, x**2), Eq(x, 1))
    assert expr.simplify() == And(Eq(y,1), Eq(x, 1))

    expr = And(Eq(y**2, 1), Eq(y, x**2), Eq(x, 1))
    assert expr.simplify() == And(Eq(y,1), Eq(x, 1))

    expr = And(Eq(y**2, 4), Eq(y, 2*x**2), Eq(x, 1))
    assert expr.simplify() == And(Eq(y,2), Eq(x, 1))

    expr = And(Eq(y**2, 4), Eq(y, x**2), Eq(x, 1))
    assert expr.simplify() == S.false


def test_issue_7971_21740():
    z = Integral(x, (x, 1, 1))
    assert z != 0
    assert simplify(z) is S.Zero
    assert simplify(S.Zero) is S.Zero
    z = simplify(Float(0))
    assert z is not S.Zero and z == 0.0


@slow
def test_issue_17141_slow():
    # Should not give RecursionError
    assert simplify((2**acos(I+1)**2).rewrite('log')) == 2**((pi + 2*I*log(-1 +
                   sqrt(1 - 2*I) + I))**2/4)


def test_issue_17141():
    # Check that there is no RecursionError
    assert simplify(x**(1 / acos(I))) == x**(2/(pi - 2*I*log(1 + sqrt(2))))
    assert simplify(acos(-I)**2*acos(I)**2) == \
           log(1 + sqrt(2))**4 + pi**2*log(1 + sqrt(2))**2/2 + pi**4/16
    assert simplify(2**acos(I)**2) == 2**((pi - 2*I*log(1 + sqrt(2)))**2/4)
    p = 2**acos(I+1)**2
    assert simplify(p) == p


def test_simplify_kroneckerdelta():
    i, j = symbols("i j")
    K = KroneckerDelta

    assert simplify(K(i, j)) == K(i, j)
    assert simplify(K(0, j)) == K(0, j)
    assert simplify(K(i, 0)) == K(i, 0)

    assert simplify(K(0, j).rewrite(Piecewise) * K(1, j)) == 0
    assert simplify(K(1, i) + Piecewise((1, Eq(j, 2)), (0, True))) == K(1, i) + K(2, j)

    # issue 17214
    assert simplify(K(0, j) * K(1, j)) == 0

    n = Symbol('n', integer=True)
    assert simplify(K(0, n) * K(1, n)) == 0

    M = Matrix(4, 4, lambda i, j: K(j - i, n) if i <= j else 0)
    assert simplify(M**2) == Matrix([[K(0, n), 0, K(1, n), 0],
                                     [0, K(0, n), 0, K(1, n)],
                                     [0, 0, K(0, n), 0],
                                     [0, 0, 0, K(0, n)]])
    assert simplify(eye(1) * KroneckerDelta(0, n) *
                    KroneckerDelta(1, n)) == Matrix([[0]])

    assert simplify(S.Infinity * KroneckerDelta(0, n) *
                    KroneckerDelta(1, n)) is S.NaN


def test_issue_17292():
    assert simplify(abs(x)/abs(x**2)) == 1/abs(x)
    # this is bigger than the issue: check that deep processing works
    assert simplify(5*abs((x**2 - 1)/(x - 1))) == 5*Abs(x + 1)


def test_issue_19822():
    expr = And(Gt(n-2, 1), Gt(n, 1))
    assert simplify(expr) == Gt(n, 3)


def test_issue_18645():
    expr = And(Ge(x, 3), Le(x, 3))
    assert simplify(expr) == Eq(x, 3)
    expr = And(Eq(x, 3), Le(x, 3))
    assert simplify(expr) == Eq(x, 3)


@XFAIL
def test_issue_18642():
    i = Symbol("i", integer=True)
    n = Symbol("n", integer=True)
    expr = And(Eq(i, 2 * n), Le(i, 2*n -1))
    assert simplify(expr) == S.false


@XFAIL
def test_issue_18389():
    n = Symbol("n", integer=True)
    expr = Eq(n, 0) | (n >= 1)
    assert simplify(expr) == Ge(n, 0)


def test_issue_8373():
    x = Symbol('x', real=True)
    assert simplify(Or(x < 1, x >= 1)) == S.true


def test_issue_7950():
    expr = And(Eq(x, 1), Eq(x, 2))
    assert simplify(expr) == S.false


def test_issue_22020():
    expr = I*pi/2 -oo
    assert simplify(expr) == expr
    # Used to throw an error


def test_issue_19484():
    assert simplify(sign(x) * Abs(x)) == x

    e = x + sign(x + x**3)
    assert simplify(Abs(x + x**3)*e) == x**3 + x*Abs(x**3 + x) + x

    e = x**2 + sign(x**3 + 1)
    assert simplify(Abs(x**3 + 1) * e) == x**3 + x**2*Abs(x**3 + 1) + 1

    f = Function('f')
    e = x + sign(x + f(x)**3)
    assert simplify(Abs(x + f(x)**3) * e) == x*Abs(x + f(x)**3) + x + f(x)**3


def test_issue_23543():
    # Used to give an error
    x, y, z = symbols("x y z", commutative=False)
    assert (x*(y + z/2)).simplify() == x*(2*y + z)/2


def test_issue_11004():

    def f(n):
        return sqrt(2*pi*n) * (n/E)**n

    def m(n, k):
        return  f(n) / (f(n/k)**k)

    def p(n,k):
        return m(n, k) / (k**n)

    N, k = symbols('N k')
    half = Float('0.5', 4)
    z = log(p(n, k) / p(n, k + 1)).expand(force=True)
    r = simplify(z.subs(n, N).n(4))
    assert r == (
        half*k*log(k)
        - half*k*log(k + 1)
        + half*log(N)
        - half*log(k + 1)
        + Float(0.9189224, 4)
    )


def test_issue_19161():
    polynomial = Poly('x**2').simplify()
    assert (polynomial-x**2).simplify() == 0

def test_issue_22210():
    d = Symbol('d', integer=True)
    expr = 2*Derivative(sin(x), (x, d))
    assert expr.simplify() == expr

<<<<<<< HEAD
=======

>>>>>>> 27bdbeb1
def test_reduce_inverses_nc_pow():
    x, y = symbols("x y", commutative=True)
    Z = symbols("Z", commutative=False)
    assert simplify(2**Z * y**Z) == 2**Z * y**Z
    assert simplify(x**Z * y**Z) == x**Z * y**Z
    x, y = symbols("x y", positive=True)
    assert expand((x*y)**Z) == x**Z * y**Z
<<<<<<< HEAD
    assert simplify(x**Z * y**Z) == expand((x*y)**Z)

def test_issue_26086():
    from sympy import I
    a, b, x, y = symbols('a b x y', real=True)
    d = (a * (x + I * y)**n + b * (x + I * y)**(n-1)) / (x + I * y)**n
    test = a + b / (x + I * y)
    assert simplify(d).equals(test)
=======
    assert simplify(x**Z * y**Z) == expand((x*y)**Z)
>>>>>>> 27bdbeb1
<|MERGE_RESOLUTION|>--- conflicted
+++ resolved
@@ -1070,10 +1070,6 @@
     expr = 2*Derivative(sin(x), (x, d))
     assert expr.simplify() == expr
 
-<<<<<<< HEAD
-=======
-
->>>>>>> 27bdbeb1
 def test_reduce_inverses_nc_pow():
     x, y = symbols("x y", commutative=True)
     Z = symbols("Z", commutative=False)
@@ -1081,7 +1077,6 @@
     assert simplify(x**Z * y**Z) == x**Z * y**Z
     x, y = symbols("x y", positive=True)
     assert expand((x*y)**Z) == x**Z * y**Z
-<<<<<<< HEAD
     assert simplify(x**Z * y**Z) == expand((x*y)**Z)
 
 def test_issue_26086():
@@ -1089,7 +1084,4 @@
     a, b, x, y = symbols('a b x y', real=True)
     d = (a * (x + I * y)**n + b * (x + I * y)**(n-1)) / (x + I * y)**n
     test = a + b / (x + I * y)
-    assert simplify(d).equals(test)
-=======
-    assert simplify(x**Z * y**Z) == expand((x*y)**Z)
->>>>>>> 27bdbeb1
+    assert simplify(d).equals(test)