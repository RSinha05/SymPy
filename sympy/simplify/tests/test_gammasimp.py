--- conflicted
+++ resolved
@@ -1,12 +1,8 @@
-<<<<<<< HEAD
-from sympy import (
-    Rational, gammasimp, factorial, gamma, binomial, multinomial, pi,
-    S, sin, exp, powsimp, sqrt, simplify, symbols, cos, rf)
-=======
+
 from sympy.core.numbers import (Rational, pi)
 from sympy.core.singleton import S
 from sympy.core.symbol import symbols
-from sympy.functions.combinatorial.factorials import (rf, binomial, factorial)
+from sympy.functions.combinatorial.factorials import (rf, binomial, factorial, multinomial)
 from sympy.functions.elementary.exponential import exp
 from sympy.functions.elementary.miscellaneous import sqrt
 from sympy.functions.elementary.piecewise import Piecewise
@@ -15,7 +11,6 @@
 from sympy.simplify.gammasimp import gammasimp
 from sympy.simplify.powsimp import powsimp
 from sympy.simplify.simplify import simplify
->>>>>>> e9414faf
 
 from sympy.abc import x, y
 
