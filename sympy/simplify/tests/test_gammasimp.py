--- conflicted
+++ resolved
@@ -1,7 +1,4 @@
 
-<<<<<<< HEAD
-from sympy.functions.combinatorial.factorials import multinomial
-=======
 from sympy.core.numbers import (Rational, pi)
 from sympy.core.singleton import S
 from sympy.core.symbol import symbols
@@ -14,7 +11,6 @@
 from sympy.simplify.gammasimp import gammasimp
 from sympy.simplify.powsimp import powsimp
 from sympy.simplify.simplify import simplify
->>>>>>> 28dc15ab
 
 from sympy.abc import x, y
 
