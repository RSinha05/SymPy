from __future__ import division
import warnings

from sympy import Abs, Rational, Float, S, Symbol, symbols, cos, pi, sqrt, oo
from sympy.functions.elementary.trigonometric import tan
from sympy.geometry import (Circle, Ellipse, GeometryError, Point, Point2D, Polygon, Ray, RegularPolygon, Segment, Triangle, are_similar,
                            convex_hull, intersection, Line)
from sympy.utilities.pytest import raises, slow
from sympy.utilities.randtest import verify_numerically
from sympy.geometry.polygon import rad, deg
from sympy import integrate

def feq(a, b):
    """Test if two floating point values are 'equal'."""
    t_float = Float("1.0E-10")
    return -t_float < a - b < t_float

@slow
def test_polygon():
    x = Symbol('x', real=True)
    y = Symbol('y', real=True)
    x1 = Symbol('x1', real=True)
    half = Rational(1, 2)
    a, b, c = Point(0, 0), Point(2, 0), Point(3, 3)
    t = Triangle(a, b, c)
    assert Polygon(a, Point(1, 0), b, c) == t
    assert Polygon(Point(1, 0), b, c, a) == t
    assert Polygon(b, c, a, Point(1, 0)) == t
    # 2 "remove folded" tests
    assert Polygon(a, Point(3, 0), b, c) == t
    assert Polygon(a, b, Point(3, -1), b, c) == t
    # remove multiple collinear points
    assert Polygon(Point(-4, 15), Point(-11, 15), Point(-15, 15),
        Point(-15, 33/5), Point(-15, -87/10), Point(-15, -15),
        Point(-42/5, -15), Point(-2, -15), Point(7, -15), Point(15, -15),
        Point(15, -3), Point(15, 10), Point(15, 15)) == \
        Polygon(Point(-15,-15), Point(15,-15), Point(15,15), Point(-15,15))


    p1 = Polygon(
        Point(0, 0), Point(3, -1),
        Point(6, 0), Point(4, 5),
        Point(2, 3), Point(0, 3))
    p2 = Polygon(
        Point(6, 0), Point(3, -1),
        Point(0, 0), Point(0, 3),
        Point(2, 3), Point(4, 5))
    p3 = Polygon(
        Point(0, 0), Point(3, 0),
        Point(5, 2), Point(4, 4))
    p4 = Polygon(
        Point(0, 0), Point(4, 4),
        Point(5, 2), Point(3, 0))
    p5 = Polygon(
        Point(0, 0), Point(4, 4),
        Point(0, 4))
    p6 = Polygon(
        Point(-11, 1), Point(-9, 6.6),
        Point(-4, -3), Point(-8.4, -8.7))
    r = Ray(Point(-9,6.6), Point(-9,5.5))
    #
    # General polygon
    #
    assert p1 == p2
    assert len(p1.args) == 6
    assert len(p1.sides) == 6
    assert p1.perimeter == 5 + 2*sqrt(10) + sqrt(29) + sqrt(8)
    assert p1.area == 22
    assert not p1.is_convex()
    assert Polygon((-1, 1), (2, -1), (2, 1), (-1, -1), (3, 0)
        ).is_convex() is False
    # ensure convex for both CW and CCW point specification
    assert p3.is_convex()
    assert p4.is_convex()
    dict5 = p5.angles
    assert dict5[Point(0, 0)] == pi / 4
    assert dict5[Point(0, 4)] == pi / 2
    assert p5.encloses_point(Point(x, y)) is None
    assert p5.encloses_point(Point(1, 3))
    assert p5.encloses_point(Point(0, 0)) is False
    assert p5.encloses_point(Point(4, 0)) is False
    assert p1.encloses(Circle(Point(2.5,2.5),5)) is False
    assert p1.encloses(Ellipse(Point(2.5,2),5,6)) is False
    p5.plot_interval('x') == [x, 0, 1]
    assert p5.distance(
        Polygon(Point(10, 10), Point(14, 14), Point(10, 14))) == 6 * sqrt(2)
    assert p5.distance(
        Polygon(Point(1, 8), Point(5, 8), Point(8, 12), Point(1, 12))) == 4
    warnings.filterwarnings(
        "error", message="Polygons may intersect producing erroneous output")
    raises(UserWarning,
           lambda: Polygon(Point(0, 0), Point(1, 0),
           Point(1, 1)).distance(
           Polygon(Point(0, 0), Point(0, 1), Point(1, 1))))
    warnings.filterwarnings(
        "ignore", message="Polygons may intersect producing erroneous output")
    assert hash(p5) == hash(Polygon(Point(0, 0), Point(4, 4), Point(0, 4)))
    assert p5 == Polygon(Point(4, 4), Point(0, 4), Point(0, 0))
    assert Polygon(Point(4, 4), Point(0, 4), Point(0, 0)) in p5
    assert p5 != Point(0, 4)
    assert Point(0, 1) in p5
    assert p5.arbitrary_point('t').subs(Symbol('t', real=True), 0) == \
        Point(0, 0)
    raises(ValueError, lambda: Polygon(
        Point(x, 0), Point(0, y), Point(x, y)).arbitrary_point('x'))
    assert p6.intersection(r) == [Point(-9, -84/13), Point(-9, 33/5)]
    #
    # Regular polygon
    #
    p1 = RegularPolygon(Point(0, 0), 10, 5)
    p2 = RegularPolygon(Point(0, 0), 5, 5)
    raises(GeometryError, lambda: RegularPolygon(Point(0, 0), Point(0,
           1), Point(1, 1)))
    raises(GeometryError, lambda: RegularPolygon(Point(0, 0), 1, 2))
    raises(ValueError, lambda: RegularPolygon(Point(0, 0), 1, 2.5))

    assert p1 != p2
    assert p1.interior_angle == 3*pi/5
    assert p1.exterior_angle == 2*pi/5
    assert p2.apothem == 5*cos(pi/5)
    assert p2.circumcenter == p1.circumcenter == Point(0, 0)
    assert p1.circumradius == p1.radius == 10
    assert p2.circumcircle == Circle(Point(0, 0), 5)
    assert p2.incircle == Circle(Point(0, 0), p2.apothem)
    assert p2.inradius == p2.apothem == (5 * (1 + sqrt(5)) / 4)
    p2.spin(pi / 10)
    dict1 = p2.angles
    assert dict1[Point(0, 5)] == 3 * pi / 5
    assert p1.is_convex()
    assert p1.rotation == 0
    assert p1.encloses_point(Point(0, 0))
    assert p1.encloses_point(Point(11, 0)) is False
    assert p2.encloses_point(Point(0, 4.9))
    p1.spin(pi/3)
    assert p1.rotation == pi/3
    assert p1.vertices[0] == Point(5, 5*sqrt(3))
    for var in p1.args:
        if isinstance(var, Point):
            assert var == Point(0, 0)
        else:
            assert var == 5 or var == 10 or var == pi / 3
    assert p1 != Point(0, 0)
    assert p1 != p5

    # while spin works in place (notice that rotation is 2pi/3 below)
    # rotate returns a new object
    p1_old = p1
    assert p1.rotate(pi/3) == RegularPolygon(Point(0, 0), 10, 5, 2*pi/3)
    assert p1 == p1_old

    assert p1.area == (-250*sqrt(5) + 1250)/(4*tan(pi/5))
    assert p1.length == 20*sqrt(-sqrt(5)/8 + 5/8)
    assert p1.scale(2, 2) == \
        RegularPolygon(p1.center, p1.radius*2, p1._n, p1.rotation)
    assert RegularPolygon((0, 0), 1, 4).scale(2, 3) == \
        Polygon(Point(2, 0), Point(0, 3), Point(-2, 0), Point(0, -3))

    assert repr(p1) == str(p1)

    #
    # Angles
    #
    angles = p4.angles
    assert feq(angles[Point(0, 0)].evalf(), Float("0.7853981633974483"))
    assert feq(angles[Point(4, 4)].evalf(), Float("1.2490457723982544"))
    assert feq(angles[Point(5, 2)].evalf(), Float("1.8925468811915388"))
    assert feq(angles[Point(3, 0)].evalf(), Float("2.3561944901923449"))

    angles = p3.angles
    assert feq(angles[Point(0, 0)].evalf(), Float("0.7853981633974483"))
    assert feq(angles[Point(4, 4)].evalf(), Float("1.2490457723982544"))
    assert feq(angles[Point(5, 2)].evalf(), Float("1.8925468811915388"))
    assert feq(angles[Point(3, 0)].evalf(), Float("2.3561944901923449"))

    #
    # Triangle
    #
    p1 = Point(0, 0)
    p2 = Point(5, 0)
    p3 = Point(0, 5)
    t1 = Triangle(p1, p2, p3)
    t2 = Triangle(p1, p2, Point(Rational(5, 2), sqrt(Rational(75, 4))))
    t3 = Triangle(p1, Point(x1, 0), Point(0, x1))
    s1 = t1.sides
    assert Triangle(p1, p2, p1) == Polygon(p1, p2, p1) == Segment(p1, p2)
    raises(GeometryError, lambda: Triangle(Point(0, 0)))

    # Basic stuff
    assert Triangle(p1, p1, p1) == p1
    assert Triangle(p2, p2*2, p2*3) == Segment(p2, p2*3)
    assert t1.area == Rational(25, 2)
    assert t1.is_right()
    assert t2.is_right() is False
    assert t3.is_right()
    assert p1 in t1
    assert t1.sides[0] in t1
    assert Segment((0, 0), (1, 0)) in t1
    assert Point(5, 5) not in t2
    assert t1.is_convex()
    assert feq(t1.angles[p1].evalf(), pi.evalf()/2)

    assert t1.is_equilateral() is False
    assert t2.is_equilateral()
    assert t3.is_equilateral() is False
    assert are_similar(t1, t2) is False
    assert are_similar(t1, t3)
    assert are_similar(t2, t3) is False
    assert t1.is_similar(Point(0, 0)) is False

    # Bisectors
    bisectors = t1.bisectors()
    assert bisectors[p1] == Segment(p1, Point(Rational(5, 2), Rational(5, 2)))
    ic = (250 - 125*sqrt(2)) / 50
    assert t1.incenter == Point(ic, ic)

    # Inradius
    assert t1.inradius == t1.incircle.radius == 5 - 5*sqrt(2)/2
    assert t2.inradius == t2.incircle.radius == 5*sqrt(3)/6
    assert t3.inradius == t3.incircle.radius == x1**2/((2 + sqrt(2))*Abs(x1))

    # Exradius
    assert t1.exradii[t1.sides[2]] == 5*sqrt(2)/2

    # Circumcircle
    assert t1.circumcircle.center == Point(2.5, 2.5)

    # Medians + Centroid
    m = t1.medians
    assert t1.centroid == Point(Rational(5, 3), Rational(5, 3))
    assert m[p1] == Segment(p1, Point(Rational(5, 2), Rational(5, 2)))
    assert t3.medians[p1] == Segment(p1, Point(x1/2, x1/2))
    assert intersection(m[p1], m[p2], m[p3]) == [t1.centroid]
    assert t1.medial == Triangle(Point(2.5, 0), Point(0, 2.5), Point(2.5, 2.5))

    # Nine-point circle
    assert t1.nine_point_circle == Circle(Point(2.5, 0), Point(0, 2.5), Point(2.5, 2.5))
    assert t1.nine_point_circle == Circle(Point(0, 0), Point(0, 2.5), Point(2.5, 2.5))

    # Perpendicular
    altitudes = t1.altitudes
    assert altitudes[p1] == Segment(p1, Point(Rational(5, 2), Rational(5, 2)))
    assert altitudes[p2].equals(s1[0])
    assert altitudes[p3] == s1[2]
    assert t1.orthocenter == p1
    t = S('''Triangle(
    Point(100080156402737/5000000000000, 79782624633431/500000000000),
    Point(39223884078253/2000000000000, 156345163124289/1000000000000),
    Point(31241359188437/1250000000000, 338338270939941/1000000000000000))''')
    assert t.orthocenter == S('''Point(-780660869050599840216997'''
    '''79471538701955848721853/80368430960602242240789074233100000000000000,'''
    '''20151573611150265741278060334545897615974257/16073686192120448448157'''
    '''8148466200000000000)''')

    # Ensure
    assert len(intersection(*bisectors.values())) == 1
    assert len(intersection(*altitudes.values())) == 1
    assert len(intersection(*m.values())) == 1

    # Distance
    p1 = Polygon(
        Point(0, 0), Point(1, 0),
        Point(1, 1), Point(0, 1))
    p2 = Polygon(
        Point(0, Rational(5)/4), Point(1, Rational(5)/4),
        Point(1, Rational(9)/4), Point(0, Rational(9)/4))
    p3 = Polygon(
        Point(1, 2), Point(2, 2),
        Point(2, 1))
    p4 = Polygon(
        Point(1, 1), Point(Rational(6)/5, 1),
        Point(1, Rational(6)/5))
    pt1 = Point(half, half)
    pt2 = Point(1, 1)

    '''Polygon to Point'''
    assert p1.distance(pt1) == half
    assert p1.distance(pt2) == 0
    assert p2.distance(pt1) == Rational(3)/4
    assert p3.distance(pt2) == sqrt(2)/2

    '''Polygon to Polygon'''
    # p1.distance(p2) emits a warning
    # First, test the warning
    warnings.filterwarnings("error",
        message="Polygons may intersect producing erroneous output")
    raises(UserWarning, lambda: p1.distance(p2))
    # now test the actual output
    warnings.filterwarnings("ignore",
        message="Polygons may intersect producing erroneous output")
    assert p1.distance(p2) == half/2

    assert p1.distance(p3) == sqrt(2)/2
    assert p3.distance(p4) == (sqrt(2)/2 - sqrt(Rational(2)/25)/2)


def test_convex_hull():
    p = [Point(-5, -1), Point(-2, 1), Point(-2, -1), Point(-1, -3),
        Point(0, 0), Point(1, 1), Point(2, 2), Point(2, -1), Point(3, 1),
        Point(4, -1), Point(6, 2)]
    ch = Polygon(p[0], p[3], p[9], p[10], p[6], p[1])
    #test handling of duplicate points
    p.append(p[3])

    #more than 3 collinear points
    another_p = [Point(-45, -85), Point(-45, 85), Point(-45, 26),
                 Point(-45, -24)]
    ch2 = Segment(another_p[0], another_p[1])

    assert convex_hull(*another_p) == ch2
    assert convex_hull(*p) == ch
    assert convex_hull(p[0]) == p[0]
    assert convex_hull(p[0], p[1]) == Segment(p[0], p[1])

    # no unique points
    assert convex_hull(*[p[-1]]*3) == p[-1]

    # collection of items
    assert convex_hull(*[Point(0, 0),
                        Segment(Point(1, 0), Point(1, 1)),
                        RegularPolygon(Point(2, 0), 2, 4)]) == \
        Polygon(Point(0, 0), Point(2, -2), Point(4, 0), Point(2, 2))


def test_encloses():
    # square with a dimpled left side
    s = Polygon(Point(0, 0), Point(1, 0), Point(1, 1), Point(0, 1),
        Point(S.Half, S.Half))
    # the following is True if the polygon isn't treated as closing on itself
    assert s.encloses(Point(0, S.Half)) is False
    assert s.encloses(Point(S.Half, S.Half)) is False  # it's a vertex
    assert s.encloses(Point(Rational(3, 4), S.Half)) is True


def test_triangle_kwargs():
    assert Triangle(sss=(3, 4, 5)) == \
        Triangle(Point(0, 0), Point(3, 0), Point(3, 4))
    assert Triangle(asa=(30, 2, 30)) == \
        Triangle(Point(0, 0), Point(2, 0), Point(1, sqrt(3)/3))
    assert Triangle(sas=(1, 45, 2)) == \
        Triangle(Point(0, 0), Point(2, 0), Point(sqrt(2)/2, sqrt(2)/2))
    assert Triangle(sss=(1, 2, 5)) is None
    assert deg(rad(180)) == 180


def test_transform():
    pts = [Point(0, 0), Point(1/2, 1/4), Point(1, 1)]
    pts_out = [Point(-4, -10), Point(-3, -37/4), Point(-2, -7)]
    assert Triangle(*pts).scale(2, 3, (4, 5)) == Triangle(*pts_out)
    assert RegularPolygon((0, 0), 1, 4).scale(2, 3, (4, 5)) == \
        Polygon(Point(-2, -10), Point(-4, -7), Point(-6, -10), Point(-4, -13))


def test_reflect():
    x = Symbol('x', real=True)
    y = Symbol('y', real=True)
    b = Symbol('b')
    m = Symbol('m')
    l = Line((0, b), slope=m)
    p = Point(x, y)
    r = p.reflect(l)
    dp = l.perpendicular_segment(p).length
    dr = l.perpendicular_segment(r).length

    assert verify_numerically(dp, dr)
    t = Triangle((0, 0), (1, 0), (2, 3))
    assert Polygon((1, 0), (2, 0), (2, 2)).reflect(Line((3, 0), slope=oo)) \
        == Triangle(Point(5, 0), Point(4, 0), Point(4, 2))
    assert Polygon((1, 0), (2, 0), (2, 2)).reflect(Line((0, 3), slope=oo)) \
        == Triangle(Point(-1, 0), Point(-2, 0), Point(-2, 2))
    assert Polygon((1, 0), (2, 0), (2, 2)).reflect(Line((0, 3), slope=0)) \
        == Triangle(Point(1, 6), Point(2, 6), Point(2, 4))
    assert Polygon((1, 0), (2, 0), (2, 2)).reflect(Line((3, 0), slope=0)) \
        == Triangle(Point(1, 0), Point(2, 0), Point(2, -2))


def test_eulerline():
    assert Triangle(Point(0, 0), Point(1, 0), Point(0, 1)).eulerline \
        == Line(Point2D(0, 0), Point2D(1/2, 1/2))
    assert Triangle(Point(0, 0), Point(10, 0), Point(5, 5*sqrt(3))).eulerline \
        == Point2D(5, 5*sqrt(3)/3)
    assert Triangle(Point(4, -6), Point(4, -1), Point(-3, 3)).eulerline \
        == Line(Point2D(64/7, 3), Point2D(-29/14, -7/2))


def test_intersection():
    poly1 = Triangle(Point(0, 0), Point(1, 0), Point(0, 1))
    poly2 = Polygon(Point(0, 1), Point(-5, 0),
                    Point(0, -4), Point(0, 1/5), Point(1/2, -0.1), Point(1,0), Point(0, 1))

    assert poly1.intersection(poly2) == [Point2D(1/3, 0),
        Segment(Point(0, 1/5), Point(0, 0)),
        Segment(Point(1, 0), Point(0, 1))]
    assert poly2.intersection(poly1) == [Point(1/3, 0),
        Segment(Point(0, 0), Point(0, 1/5)),
        Segment(Point(1, 0), Point(0, 1))]
    assert poly1.intersection(Point(0, 0)) == [Point(0, 0)]
    assert poly1.intersection(Point(-12,  -43)) == []
    assert poly2.intersection(Line((-12, 0), (12, 0))) == [Point(-5, 0), Point(0, 0),
                                                           Point(1/3, 0), Point(1, 0)]
    assert poly2.intersection(Line((-12, 12), (12, 12))) == []
    assert poly2.intersection(Ray((-3,4), (1,0))) == [Segment(Point(1, 0), Point(0, 1))]
    assert poly2.intersection(Circle((0, -1), 1)) == [Point(0, -2), Point(0, 0)]
    assert poly1.intersection(poly1) == [Segment(Point(0, 0), Point(1, 0)),
        Segment(Point(0, 1), Point(0, 0)), Segment(Point(1, 0), Point(0, 1))]
    assert poly2.intersection(poly2) == [Segment(Point(-5, 0), Point(0, -4)),
        Segment(Point(0, -4), Point(0, 1/5)), Segment(Point(0, 1/5), Point(1/2, -1/10)),
        Segment(Point(0, 1), Point(-5, 0)), Segment(Point(1/2, -1/10), Point(1, 0)),
        Segment(Point(1, 0), Point(0, 1))]
    assert poly2.intersection(Triangle(Point(0, 1), Point(1, 0), Point(-1, 1))) == [Point(-5/7, 6/7),
                                                                                    Segment(Point2D(0, 1), Point(1, 0))]
    assert poly1.intersection(RegularPolygon((-12, -15), 3, 3)) == []


<<<<<<< HEAD
def test_second_moment_of_area():
    x, y = symbols('x, y')
    #triangle
    p1, p2, p3 = [(0, 0), (4, 0), (0, 2)]
    p=(0, 0)
    #equation of hypotenuse
    eq_y = (1-x/4)*2
    I_yy = integrate((x**2) * (integrate(1, (y, 0, eq_y))), (x, 0, 4))
    I_xx = integrate(1 * (integrate(y**2, (y, 0, eq_y))), (x, 0, 4))
    I_xy = integrate(x * (integrate(y, (y, 0, eq_y))), (x, 0, 4))

    triangle = Polygon(p1, p2, p3)

    assert (I_xx - triangle.second_moment_of_area(p)[0]) == 0
    assert (I_yy - triangle.second_moment_of_area(p)[1]) == 0
    assert (I_xy - triangle.second_moment_of_area(p)[2]) == 0

    #rectangle
    p1, p2, p3, p4=[(0, 0), (4, 0), (4, 2), (0, 2)]
    I_yy = integrate((x**2) * integrate(1, (y, 0, 2)), (x, 0, 4))
    I_xx = integrate(1 * integrate(y**2, (y, 0, 2)), (x, 0, 4))
    I_xy = integrate(x * integrate(y, (y, 0, 2)), (x, 0, 4))

    rectangle = Polygon(p1, p2, p3, p4)

    assert (I_xx - rectangle.second_moment_of_area(p)[0]) == 0
    assert (I_yy - rectangle.second_moment_of_area(p)[1]) == 0
    assert (I_xy - rectangle.second_moment_of_area(p)[2]) == 0
=======
def test_parameter_value():
    t = Symbol('t')
    sq = Polygon((0, 0), (0, 1), (1, 1), (1, 0))
    assert sq.parameter_value((0.5, 1), t) == {t: 3/8}
    q = Polygon((0, 0), (2, 1), (2, 4), (4, 0))
    assert q.parameter_value((4, 0), t) == {t: -6 + 3*sqrt(5)}  # ~= 0.708
    raises(ValueError, lambda: sq.parameter_value((5, 6), t))
>>>>>>> 4da0b645


def test_issue_12966():
    poly = Polygon(Point(0, 0), Point(0, 10), Point(5, 10), Point(5, 5),
        Point(10, 5), Point(10, 0))
    t = Symbol('t')
    pt = poly.arbitrary_point(t)
    DELTA = 5/poly.perimeter
    assert [pt.subs(t, DELTA*i) for i in range(int(1/DELTA))] == [
        Point(0, 0), Point(0, 5), Point(0, 10), Point(5, 10),
        Point(5, 5), Point(10, 5), Point(10, 0), Point(5, 0)]<|MERGE_RESOLUTION|>--- conflicted
+++ resolved
@@ -408,10 +408,9 @@
         Segment(Point(1, 0), Point(0, 1))]
     assert poly2.intersection(Triangle(Point(0, 1), Point(1, 0), Point(-1, 1))) == [Point(-5/7, 6/7),
                                                                                     Segment(Point2D(0, 1), Point(1, 0))]
-    assert poly1.intersection(RegularPolygon((-12, -15), 3, 3)) == []
-
-
-<<<<<<< HEAD
+    assert poly1.intersection(RegularPolygon((-12, -15)
+                                             
+                                             
 def test_second_moment_of_area():
     x, y = symbols('x, y')
     #triangle
@@ -440,7 +439,8 @@
     assert (I_xx - rectangle.second_moment_of_area(p)[0]) == 0
     assert (I_yy - rectangle.second_moment_of_area(p)[1]) == 0
     assert (I_xy - rectangle.second_moment_of_area(p)[2]) == 0
-=======
+
+                                             
 def test_parameter_value():
     t = Symbol('t')
     sq = Polygon((0, 0), (0, 1), (1, 1), (1, 0))
@@ -448,7 +448,6 @@
     q = Polygon((0, 0), (2, 1), (2, 4), (4, 0))
     assert q.parameter_value((4, 0), t) == {t: -6 + 3*sqrt(5)}  # ~= 0.708
     raises(ValueError, lambda: sq.parameter_value((5, 6), t))
->>>>>>> 4da0b645
 
 
 def test_issue_12966():
