from __future__ import division
import warnings

from sympy import Abs, Rational, Float, S, Symbol, symbols, cos, pi, sqrt, oo
from sympy.functions.elementary.trigonometric import tan
from sympy.geometry import (Circle, Ellipse, GeometryError, Point, Point2D, Polygon, Ray, RegularPolygon, Segment, Triangle, are_similar,
                            convex_hull, intersection, Line)
from sympy.utilities.pytest import raises, slow
from sympy.utilities.randtest import verify_numerically
from sympy.geometry.polygon import rad, deg
from sympy import integrate

def feq(a, b):
    """Test if two floating point values are 'equal'."""
    t_float = Float("1.0E-10")
    return -t_float < a - b < t_float

@slow
def test_polygon():
    x = Symbol('x', real=True)
    y = Symbol('y', real=True)
    x1 = Symbol('x1', real=True)
    half = Rational(1, 2)
    a, b, c = Point(0, 0), Point(2, 0), Point(3, 3)
    t = Triangle(a, b, c)
    assert Polygon(a, Point(1, 0), b, c) == t
    assert Polygon(Point(1, 0), b, c, a) == t
    assert Polygon(b, c, a, Point(1, 0)) == t
    # 2 "remove folded" tests
    assert Polygon(a, Point(3, 0), b, c) == t
    assert Polygon(a, b, Point(3, -1), b, c) == t
    # remove multiple collinear points
    assert Polygon(Point(-4, 15), Point(-11, 15), Point(-15, 15),
        Point(-15, 33/5), Point(-15, -87/10), Point(-15, -15),
        Point(-42/5, -15), Point(-2, -15), Point(7, -15), Point(15, -15),
        Point(15, -3), Point(15, 10), Point(15, 15)) == \
        Polygon(Point(-15,-15), Point(15,-15), Point(15,15), Point(-15,15))


    p1 = Polygon(
        Point(0, 0), Point(3, -1),
        Point(6, 0), Point(4, 5),
        Point(2, 3), Point(0, 3))
    p2 = Polygon(
        Point(6, 0), Point(3, -1),
        Point(0, 0), Point(0, 3),
        Point(2, 3), Point(4, 5))
    p3 = Polygon(
        Point(0, 0), Point(3, 0),
        Point(5, 2), Point(4, 4))
    p4 = Polygon(
        Point(0, 0), Point(4, 4),
        Point(5, 2), Point(3, 0))
    p5 = Polygon(
        Point(0, 0), Point(4, 4),
        Point(0, 4))
    p6 = Polygon(
        Point(-11, 1), Point(-9, 6.6),
        Point(-4, -3), Point(-8.4, -8.7))
    r = Ray(Point(-9,6.6), Point(-9,5.5))
    #
    # General polygon
    #
    assert p1 == p2
    assert len(p1.args) == 6
    assert len(p1.sides) == 6
    assert p1.perimeter == 5 + 2*sqrt(10) + sqrt(29) + sqrt(8)
    assert p1.area == 22
    assert not p1.is_convex()
    assert Polygon((-1, 1), (2, -1), (2, 1), (-1, -1), (3, 0)
        ).is_convex() is False
    # ensure convex for both CW and CCW point specification
    assert p3.is_convex()
    assert p4.is_convex()
    dict5 = p5.angles
    assert dict5[Point(0, 0)] == pi / 4
    assert dict5[Point(0, 4)] == pi / 2
    assert p5.encloses_point(Point(x, y)) is None
    assert p5.encloses_point(Point(1, 3))
    assert p5.encloses_point(Point(0, 0)) is False
    assert p5.encloses_point(Point(4, 0)) is False
    assert p1.encloses(Circle(Point(2.5,2.5),5)) is False
    assert p1.encloses(Ellipse(Point(2.5,2),5,6)) is False
    p5.plot_interval('x') == [x, 0, 1]
    assert p5.distance(
        Polygon(Point(10, 10), Point(14, 14), Point(10, 14))) == 6 * sqrt(2)
    assert p5.distance(
        Polygon(Point(1, 8), Point(5, 8), Point(8, 12), Point(1, 12))) == 4
    warnings.filterwarnings(
        "error", message="Polygons may intersect producing erroneous output")
    raises(UserWarning,
           lambda: Polygon(Point(0, 0), Point(1, 0),
           Point(1, 1)).distance(
           Polygon(Point(0, 0), Point(0, 1), Point(1, 1))))
    warnings.filterwarnings(
        "ignore", message="Polygons may intersect producing erroneous output")
    assert hash(p5) == hash(Polygon(Point(0, 0), Point(4, 4), Point(0, 4)))
    assert p5 == Polygon(Point(4, 4), Point(0, 4), Point(0, 0))
    assert Polygon(Point(4, 4), Point(0, 4), Point(0, 0)) in p5
    assert p5 != Point(0, 4)
    assert Point(0, 1) in p5
    assert p5.arbitrary_point('t').subs(Symbol('t', real=True), 0) == \
        Point(0, 0)
    raises(ValueError, lambda: Polygon(
        Point(x, 0), Point(0, y), Point(x, y)).arbitrary_point('x'))
    assert p6.intersection(r) == [Point(-9, -84/13), Point(-9, 33/5)]
    #
    # Regular polygon
    #
    p1 = RegularPolygon(Point(0, 0), 10, 5)
    p2 = RegularPolygon(Point(0, 0), 5, 5)
    raises(GeometryError, lambda: RegularPolygon(Point(0, 0), Point(0,
           1), Point(1, 1)))
    raises(GeometryError, lambda: RegularPolygon(Point(0, 0), 1, 2))
    raises(ValueError, lambda: RegularPolygon(Point(0, 0), 1, 2.5))

    assert p1 != p2
    assert p1.interior_angle == 3*pi/5
    assert p1.exterior_angle == 2*pi/5
    assert p2.apothem == 5*cos(pi/5)
    assert p2.circumcenter == p1.circumcenter == Point(0, 0)
    assert p1.circumradius == p1.radius == 10
    assert p2.circumcircle == Circle(Point(0, 0), 5)
    assert p2.incircle == Circle(Point(0, 0), p2.apothem)
    assert p2.inradius == p2.apothem == (5 * (1 + sqrt(5)) / 4)
    p2.spin(pi / 10)
    dict1 = p2.angles
    assert dict1[Point(0, 5)] == 3 * pi / 5
    assert p1.is_convex()
    assert p1.rotation == 0
    assert p1.encloses_point(Point(0, 0))
    assert p1.encloses_point(Point(11, 0)) is False
    assert p2.encloses_point(Point(0, 4.9))
    p1.spin(pi/3)
    assert p1.rotation == pi/3
    assert p1.vertices[0] == Point(5, 5*sqrt(3))
    for var in p1.args:
        if isinstance(var, Point):
            assert var == Point(0, 0)
        else:
            assert var == 5 or var == 10 or var == pi / 3
    assert p1 != Point(0, 0)
    assert p1 != p5

    # while spin works in place (notice that rotation is 2pi/3 below)
    # rotate returns a new object
    p1_old = p1
    assert p1.rotate(pi/3) == RegularPolygon(Point(0, 0), 10, 5, 2*pi/3)
    assert p1 == p1_old

    assert p1.area == (-250*sqrt(5) + 1250)/(4*tan(pi/5))
    assert p1.length == 20*sqrt(-sqrt(5)/8 + 5/8)
    assert p1.scale(2, 2) == \
        RegularPolygon(p1.center, p1.radius*2, p1._n, p1.rotation)
    assert RegularPolygon((0, 0), 1, 4).scale(2, 3) == \
        Polygon(Point(2, 0), Point(0, 3), Point(-2, 0), Point(0, -3))

    assert repr(p1) == str(p1)

    #
    # Angles
    #
    angles = p4.angles
    assert feq(angles[Point(0, 0)].evalf(), Float("0.7853981633974483"))
    assert feq(angles[Point(4, 4)].evalf(), Float("1.2490457723982544"))
    assert feq(angles[Point(5, 2)].evalf(), Float("1.8925468811915388"))
    assert feq(angles[Point(3, 0)].evalf(), Float("2.3561944901923449"))

    angles = p3.angles
    assert feq(angles[Point(0, 0)].evalf(), Float("0.7853981633974483"))
    assert feq(angles[Point(4, 4)].evalf(), Float("1.2490457723982544"))
    assert feq(angles[Point(5, 2)].evalf(), Float("1.8925468811915388"))
    assert feq(angles[Point(3, 0)].evalf(), Float("2.3561944901923449"))

    #
    # Triangle
    #
    p1 = Point(0, 0)
    p2 = Point(5, 0)
    p3 = Point(0, 5)
    t1 = Triangle(p1, p2, p3)
    t2 = Triangle(p1, p2, Point(Rational(5, 2), sqrt(Rational(75, 4))))
    t3 = Triangle(p1, Point(x1, 0), Point(0, x1))
    s1 = t1.sides
    assert Triangle(p1, p2, p1) == Polygon(p1, p2, p1) == Segment(p1, p2)
    raises(GeometryError, lambda: Triangle(Point(0, 0)))

    # Basic stuff
    assert Triangle(p1, p1, p1) == p1
    assert Triangle(p2, p2*2, p2*3) == Segment(p2, p2*3)
    assert t1.area == Rational(25, 2)
    assert t1.is_right()
    assert t2.is_right() is False
    assert t3.is_right()
    assert p1 in t1
    assert t1.sides[0] in t1
    assert Segment((0, 0), (1, 0)) in t1
    assert Point(5, 5) not in t2
    assert t1.is_convex()
    assert feq(t1.angles[p1].evalf(), pi.evalf()/2)

    assert t1.is_equilateral() is False
    assert t2.is_equilateral()
    assert t3.is_equilateral() is False
    assert are_similar(t1, t2) is False
    assert are_similar(t1, t3)
    assert are_similar(t2, t3) is False
    assert t1.is_similar(Point(0, 0)) is False

    # Bisectors
    bisectors = t1.bisectors()
    assert bisectors[p1] == Segment(p1, Point(Rational(5, 2), Rational(5, 2)))
    ic = (250 - 125*sqrt(2)) / 50
    assert t1.incenter == Point(ic, ic)

    # Inradius
    assert t1.inradius == t1.incircle.radius == 5 - 5*sqrt(2)/2
    assert t2.inradius == t2.incircle.radius == 5*sqrt(3)/6
    assert t3.inradius == t3.incircle.radius == x1**2/((2 + sqrt(2))*Abs(x1))

    # Exradius
    assert t1.exradii[t1.sides[2]] == 5*sqrt(2)/2

    # Circumcircle
    assert t1.circumcircle.center == Point(2.5, 2.5)

    # Medians + Centroid
    m = t1.medians
    assert t1.centroid == Point(Rational(5, 3), Rational(5, 3))
    assert m[p1] == Segment(p1, Point(Rational(5, 2), Rational(5, 2)))
    assert t3.medians[p1] == Segment(p1, Point(x1/2, x1/2))
    assert intersection(m[p1], m[p2], m[p3]) == [t1.centroid]
    assert t1.medial == Triangle(Point(2.5, 0), Point(0, 2.5), Point(2.5, 2.5))

    # Nine-point circle
    assert t1.nine_point_circle == Circle(Point(2.5, 0), Point(0, 2.5), Point(2.5, 2.5))
    assert t1.nine_point_circle == Circle(Point(0, 0), Point(0, 2.5), Point(2.5, 2.5))

    # Perpendicular
    altitudes = t1.altitudes
    assert altitudes[p1] == Segment(p1, Point(Rational(5, 2), Rational(5, 2)))
    assert altitudes[p2].equals(s1[0])
    assert altitudes[p3] == s1[2]
    assert t1.orthocenter == p1
    t = S('''Triangle(
    Point(100080156402737/5000000000000, 79782624633431/500000000000),
    Point(39223884078253/2000000000000, 156345163124289/1000000000000),
    Point(31241359188437/1250000000000, 338338270939941/1000000000000000))''')
    assert t.orthocenter == S('''Point(-780660869050599840216997'''
    '''79471538701955848721853/80368430960602242240789074233100000000000000,'''
    '''20151573611150265741278060334545897615974257/16073686192120448448157'''
    '''8148466200000000000)''')

    # Ensure
    assert len(intersection(*bisectors.values())) == 1
    assert len(intersection(*altitudes.values())) == 1
    assert len(intersection(*m.values())) == 1

    # Distance
    p1 = Polygon(
        Point(0, 0), Point(1, 0),
        Point(1, 1), Point(0, 1))
    p2 = Polygon(
        Point(0, Rational(5)/4), Point(1, Rational(5)/4),
        Point(1, Rational(9)/4), Point(0, Rational(9)/4))
    p3 = Polygon(
        Point(1, 2), Point(2, 2),
        Point(2, 1))
    p4 = Polygon(
        Point(1, 1), Point(Rational(6)/5, 1),
        Point(1, Rational(6)/5))
    pt1 = Point(half, half)
    pt2 = Point(1, 1)

    '''Polygon to Point'''
    assert p1.distance(pt1) == half
    assert p1.distance(pt2) == 0
    assert p2.distance(pt1) == Rational(3)/4
    assert p3.distance(pt2) == sqrt(2)/2

    '''Polygon to Polygon'''
    # p1.distance(p2) emits a warning
    # First, test the warning
    warnings.filterwarnings("error",
        message="Polygons may intersect producing erroneous output")
    raises(UserWarning, lambda: p1.distance(p2))
    # now test the actual output
    warnings.filterwarnings("ignore",
        message="Polygons may intersect producing erroneous output")
    assert p1.distance(p2) == half/2

    assert p1.distance(p3) == sqrt(2)/2
    assert p3.distance(p4) == (sqrt(2)/2 - sqrt(Rational(2)/25)/2)


def test_convex_hull():
    p = [Point(-5, -1), Point(-2, 1), Point(-2, -1), Point(-1, -3),
        Point(0, 0), Point(1, 1), Point(2, 2), Point(2, -1), Point(3, 1),
        Point(4, -1), Point(6, 2)]
    ch = Polygon(p[0], p[3], p[9], p[10], p[6], p[1])
    #test handling of duplicate points
    p.append(p[3])

    #more than 3 collinear points
    another_p = [Point(-45, -85), Point(-45, 85), Point(-45, 26),
                 Point(-45, -24)]
    ch2 = Segment(another_p[0], another_p[1])

    assert convex_hull(*another_p) == ch2
    assert convex_hull(*p) == ch
    assert convex_hull(p[0]) == p[0]
    assert convex_hull(p[0], p[1]) == Segment(p[0], p[1])

    # no unique points
    assert convex_hull(*[p[-1]]*3) == p[-1]

    # collection of items
    assert convex_hull(*[Point(0, 0),
                        Segment(Point(1, 0), Point(1, 1)),
                        RegularPolygon(Point(2, 0), 2, 4)]) == \
        Polygon(Point(0, 0), Point(2, -2), Point(4, 0), Point(2, 2))


def test_encloses():
    # square with a dimpled left side
    s = Polygon(Point(0, 0), Point(1, 0), Point(1, 1), Point(0, 1),
        Point(S.Half, S.Half))
    # the following is True if the polygon isn't treated as closing on itself
    assert s.encloses(Point(0, S.Half)) is False
    assert s.encloses(Point(S.Half, S.Half)) is False  # it's a vertex
    assert s.encloses(Point(Rational(3, 4), S.Half)) is True


def test_triangle_kwargs():
    assert Triangle(sss=(3, 4, 5)) == \
        Triangle(Point(0, 0), Point(3, 0), Point(3, 4))
    assert Triangle(asa=(30, 2, 30)) == \
        Triangle(Point(0, 0), Point(2, 0), Point(1, sqrt(3)/3))
    assert Triangle(sas=(1, 45, 2)) == \
        Triangle(Point(0, 0), Point(2, 0), Point(sqrt(2)/2, sqrt(2)/2))
    assert Triangle(sss=(1, 2, 5)) is None
    assert deg(rad(180)) == 180


def test_transform():
    pts = [Point(0, 0), Point(1/2, 1/4), Point(1, 1)]
    pts_out = [Point(-4, -10), Point(-3, -37/4), Point(-2, -7)]
    assert Triangle(*pts).scale(2, 3, (4, 5)) == Triangle(*pts_out)
    assert RegularPolygon((0, 0), 1, 4).scale(2, 3, (4, 5)) == \
        Polygon(Point(-2, -10), Point(-4, -7), Point(-6, -10), Point(-4, -13))


def test_reflect():
    x = Symbol('x', real=True)
    y = Symbol('y', real=True)
    b = Symbol('b')
    m = Symbol('m')
    l = Line((0, b), slope=m)
    p = Point(x, y)
    r = p.reflect(l)
    dp = l.perpendicular_segment(p).length
    dr = l.perpendicular_segment(r).length

    assert verify_numerically(dp, dr)
    t = Triangle((0, 0), (1, 0), (2, 3))
    assert Polygon((1, 0), (2, 0), (2, 2)).reflect(Line((3, 0), slope=oo)) \
        == Triangle(Point(5, 0), Point(4, 0), Point(4, 2))
    assert Polygon((1, 0), (2, 0), (2, 2)).reflect(Line((0, 3), slope=oo)) \
        == Triangle(Point(-1, 0), Point(-2, 0), Point(-2, 2))
    assert Polygon((1, 0), (2, 0), (2, 2)).reflect(Line((0, 3), slope=0)) \
        == Triangle(Point(1, 6), Point(2, 6), Point(2, 4))
    assert Polygon((1, 0), (2, 0), (2, 2)).reflect(Line((3, 0), slope=0)) \
        == Triangle(Point(1, 0), Point(2, 0), Point(2, -2))


def test_eulerline():
    assert Triangle(Point(0, 0), Point(1, 0), Point(0, 1)).eulerline \
        == Line(Point2D(0, 0), Point2D(1/2, 1/2))
    assert Triangle(Point(0, 0), Point(10, 0), Point(5, 5*sqrt(3))).eulerline \
        == Point2D(5, 5*sqrt(3)/3)
    assert Triangle(Point(4, -6), Point(4, -1), Point(-3, 3)).eulerline \
        == Line(Point2D(64/7, 3), Point2D(-29/14, -7/2))


def test_intersection():
    poly1 = Triangle(Point(0, 0), Point(1, 0), Point(0, 1))
    poly2 = Polygon(Point(0, 1), Point(-5, 0),
                    Point(0, -4), Point(0, 1/5), Point(1/2, -0.1), Point(1,0), Point(0, 1))

    assert poly1.intersection(poly2) == [Point2D(1/3, 0),
        Segment(Point(0, 1/5), Point(0, 0)),
        Segment(Point(1, 0), Point(0, 1))]
    assert poly2.intersection(poly1) == [Point(1/3, 0),
        Segment(Point(0, 0), Point(0, 1/5)),
        Segment(Point(1, 0), Point(0, 1))]
    assert poly1.intersection(Point(0, 0)) == [Point(0, 0)]
    assert poly1.intersection(Point(-12,  -43)) == []
    assert poly2.intersection(Line((-12, 0), (12, 0))) == [Point(-5, 0), Point(0, 0),
                                                           Point(1/3, 0), Point(1, 0)]
    assert poly2.intersection(Line((-12, 12), (12, 12))) == []
    assert poly2.intersection(Ray((-3,4), (1,0))) == [Segment(Point(1, 0), Point(0, 1))]
    assert poly2.intersection(Circle((0, -1), 1)) == [Point(0, -2), Point(0, 0)]
    assert poly1.intersection(poly1) == [Segment(Point(0, 0), Point(1, 0)),
        Segment(Point(0, 1), Point(0, 0)), Segment(Point(1, 0), Point(0, 1))]
    assert poly2.intersection(poly2) == [Segment(Point(-5, 0), Point(0, -4)),
        Segment(Point(0, -4), Point(0, 1/5)), Segment(Point(0, 1/5), Point(1/2, -1/10)),
        Segment(Point(0, 1), Point(-5, 0)), Segment(Point(1/2, -1/10), Point(1, 0)),
        Segment(Point(1, 0), Point(0, 1))]
    assert poly2.intersection(Triangle(Point(0, 1), Point(1, 0), Point(-1, 1))) == [Point(-5/7, 6/7),
                                                                                    Segment(Point2D(0, 1), Point(1, 0))]
    assert poly1.intersection(RegularPolygon((-12, -15), 3, 3)) == []

<<<<<<< HEAD
def test_second_moment_of_area():
    x, y = symbols('x, y')
    #triangle
    p1, p2, p3 = [(0, 0), (4, 0), (0, 2)]
    p=(0, 0)
    #equation of hypotenuse
    eq_y = (1-x/4)*2
    I_yy = integrate((x**2) * (integrate(1, (y, 0, eq_y))), (x, 0, 4))
    I_xx = integrate(1 * (integrate(y**2, (y, 0, eq_y))), (x, 0, 4))
    I_xy = integrate(x * (integrate(y, (y, 0, eq_y))), (x, 0, 4))

    triangle = Polygon(p1, p2, p3)

    assert (I_xx - triangle.second_moment_of_area(p)[0]) == 0
    assert (I_yy - triangle.second_moment_of_area(p)[1]) == 0
    assert (I_xy - triangle.second_moment_of_area(p)[2]) == 0

    #rectangle
    p1, p2, p3, p4=[(0, 0), (4, 0), (4, 2), (0, 2)]
    I_yy = integrate((x**2) * integrate(1, (y, 0, 2)), (x, 0, 4))
    I_xx = integrate(1 * integrate(y**2, (y, 0, 2)), (x, 0, 4))
    I_xy = integrate(x * integrate(y, (y, 0, 2)), (x, 0, 4))

    rectangle = Polygon(p1, p2, p3, p4)

    assert (I_xx - rectangle.second_moment_of_area(p)[0]) == 0
    assert (I_yy - rectangle.second_moment_of_area(p)[1]) == 0
    assert (I_xy - rectangle.second_moment_of_area(p)[2]) == 0
=======

def test_issue_12966():
    poly = Polygon(Point(0, 0), Point(0, 10), Point(5, 10), Point(5, 5),
    Point(10, 5), Point(10, 0))
    t = Symbol('t')
    pt = poly.arbitrary_point(t)
    DELTA = 5/poly.perimeter
    assert [pt.subs(t, DELTA*i) for i in range(int(1/DELTA))] == [
        Point(0, 0), Point(0, 5), Point(0, 10), Point(5, 10),
        Point(5, 5), Point(10, 5), Point(10, 0), Point(5, 0)]
>>>>>>> 9bf73cc2
<|MERGE_RESOLUTION|>--- conflicted
+++ resolved
@@ -410,7 +410,7 @@
                                                                                     Segment(Point2D(0, 1), Point(1, 0))]
     assert poly1.intersection(RegularPolygon((-12, -15), 3, 3)) == []
 
-<<<<<<< HEAD
+
 def test_second_moment_of_area():
     x, y = symbols('x, y')
     #triangle
@@ -439,7 +439,7 @@
     assert (I_xx - rectangle.second_moment_of_area(p)[0]) == 0
     assert (I_yy - rectangle.second_moment_of_area(p)[1]) == 0
     assert (I_xy - rectangle.second_moment_of_area(p)[2]) == 0
-=======
+
 
 def test_issue_12966():
     poly = Polygon(Point(0, 0), Point(0, 10), Point(5, 10), Point(5, 5),
@@ -449,5 +449,4 @@
     DELTA = 5/poly.perimeter
     assert [pt.subs(t, DELTA*i) for i in range(int(1/DELTA))] == [
         Point(0, 0), Point(0, 5), Point(0, 10), Point(5, 10),
-        Point(5, 5), Point(10, 5), Point(10, 0), Point(5, 0)]
->>>>>>> 9bf73cc2
+        Point(5, 5), Point(10, 5), Point(10, 0), Point(5, 0)]