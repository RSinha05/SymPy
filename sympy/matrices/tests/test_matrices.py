from sympy import (symbols, Matrix, SparseMatrix, eye, I, Symbol, Rational,
    Float, wronskian, cos, sin, exp, hessian, sqrt, zeros, ones, randMatrix,
    Poly, S, pi, E, oo, trigsimp, Integer, N, sympify,
    Pow, simplify, Min, Max, Abs, PurePoly, count_ops, signsimp)
from sympy.matrices.matrices import (ShapeError, MatrixError,
    matrix_multiply_elementwise, diag, GramSchmidt, casoratian,
    SparseMatrix, SparseMatrix, NonSquareMatrixError,
    matrix_multiply_elementwise, diag, NonSquareMatrixError, DeferredVector)
from sympy.matrices import ImmutableMatrix
from sympy.utilities.iterables import flatten, capture
from sympy.utilities.pytest import raises, XFAIL
from sympy.matrices import rot_axis1, rot_axis2, rot_axis3

def test_division():
    x, y, z = symbols('x y z')
    v = Matrix(1,2,[x, y])
    assert v.__div__(z) == Matrix(1,2,[x/z, y/z])
    assert v.__truediv__(z) == Matrix(1,2,[x/z, y/z])
    assert v/z == Matrix(1,2,[x/z, y/z])

def test_sum():
    x, y, z = symbols('x y z')
    m = Matrix([[1,2,3],[x,y,x],[2*y,-50,z*x]])
    assert m+m == Matrix([[2,4,6],[2*x,2*y,2*x],[4*y,-100,2*z*x]])
    n = Matrix(1, 2, [1, 2])
    raises(ShapeError, lambda: m+n)

def test_multiplication():
    a=Matrix((
        (1, 2),
        (3, 1),
        (0, 6),
        ))

    b = Matrix ((
        (1, 2),
        (3, 0),
        ))

    c= a*b
    assert c[0,0]==7
    assert c[0,1]==2
    assert c[1,0]==6
    assert c[1,1]==6
    assert c[2,0]==18
    assert c[2,1]==0

    h = matrix_multiply_elementwise(a, c)
    assert h == a.multiply_elementwise(c)
    assert h[0,0]==7
    assert h[0,1]==4
    assert h[1,0]==18
    assert h[1,1]==6
    assert h[2,0]==0
    assert h[2,1]==0
    raises(ShapeError, lambda: matrix_multiply_elementwise(a, b))

    x = Symbol("x")

    c = b * Symbol("x")
    assert isinstance(c,Matrix)
    assert c[0,0] == x
    assert c[0,1] == 2*x
    assert c[1,0] == 3*x
    assert c[1,1] == 0

    c2 = x * b
    assert c == c2

    c = 5 * b
    assert isinstance(c,Matrix)
    assert c[0,0] == 5
    assert c[0,1] == 2*5
    assert c[1,0] == 3*5
    assert c[1,1] == 0

def test_power():
    raises(NonSquareMatrixError, lambda: Matrix((1, 2))**2)

    R = Rational
    A = Matrix([[2,3],[4,5]])
    assert (A**-3)[:] == [R(-269)/8, R(153)/8, R(51)/2, R(-29)/2]
    assert (A**5)[:] == [6140, 8097, 10796, 14237]
    A = Matrix([[2, 1, 3],[4,2, 4], [6,12, 1]])
    assert (A**3)[:] == [290, 262, 251, 448, 440, 368, 702, 954, 433]
    assert A**0 == eye(3)
    assert A**1 == A
    assert (Matrix([[2]]) ** 100)[0,0] == 2**100
    assert eye(2)**10000000 == eye(2)
    assert Matrix([[1, 2], [3, 4]])**Integer(2) == Matrix([[7, 10], [15, 22]])

    A = Matrix([[33, 24], [48, 57]])
    assert (A**(S(1)/2))[:] == [5, 2, 4, 7]
    A = Matrix([[0, 4], [-1, 5]])
    assert (A**(S(1)/2))**2 == A

def test_creation():
    raises(ValueError, lambda: Matrix(5, 5, range(20)))
    raises(IndexError, lambda: Matrix((1, 2))[2])
    with raises(IndexError):
         Matrix((1, 2))[1:2] = 5
    with raises(IndexError):
         Matrix((1, 2))[3] = 5

    x = Symbol("x")
    a = Matrix([[x, 0], [0, 0]])
    m = a
    assert m.cols == m.rows
    assert m.cols == 2
    assert m[:] == [x,0,0,0]

    b = Matrix(2,2, [x, 0, 0, 0])
    m = b
    assert m.cols == m.rows
    assert m.cols == 2
    assert m[:] == [x,0,0,0]

    assert a == b

    assert Matrix(b) == b

    c = Matrix((
          Matrix((
            (1, 2, 3),
            (4, 5, 6)
          )),
          (7, 8, 9)
    ))
    assert c.cols == 3
    assert c.rows == 3
    assert c[:] == [1,2,3,4,5,6,7,8,9]

    assert Matrix(eye(2)) == eye(2)
    assert ImmutableMatrix(ImmutableMatrix(eye(2))) == ImmutableMatrix(eye(2))
    assert ImmutableMatrix(c) == c.as_immutable()
    assert Matrix(ImmutableMatrix(c)) == ImmutableMatrix(c).as_mutable()

    assert c is not Matrix(c)

def test_tolist():
    x, y, z = symbols('x y z')
    lst = [[S.One,S.Half,x*y,S.Zero],[x,y,z,x**2],[y,-S.One,z*x,3]]
    m = Matrix(lst)
    assert m.tolist() == lst

def test_determinant():
    x, y, z = Symbol('x'), Symbol('y'), Symbol('z')

    for M in [Matrix(), Matrix([[1]])]:
        assert (
        M.det() ==
        M.det_bareis() ==
        M.berkowitz_det() ==
        M.det_LU_decomposition() ==
        1)

    M = Matrix(( (-3,  2),
                 ( 8, -5) ))

    assert M.det(method="bareis") == -1
    assert M.det(method="berkowitz") == -1


    M = Matrix(( (x,   1),
                 (y, 2*y) ))

    assert M.det(method="bareis") == 2*x*y-y
    assert M.det(method="berkowitz") == 2*x*y-y


    M = Matrix(( (1, 1, 1),
                 (1, 2, 3),
                 (1, 3, 6) ))

    assert M.det(method="bareis") == 1
    assert M.det(method="berkowitz") == 1


    M = Matrix(( ( 3, -2,  0, 5),
                 (-2,  1, -2, 2),
                 ( 0, -2,  5, 0),
                 ( 5,  0,  3, 4) ))

    assert M.det(method="bareis") == -289
    assert M.det(method="berkowitz") == -289


    M = Matrix(( ( 1,  2,  3,  4),
                 ( 5,  6,  7,  8),
                 ( 9, 10, 11, 12),
                 (13, 14, 15, 16) ))

    assert M.det(method="bareis") == 0
    assert M.det(method="berkowitz") == 0



    M = Matrix(( (3, 2, 0, 0, 0),
                 (0, 3, 2, 0, 0),
                 (0, 0, 3, 2, 0),
                 (0, 0, 0, 3, 2),
                 (2, 0, 0, 0, 3) ))

    assert M.det(method="bareis") == 275
    assert M.det(method="berkowitz") == 275


    M = Matrix(( (1, 0,  1,  2, 12),
                 (2, 0,  1,  1,  4),
                 (2, 1,  1, -1,  3),
                 (3, 2, -1,  1,  8),
                 (1, 1,  1,  0,  6) ))

    assert M.det(method="bareis") == -55
    assert M.det(method="berkowitz") == -55


    M = Matrix(( (-5,  2,  3,  4,  5),
                 ( 1, -4,  3,  4,  5),
                 ( 1,  2, -3,  4,  5),
                 ( 1,  2,  3, -2,  5),
                 ( 1,  2,  3,  4, -1) ))

    assert M.det(method="bareis") == 11664
    assert M.det(method="berkowitz") == 11664


    M = Matrix(( ( 2,  7, -1, 3, 2),
                 ( 0,  0,  1, 0, 1),
                 (-2,  0,  7, 0, 2),
                 (-3, -2,  4, 5, 3),
                 ( 1,  0,  0, 0, 1) ))

    assert M.det(method="bareis") == 123
    assert M.det(method="berkowitz") == 123


    M = Matrix(( (x,y,z),
                 (1,0,0),
                 (y,z,x) ))

    assert M.det(method="bareis") == z**2 - x*y
    assert M.det(method="berkowitz") == z**2 - x*y


    def test_det_LU_decomposition():
        x, y, z = symbols('x y z')

    for M in [Matrix(), Matrix([[1]])]:
        assert M.det(method="det_LU") == 1

    M = Matrix(( (-3,  2),
                 ( 8, -5) ))

    assert M.det(method="det_LU") == -1

    M = Matrix(( (x,   1),
                 (y, 2*y) ))

    assert M.det(method="det_LU") == 2*x*y-y

    M = Matrix(( (1, 1, 1),
                 (1, 2, 3),
                 (1, 3, 6) ))

    assert M.det(method="det_LU") == 1

    M = Matrix(( ( 3, -2,  0, 5),
                 (-2,  1, -2, 2),
                 ( 0, -2,  5, 0),
                 ( 5,  0,  3, 4) ))

    assert M.det(method="det_LU") == -289

    M = Matrix(( (3, 2, 0, 0, 0),
                 (0, 3, 2, 0, 0),
                 (0, 0, 3, 2, 0),
                 (0, 0, 0, 3, 2),
                 (2, 0, 0, 0, 3) ))

    assert M.det(method="det_LU") == 275

    M = Matrix(( (1, 0,  1,  2, 12),
                 (2, 0,  1,  1,  4),
                 (2, 1,  1, -1,  3),
                 (3, 2, -1,  1,  8),
                 (1, 1,  1,  0,  6) ))

    assert M.det(method="det_LU") == -55

    M = Matrix(( (-5,  2,  3,  4,  5),
                 ( 1, -4,  3,  4,  5),
                 ( 1,  2, -3,  4,  5),
                 ( 1,  2,  3, -2,  5),
                 ( 1,  2,  3,  4, -1) ))

    assert M.det(method="det_LU") == 11664

    M = Matrix(( ( 2,  7, -1, 3, 2),
                 ( 0,  0,  1, 0, 1),
                 (-2,  0,  7, 0, 2),
                 (-3, -2,  4, 5, 3),
                 ( 1,  0,  0, 0, 1) ))

    assert M.det(method="det_LU") == 123

    M = Matrix(( (x,y,z),
                 (1,0,0),
                 (y,z,x) ))

    assert M.det(method="det_LU") == z**2 - x*y


def test_berkowitz_minors():
    B = Matrix(2, 2, [1, 2, 2, 1])

    assert B.berkowitz_minors() == (1, -3)

def test_submatrix():
    m0 = eye(4)
    assert m0[:3, :3] == eye(3)
    assert m0[2:4, 0:2] == zeros(2)

    m1 = Matrix(3,3, lambda i,j: i+j)
    assert m1[0,:] == Matrix(1,3,(0,1,2))
    assert m1[1:3, 1] == Matrix(2,1,(2,3))

    m2 = Matrix([[0,1,2,3],[4,5,6,7],[8,9,10,11],[12,13,14,15]])
    assert m2[:,-1] == Matrix(4,1,[3,7,11,15])
    assert m2[-2:,:] == Matrix([[8,9,10,11],[12,13,14,15]])

def test_submatrix_assignment():
    m = zeros(4)
    m[2:4, 2:4] = eye(2)
    assert m == Matrix(((0,0,0,0),
                        (0,0,0,0),
                        (0,0,1,0),
                        (0,0,0,1)))
    m[:2, :2] = eye(2)
    assert m == eye(4)
    m[:,0] = Matrix(4,1,(1,2,3,4))
    assert m == Matrix(((1,0,0,0),
                        (2,1,0,0),
                        (3,0,1,0),
                        (4,0,0,1)))
    m[:,:] = zeros(4)
    assert m == zeros(4)
    m[:,:] = ((1,2,3,4),(5,6,7,8),(9, 10, 11, 12),(13,14,15,16))
    assert m == Matrix(((1,2,3,4),
                        (5,6,7,8),
                        (9, 10, 11, 12),
                        (13,14,15,16)))
    m[:2, 0] = [0,0]
    assert m == Matrix(((0,2,3,4),
                        (0,6,7,8),
                        (9, 10, 11, 12),
                        (13,14,15,16)))

def test_extract():
    m = Matrix(4, 3, lambda i, j: i*3 + j)
    assert m.extract([0,1,3],[0,1]) == Matrix(3,2,[0,1,3,4,9,10])
    assert m.extract([0,3],[0,0,2]) == Matrix(2,3,[0,0,2,9,9,11])
    assert m.extract(range(4),range(3)) == m
    raises(IndexError, lambda: m.extract([4], [0]))
    raises(IndexError, lambda: m.extract([0], [3]))

def test_reshape():
    m0 = eye(3)
    assert m0.reshape(1,9) == Matrix(1,9,(1,0,0,0,1,0,0,0,1))
    m1 = Matrix(3,4, lambda i,j: i+j)
    assert m1.reshape(4,3) == Matrix(((0,1,2), (3,1,2), (3,4,2), (3,4,5)))
    assert m1.reshape(2,6) == Matrix(((0,1,2,3,1,2), (3,4,2,3,4,5)))

def test_applyfunc():
    m0 = eye(3)
    assert m0.applyfunc(lambda x:2*x) == eye(3)*2
    assert m0.applyfunc(lambda x: 0 ) == zeros(3)

def test_expand():
    x,y = symbols('x y')
    m0 = Matrix([[x*(x+y),2],[((x+y)*y)*x,x*(y+x*(x+y))]])
    # Test if expand() returns a matrix
    m1 = m0.expand()
    assert m1 == Matrix([[x*y+x**2,2],[x*y**2+y*x**2,x*y+y*x**2+x**3]])

    a = Symbol('a', real=True)

    assert Matrix([exp(I*a)]).expand(complex=True) == \
        Matrix([cos(a) + I*sin(a)])

def test_random():
    M = randMatrix(3,3)
    M = randMatrix(3,3,seed=3)
    M = randMatrix(3,4,0,150)
    M = randMatrix(3, symmetric=True)

def test_LUdecomp():
    testmat = Matrix([[0,2,5,3],
                      [3,3,7,4],
                      [8,4,0,2],
                      [-2,6,3,4]])
    L,U,p = testmat.LUdecomposition()
    assert L.is_lower()
    assert U.is_upper()
    assert (L*U).permuteBkwd(p)-testmat == zeros(4)

    testmat = Matrix([[6,-2,7,4],
                      [0,3,6,7],
                      [1,-2,7,4],
                      [-9,2,6,3]])
    L,U,p = testmat.LUdecomposition()
    assert L.is_lower()
    assert U.is_upper()
    assert (L*U).permuteBkwd(p)-testmat == zeros(4)

    x, y, z = Symbol('x'), Symbol('y'), Symbol('z')
    M = Matrix(((1, x, 1), (2, y, 0), (y, 0, z)))
    L, U, p = M.LUdecomposition()
    assert L.is_lower()
    assert U.is_upper()
    assert (L*U).permuteBkwd(p)-M == zeros(3)

    mL = Matrix((
      (1,0,0),
      (2,3,0),
    ))
    assert mL.is_lower() == True
    assert mL.is_upper() == False
    mU = Matrix((
      (1,2,3),
      (0,4,5),
    ))
    assert mU.is_lower() == False
    assert mU.is_upper() == True

    # test FF LUdecomp
    M = Matrix([[1, 3, 3],
                [3, 2, 6],
                [3, 2, 2]])
    P, L, Dee, U = M.LUdecompositionFF()
    assert P*M == L*Dee.inv()*U

    M = Matrix([[1, 2, 3, 4],
                 [3, -1, 2, 3],
                 [3, 1, 3, -2],
                 [6, -1, 0, 2]])
    P, L, Dee, U = M.LUdecompositionFF()
    assert P*M == L*Dee.inv()*U

    M = Matrix([[0, 0, 1],
                 [2,3,0],
                 [3, 1, 4]])
    P, L, Dee, U = M.LUdecompositionFF()
    assert P*M == L*Dee.inv()*U

def test_LUsolve():
    A = Matrix([[2,3,5],
                [3,6,2],
                [8,3,6]])
    x = Matrix(3,1,[3,7,5])
    b = A*x
    soln = A.LUsolve(b)
    assert soln == x
    A = Matrix([[0,-1,2],
                [5,10,7],
                [8,3,4]])
    x = Matrix(3,1,[-1,2,5])
    b = A*x
    soln = A.LUsolve(b)
    assert soln == x

def test_QRsolve():
    A = Matrix([[2,3,5],
                [3,6,2],
                [8,3,6]])
    x = Matrix(3,1,[3,7,5])
    b = A*x
    soln = A.QRsolve(b)
    assert soln == x
    x = Matrix([[1,2],[3,4],[5,6]])
    b = A*x
    soln = A.QRsolve(b)
    assert soln == x

    A = Matrix([[0,-1,2],
                [5,10,7],
                [8,3,4]])
    x = Matrix(3,1,[-1,2,5])
    b = A*x
    soln = A.QRsolve(b)
    assert soln == x
    x = Matrix([[7,8],[9,10],[11,12]])
    b = A*x
    soln = A.QRsolve(b)
    assert soln == x

def test_inverse():
    A = eye(4)
    assert A.inv() == eye(4)
    assert A.inv("LU") == eye(4)
    assert A.inv("ADJ") == eye(4)
    A = Matrix([[2,3,5],
                [3,6,2],
                [8,3,6]])
    Ainv = A.inv()
    assert A*Ainv == eye(3)
    assert A.inv("LU") == Ainv
    assert A.inv("ADJ") == Ainv

def test_util():
    R = Rational

    v1 = Matrix(1,3,[1,2,3])
    v2 = Matrix(1,3,[3,4,5])
    assert v1.cross(v2) == Matrix(1,3,[-2,4,-2])
    assert v1.norm() == sqrt(14)
    assert v1.project(v2) == Matrix(1, 3, [R(39)/25, R(52)/25, R(13)/5])
    assert Matrix.zeros(1, 2) == Matrix(1, 2, [0, 0])
    assert ones(1, 2) == Matrix(1, 2, [1, 1])
    assert v1.clone() == v1
    # cofactor
    assert eye(3) == eye(3).cofactorMatrix()
    test = Matrix([[1,3,2],[2,6,3],[2,3,6]])
    assert test.cofactorMatrix() == Matrix([[27,-6,-6],[-12,2,3],[-3,1,0]])
    test = Matrix([[1,2,3],[4,5,6],[7,8,9]])
    assert test.cofactorMatrix() == Matrix([[-3,6,-3],[6,-12,6],[-3,6,-3]])


def test_jacobian_hessian():
    x = Symbol('x')
    y = Symbol('y')
    L = Matrix(1,2,[x**2*y, 2*y**2 + x*y])
    syms = [x,y]
    assert L.jacobian(syms) == Matrix([[2*x*y, x**2],[y, 4*y+x]])

    L = Matrix(1,2,[x, x**2*y**3])
    assert L.jacobian(syms) == Matrix([[1, 0], [2*x*y**3, x**2*3*y**2]])

    f = x**2*y
    syms = [x,y]
    assert hessian(f, syms) == Matrix([[2*y, 2*x], [2*x, 0]])

    f = x**2*y**3
    assert hessian(f, syms) == Matrix([[2*y**3, 6*x*y**2],[6*x*y**2, 6*x**2*y]])

def test_QR():
    A = Matrix([[1,2],[2,3]])
    Q, S = A.QRdecomposition()
    R = Rational
    assert Q == Matrix([
        [5**R(-1,2), (R(2)/5)*(R(1)/5)**R(-1,2)],
        [2*5**R(-1,2), (-R(1)/5)*(R(1)/5)**R(-1,2)]])
    assert S == Matrix([[5**R(1,2), 8*5**R(-1,2)], [0, (R(1)/5)**R(1,2)]])
    assert Q*S == A
    assert Q.T * Q == eye(2)

    A = Matrix([[1,1,1],[1,1,3],[2,3,4]])
    Q, R = A.QRdecomposition()
    assert Q.T * Q == eye(Q.cols)
    assert R.is_upper()
    assert A == Q*R

def test_QR_non_square():
    A = Matrix([[9,0,26],[12,0,-7],[0,4,4],[0,-3,-3]])
    Q, R = A.QRdecomposition()
    assert Q.T * Q == eye(Q.cols)
    assert R.is_upper()
    assert A == Q*R

    A = Matrix([[1,-1,4],[1,4,-2],[1,4,2],[1,-1,0]])
    Q, R = A.QRdecomposition()
    assert Q.T * Q == eye(Q.cols)
    assert R.is_upper()
    assert A == Q*R

def test_nullspace():
    # first test reduced row-ech form
    R = Rational

    M = Matrix([[5,7,2,1],
               [1,6,2,-1]])
    out, tmp = M.rref()
    assert out == Matrix([[1,0,-R(2)/23,R(13)/23],
                              [0,1,R(8)/23, R(-6)/23]])

    M = Matrix([[-5,-1, 4,-3,-1],
                [ 1,-1,-1, 1, 0],
                [-1, 0, 0, 0, 0],
                [ 4, 1,-4, 3, 1],
                [-2, 0, 2,-2,-1]])
    assert M*M.nullspace()[0] == Matrix(5,1,[0]*5)

    M = Matrix([[1,3,0,2,6,3,1],
                [-2,-6,0,-2,-8,3,1],
                [3,9,0,0,6,6,2],
                [-1,-3,0,1,0,9,3]])
    out, tmp = M.rref()
    assert out == Matrix([[1,3,0,0,2,0,0],
                          [0,0,0,1,2,0,0],
                          [0,0,0,0,0,1,R(1)/3],
                          [0,0,0,0,0,0,0]])

    # now check the vectors
    basis = M.nullspace()
    assert basis[0] == Matrix([-3,1,0,0,0,0,0])
    assert basis[1] == Matrix([0,0,1,0,0,0,0])
    assert basis[2] == Matrix([-2,0,0,-2,1,0,0])
    assert basis[3] == Matrix([0,0,0,0,0,R(-1)/3, 1])

    # issue 1698; just see that we can do it when rows > cols
    M = Matrix([[1,2],[2,4],[3,6]])
    assert M.nullspace()

def test_wronskian():
    x = Symbol('x')
    assert wronskian([cos(x), sin(x)], x) == cos(x)**2 + sin(x)**2
    assert wronskian([exp(x), exp(2*x)], x) == exp(3*x)
    assert wronskian([exp(x), x], x) == exp(x) - x*exp(x)
    assert wronskian([1, x, x**2], x) == 2
    w1 = -6*exp(x)*sin(x)*x + 6*cos(x)*exp(x)*x**2 - 6*exp(x)*cos(x)*x - \
        exp(x)*cos(x)*x**3 + exp(x)*sin(x)*x**3
    assert wronskian([exp(x), cos(x), x**3], x).expand() == w1
    assert wronskian([exp(x), cos(x), x**3], x, method='berkowitz'
        ).expand() == w1
    w2 = -x**3*cos(x)**2 - x**3*sin(x)**2 - 6*x*cos(x)**2 - 6*x*sin(x)**2
    assert wronskian([sin(x), cos(x), x**3], x).expand() == w2
    assert wronskian([sin(x), cos(x), x**3], x, \
        method='berkowitz').expand() == w2
    assert wronskian([], x) == 1

def canonicalize(v):
    """
    Takes the output of eigenvects() and makes it canonical, so that we can
    compare it across platforms.

    It converts Matrices to lists, and uses set() to list the outer list in a
    platform independent way.
    """
    def c(x):
        a, b, c = x
        return (S(a), S(b), tuple(c[0]))
    return tuple(set([c(x) for x in v]))

def test_eigen():
    x,y = symbols('x y')

    R = Rational

    assert eye(3).charpoly(x) == Poly((x-1)**3, x)
    assert eye(3).charpoly(y) == Poly((y-1)**3, y)

    M = Matrix([[1,0,0],
                [0,1,0],
                [0,0,1]])

    assert M.eigenvals(multiple=False) == {S.One: 3}

    assert canonicalize(M.eigenvects()) == canonicalize(
        [(1, 3, [Matrix([1,0,0]),
                 Matrix([0,1,0]),
                 Matrix([0,0,1])])])

    M = Matrix([[0,1,1],
                [1,0,0],
                [1,1,1]])

    assert M.eigenvals() == {2*S.One: 1, -S.One: 1, S.Zero: 1}

    assert canonicalize(M.eigenvects()) == canonicalize(
        [( 2, 1, [Matrix([R(2,3), R(1,3), 1])]),
         (-1, 1, [Matrix([-1, 1, 0])]),
         ( 0, 1, [Matrix([ 0,-1, 1])])])

    M = Matrix([[1, -1],
                 [1,  3]])
    assert canonicalize(M.eigenvects()) == canonicalize(
        [[2, 2, [Matrix(1,2,[-1,1])]]])

    M = Matrix([[1, 2, 3], [4, 5, 6], [7, 8, 9]])
    a=R(15,2)
    b=3*33**R(1,2)
    c=R(13,2)
    d=(R(33,8) + 3*b/8)
    e=(R(33,8) - 3*b/8)
    def NS(e, n):
        return str(N(e, n))
    r = [
        (a - b/2, 1, [Matrix([(12 + 24/(c - b/2))/((c - b/2)*e) + 3/(c - b/2),
                              (6 + 12/(c - b/2))/e,1])]),
        (      0, 1, [Matrix([1,-2,1])]),
        (a + b/2, 1, [Matrix([(12 + 24/(c + b/2))/((c + b/2)*d) + 3/(c + b/2),
                              (6 + 12/(c + b/2))/d,1])]),
        ]
    r1 = [(NS(r[i][0],2),NS(r[i][1],2),
        [NS(j,2) for j in r[i][2][0]]) for i in range(len(r))]
    r = M.eigenvects()
    r2 = [(NS(r[i][0],2),NS(r[i][1],2),
        [NS(j,2) for j in r[i][2][0]]) for i in range(len(r))]
    assert sorted(r1) == sorted(r2)

    eps = Symbol('eps',real=True)

    M = Matrix([[abs(eps), I*eps    ],
               [-I*eps,   abs(eps) ]])

    assert canonicalize(M.eigenvects()) == canonicalize(
        [( 2*abs(eps), 1, [ Matrix([[I*eps/abs(eps)],[1]]) ] ),
         ( 0, 1, [Matrix([[-I*eps/abs(eps)],[1]])]) ])

    M = Matrix(3,3,[1, 2, 0, 0, 3, 0, 2, -4, 2])
    M._eigenvects = M.eigenvects(simplify=False)
    assert max(i.q for i in M._eigenvects[0][2][0]) > 1
    M._eigenvects = M.eigenvects(simplify=True)
    assert max(i.q for i in M._eigenvects[0][2][0]) == 1
    M = Matrix([[S(1)/4, 1], [1, 1]])
    assert M.eigenvects(simplify=True) == [
        (-sqrt(73)/8 + S(5)/8, 1, [Matrix([[8/(-sqrt(73) + 3)], [1]])]),
        (S(5)/8 + sqrt(73)/8, 1, [Matrix([[8/(3 + sqrt(73))],   [1]])])]
    assert M.eigenvects(simplify=False) == [
    (-sqrt(73)/8 + Rational(5, 8), 1,
        [Matrix([[-1/(Rational(-3, 8) + sqrt(73)/8)], [1]])]),
    (Rational(5, 8) + sqrt(73)/8, 1,
        [Matrix([[-1/(-sqrt(73)/8 + Rational(-3, 8))], [1]])])]

    m = Matrix([[1, .6, .6], [.6, .9, .9], [.9, .6, .6]])
    evals = {-sqrt(385)/20 + S(5)/4: 1, sqrt(385)/20 + S(5)/4: 1, S.Zero: 1}
    assert m.eigenvals() == evals
    nevals = list(sorted(m.eigenvals(rational=False).keys()))
    sevals = list(sorted(evals.keys()))
    assert all(abs(nevals[i] - sevals[i]) < 1e-9 for i in range(len(nevals)))

@XFAIL
def test_sparse_matrix():
    def eye(n):
        tmp = SparseMatrix(n,n,lambda i,j:0)
        for i in range(tmp.rows):
            tmp[i,i] = 1
        return tmp
    def zeros(n):
        return SparseMatrix(n,n,lambda i,j:0)

    # test element assignment
    a = SparseMatrix((
        (1, 0),
        (0, 1)
    ))
    a[0, 0] = 2
    assert a == SparseMatrix((
        (2, 0),
        (0, 1)
    ))
    a[1, 0] = 5
    assert a == SparseMatrix((
        (2, 0),
        (5, 1)
    ))
    a[1, 1] = 0
    assert a == SparseMatrix((
        (2, 0),
        (5, 0)
    ))
    assert a.mat == {(0, 0): 2, (1, 0): 5}

    # test_multiplication
    a=SparseMatrix((
        (1, 2),
        (3, 1),
        (0, 6),
        ))

    b = SparseMatrix ((
        (1, 2),
        (3, 0),
        ))

    c= a*b
    assert c[0,0]==7
    assert c[0,1]==2
    assert c[1,0]==6
    assert c[1,1]==6
    assert c[2,0]==18
    assert c[2,1]==0

    x = Symbol("x")

    c = b * Symbol("x")
    assert isinstance(c,SparseMatrix)
    assert c[0,0] == x
    assert c[0,1] == 2*x
    assert c[1,0] == 3*x
    assert c[1,1] == 0

    c = 5 * b
    assert isinstance(c,SparseMatrix)
    assert c[0,0] == 5
    assert c[0,1] == 2*5
    assert c[1,0] == 3*5
    assert c[1,1] == 0

    #test_power
    A = SparseMatrix([[2,3],[4,5]])
    assert (A**5)[:] == [6140, 8097, 10796, 14237]
    A = SparseMatrix([[2, 1, 3],[4,2, 4], [6,12, 1]])
    assert (A**3)[:] == [290, 262, 251, 448, 440, 368, 702, 954, 433]


    # test_creation
    x = Symbol("x")
    a = SparseMatrix([x, 0], [0, 0])
    m = a
    assert m.cols == m.rows
    assert m.cols == 2
    assert m[:] == [x,0,0,0]
    b = SparseMatrix(2,2, [x, 0, 0, 0])
    m = b
    assert m.cols == m.rows
    assert m.cols == 2
    assert m[:] == [x,0,0,0]

    assert a == b

    a = SparseMatrix(1, 2, [1, 2])
    b = a
    c = a
    assert a[0] == 1
    assert a.row_del(0) == SparseMatrix(0, 2, [])
    assert b.col_del(1) == SparseMatrix(1, 1, [1])
    assert c.toMatrix() == Matrix(1, 2, [1, 2])

    # test_determinant
    x, y = Symbol('x'), Symbol('y')

    assert SparseMatrix([[1]]).det() == 1

    assert SparseMatrix(( (-3,  2),
                    ( 8, -5) )).det() == -1

    assert SparseMatrix(( (x,   1),
                    (y, 2*y) )).det() == 2*x*y-y

    assert SparseMatrix(( (1, 1, 1),
                    (1, 2, 3),
                    (1, 3, 6) )).det() == 1

    assert SparseMatrix(( ( 3, -2,  0, 5),
                    (-2,  1, -2, 2),
                    ( 0, -2,  5, 0),
                    ( 5,  0,  3, 4) )).det() == -289

    assert SparseMatrix(( ( 1,  2,  3,  4),
                    ( 5,  6,  7,  8),
                    ( 9, 10, 11, 12),
                    (13, 14, 15, 16) )).det() == 0

    assert SparseMatrix(( (3, 2, 0, 0, 0),
                    (0, 3, 2, 0, 0),
                    (0, 0, 3, 2, 0),
                    (0, 0, 0, 3, 2),
                    (2, 0, 0, 0, 3) )).det() == 275

    assert SparseMatrix(( (1, 0,  1,  2, 12),
                    (2, 0,  1,  1,  4),
                    (2, 1,  1, -1,  3),
                    (3, 2, -1,  1,  8),
                    (1, 1,  1,  0,  6) )).det() == -55

    assert SparseMatrix(( (-5,  2,  3,  4,  5),
                    ( 1, -4,  3,  4,  5),
                    ( 1,  2, -3,  4,  5),
                    ( 1,  2,  3, -2,  5),
                    ( 1,  2,  3,  4, -1) )).det() == 11664

    assert SparseMatrix(( ( 2,  7, -1, 3, 2),
                    ( 0,  0,  1, 0, 1),
                    (-2,  0,  7, 0, 2),
                    (-3, -2,  4, 5, 3),
                    ( 1,  0,  0, 0, 1) )).det() == 123

    # test_submatrix
    m0 = eye(4)
    assert m0[:3, :3] == eye(3)
    assert m0[2:4, 0:2] == zeros(2)

    m1 = SparseMatrix(3,3, lambda i,j: i+j)
    assert m1[0,:] == SparseMatrix(1,3,(0,1,2))
    assert m1[1:3, 1] == SparseMatrix(2,1,(2,3))

    m2 = SparseMatrix([0,1,2,3],[4,5,6,7],[8,9,10,11],[12,13,14,15])
    assert m2[:,-1] == SparseMatrix(4,1,[3,7,11,15])
    assert m2[-2:,:] == SparseMatrix([[8,9,10,11],[12,13,14,15]])

    assert SparseMatrix([[1, 2], [3, 4]]).submatrix([1, 1]) == Matrix([[4]])

    # test_submatrix_assignment
    m = zeros(4)
    m[2:4, 2:4] = eye(2)
    assert m == SparseMatrix((0,0,0,0),
                        (0,0,0,0),
                        (0,0,1,0),
                        (0,0,0,1))
    m[:2, :2] = eye(2)
    assert m == eye(4)
    m[:,0] = SparseMatrix(4,1,(1,2,3,4))
    assert m == SparseMatrix((1,0,0,0),
                        (2,1,0,0),
                        (3,0,1,0),
                        (4,0,0,1))
    m[:,:] = zeros(4)
    assert m == zeros(4)
    m[:,:] = ((1,2,3,4),(5,6,7,8),(9, 10, 11, 12),(13,14,15,16))
    assert m == SparseMatrix(((1,2,3,4),
                        (5,6,7,8),
                        (9, 10, 11, 12),
                        (13,14,15,16)))
    m[:2, 0] = [0,0]
    assert m == SparseMatrix(((0,2,3,4),
                        (0,6,7,8),
                        (9, 10, 11, 12),
                        (13,14,15,16)))

    # test_reshape
    m0 = eye(3)
    assert m0.reshape(1,9) == SparseMatrix(1,9,(1,0,0,0,1,0,0,0,1))
    m1 = SparseMatrix(3,4, lambda i,j: i+j)
    assert m1.reshape(4,3) == SparseMatrix((0,1,2), (3,1,2), (3,4,2), (3,4,5))
    assert m1.reshape(2,6) == SparseMatrix((0,1,2,3,1,2), (3,4,2,3,4,5))

    # test_applyfunc
    m0 = eye(3)
    assert m0.applyfunc(lambda x:2*x) == eye(3)*2
    assert m0.applyfunc(lambda x: 0 ) == zeros(3)

    # test_LUdecomp
    testmat = SparseMatrix([[0,2,5,3],
                      [3,3,7,4],
                      [8,4,0,2],
                      [-2,6,3,4]])
    L,U,p = testmat.LUdecomposition()
    assert L.is_lower()
    assert U.is_upper()
    assert (L*U).permuteBkwd(p)-testmat == zeros(4)

    testmat = SparseMatrix([[6,-2,7,4],
                      [0,3,6,7],
                      [1,-2,7,4],
                      [-9,2,6,3]])
    L,U,p = testmat.LUdecomposition()
    assert L.is_lower()
    assert U.is_upper()
    assert (L*U).permuteBkwd(p)-testmat == zeros(4)

    x, y, z = Symbol('x'), Symbol('y'), Symbol('z')
    M = Matrix(((1, x, 1), (2, y, 0), (y, 0, z)))
    L, U, p = M.LUdecomposition()
    assert L.is_lower()
    assert U.is_upper()
    assert (L*U).permuteBkwd(p)-M == zeros(3)

    # test_LUsolve
    A = SparseMatrix([[2,3,5],
                [3,6,2],
                [8,3,6]])
    x = SparseMatrix(3,1,[3,7,5])
    b = A*x
    soln = A.LUsolve(b)
    assert soln == x
    A = SparseMatrix([[0,-1,2],
                [5,10,7],
                [8,3,4]])
    x = SparseMatrix(3,1,[-1,2,5])
    b = A*x
    soln = A.LUsolve(b)
    assert soln == x

    # test_inverse
    A = eye(4)
    assert A.inv() == eye(4)
    assert A.inv("LU") == eye(4)
    assert A.inv("ADJ") == eye(4)
    A = SparseMatrix([[2,3,5],
                [3,6,2],
                [8,3,6]])
    Ainv = A.inv()
    assert A*Ainv == eye(3)
    assert A.inv("LU") == Ainv
    assert A.inv("ADJ") == Ainv

    # test_cross
    v1 = Matrix(1,3,[1,2,3])
    v2 = Matrix(1,3,[3,4,5])
    assert v1.cross(v2) == Matrix(1,3,[-2,4,-2])
    assert v1.norm(v1) == 14

    # test_cofactor
    assert eye(3) == eye(3).cofactorMatrix()
    test = SparseMatrix([[1,3,2],[2,6,3],[2,3,6]])
    assert test.cofactorMatrix() == \
        SparseMatrix([[27,-6,-6],[-12,2,3],[-3,1,0]])
    test = SparseMatrix([[1,2,3],[4,5,6],[7,8,9]])
    assert test.cofactorMatrix() == \
        SparseMatrix([[-3,6,-3],[6,-12,6],[-3,6,-3]])

    # test_jacobian
    x = Symbol('x')
    y = Symbol('y')
    L = SparseMatrix(1,2,[x**2*y, 2*y**2 + x*y])
    syms = [x,y]
    assert L.jacobian(syms) == Matrix([[2*x*y, x**2],[y, 4*y+x]])

    L = SparseMatrix(1,2,[x, x**2*y**3])
    assert L.jacobian(syms) == SparseMatrix([[1, 0], [2*x*y**3, x**2*3*y**2]])

    # test_QR
    A = Matrix([[1,2],[2,3]])
    Q, S = A.QRdecomposition()
    R = Rational
    assert Q == Matrix([
        [5**R(-1,2), (R(2)/5)*(R(1)/5)**R(-1,2)],
        [2*5**R(-1,2), (-R(1)/5)*(R(1)/5)**R(-1,2)]])
    assert S == Matrix([
        [5**R(1,2), 8*5**R(-1,2)],
        [0, (R(1)/5)**R(1,2)]])
    assert Q*S == A
    assert Q.T * Q == eye(2)

    # test nullspace
    # first test reduced row-ech form
    R = Rational

    M = Matrix([[5,7,2,1],
               [1,6,2,-1]])
    out, tmp = M.rref()
    assert out == Matrix([[1,0,-R(2)/23,R(13)/23],
                              [0,1,R(8)/23, R(-6)/23]])

    M = Matrix([[1,3,0,2,6,3,1],
                [-2,-6,0,-2,-8,3,1],
                [3,9,0,0,6,6,2],
                [-1,-3,0,1,0,9,3]])
    out, tmp = M.rref()
    assert out == Matrix([[1,3,0,0,2,0,0],
                               [0,0,0,1,2,0,0],
                               [0,0,0,0,0,1,R(1)/3],
                               [0,0,0,0,0,0,0]])
    # now check the vectors
    basis = M.nullspace()
    assert basis[0] == Matrix([[-3,1,0,0,0,0,0]])
    assert basis[1] == Matrix([[0,0,1,0,0,0,0]])
    assert basis[2] == Matrix([[-2,0,0,-2,1,0,0]])
    assert basis[3] == Matrix([[0,0,0,0,0,R(-1)/3, 1]])


    # test eigen
    x = Symbol('x')
    y = Symbol('y')
    eye3 = eye(3)
    assert eye3.charpoly(x) == (1-x)**3
    assert eye3.charpoly(y) == (1-y)**3
    # test values
    M = Matrix([(0,1,-1),
                (1,1,0),
                (-1,0,1) ])
    vals = M.eigenvals()
    vals.sort()
    assert vals == [-1, 1, 2]

    R = Rational
    M = Matrix([[1,0,0],
                 [0,1,0],
                 [0,0,1]])
    assert M.eigenvects() == [[1, 3, [
        Matrix(1,3,[1,0,0]),
        Matrix(1,3,[0,1,0]),
        Matrix(1,3,[0,0,1])]]]
    M = Matrix([[5,0,2],
                 [3,2,0],
                 [0,0,1]])
    assert M.eigenvects() == [[1, 1, [Matrix(1,3,[R(-1)/2,R(3)/2,1])]],
                              [2, 1, [Matrix(1,3,[0,1,0])]],
                              [5, 1, [Matrix(1,3,[1,1,0])]]]

    assert M.zeros(3, 5) == SparseMatrix(3, 5, {})

def test_subs():
    x = Symbol('x')
    assert Matrix([[1,x],[x,4]]).subs(x, 5) == Matrix([[1,5],[5,4]])
    y = Symbol('y')
    assert Matrix([[x,2],[x+y,4]]).subs([[x,-1],[y,-2]]) == \
        Matrix([[-1,2],[-3,4]])
    assert Matrix([[x,2],[x+y,4]]).subs([(x,-1),(y,-2)]) == \
        Matrix([[-1,2],[-3,4]])
    assert Matrix([[x,2],[x+y,4]]).subs({x:-1,y:-2}) == \
        Matrix([[-1,2],[-3,4]])
    assert Matrix([x*y]).subs({x:y-1, y:x-1}, simultaneous=True) == \
        Matrix([(x-1)*(y-1)])

def test_simplify():
    x,y,f,n = symbols('x y f n')
    M = Matrix([[    1/x + 1/y,            (x + x*y)/ x           ],
                 [(f(x) + y*f(x))/f(x), 2 * (1/n - cos(n * pi)/n)/ pi ]
                 ])
    M.simplify()
    assert M ==  Matrix([[(x + y)/(x * y),              1 + y       ],
                         [   1 + y,    2*((1 - 1*cos(pi*n))/(pi*n)) ]])
    M = Matrix([[(1 + x)**2]])
    M.simplify()
    assert M == Matrix([[(1 + x)**2]])
    M.simplify(ratio=oo)
    assert M == Matrix([[1 + 2*x + x**2]])

def test_transpose():
    M = Matrix([[1,2,3,4,5,6,7,8,9,0],
                [1,2,3,4,5,6,7,8,9,0]])
    assert M.T == Matrix( [ [1,1],
                            [2,2],
                            [3,3],
                            [4,4],
                            [5,5],
                            [6,6],
                            [7,7],
                            [8,8],
                            [9,9],
                            [0,0] ])
    assert M.T.T == M
    assert M.T == M.transpose()

def test_conjugate():
    M = Matrix([[0,I,5],
                 [1,2,0]])

    assert M.T == Matrix([[0,1],
                           [I,2],
                           [5,0]])

    assert M.C == Matrix([[0,-I,5],
                           [1,2,0]])
    assert M.C == M.conjugate()

    assert M.H == M.T.C
    assert M.H == Matrix([[0,1],
                           [-I,2],
                           [5,0]])

def test_conj_dirac():
    raises(AttributeError, lambda: eye(3).D)

    M = Matrix([[1,I,I,I],
                 [0,1,I,I],
                 [0,0,1,I],
                 [0,0,0,1] ])

    assert M.D == Matrix([
                 [1,0,0,0],
                 [-I,1,0,0],
                 [-I,-I,-1,0],
                 [-I,-I,I,-1] ])


def test_trace():
    M = Matrix([[1,0,0],
                [0,5,0],
                [0,0,8]])
    assert M.trace() == 14

def test_shape():
    x, y = symbols("x y")
    M = Matrix([[x,0,0],
                [0,y,0]])
    assert M.shape == (2, 3)

def test_col_row():
    x, y = symbols("x y")
    M = Matrix([[x,0,0],
                [0,y,0]])
    M.row(1,lambda r, j: r+j+1)
    assert M == Matrix([[x,0,0],
                        [1,y+2,3]])
    M.col(0,lambda c, j: c+y**j)
    assert M == Matrix([[x+1,0,0],
                        [1+y,y+2,3]])
    # neither row nor slice give copies that allow the original matrix to
    # be changed
    assert M.row(0) == Matrix([[x+1, 0, 0]])
    r1 = M.row(0)
    r1[0] = 42
    assert M[0,0] == x + 1
    r1 = M[0, :-1] # also testing negative slice
    r1[0] = 42
    assert M[0,0] == x + 1
    c1 = M.col(0)
    assert c1 == Matrix([x + 1, 1 + y])
    c1[0] = 0
    assert M[0,0] == x + 1
    c1 = M[:, 0]
    c1[0] = 42
    assert M[0,0] == x + 1

def test_issue851():
    m = Matrix([1, 2, 3])
    a = Matrix([1, 2, 3])
    b = Matrix([2, 2, 3])
    assert not (m in [])
    assert not (m in [1])
    assert m != 1
    assert m == a
    assert m != b

def test_issue882():
    class Index1(object):
        def __index__(self):
            return 1
    class Index2(object):
        def __index__(self):
            return 2
    index1 = Index1()
    index2 = Index2()

    m = Matrix([1, 2, 3])

    assert m[index2] == 3

    m[index2] = 5
    assert m[2] == 5

    m = Matrix([[1, 2, 3], [4, 5, 6]])
    assert m[index1,index2] == 6
    assert m[1,index2] == 6
    assert m[index1,2] == 6

    m[index1,index2] = 4
    assert m[1, 2] == 4
    m[1,index2] = 6
    assert m[1, 2] == 6
    m[index1,2] = 8
    assert m[1, 2] == 8

def test_evalf():
    a = Matrix([sqrt(5), 6])
    assert all(a.evalf()[i] == a[i].evalf() for i in range(2))
    assert all(a.evalf(1)[i] == a[i].evalf(1) for i in range(2))
    assert all(a.n(1)[i] == a[i].n(1) for i in range(2))

def test_is_symbolic():
    x = Symbol('x')
    a = Matrix([[x,x],[x,x]])
    assert a.is_symbolic() == True
    a = Matrix([[1,2,3,4],[5,6,7,8]])
    assert a.is_symbolic() == False
    a = Matrix([[1,2,3,4],[5,6,x,8]])
    assert a.is_symbolic() == True
    a = Matrix([[1,x,3]])
    assert a.is_symbolic() == True
    a = Matrix([[1,2,3]])
    assert a.is_symbolic() == False
    a = Matrix([[1],[x],[3]])
    assert a.is_symbolic() == True
    a = Matrix([[1],[2],[3]])
    assert a.is_symbolic() == False

def test_is_upper():
    a = Matrix([[1,2,3]])
    assert a.is_upper() == True
    a = Matrix([[1],[2],[3]])
    assert a.is_upper() == False

def test_is_lower():
    a = Matrix([[1,2,3]])
    assert a.is_lower() == False
    a = Matrix([[1],[2],[3]])
    assert a.is_lower() == True

def test_is_nilpotent():
    a = Matrix(4, 4, [0,2,1,6,0,0,1,2,0,0,0,3,0,0,0,0])
    assert a.is_nilpotent()
    a = Matrix([[1,0],[0,1]])
    assert not a.is_nilpotent()

def test_zeros_ones_fill():
    n, m = 3, 5

    a = zeros(n, m)
    a.fill( 5 )

    b = 5 * ones(n, m)

    assert a == b
    assert a.rows == b.rows == 3
    assert a.cols == b.cols == 5
    assert a.shape == b.shape == (3, 5)
    assert zeros(2) == zeros(2,2)
    assert ones(2) == ones(2,2)
    assert zeros(2,3) == Matrix(2, 3, [0]*6)
    assert ones(2,3) == Matrix(2, 3, [1]*6)

def test_empty_zeros():
    a = zeros(0)
    assert a == Matrix()
    a = zeros(0, 2)
    assert a.rows == 0
    assert a.cols == 2
    a = zeros(2, 0)
    assert a.rows == 2
    assert a.cols == 0

def test_issue650():
    x, y = symbols('x y')
    a = Matrix([[x**2, x*y],[x*sin(y), x*cos(y)]])
    assert a.diff(x) == Matrix([[2*x, y],[sin(y), cos(y)]])
    assert Matrix([
        [x, -x, x**2],
        [exp(x),1/x-exp(-x), x+1/x]]).limit(x, oo) == \
        Matrix([[oo, -oo, oo],[oo, 0, oo]])
    assert Matrix([
        [(exp(x)-1)/x, 2*x + y*x, x**x ],
        [1/x, abs(x) , abs(sin(x+1))]]).limit(x, 0) == \
        Matrix([[1, 0, 1],[oo, 0, sin(1)]])
    assert a.integrate(x) == Matrix([
        [Rational(1,3)*x**3, y*x**2/2],
        [x**2*sin(y)/2, x**2*cos(y)/2]])

def test_inv_iszerofunc():
    A = eye(4)
    A.col_swap(0,1)
    for method in "GE", "LU":
        assert A.inv(method, iszerofunc=lambda x: x == 0) == A.inv("ADJ")

def test_jacobian_metrics():
    rho, phi = symbols("rho phi")
    X = Matrix([rho*cos(phi), rho*sin(phi)])
    Y = Matrix([rho, phi])
    J = X.jacobian(Y)
    assert J == X.jacobian(Y.T)
    assert J == (X.T).jacobian(Y)
    assert J == (X.T).jacobian(Y.T)
    g = J.T*eye(J.shape[0])*J
    g = g.applyfunc(trigsimp)
    assert g == Matrix([[1, 0], [0, rho**2]])

def test_jacobian2():
    rho, phi = symbols("rho phi")
    X = Matrix([rho*cos(phi), rho*sin(phi), rho**2])
    Y = Matrix([rho, phi])
    J = Matrix([
            [cos(phi), -rho*sin(phi)],
            [sin(phi),  rho*cos(phi)],
            [   2*rho,          0],
        ])
    assert X.jacobian(Y) == J

def test_issue1465():
    x, y, z = symbols('x y z')
    X = Matrix([exp(x + y + z), exp(x + y + z), exp(x + y + z)])
    Y = Matrix([x, y, z])
    for i in range(1, 3):
        for j in range(1, 3):
            X_slice = X[:i,:]
            Y_slice = Y[:j,:]
            J = X_slice.jacobian(Y_slice)
            assert J.rows == i
            assert J.cols == j
            for k in range(j):
                assert J[:,k] == X_slice

def test_nonvectorJacobian():
    x, y, z = symbols('x y z')
    X = Matrix([[exp(x + y + z), exp(x + y + z)],
                 [exp(x + y + z), exp(x + y + z)] ])
    raises(TypeError, lambda: X.jacobian(Matrix([x, y, z])))
    X = X[0,:]
    Y = Matrix([[x, y], [x,z]])
    raises(TypeError, lambda: X.jacobian(Y))
    raises(TypeError, lambda: X.jacobian(Matrix([ [x, y], [x, z] ])))

def test_vec():
    m = Matrix([[1,3], [2,4]])
    m_vec = m.vec()
    assert m_vec.cols == 1
    for i in xrange(4):
        assert m_vec[i] == i + 1

def test_vech():
    m = Matrix([[1,2], [2,3]])
    m_vech = m.vech()
    assert m_vech.cols == 1
    for i in xrange(3):
        assert m_vech[i] == i + 1
    m_vech = m.vech(diagonal=False)
    assert m_vech[0] == 2
    x,y = symbols('x,y')
    m = Matrix([[1, x*(x+y)], [y*x+x**2, 1]])
    m_vech = m.vech(diagonal=False)
    assert m_vech[0] == x*(x + y)
    x,y = symbols('x,y')
    m = Matrix([[1, x*(x+y)], [y*x, 1]])
    m_vech = m.vech(diagonal=False, check_symmetry=False)
    assert m_vech[0] == y*x

def test_vech_errors():
    m = Matrix([[1,3]])
    raises(ShapeError, lambda: m.vech())
    m = Matrix([[1,3], [2,4]])
    raises(ValueError, lambda: m.vech())
    raises(ShapeError, lambda: Matrix([ [1,3] ]).vech())
    raises(ValueError, lambda: Matrix([ [1,3], [2,4] ]).vech())

def test_diag():
    x, y, z = symbols("x y z")
    a = Matrix([[1, 2], [2, 3]])
    b = Matrix([[3, x], [y, 3]])
    c = Matrix([[3, x, 3], [y, 3, z], [x, y, z]])
    assert diag(a, b, b) == Matrix([
            [1, 2, 0, 0, 0, 0],
            [2, 3, 0, 0, 0, 0],
            [0, 0, 3, x, 0, 0],
            [0, 0, y, 3, 0, 0],
            [0, 0, 0, 0, 3, x],
            [0, 0, 0, 0, y, 3],
            ])
    assert diag(a, b, c) == Matrix([
            [1, 2, 0, 0, 0, 0, 0],
            [2, 3, 0, 0, 0, 0, 0],
            [0, 0, 3, x, 0, 0, 0],
            [0, 0, y, 3, 0, 0, 0],
            [0, 0, 0, 0, 3, x, 3],
            [0, 0, 0, 0, y, 3, z],
            [0, 0, 0, 0, x, y, z],
            ])
    assert diag(a, c, b) == Matrix([
            [1, 2, 0, 0, 0, 0, 0],
            [2, 3, 0, 0, 0, 0, 0],
            [0, 0, 3, x, 3, 0, 0],
            [0, 0, y, 3, z, 0, 0],
            [0, 0, x, y, z, 0, 0],
            [0, 0, 0, 0, 0, 3, x],
            [0, 0, 0, 0, 0, y, 3],
            ])
    a = Matrix([x, y, z])
    b = Matrix([[1, 2], [3, 4]])
    c = Matrix([[5, 6]])
    assert diag(a, 7, b, c) == Matrix([
            [x, 0, 0, 0, 0, 0],
            [y, 0, 0, 0, 0, 0],
            [z, 0, 0, 0, 0, 0],
            [0, 7, 0, 0, 0, 0],
            [0, 0, 1, 2, 0, 0],
            [0, 0, 3, 4, 0, 0],
            [0, 0, 0, 0, 5, 6],
            ])

def test_get_diag_blocks1():
    x, y, z = symbols("x y z")
    a = Matrix([[1, 2], [2, 3]])
    b = Matrix([[3, x], [y, 3]])
    c = Matrix([[3, x, 3], [y, 3, z], [x, y, z]])
    assert a.get_diag_blocks() == [a]
    assert b.get_diag_blocks() == [b]
    assert c.get_diag_blocks() == [c]

def test_get_diag_blocks2():
    x, y, z = symbols("x y z")
    a = Matrix([[1, 2], [2, 3]])
    b = Matrix([[3, x], [y, 3]])
    c = Matrix([[3, x, 3], [y, 3, z], [x, y, z]])
    assert diag(a, b, b).get_diag_blocks() == [a, b, b]
    assert diag(a, b, c).get_diag_blocks() == [a, b, c]
    assert diag(a, c, b).get_diag_blocks() == [a, c, b]
    assert diag(c, c, b).get_diag_blocks() == [c, c, b]

def test_inv_block():
    x, y, z = symbols("x y z")
    a = Matrix([[1, 2], [2, 3]])
    b = Matrix([[3, x], [y, 3]])
    c = Matrix([[3, x, 3], [y, 3, z], [x, y, z]])
    A = diag(a, b, b)
    assert A.inv(try_block_diag=True) == diag(a.inv(), b.inv(), b.inv())
    A = diag(a, b, c)
    assert A.inv(try_block_diag=True) == diag(a.inv(), b.inv(), c.inv())
    A = diag(a, c, b)
    assert A.inv(try_block_diag=True) == diag(a.inv(), c.inv(), b.inv())
    A = diag(a, a, b, a, c, a)
    assert A.inv(try_block_diag=True) == diag(
        a.inv(), a.inv(), b.inv(), a.inv(), c.inv(), a.inv())
    assert A.inv(try_block_diag=True, method="ADJ") == diag(
        a.inv(method="ADJ"), a.inv(method="ADJ"), b.inv(method="ADJ"),
        a.inv(method="ADJ"), c.inv(method="ADJ"), a.inv(method="ADJ"))

def test_creation_args():
    """
    Check that matrix dimensions can be specified using any reasonable type
    (see issue 1515).
    """
    raises(ValueError, lambda: zeros(3, -1))
    raises(TypeError, lambda: zeros(1, 2, 3, 4))
    assert zeros(3L) == zeros(3)
    assert zeros(Integer(3)) == zeros(3)
    assert zeros(3.) == zeros(3)
    assert eye(3L) == eye(3)
    assert eye(Integer(3)) == eye(3)
    assert eye(3.) == eye(3)
    assert ones(3L, Integer(4)) == ones(3, 4)
    raises(TypeError, lambda: Matrix(5))
    raises(TypeError, lambda: Matrix(1, 2))
    raises(TypeError, lambda: SparseMatrix(1, 2))

def test_diagonal_symmetrical():
    m = Matrix(2,2,[0, 1, 1, 0])
    assert not m.is_diagonal()
    assert m.is_symmetric()
    assert m.is_symmetric(simplify=False)

    m = Matrix(2,2,[1, 0, 0, 1])
    assert m.is_diagonal()

    m = diag(1, 2, 3)
    assert m.is_diagonal()
    assert m.is_symmetric()

    m = Matrix(3,3,[1, 0, 0, 0, 2, 0, 0, 0, 3])
    assert m == diag(1, 2, 3)

    m = Matrix(2, 3, zeros(2, 3))
    assert not m.is_symmetric()
    assert m.is_diagonal()

    m = Matrix(((5, 0), (0, 6), (0, 0)))
    assert m.is_diagonal()

    m = Matrix(((5, 0, 0), (0, 6, 0)))
    assert m.is_diagonal()

    x, y = symbols('x y')
    m = Matrix(3,3,[1, x**2 + 2*x + 1, y, (x + 1)**2 , 2, 0, y, 0, 3])
    assert m.is_symmetric()
    assert not m.is_symmetric(simplify=False)
    assert m.expand().is_symmetric(simplify=False)

def test_diagonalization():
    x, y, z = symbols('x y z')
    m = Matrix(3,2,[-3, 1, -3, 20, 3, 10])
    assert not m.is_diagonalizable()
    assert not m.is_symmetric()
    raises(NonSquareMatrixError, lambda: m.diagonalize())

    # diagonalizable
    m = diag(1, 2, 3)
    (P, D) = m.diagonalize()
    assert P == eye(3)
    assert D == m

    m = Matrix(2,2,[0, 1, 1, 0])
    assert m.is_symmetric()
    assert m.is_diagonalizable()
    (P, D) = m.diagonalize()
    assert P.inv() * m * P == D

    m = Matrix(2,2,[1, 0, 0, 3])
    assert m.is_symmetric()
    assert m.is_diagonalizable()
    (P, D) = m.diagonalize()
    assert P.inv() * m * P == D
    assert P == eye(2)
    assert D == m

    m = Matrix(2,2,[1, 1, 0, 0])
    assert m.is_diagonalizable()
    (P, D) = m.diagonalize()
    assert P.inv() * m * P == D

    m = Matrix(3,3,[1, 2, 0, 0, 3, 0, 2, -4, 2])
    assert m.is_diagonalizable()
    (P, D) = m.diagonalize()
    assert P.inv() * m * P == D
    for i in P:
        assert i.as_numer_denom()[1] == 1

    m = Matrix(2,2,[1, 0, 0, 0])
    assert m.is_diagonal()
    assert m.is_diagonalizable()
    (P, D) = m.diagonalize()
    assert P.inv() * m * P == D
    assert P == eye(2)

    # diagonalizable, complex only
    m = Matrix(2,2,[0, 1, -1, 0])
    assert not m.is_diagonalizable(True)
    raises(MatrixError, lambda: m.diagonalize(True))
    assert m.is_diagonalizable()
    (P, D) = m.diagonalize()
    assert P.inv() * m * P == D

    # not diagonalizable
    m = Matrix(2,2,[0, 1, 0, 0])
    assert not m.is_diagonalizable()
    raises(MatrixError, lambda: m.diagonalize())

    m = Matrix(3,3,[-3, 1, -3, 20, 3, 10, 2, -2, 4])
    assert not m.is_diagonalizable()
    raises(MatrixError, lambda: m.diagonalize())

    # symbolic
    a, b, c, d = symbols('a b c d')
    m = Matrix(2,2,[a, c, c, b])
    assert m.is_symmetric()
    assert m.is_diagonalizable()

@XFAIL
def test_eigen_vects():
    m = Matrix(2,2,[1, 0, 0, I])
    raises(NotImplementedError, lambda: m.is_diagonalizable(True))
    # !!! bug because of eigenvects() or roots(x**2 + (-1 - I)*x + I, x)
    # see issue 2193
    assert not m.is_diagonalizable(True)
    raises(MatrixError, lambda: m.diagonalize(True))
    (P, D) = m.diagonalize(True)

def test_jordan_form():

    m = Matrix(3,2,[-3, 1, -3, 20, 3, 10])
    raises(NonSquareMatrixError, lambda: m.jordan_form())

    # diagonalizable
    m = Matrix(3, 3, [7, -12, 6, 10, -19, 10, 12, -24, 13])
    Jmust = Matrix(3, 3, [1, 0, 0, 0, 1, 0, 0, 0, -1])
    (P, J) = m.jordan_form()
    assert Jmust == J
    assert Jmust == m.diagonalize()[1]

    #m = Matrix(3, 3, [0, 6, 3, 1, 3, 1, -2, 2, 1])
    #m.jordan_form() # very long
    # m.jordan_form() #

    # diagonalizable, complex only

    # Jordan cells
    # complexity: one of eigenvalues is zero
    m = Matrix(3, 3, [0, 1, 0, -4, 4, 0, -2, 1, 2])
    # Jmust = Matrix(3, 3, [2, 0, 0, 0, 2, 1, 0, 0, 2])
    # In my algorithm the blocks are ordered from big to small, so I had to change
    # the ordering in the test accordingly
    Jmust = Matrix(3, 3, [2, 1, 0, 0, 2, 0, 0, 0, 2])
    (P, J) = m.jordan_form()
    assert Jmust == J
    (P, Jcells) = m.jordan_cells()
    # same here see 1456ff
    assert Jcells[1] == Matrix(1, 1, [2])
    assert Jcells[0] == Matrix(2, 2, [2, 1, 0, 2])

    #complexity: all of eigenvalues are equal
    m = Matrix(3, 3, [2, 6, -15, 1, 1, -5, 1, 2, -6])
    # Jmust = Matrix(3, 3, [-1, 0, 0, 0, -1, 1, 0, 0, -1])
    # same here see 1456ff
    Jmust = Matrix(3, 3, [ -1, 1, 0, 0, -1, 0, 0, 0, -1])
    (P, J) = m.jordan_form()
    assert Jmust == J

    #complexity: two of eigenvalues are zero
    m = Matrix(3, 3, [4, -5, 2, 5, -7, 3, 6, -9, 4])
    Jmust = Matrix(3, 3, [1, 0, 0, 0, 0, 1, 0, 0, 0])
    (P, J) = m.jordan_form()
    assert Jmust == J

    m = Matrix(4, 4, [6, 5, -2, -3, -3, -1, 3, 3, 2, 1, -2, -3, -1, 1, 5, 5])
    Jmust = Matrix(4, 4, [2, 1, 0, 0,
                          0, 2, 0, 0,
              0, 0, 2, 1,
              0, 0, 0, 2]
              )
    (P, J) = m.jordan_form()
    assert Jmust == J

    m = Matrix(4, 4, [6, 2, -8, -6, -3, 2, 9, 6, 2, -2, -8, -6, -1, 0, 3, 4])
    #Jmust = Matrix(4, 4, [2, 0, 0, 0, 0, 2, 1, 0, 0, 0, 2, 0, 0, 0, 0, -2])
    # same here see 1456ff
    Jmust = Matrix(4, 4, [2, 1, 0, 0,
                          0, 2, 0, 0,
              0, 0, 2, 0,
              0, 0, 0, -2])
    (P, J) = m.jordan_form()
    assert Jmust == J

    m = Matrix(4, 4, [5, 4, 2, 1, 0, 1, -1, -1, -1, -1, 3, 0, 1, 1, -1, 2])
    assert not m.is_diagonalizable()
    Jmust = Matrix(4, 4, [4, 1, 0, 0, 0, 4, 0, 0, 0, 0, 2, 0, 0, 0, 0, 1])
    (P, J) = m.jordan_form()
    print "Jmust",Jmust
    print "J",J
    assert Jmust == J

    # the following tests are new and include (some) test the cases were the old
    # algorithm failed due to the fact that the block structure can
    # >>n o t<< be determined  from algebraic and geometric multiplicity alone
    # This can be seen most easily when one lets compute the J.c.f. of a matrix that
    # is in J.c.f already.
    m=Matrix(4,4,[2,1,0,0,
                  0,2,1,0,
                  0,0,2,0,
                  0,0,0,2
    ])
    (P, J) = m.jordan_form()
    assert m == J

    m=Matrix(4,4,[2,1,0,0,
                  0,2,0,0,
                  0,0,2,1,
                  0,0,0,2
    ])
    (P, J) = m.jordan_form()
    assert m == J



def test_Matrix_berkowitz_charpoly():
    x, UA, K_i, K_w = symbols('x UA K_i K_w')

    A = Matrix([[-K_i - UA + K_i**2/(K_i + K_w),    K_i*K_w/(K_i + K_w)],
                [           K_i*K_w/(K_i + K_w), -K_w + K_w**2/(K_i + K_w)]])

    charpoly = A.berkowitz_charpoly(x)

    assert charpoly == \
        Poly(x**2 + (K_i*UA + K_w*UA + 2*K_i*K_w)/(K_i + K_w)*x + \
        K_i*K_w*UA/(K_i + K_w), x, domain='ZZ(K_i,K_w,UA)')

    assert type(charpoly) is PurePoly

    A = Matrix([[1, 3], [2, 0]])

    assert A.charpoly() == A.charpoly(x) == PurePoly(x**2 - x - 6)

def test_exp():
    m = Matrix([[3,4],[0,-2]])
    assert m.exp() == Matrix([[exp(3),-4*exp(-2)/5 + 4*exp(3)/5],[0,exp(-2)]])

    m = Matrix([[1,0],[0,1]])
    assert m.exp() == Matrix([[E,0],[0,E]])

def test_SparseMatrix_transpose():
    assert SparseMatrix((1,2),(3,4)).transpose() == SparseMatrix((1,3),(2,4))

def test_SparseMatrix_CL_RL():
    assert SparseMatrix((1,2),(3,4)).row_list() == \
        [(0, 0, 1), (0, 1, 2), (1, 0, 3), (1, 1, 4)]
    assert SparseMatrix((1,2),(3,4)).col_list() == \
        [(0, 0, 1), (1, 0, 3), (0, 1, 2), (1, 1, 4)]

def test_SparseMatrix_add():
    assert SparseMatrix(((1,0), (0,1))) + SparseMatrix(((0,1), (1,0))) == \
        SparseMatrix(((1,1), (1,1)))
    a = SparseMatrix(100, 100, lambda i, j: int(j != 0 and i % j == 0))
    b = SparseMatrix(100, 100, lambda i, j: int(i != 0 and j % i == 0))
    assert (len(a.mat) + len(b.mat) - len((a+b).mat) > 0)

def test_has():
    x, y, z = symbols('x,y,z')
    A = Matrix(((x,y),(2,3)))
    assert A.has(x)
    assert not A.has(z)
    assert A.has(Symbol)

    A = A.subs(x,2)
    assert not A.has(x)

def test_errors():
    # Note, some errors not tested.  See 'XXX' in code.
<<<<<<< HEAD
    raises(ValueError, "Matrix([[1, 2], [1]])")
    raises(ShapeError, "Matrix([[1, 2], [3, 4]]).copyin_matrix([1, 0], Matrix([1, 2]))")
    raises(TypeError, "Matrix([[1, 2], [3, 4]]).copyin_list([0, 1], set([]))")
    raises(NonSquareMatrixError, "Matrix([[1, 2, 3], [2, 3, 0]]).inv()")
    raises(ShapeError, "Matrix(1, 2, [1, 2]).row_join(Matrix([[1, 2], [3, 4]]))")
    raises(ShapeError, "Matrix([1, 2]).col_join(Matrix([[1, 2], [3, 4]]))")
    raises(ShapeError, "Matrix([1]).row_insert(1, Matrix([[1, 2], [3, 4]]))")
    raises(ShapeError, "Matrix([1]).col_insert(1, Matrix([[1, 2], [3, 4]]))")
    raises(NonSquareMatrixError, "Matrix([1, 2]).trace()")
    raises(TypeError, "SparseMatrix([[1, 2], [3, 4]]).submatrix([1, 1])")
    raises(TypeError, "Matrix([1]).applyfunc(1)")
    raises(ShapeError, "Matrix([1]).LUsolve(Matrix([[1, 2], [3, 4]]))")
    raises(MatrixError, "Matrix([[1,2,3],[4,5,6],[7,8,9]]).QRdecomposition()")
    raises(NonSquareMatrixError, "Matrix([1, 2]).LUdecomposition_Simple()")
    raises(ValueError, "Matrix([[1, 2], [3, 4]]).minorEntry(4, 5)")
    raises(ValueError, "Matrix([[1, 2], [3, 4]]).minorMatrix(4, 5)")
    raises(TypeError, "Matrix([1, 2, 3]).cross(1)")
    raises(TypeError, "Matrix([1, 2, 3]).dot(1)")
    raises(ShapeError, "Matrix([1, 2, 3]).dot(Matrix([1, 2]))")
    raises(NonSquareMatrixError, "Matrix([1, 2, 3]).exp()")
    raises(ShapeError, "Matrix([[1, 2], [3, 4]]).normalized()")
    raises(NonSquareMatrixError, "Matrix([1, 2]).inverse_GE()")
    raises(ValueError, "Matrix([[1, 2], [1, 2]]).inverse_GE()")
    raises(NonSquareMatrixError, "Matrix([1, 2]).inverse_ADJ()")
    raises(ValueError, "Matrix([[1, 2], [1, 2]]).inverse_ADJ()")
    raises(NonSquareMatrixError, "Matrix([1,2]).is_nilpotent()")
    raises(ValueError, "hessian(Matrix([[1, 2], [3, 4]]), Matrix([[1, 2], [2, 1]]))")
    raises(ValueError, "hessian(Matrix([[1, 2], [3, 4]]), [])")
    raises(TypeError, "SparseMatrix(1.4, 2, lambda i, j: 0)")
    raises(ValueError, "SparseMatrix([1, 2, 3], [1, 2])")
    raises(ValueError, "SparseMatrix([[1, 2], [3, 4]])[(1, 2, 3)]")
    raises(ValueError, "SparseMatrix([[1, 2], [3, 4]]).rowdecomp(5)")
    raises(ValueError, "SparseMatrix([[1, 2], [3, 4]])[1, 2, 3] = 4")
    raises(TypeError, "SparseMatrix([[1, 2], [3, 4]]).copyin_list([0, 1], set([]))")
    raises(TypeError, "SparseMatrix([[1, 2], [3, 4]]).submatrix((1, 2))")
    raises(TypeError, "SparseMatrix([1, 2, 3]).cross(1)")
    raises(ValueError, "Matrix([[5, 10, 7],[0, -1, 2],[8,  3, 4]]).LUdecomposition_Simple(iszerofunc=lambda x:abs(x)<=4)")
    raises(NotImplementedError, "Matrix([[1, 0],[1, 1]])**(S(1)/2)")
    raises(NotImplementedError, "Matrix([[1, 2, 3],[4, 5, 6],[7,  8, 9]])**(0.5)")
=======
    raises(ValueError, lambda: Matrix([[1, 2], [1]]))
    raises(IndexError, lambda: Matrix([[1, 2]])[1.2, 5])
    raises(IndexError, lambda: Matrix([[1, 2]])[1, 5.2])
    raises(ValueError, lambda: randMatrix(3, c=4, symmetric=True))
    raises(IndexError, lambda: Matrix([1, 2]).slice2bounds('a', 4))
    raises(ValueError, lambda: Matrix([1, 2]).reshape(4, 6))
    raises(ShapeError,
        lambda: Matrix([[1, 2], [3, 4]]).copyin_matrix([1, 0], Matrix([1, 2])))
    raises(TypeError, lambda: Matrix([[1, 2], [3, 4]]).copyin_list([0, 1], set([])))
    raises(NonSquareMatrixError, lambda: Matrix([[1, 2, 3], [2, 3, 0]]).inv())
    raises(ShapeError,
        lambda: Matrix(1, 2, [1, 2]).row_join(Matrix([[1, 2], [3, 4]])))
    raises(ShapeError, lambda: Matrix([1, 2]).col_join(Matrix([[1, 2], [3, 4]])))
    raises(ShapeError, lambda: Matrix([1]).row_insert(1, Matrix([[1, 2], [3, 4]])))
    raises(ShapeError, lambda: Matrix([1]).col_insert(1, Matrix([[1, 2], [3, 4]])))
    raises(NonSquareMatrixError, lambda: Matrix([1, 2]).trace())
    raises(TypeError, lambda: Matrix([1]).applyfunc(1))
    raises(ShapeError, lambda: Matrix([1]).LUsolve(Matrix([[1, 2], [3, 4]])))
    raises(MatrixError, lambda: Matrix([[1,2,3],[4,5,6],[7,8,9]]).QRdecomposition())
    raises(MatrixError, lambda: Matrix(1, 2, [1, 2]).QRdecomposition())
    raises(NonSquareMatrixError, lambda: Matrix([1, 2]).LUdecomposition_Simple())
    raises(ValueError, lambda: Matrix([[1, 2], [3, 4]]).minorEntry(4, 5))
    raises(ValueError, lambda: Matrix([[1, 2], [3, 4]]).minorMatrix(4, 5))
    raises(TypeError, lambda: Matrix([1, 2, 3]).cross(1))
    raises(TypeError, lambda: Matrix([1, 2, 3]).dot(1))
    raises(ShapeError, lambda: Matrix([1, 2, 3]).dot(Matrix([1, 2])))
    raises(ShapeError, lambda: Matrix([1, 2]).dot([]))
    raises(TypeError, lambda: Matrix([1, 2]).dot('a'))
    raises(NotImplementedError, lambda: Matrix([[0,1,2],[0,0,-1], [0,0,0]]).exp())
    raises(NonSquareMatrixError, lambda: Matrix([1, 2, 3]).exp())
    raises(ShapeError, lambda: Matrix([[1, 2], [3, 4]]).normalized())
    raises(ValueError, lambda: Matrix([1, 2]).inv(method='not a method'))
    raises(NonSquareMatrixError, lambda: Matrix([1, 2]).inverse_GE())
    raises(ValueError, lambda: Matrix([[1, 2], [1, 2]]).inverse_GE())
    raises(NonSquareMatrixError, lambda: Matrix([1, 2]).inverse_ADJ())
    raises(ValueError, lambda: Matrix([[1, 2], [1, 2]]).inverse_ADJ())
    raises(NonSquareMatrixError, lambda: Matrix([1, 2]).inverse_LU())
    raises(NonSquareMatrixError, lambda: Matrix([1,2]).is_nilpotent())
    raises(NonSquareMatrixError, lambda: Matrix([1,2]).det())
    raises(ValueError,
        lambda: Matrix([[1, 2], [3, 4]]).det(method='Not a real method'))
    raises(NonSquareMatrixError, lambda: Matrix([1, 2]).det_bareis())
    raises(NonSquareMatrixError, lambda: Matrix([1, 2]).berkowitz())
    raises(NonSquareMatrixError, lambda: Matrix([1, 2]).berkowitz_det())
    raises(ValueError,
        lambda: hessian(Matrix([[1, 2], [3, 4]]), Matrix([[1, 2], [2, 1]])))
    raises(ValueError, lambda: hessian(Matrix([[1, 2], [3, 4]]), []))
    raises(ValueError, lambda: hessian(Symbol('x')**2, 'a'))
    raises(TypeError, lambda: SparseMatrix(1.4, 2, lambda i, j: 0))
    raises(ValueError, lambda: SparseMatrix([1, 2, 3], [1, 2]))
    raises(ValueError, lambda: SparseMatrix([[1, 2], [3, 4]])[(1, 2, 3)])
    raises(ValueError, lambda: SparseMatrix([[1, 2], [3, 4]]).rowdecomp(5))
    with raises(ValueError):
      SparseMatrix([[1, 2], [3, 4]])[1, 2, 3] = 4
    raises(TypeError,
        lambda: SparseMatrix([[1, 2], [3, 4]]).copyin_list([0, 1], set([])))
    raises(IndexError, lambda: SparseMatrix([[1, 2], [3, 4]]).submatrix((1, 2)))
    raises(TypeError, lambda: SparseMatrix([1, 2, 3]).cross(1))
    raises(IndexError, lambda: SparseMatrix(1, 2, [1, 2])[3])
    raises(ShapeError,
        lambda: SparseMatrix(1, 2, [1, 2]) + SparseMatrix(2, 1, [2, 1]))
    raises(ValueError,
        lambda: Matrix([[5, 10, 7],[0, -1, 2],[8,  3, 4]]
        ).LUdecomposition_Simple(iszerofunc=lambda x:abs(x)<=4))
    raises(NotImplementedError, lambda: Matrix([[1, 0],[1, 1]])**(S(1)/2))
    raises(NotImplementedError,
        lambda: Matrix([[1, 2, 3],[4, 5, 6],[7,  8, 9]])**(0.5))
    raises(IndexError, lambda: eye(3)[5,2])
    raises(IndexError, lambda: eye(3)[2,5])
    M = Matrix(((1,2,3,4),(5,6,7,8),(9,10,11,12),(13,14,15,16)))
    raises(ValueError, lambda: M.det('method=LU_decomposition()'))
>>>>>>> 3920a39e

def test_len():
    assert len(Matrix()) == 0
    assert len(Matrix([[1, 2]])) == len(Matrix([[1], [2]])) == 2
    assert len(Matrix(0, 2, lambda i, j: 0)) == \
        len(Matrix(2, 0, lambda i, j: 0)) == 0
    assert len(Matrix([[0, 1, 2], [3, 4, 5]])) == 6
    assert Matrix([1]) == Matrix([[1]])
    assert not Matrix()
    assert Matrix() == Matrix([])
    assert not SparseMatrix()
    assert SparseMatrix() == SparseMatrix([])

@XFAIL
def test_len_different_shapes():
    assert Matrix() == Matrix([[]])
    assert SparseMatrix() == SparseMatrix([[]])

def test_integrate():
    x, y = symbols('x,y')
    A = Matrix(((1,4,x),(y,2,4),(10,5,x**2)))
    assert A.integrate(x) == \
        Matrix(((x, 4*x, x**2/2), (x*y, 2*x, 4*x), (10*x, 5*x, x**3/3)))
    assert A.integrate(y) == \
        Matrix(((y, 4*y, x*y),(y**2/2, 2*y, 4*y), (10*y, 5*y, y*x**2)))

def test_limit():
    x, y = symbols('x,y')
    A = Matrix(((1,4,sin(x)/x),(y,2,4),(10,5,x**2+1)))
    assert A.limit(x,0) == Matrix(((1,4,1),(y,2,4),(10,5,1)))

def test_diff():
    x, y = symbols('x,y')
    A = Matrix(((1,4,x),(y,2,4),(10,5,x**2+1)))
    assert A.diff(x) == Matrix(((0,0,1),(0,0,0),(0,0,2*x)))
    assert A.diff(y) == Matrix(((0,0,0),(1,0,0),(0,0,0)))

def test_getattr():
    x, y = symbols('x,y')
    A = Matrix(((1,4,x),(y,2,4),(10,5,x**2+1)))
    raises (AttributeError, lambda: A.nonexistantattribute)
    assert getattr(A, 'diff')(x) == Matrix(((0,0,1),(0,0,0),(0,0,2*x)))

def test_hessenberg():
    A = Matrix([[3, 4, 1],[2, 4 ,5],[0, 1, 2]])
    assert A.is_upper_hessenberg()
    A = A.T
    assert A.is_lower_hessenberg()
    A[0, -1] = 1
    assert A.is_lower_hessenberg() is False

    A = Matrix([[3, 4, 1],[2, 4 ,5],[3, 1, 2]])
    assert not A.is_upper_hessenberg()

def test_cholesky():
    raises(NonSquareMatrixError, lambda: Matrix((1, 2)).cholesky())
    raises(ValueError, lambda: Matrix(((1, 2), (3, 4))).cholesky())
    A = Matrix(((25,15,-5),(15,18,0),(-5,0,11)))
    assert A.cholesky() * A.cholesky().T == A
    assert A.cholesky().is_lower()
    assert A.cholesky() == Matrix([[5, 0, 0], [3, 3, 0], [-1, 1, 3]])

def test_LDLdecomposition():
    raises(NonSquareMatrixError, lambda: Matrix((1, 2)).LDLdecomposition())
    raises(ValueError, lambda: Matrix(((1, 2), (3, 4))).LDLdecomposition())
    A = Matrix(((25,15,-5), (15,18,0), (-5,0,11)))
    L, D = A.LDLdecomposition()
    assert L * D * L.T == A
    assert L.is_lower()
    assert L == Matrix([[1, 0, 0], [ S(3)/5, 1, 0], [S(-1)/5, S(1)/3, 1]])
    assert D.is_diagonal()
    assert D == Matrix([[25, 0, 0], [0, 9, 0], [0, 0, 9]])

def test_cholesky_solve():
    A = Matrix([[2,3,5],
                [3,6,2],
                [8,3,6]])
    x = Matrix(3,1,[3,7,5])
    b = A*x
    soln = A.cholesky_solve(b)
    assert soln == x
    A = Matrix([[0,-1,2],
                [5,10,7],
                [8,3,4]])
    x = Matrix(3,1,[-1,2,5])
    b = A*x
    soln = A.cholesky_solve(b)
    assert soln == x

def test_LDLsolve():
    A = Matrix([[2,3,5],
                [3,6,2],
                [8,3,6]])
    x = Matrix(3,1,[3,7,5])
    b = A*x
    soln = A.LDLsolve(b)
    assert soln == x
    A = Matrix([[0,-1,2],
                [5,10,7],
                [8,3,4]])
    x = Matrix(3,1,[-1,2,5])
    b = A*x
    soln = A.LDLsolve(b)
    assert soln == x

def test_lower_triangular_solve():
    x, y = symbols('x y')

    raises(NonSquareMatrixError,
        lambda: Matrix([1, 0]).lower_triangular_solve(Matrix([0, 1])))
    raises(ShapeError,
        lambda: Matrix([[1, 0], [0, 1]]).lower_triangular_solve(Matrix([1])))
    raises(ValueError,
        lambda: Matrix([[2, 1], [1, 2]]).lower_triangular_solve(
                Matrix([[1, 0], [0, 1]])))

    A = Matrix([[1, 0], [0, 1]])
    B = Matrix([[x, y], [y, x]])
    C = Matrix([[4, 8], [2, 9]])

    assert A.lower_triangular_solve(B) == Matrix([x, y])
    assert A.lower_triangular_solve(C) == Matrix([4, 2])

def test_upper_triangular_solve():
    x, y = symbols('x y')

    raises(NonSquareMatrixError,
        lambda: Matrix([1, 0]).upper_triangular_solve(Matrix([0, 1])))
    raises(TypeError,
        lambda: Matrix([[1, 0], [0, 1]]).upper_triangular_solve(Matrix([1])))
    raises(TypeError,
        lambda: Matrix([[2, 1], [1, 2]]).upper_triangular_solve(
                Matrix([[1, 0], [0, 1]])))

    A = Matrix([[1, 0], [0, 1]])
    B = Matrix([[x, y], [y, x]])
    C = Matrix([[2, 4], [3, 8]])

    assert A.upper_triangular_solve(B) == Matrix([x, y])
    assert A.upper_triangular_solve(C) == Matrix([2, 3])

def test_diagonal_solve():
    raises(TypeError, lambda: Matrix([1, 1]).diagonal_solve(Matrix([1])))

def test_matrix_norm():
    # Vector Tests
    # Test columns and symbols
    x = Symbol('x', real=True)
    v = Matrix([cos(x), sin(x)])
    assert trigsimp(v.norm(2)) == 1
    assert v.norm(10) == Pow(cos(x)**10 + sin(x)**10, S(1)/10)

    # Test Rows
    y = Matrix([[5, Rational(3,2)]])
    assert y.norm() == Pow(25 + Rational(9,4),S(1)/2)
    assert y.norm(oo) == max(y.mat)
    assert y.norm(-oo) == min(y.mat)

    # Matrix Tests
    # Intuitive test
    A = Matrix([[1,1], [1,1]])
    assert A.norm(2)==2
    assert A.norm(-2)==0
    assert A.norm('frobenius')==2
    assert eye(10).norm(2)==eye(10).norm(-2)==1

    # Test with Symbols and more complex entries
    y = Symbol('y')
    A = Matrix([[3,y,y],[x,S(1)/2, -pi]])
    assert (A.norm('fro')
           == sqrt(S(37)/4 + 2*abs(y)**2 + pi**2 + x**2))

    # Check non-square
    A = Matrix([[1,2,-3],[4,5,Rational(13,2)]])
    assert A.norm(2) == sqrt(S(389)/8 + sqrt(78665)/8)
    assert A.norm(-2) == S(0)
    assert A.norm('frobenius') == sqrt(389)/2

    # Test properties of matrix norms
    # http://en.wikipedia.org/wiki/Matrix_norm#Definition
    # Two matrices
    A = Matrix([[1,2],[3,4]])
    B = Matrix([[5,5],[-2,2]])
    C = Matrix([[0,-I],[I,0]])
    D = Matrix([[1,0],[0,-1]])
    L = [A,B,C,D]
    alpha = Symbol('alpha', real=True)

    for order in ['fro', 2, -2]:
        # Zero Check
        assert zeros(3).norm(order) == S(0)
        # Check Triangle Inequality for all Pairs of Matrices
        for X in L:
            for Y in L:
                assert X.norm(order)+Y.norm(order) >= (X+Y).norm(order)
        # Scalar multiplication linearity
        for M in [A,B,C,D]:
            if order in [2,-2]:
                # Abs is causing tests to fail when Abs(alpha) is inside a Max
                # or Min. The tests produce mathematically true statements that
                # are too complex to be simplified well.
                continue;
            try:
                assert ((alpha*M).norm(order) ==
                        abs(alpha) * M.norm(order))
            except NotImplementedError:
                pass; # Some Norms fail on symbolic matrices due to Max issue

    # Test Properties of Vector Norms
    # http://en.wikipedia.org/wiki/Vector_norm
    # Two column vectors
    a = Matrix([1,1-1*I,-3])
    b = Matrix([S(1)/2, 1*I, 1])
    c = Matrix([-1,-1,-1])
    d = Matrix([3, 2, I])
    e = Matrix([Integer(1e2),Rational(1,1e2),1])
    L = [a,b,c,d,e]
    alpha = Symbol('alpha', real=True)

    for order in [1,2,-1, -2, S.Infinity, S.NegativeInfinity, pi]:
        # Zero Check
        assert Matrix([0,0,0]).norm(order) == S(0)
        # Triangle inequality on all pairs
        if order >= 1: # Triangle InEq holds only for these norms
            for v in L:
                for w in L:
                    assert v.norm(order)+w.norm(order) >= (v+w).norm(order)
        # Linear to scalar multiplication
        if order in [1,2, -1, -2, S.Infinity, S.NegativeInfinity]:
            for vec in L:
                try:
                    assert simplify(  (alpha*v).norm(order) -
                            (abs(alpha) * v.norm(order))  ) == 0
                except NotImplementedError:
                    pass; # Some Norms fail on symbolics due to Max issue


def test_singular_values():
    x = Symbol('x', real=True)

    A = Matrix([[0,1*I],[2,0]])
    assert A.singular_values() == [2,1]

    A = eye(3); A[1,1] = x; A[2,2] = 5
    vals = A.singular_values();
    assert 1 in vals and 5 in vals and abs(x) in vals

    A = Matrix([[sin(x), cos(x)],[-cos(x), sin(x)]])
    vals = [sv.trigsimp() for sv in A.singular_values()]
    assert vals == [S(1), S(1)]

def test_condition_number():
    x = Symbol('x', real=True)
    A = eye(3);
    A[0,0] = 10;
    A[2,2] = S(1)/10;
    assert A.condition_number() == 100

    A[1,1] = x
    assert A.condition_number() == Max(10, Abs(x)) / Min(S(1)/10 , Abs(x))

    M = Matrix([[cos(x), sin(x)], [-sin(x), cos(x)]])
    Mc = M.condition_number()
    assert all(Float(1.).epsilon_eq(Mc.subs(x, val).evalf()) for val in \
            [Rational(1,5), Rational(1, 2), Rational(1, 10), pi/2, pi, 7*pi/4 ])

def test_equality():
    A = Matrix(((1,2,3),(4,5,6),(7,8,9)))
    B = Matrix(((9,8,7),(6,5,4),(3,2,1)))
    assert A == A[:, :]
    assert not A != A[:, :]
    assert not A == B
    assert A != B
    assert A != 10
    assert not A == 10

    # A SparseMatrix can be equal to a Matrix
    C = SparseMatrix(((1,0,0),(0,1,0),(0,0,1)))
    D = Matrix(((1,0,0),(0,1,0),(0,0,1)))
    assert C == D
    assert not C != D

def test_col_join():
    assert eye(3).col_join(Matrix([[7,7,7]])) == \
    Matrix([[1,0,0],
            [0,1,0],
            [0,0,1],
            [7,7,7]])

def test_row_insert():
    r4 = Matrix([[4, 4, 4]])
    for i in range(-4, 5):
        l=[1,0,0]
        l.insert(i,4)
        assert flatten(eye(3).row_insert(i, r4).col(0).tolist()) == l

def test_col_insert():
    c4 = Matrix([4, 4, 4])
    for i in range(-4, 5):
        l=[0,0,0]
        l.insert(i,4)
        assert flatten(zeros(3).col_insert(i, c4).row(0).tolist()) == l

def test_normalized():
    assert Matrix([3,4]).normalized() == \
        Matrix([Rational(3, 5), Rational(4, 5)])

def test_print_nonzero():
    assert capture(lambda:eye(3).print_nonzero()) == \
            '[X  ]\n[ X ]\n[  X]\n'
    assert capture(lambda:eye(3).print_nonzero('.')) == \
            '[.  ]\n[ . ]\n[  .]\n'

def test_zeros_eye():
    assert Matrix.eye(3) == eye(3)
    assert SparseMatrix.eye(3) == eye(3, cls=SparseMatrix)
    assert Matrix.zeros(3) == zeros(3)
    assert SparseMatrix.zeros(3) == zeros(3, cls=SparseMatrix)
    # ones doesn't have a cls argument since it is, by definition, never Sparse
    assert ones(3, 4) == Matrix(3, 4, [1]*12)

def test_is_zero():
    assert Matrix().is_zero
    assert Matrix([[0, 0], [0, 0]]).is_zero
    assert zeros(3, 4).is_zero
    assert not eye(3).is_zero

def test_rotation_matrices():
    # This tests the rotation matrices by rotating about an axis and back.
    theta = pi/3
    r3_plus = rot_axis3(theta)
    r3_minus = rot_axis3(-theta)
    r2_plus = rot_axis2(theta)
    r2_minus = rot_axis2(-theta)
    r1_plus = rot_axis1(theta)
    r1_minus = rot_axis1(-theta)
    assert r3_minus*r3_plus*eye(3) == eye(3)
    assert r2_minus*r2_plus*eye(3) == eye(3)
    assert r1_minus*r1_plus*eye(3) == eye(3)

    # Check the correctness of the trace of the rotation matrix
    assert r1_plus.trace() == 1 + 2*cos(theta)
    assert r2_plus.trace() == 1 + 2*cos(theta)
    assert r3_plus.trace() == 1 + 2*cos(theta)

    # Check that a rotation with zero angle doesn't change anything.
    assert rot_axis1(0) == eye(3)
    assert rot_axis2(0) == eye(3)
    assert rot_axis3(0) == eye(3)

def test_DeferredVector():
    d = DeferredVector("vector")
    assert str(d[4]) == "vector[4]"

def test_GramSchmidt():
    R = Rational
    m1 = Matrix(1, 2, [1, 2])
    m2 = Matrix(1, 2, [2, 3])
    assert GramSchmidt([m1, m2]) == \
        [Matrix(1, 2, [1, 2]), Matrix(1, 2, [R(2)/5, R(-1)/5])]

def test_casoratian():
    assert casoratian([1, 2, 3, 4], 1) == 0
    assert casoratian([1, 2, 3, 4], 1, zero=False) == 0

def test_zero_dimension_multiply():
    assert (Matrix()*zeros(0, 3)).shape == (0, 3)
    assert zeros(3, 0)*zeros(0, 3) == zeros(3, 3)
    assert zeros(0, 3)*zeros(3, 0) == Matrix()

def test_slice_issue_2884():
    m = Matrix(2,2,range(4))
    assert m[1,:] == Matrix([[2, 3]])
    assert m[-1,:] == Matrix([[2, 3]])
    assert m[:,1] == Matrix([[1, 3]]).T
    assert m[:,-1] == Matrix([[1, 3]]).T
    raises(IndexError, lambda: m[2,:])
    raises(IndexError, lambda: m[2,2])

def test_invertible_check():
    x = symbols('x')
    # sometimes a singular matrix will have a pivot vector shorter than
    # the number of rows in a matrix...
    assert Matrix([[1, 2], [1, 2]]).rref() == (Matrix([[1, 2], [0, 0]]), [0])
    raises(ValueError, lambda: Matrix([[1, 2], [1, 2]]).inv())
    # ... but sometimes it won't, so that is an insufficient test of
    # whether something is invertible.
    m = Matrix([
    [-1, -1,  0],
    [ x,  1,  1],
    [ 1,  x, -1],])
    assert len(m.rref()[1]) == m.rows
    # in addition, unless simplify=True in the call to rref, the identity
    # matrix will be returned even though m is not invertible
    assert m.rref()[0] == eye(3)
    assert m.rref(simplify=signsimp)[0] != eye(3)
    raises(ValueError, lambda: m.inv(method="ADJ"))
    raises(ValueError, lambda: m.inv(method="GE"))
    raises(ValueError, lambda: m.inv(method="LU"))

@XFAIL
def test_issue_860():
    x, y=symbols('x, y')
    e = x*y
    assert e.subs(x, Matrix([3, 5, 3])) == Matrix([3, 5, 3])*y

@XFAIL
def test_issue_2865() :
    assert str(Matrix([[1, 2], [3, 4]])) == 'Matrix([[1, 2], [3, 4]])'

def test_DeferredVector():
    assert sympify(DeferredVector("d")) == DeferredVector("d")

def test_is_Identity():
    assert eye(3).is_Identity
    assert eye(3).as_immutable().is_Identity
    assert not zeros(3).is_Identity
    assert not ones(3).is_Identity
    # issue 3143
    assert not Matrix([[1,0,0]]).is_Identity

def test_dot():
    assert ones(1,3).dot(ones(3,1)) == 3
    assert ones(1,3).dot([1,1,1]) == 3

def test_simplify():
    from sympy.abc import x
    m = Matrix([[1, x], [x + 1/x, x - 1]])
    m = m.row_join(eye(m.cols))
    raw = m.rref(simplify=lambda x: x)[0]
    assert raw != \
           m.rref(simplify=True)[0]

def test_dual():
    B_x, B_y, B_z, E_x, E_y, E_z = symbols('B_x B_y B_z E_x E_y E_z',real=True)
    F =  Matrix((
    (0,E_x,E_y,E_z),
    (-E_x,0,B_z,-B_y),
    (-E_y,-B_z,0,B_x),
    (-E_z,B_y,-B_x,0)
    ))
    Fd = Matrix( (
    (0,-B_x,-B_y,-B_z),
    (B_x,0,E_z,-E_y),
    (B_y,-E_z,0,E_x),
    (B_z,E_y,-E_x,0)) )
    assert F.dual().equals(Fd)
    assert eye(3).dual().equals(zeros(3))
    assert F.dual().dual().equals(-F)

def test_anti_symmetric():
    x, y = symbols('x y')
    assert Matrix([1, 2]).is_anti_symmetric() is False
    m = Matrix(3, 3, [0, x**2 + 2*x + 1, y,
                      -(x + 1)**2 , 0, x*y,
                      -y, -x*y, 0])
    assert m.is_anti_symmetric() is True
    assert m.is_anti_symmetric(simplify=False) is False
    assert m.is_anti_symmetric(simplify=lambda x: x) is False

    # tweak to fail
    m[2, 1] = -m[2, 1]
    assert m.is_anti_symmetric() is False
    # untweak
    m[2, 1] = -m[2, 1]

    m = m.expand()
    assert m.is_anti_symmetric(simplify=False) is True
    m[0, 0] = 1
    assert m.is_anti_symmetric() is False<|MERGE_RESOLUTION|>--- conflicted
+++ resolved
@@ -1621,7 +1621,7 @@
     # diagonalizable
     m = Matrix(3, 3, [7, -12, 6, 10, -19, 10, 12, -24, 13])
     Jmust = Matrix(3, 3, [1, 0, 0, 0, 1, 0, 0, 0, -1])
-    (P, J) = m.jordan_form()
+    (J,P,cells) = m.jordan_form()
     assert Jmust == J
     assert Jmust == m.diagonalize()[1]
 
@@ -1638,9 +1638,9 @@
     # In my algorithm the blocks are ordered from big to small, so I had to change
     # the ordering in the test accordingly
     Jmust = Matrix(3, 3, [2, 1, 0, 0, 2, 0, 0, 0, 2])
-    (P, J) = m.jordan_form()
+    (J,P,cells) = m.jordan_form()
     assert Jmust == J
-    (P, Jcells) = m.jordan_cells()
+    (J,P, Jcells) = m.jordan_cells()
     # same here see 1456ff
     assert Jcells[1] == Matrix(1, 1, [2])
     assert Jcells[0] == Matrix(2, 2, [2, 1, 0, 2])
@@ -1650,13 +1650,13 @@
     # Jmust = Matrix(3, 3, [-1, 0, 0, 0, -1, 1, 0, 0, -1])
     # same here see 1456ff
     Jmust = Matrix(3, 3, [ -1, 1, 0, 0, -1, 0, 0, 0, -1])
-    (P, J) = m.jordan_form()
+    (J,P,cells) = m.jordan_form()
     assert Jmust == J
 
     #complexity: two of eigenvalues are zero
     m = Matrix(3, 3, [4, -5, 2, 5, -7, 3, 6, -9, 4])
     Jmust = Matrix(3, 3, [1, 0, 0, 0, 0, 1, 0, 0, 0])
-    (P, J) = m.jordan_form()
+    (J,P,cells) = m.jordan_form()
     assert Jmust == J
 
     m = Matrix(4, 4, [6, 5, -2, -3, -3, -1, 3, 3, 2, 1, -2, -3, -1, 1, 5, 5])
@@ -1665,7 +1665,7 @@
               0, 0, 2, 1,
               0, 0, 0, 2]
               )
-    (P, J) = m.jordan_form()
+    (J,P,cells) = m.jordan_form()
     assert Jmust == J
 
     m = Matrix(4, 4, [6, 2, -8, -6, -3, 2, 9, 6, 2, -2, -8, -6, -1, 0, 3, 4])
@@ -1675,15 +1675,13 @@
                           0, 2, 0, 0,
               0, 0, 2, 0,
               0, 0, 0, -2])
-    (P, J) = m.jordan_form()
+    (J,P,cells) = m.jordan_form()
     assert Jmust == J
 
     m = Matrix(4, 4, [5, 4, 2, 1, 0, 1, -1, -1, -1, -1, 3, 0, 1, 1, -1, 2])
     assert not m.is_diagonalizable()
     Jmust = Matrix(4, 4, [4, 1, 0, 0, 0, 4, 0, 0, 0, 0, 2, 0, 0, 0, 0, 1])
-    (P, J) = m.jordan_form()
-    print "Jmust",Jmust
-    print "J",J
+    (J,P,cells) = m.jordan_form()
     assert Jmust == J
 
     # the following tests are new and include (some) test the cases were the old
@@ -1696,7 +1694,7 @@
                   0,0,2,0,
                   0,0,0,2
     ])
-    (P, J) = m.jordan_form()
+    (J,P,cells) = m.jordan_form()
     assert m == J
 
     m=Matrix(4,4,[2,1,0,0,
@@ -1704,7 +1702,7 @@
                   0,0,2,1,
                   0,0,0,2
     ])
-    (P, J) = m.jordan_form()
+    (J,P,cells) = m.jordan_form()
     assert m == J
 
 
@@ -1761,48 +1759,6 @@
     assert not A.has(x)
 
 def test_errors():
-    # Note, some errors not tested.  See 'XXX' in code.
-<<<<<<< HEAD
-    raises(ValueError, "Matrix([[1, 2], [1]])")
-    raises(ShapeError, "Matrix([[1, 2], [3, 4]]).copyin_matrix([1, 0], Matrix([1, 2]))")
-    raises(TypeError, "Matrix([[1, 2], [3, 4]]).copyin_list([0, 1], set([]))")
-    raises(NonSquareMatrixError, "Matrix([[1, 2, 3], [2, 3, 0]]).inv()")
-    raises(ShapeError, "Matrix(1, 2, [1, 2]).row_join(Matrix([[1, 2], [3, 4]]))")
-    raises(ShapeError, "Matrix([1, 2]).col_join(Matrix([[1, 2], [3, 4]]))")
-    raises(ShapeError, "Matrix([1]).row_insert(1, Matrix([[1, 2], [3, 4]]))")
-    raises(ShapeError, "Matrix([1]).col_insert(1, Matrix([[1, 2], [3, 4]]))")
-    raises(NonSquareMatrixError, "Matrix([1, 2]).trace()")
-    raises(TypeError, "SparseMatrix([[1, 2], [3, 4]]).submatrix([1, 1])")
-    raises(TypeError, "Matrix([1]).applyfunc(1)")
-    raises(ShapeError, "Matrix([1]).LUsolve(Matrix([[1, 2], [3, 4]]))")
-    raises(MatrixError, "Matrix([[1,2,3],[4,5,6],[7,8,9]]).QRdecomposition()")
-    raises(NonSquareMatrixError, "Matrix([1, 2]).LUdecomposition_Simple()")
-    raises(ValueError, "Matrix([[1, 2], [3, 4]]).minorEntry(4, 5)")
-    raises(ValueError, "Matrix([[1, 2], [3, 4]]).minorMatrix(4, 5)")
-    raises(TypeError, "Matrix([1, 2, 3]).cross(1)")
-    raises(TypeError, "Matrix([1, 2, 3]).dot(1)")
-    raises(ShapeError, "Matrix([1, 2, 3]).dot(Matrix([1, 2]))")
-    raises(NonSquareMatrixError, "Matrix([1, 2, 3]).exp()")
-    raises(ShapeError, "Matrix([[1, 2], [3, 4]]).normalized()")
-    raises(NonSquareMatrixError, "Matrix([1, 2]).inverse_GE()")
-    raises(ValueError, "Matrix([[1, 2], [1, 2]]).inverse_GE()")
-    raises(NonSquareMatrixError, "Matrix([1, 2]).inverse_ADJ()")
-    raises(ValueError, "Matrix([[1, 2], [1, 2]]).inverse_ADJ()")
-    raises(NonSquareMatrixError, "Matrix([1,2]).is_nilpotent()")
-    raises(ValueError, "hessian(Matrix([[1, 2], [3, 4]]), Matrix([[1, 2], [2, 1]]))")
-    raises(ValueError, "hessian(Matrix([[1, 2], [3, 4]]), [])")
-    raises(TypeError, "SparseMatrix(1.4, 2, lambda i, j: 0)")
-    raises(ValueError, "SparseMatrix([1, 2, 3], [1, 2])")
-    raises(ValueError, "SparseMatrix([[1, 2], [3, 4]])[(1, 2, 3)]")
-    raises(ValueError, "SparseMatrix([[1, 2], [3, 4]]).rowdecomp(5)")
-    raises(ValueError, "SparseMatrix([[1, 2], [3, 4]])[1, 2, 3] = 4")
-    raises(TypeError, "SparseMatrix([[1, 2], [3, 4]]).copyin_list([0, 1], set([]))")
-    raises(TypeError, "SparseMatrix([[1, 2], [3, 4]]).submatrix((1, 2))")
-    raises(TypeError, "SparseMatrix([1, 2, 3]).cross(1)")
-    raises(ValueError, "Matrix([[5, 10, 7],[0, -1, 2],[8,  3, 4]]).LUdecomposition_Simple(iszerofunc=lambda x:abs(x)<=4)")
-    raises(NotImplementedError, "Matrix([[1, 0],[1, 1]])**(S(1)/2)")
-    raises(NotImplementedError, "Matrix([[1, 2, 3],[4, 5, 6],[7,  8, 9]])**(0.5)")
-=======
     raises(ValueError, lambda: Matrix([[1, 2], [1]]))
     raises(IndexError, lambda: Matrix([[1, 2]])[1.2, 5])
     raises(IndexError, lambda: Matrix([[1, 2]])[1, 5.2])
@@ -1831,7 +1787,6 @@
     raises(ShapeError, lambda: Matrix([1, 2, 3]).dot(Matrix([1, 2])))
     raises(ShapeError, lambda: Matrix([1, 2]).dot([]))
     raises(TypeError, lambda: Matrix([1, 2]).dot('a'))
-    raises(NotImplementedError, lambda: Matrix([[0,1,2],[0,0,-1], [0,0,0]]).exp())
     raises(NonSquareMatrixError, lambda: Matrix([1, 2, 3]).exp())
     raises(ShapeError, lambda: Matrix([[1, 2], [3, 4]]).normalized())
     raises(ValueError, lambda: Matrix([1, 2]).inv(method='not a method'))
@@ -1874,7 +1829,6 @@
     raises(IndexError, lambda: eye(3)[2,5])
     M = Matrix(((1,2,3,4),(5,6,7,8),(9,10,11,12),(13,14,15,16)))
     raises(ValueError, lambda: M.det('method=LU_decomposition()'))
->>>>>>> 3920a39e
 
 def test_len():
     assert len(Matrix()) == 0
