--- conflicted
+++ resolved
@@ -1901,24 +1901,14 @@
         if not self.is_square:
             raise NonSquareMatrixError("Exponentiation is valid only for square matrices")
         try:
-            P,cells=self.jordan_cells()
+            (J,P,cells)=self.jordan_cells()
         except MatrixError:
              raise NotImplementedError("Exponentiation is implemented only for matrices for which the Jordan normal form can be computed")
         blocks=map(jblock_exponential,cells)
         eJ=diag(* blocks)
         n=self.rows
         ret=P*eJ*P.inv()
-        for i in range(n):
-            for j in range(n):
-                sympy_simplify(ret[i,j])
         return(ret)
-
-        #    U, D = self.diagonalize()
-        #except MatrixError:
-        #    raise NotImplementedError("Exponentiation is implemented only for diagonalizable matrices")
-        #for i in xrange(0, D.rows):
-        #    D[i, i] = C.exp(D[i, i])
-        #return U * D * U.inv()
 
     @classmethod
     def zeros(cls, r, c=None):
@@ -3325,16 +3315,13 @@
         """
         Return Jordan form J of current matrix.
 
-        If calc_transformation is specified as False, then transformation P such that
+        Also the transformation P such that
 
               J = P^-1 * M * P
 
-        will not be calculated.
-
-        Notes
-        =====
-
-        Calculation of transformation P is not implemented yet.
+        and the jordan blocks forming J 
+        will be calculated.
+
 
         Examples
         ========
@@ -3347,7 +3334,7 @@
         [ 2,  1, -2, -3]
         [-1,  1,  5,  5]
 
-        >>> (P, J) = m.jordan_form()
+        >>> (J,P,cells) = m.jordan_form()
         >>> J
         [2, 1, 0, 0]
         [0, 2, 0, 0]
@@ -3359,78 +3346,8 @@
 
         jordan_cells
         """
-        (P, Jcells) = self.jordan_cells(calc_transformation)
-        J = diag(*Jcells)
-        return (P, J)
-
-    def jordan_cells(self, calc_transformation = True):
-        """
-        Return a list of Jordan cells of current matrix.
-        This list shape Jordan matrix J.
-
-        If calc_transformation is specified as False, then transformation P such that
-
-              J = P^-1 * M * P
-
-        will not be calculated.
-
-        Notes
-        =====
-
-        Calculation of transformation P is not implemented yet.
-
-        Examples
-        ========
-
-        >>> from sympy import Matrix
-        >>> m = Matrix(4, 4, [6, 5, -2, -3, -3, -1, 3, 3, 2, 1, -2, -3, -1, 1, 5, 5])
-        >>> m
-        [ 6,  5, -2, -3]
-        [-3, -1,  3,  3]
-        [ 2,  1, -2, -3]
-        [-1,  1,  5,  5]
-
-        >>> (P, Jcells) = m.jordan_cells()
-        >>> Jcells[0]
-        [2, 1]
-        [0, 2]
-        >>> Jcells[1]
-        [2, 1]
-        [0, 2]
-
-        See Also
-        ========
-
-        jordan_form
-        """
-        if not self.is_square:
-            raise NonSquareMatrixError()
-        _eigenvects = self.eigenvects()
-        Jcells = []
-        for eigenval, multiplicity, vects in _eigenvects:
-            geometrical = len(vects)
-            if geometrical == multiplicity:
-                Jcell = diag( *([eigenval] * multiplicity))
-                Jcells.append(Jcell)
-            elif geometrical==0:
-                raise MatrixError("Matrix has the eigen vector with geometrical multiplicity equal zero.")
-            else:
-                sizes = self._jordan_split(multiplicity, geometrical)
-                cells = []
-                for size in sizes:
-                    cell = jordan_cell(eigenval, size)
-                    cells.append(cell)
-                Jcells += cells
-        return (None, Jcells)
-
-    def _jordan_split(self, algebraical, geometrical):
-        """return a list of integers with sum equal to 'algebraical'
-        and length equal to 'geometrical'"""
-        n1 = algebraical // geometrical
-        res = [n1] * geometrical
-        res[len(res) - 1] += algebraical % geometrical
-        assert sum(res) == algebraical
-        return res
+        (J,P, Jcells) = self.jordan_cells()
+        return (J,P,Jcells)
 
     def has(self, *patterns):
         """
@@ -3759,7 +3676,6 @@
         for k in range(0, self.rows):
             self[k, i], self[k, j] = self[k, j], self[k, i]
 
-<<<<<<< HEAD
     def jordan_cell(eigenval, n):
         n = int(n)
         out = zeros(n)
@@ -3971,18 +3887,16 @@
         P=zeros(n)
         for j in range(0,n):
            P[:,j]=Pcols_new[j]
-        #assert(J==P.inv()*self*P)
-
-        return (P,Jcells)
+
+        return (J,P,Jcells)
 
     def Jexp(self,sym):
-        (P,cells)=self.jordan_cells()
+        (J,P,cells)=self.jordan_cells()
         f=fmaker(sym)
         blocks=map(f,cells)
         emx=diag(* blocks)
         return(emx)
 
-=======
     def row_del(self, i):
         """
         Delete the given row.
@@ -4033,7 +3947,6 @@
 
         See Also
         ========
->>>>>>> 3920a39e
 
         sympy.simplify.simplify.simplify
         """
