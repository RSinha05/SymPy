from mpmath.matrices.matrices import _matrix

<<<<<<< HEAD
from sympy.core import Basic, Dict, Expr, Integer, S, Tuple
=======
from sympy.core import Basic, Dict, Integer, Tuple
>>>>>>> b1078cd0
from sympy.core.cache import cacheit
from sympy.core.sympify import converter as sympify_converter, _sympify
from sympy.matrices.dense import DenseMatrix, DenseDomainMatrix
from sympy.matrices.expressions import MatrixExpr
from sympy.matrices.matrices import MatrixBase
from sympy.matrices.sparse import SparseMatrix
<<<<<<< HEAD
from sympy.polys.polymatrix import DomainMatrix
=======
from sympy.multipledispatch import dispatch

>>>>>>> b1078cd0


def sympify_matrix(arg):
    return arg.as_immutable()


sympify_converter[MatrixBase] = sympify_matrix


def sympify_mpmath_matrix(arg):
    mat = [_sympify(x) for x in arg]
    return ImmutableDenseMatrix(arg.rows, arg.cols, mat)


sympify_converter[_matrix] = sympify_mpmath_matrix



class ImmutableDenseMatrix(DenseMatrix, MatrixExpr):  # type: ignore
    """Create an immutable version of a matrix.

    Examples
    ========

    >>> from sympy import eye
    >>> from sympy.matrices import ImmutableMatrix
    >>> ImmutableMatrix(eye(3))
    Matrix([
    [1, 0, 0],
    [0, 1, 0],
    [0, 0, 1]])
    >>> _[0, 0] = 42
    Traceback (most recent call last):
    ...
    TypeError: Cannot set values of ImmutableDenseMatrix
    """

    # MatrixExpr is set as NotIterable, but we want explicit matrices to be
    # iterable
    _iterable = True
    _class_priority = 8
    _op_priority = 10.001

    def __new__(cls, *args, **kwargs):
        return cls._new(*args, **kwargs)

    __hash__ = MatrixExpr.__hash__

    @classmethod
    def _new(cls, *args, **kwargs):
        if len(args) == 1 and isinstance(args[0], ImmutableDenseMatrix):
            return args[0]
        if kwargs.get('copy', True) is False:
            if len(args) != 3:
                raise TypeError("'copy=False' requires a matrix be initialized as rows,cols,[list]")
            rows, cols, flat_list = args
        else:
            rows, cols, flat_list = cls._handle_creation_inputs(*args, **kwargs)
            flat_list = list(flat_list) # create a shallow copy

        if all(isinstance(x, Expr) and x.is_Rational for x in flat_list):
            return ImmutableDenseDomainMatrix(rows, cols, flat_list)

        obj = Basic.__new__(cls,
            Integer(rows),
            Integer(cols),
            Tuple(*flat_list))
        obj._rows = rows
        obj._cols = cols
        obj._mat = flat_list
        return obj

    def _entry(self, i, j, **kwargs):
        return DenseMatrix.__getitem__(self, (i, j))

    def __setitem__(self, *args):
        raise TypeError("Cannot set values of {}".format(self.__class__))

    def _eval_extract(self, rowsList, colsList):
        # self._mat is a Tuple.  It is slightly faster to index a
        # tuple over a Tuple, so grab the internal tuple directly
        mat = self._mat
        cols = self.cols
        indices = (i * cols + j for i in rowsList for j in colsList)
        return self._new(len(rowsList), len(colsList),
                         Tuple(*(mat[i] for i in indices), sympify=False), copy=False)

    @property
    def cols(self):
        return self._cols

    @property
    def rows(self):
        return self._rows

    @property
    def shape(self):
        return self._rows, self._cols

    def as_immutable(self):
        return self

    def is_diagonalizable(self, reals_only=False, **kwargs):
        return super().is_diagonalizable(
            reals_only=reals_only, **kwargs)

    is_diagonalizable.__doc__ = DenseMatrix.is_diagonalizable.__doc__
    is_diagonalizable = cacheit(is_diagonalizable)


# make sure ImmutableDenseMatrix is aliased as ImmutableMatrix
ImmutableMatrix = ImmutableDenseMatrix


class ImmutableDenseDomainMatrix(DenseDomainMatrix, ImmutableDenseMatrix):

    __hash__ = MatrixExpr.__hash__

    def __new__(cls, *args):
        if len(args) == 1:
            return ImmutableDenseMatrix(*args)
        rows, cols, flat_list = args
        flat_list = [_sympify(e) for e in flat_list]
        rows_list = [[flat_list[i*cols + j] for j in range(cols)] for i in range(rows)]
        rep = DomainMatrix.from_list_sympy_2(rows, cols, rows_list)
        assert str(rep.domain) in ('ZZ', 'QQ')

        obj = Basic.__new__(cls,
            Integer(rows),
            Integer(cols),
            Tuple(*flat_list))

        obj._rows = int(rows)
        obj._cols = int(cols)
        obj._rep = rep
        return obj

    @classmethod
    def _new(cls, *args, **kwargs):
        # This will come back to DenseDomainMatrix.__new__ if possible
        return ImmutableDenseMatrix._new(*args, **kwargs)

    @classmethod
    def from_DomainMatrix(cls, rep):
        rows, cols = rep.shape
        flat_list = [rep.domain.to_sympy(e) for row in rep.rows for e in row]
        return ImmutableDenseDomainMatrix(rows, cols, flat_list)

    #@property
    #def args(self):
    #    return (self.rows, self.cols, tuple(self._flat()))
#
#    def _hashable_content(self):
#        return self.args

    def _entry(self, i, j, **kwargs):
        return DenseDomainMatrix.__getitem__(self, (i, j))


class ImmutableSparseMatrix(SparseMatrix, MatrixExpr):
    """Create an immutable version of a sparse matrix.

    Examples
    ========

    >>> from sympy import eye
    >>> from sympy.matrices.immutable import ImmutableSparseMatrix
    >>> ImmutableSparseMatrix(1, 1, {})
    Matrix([[0]])
    >>> ImmutableSparseMatrix(eye(3))
    Matrix([
    [1, 0, 0],
    [0, 1, 0],
    [0, 0, 1]])
    >>> _[0, 0] = 42
    Traceback (most recent call last):
    ...
    TypeError: Cannot set values of ImmutableSparseMatrix
    >>> _.shape
    (3, 3)
    """
    is_Matrix = True
    _class_priority = 9

    def __new__(cls, *args, **kwargs):
        return cls._new(*args, **kwargs)

    __hash__ = MatrixExpr.__hash__

    @classmethod
    def _new(cls, *args, **kwargs):
        rows, cols, smat = cls._handle_creation_inputs(*args, **kwargs)
        #if all(x.is_Rational for x in smat.values()):
        #    flat_list = [0] * (rows * cols)
        #    for (i, j), v in smat.items():
        #        flat_list[i*cols + j] = v
        #    return MutableDenseDomainMatrix(rows, cols, flat_list)
        obj = Basic.__new__(cls, Integer(rows), Integer(cols), Dict(smat))
        obj._rows = rows
        obj._cols = cols
        obj._smat = smat
        return obj

    def __setitem__(self, *args):
        raise TypeError("Cannot set values of ImmutableSparseMatrix")

    def _entry(self, i, j, **kwargs):
        return SparseMatrix.__getitem__(self, (i, j))

    @property
    def cols(self):
        return self._cols

    @property
    def rows(self):
        return self._rows

    @property
    def shape(self):
        return self._rows, self._cols

    def as_immutable(self):
        return self

    def is_diagonalizable(self, reals_only=False, **kwargs):
        return super().is_diagonalizable(
            reals_only=reals_only, **kwargs)

    is_diagonalizable.__doc__ = SparseMatrix.is_diagonalizable.__doc__
    is_diagonalizable = cacheit(is_diagonalizable)


@dispatch(ImmutableDenseMatrix, ImmutableDenseMatrix)
def _eval_is_eq(lhs, rhs): # noqa:F811
    """Helper method for Equality with matrices.sympy.

    Relational automatically converts matrices to ImmutableDenseMatrix
    instances, so this method only applies here.  Returns True if the
    matrices are definitively the same, False if they are definitively
    different, and None if undetermined (e.g. if they contain Symbols).
    Returning None triggers default handling of Equalities.

    """
    if lhs.shape != rhs.shape:
        return False
    return (lhs - rhs).is_zero_matrix<|MERGE_RESOLUTION|>--- conflicted
+++ resolved
@@ -1,22 +1,14 @@
 from mpmath.matrices.matrices import _matrix
 
-<<<<<<< HEAD
-from sympy.core import Basic, Dict, Expr, Integer, S, Tuple
-=======
-from sympy.core import Basic, Dict, Integer, Tuple
->>>>>>> b1078cd0
+from sympy.core import Basic, Dict, Expr, Integer, Tuple
 from sympy.core.cache import cacheit
 from sympy.core.sympify import converter as sympify_converter, _sympify
 from sympy.matrices.dense import DenseMatrix, DenseDomainMatrix
 from sympy.matrices.expressions import MatrixExpr
 from sympy.matrices.matrices import MatrixBase
 from sympy.matrices.sparse import SparseMatrix
-<<<<<<< HEAD
 from sympy.polys.polymatrix import DomainMatrix
-=======
 from sympy.multipledispatch import dispatch
-
->>>>>>> b1078cd0
 
 
 def sympify_matrix(arg):
