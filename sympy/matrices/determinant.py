from types import FunctionType

from sympy.core.numbers import Float, Integer
from sympy.core.singleton import S
from sympy.core.symbol import uniquely_named_symbol
from sympy.polys import PurePoly, cancel
from sympy.simplify.simplify import (simplify as _simplify,
    dotprodsimp as _dotprodsimp)
from sympy import sympify
from sympy.functions.combinatorial.numbers import nC
from sympy.polys.matrices.domainmatrix import DomainMatrix
<<<<<<< HEAD
from sympy.polys.domains import EX
=======
>>>>>>> 3ac1464b

from .common import MatrixError, NonSquareMatrixError
from .utilities import (
    _get_intermediate_simp, _get_intermediate_simp_bool,
    _iszero, _is_zero_after_expand_mul)


def _find_reasonable_pivot(col, iszerofunc=_iszero, simpfunc=_simplify):
    """ Find the lowest index of an item in ``col`` that is
    suitable for a pivot.  If ``col`` consists only of
    Floats, the pivot with the largest norm is returned.
    Otherwise, the first element where ``iszerofunc`` returns
    False is used.  If ``iszerofunc`` doesn't return false,
    items are simplified and retested until a suitable
    pivot is found.

    Returns a 4-tuple
        (pivot_offset, pivot_val, assumed_nonzero, newly_determined)
    where pivot_offset is the index of the pivot, pivot_val is
    the (possibly simplified) value of the pivot, assumed_nonzero
    is True if an assumption that the pivot was non-zero
    was made without being proved, and newly_determined are
    elements that were simplified during the process of pivot
    finding."""

    newly_determined = []
    col = list(col)
    # a column that contains a mix of floats and integers
    # but at least one float is considered a numerical
    # column, and so we do partial pivoting
    if all(isinstance(x, (Float, Integer)) for x in col) and any(
            isinstance(x, Float) for x in col):
        col_abs = [abs(x) for x in col]
        max_value = max(col_abs)
        if iszerofunc(max_value):
            # just because iszerofunc returned True, doesn't
            # mean the value is numerically zero.  Make sure
            # to replace all entries with numerical zeros
            if max_value != 0:
                newly_determined = [(i, 0) for i, x in enumerate(col) if x != 0]
            return (None, None, False, newly_determined)
        index = col_abs.index(max_value)
        return (index, col[index], False, newly_determined)

    # PASS 1 (iszerofunc directly)
    possible_zeros = []
    for i, x in enumerate(col):
        is_zero = iszerofunc(x)
        # is someone wrote a custom iszerofunc, it may return
        # BooleanFalse or BooleanTrue instead of True or False,
        # so use == for comparison instead of `is`
        if is_zero == False:
            # we found something that is definitely not zero
            return (i, x, False, newly_determined)
        possible_zeros.append(is_zero)

    # by this point, we've found no certain non-zeros
    if all(possible_zeros):
        # if everything is definitely zero, we have
        # no pivot
        return (None, None, False, newly_determined)

    # PASS 2 (iszerofunc after simplify)
    # we haven't found any for-sure non-zeros, so
    # go through the elements iszerofunc couldn't
    # make a determination about and opportunistically
    # simplify to see if we find something
    for i, x in enumerate(col):
        if possible_zeros[i] is not None:
            continue
        simped = simpfunc(x)
        is_zero = iszerofunc(simped)
        if is_zero == True or is_zero == False:
            newly_determined.append((i, simped))
        if is_zero == False:
            return (i, simped, False, newly_determined)
        possible_zeros[i] = is_zero

    # after simplifying, some things that were recognized
    # as zeros might be zeros
    if all(possible_zeros):
        # if everything is definitely zero, we have
        # no pivot
        return (None, None, False, newly_determined)

    # PASS 3 (.equals(0))
    # some expressions fail to simplify to zero, but
    # ``.equals(0)`` evaluates to True.  As a last-ditch
    # attempt, apply ``.equals`` to these expressions
    for i, x in enumerate(col):
        if possible_zeros[i] is not None:
            continue
        if x.equals(S.Zero):
            # ``.iszero`` may return False with
            # an implicit assumption (e.g., ``x.equals(0)``
            # when ``x`` is a symbol), so only treat it
            # as proved when ``.equals(0)`` returns True
            possible_zeros[i] = True
            newly_determined.append((i, S.Zero))

    if all(possible_zeros):
        return (None, None, False, newly_determined)

    # at this point there is nothing that could definitely
    # be a pivot.  To maintain compatibility with existing
    # behavior, we'll assume that an illdetermined thing is
    # non-zero.  We should probably raise a warning in this case
    i = possible_zeros.index(None)
    return (i, col[i], True, newly_determined)


def _find_reasonable_pivot_naive(col, iszerofunc=_iszero, simpfunc=None):
    """
    Helper that computes the pivot value and location from a
    sequence of contiguous matrix column elements. As a side effect
    of the pivot search, this function may simplify some of the elements
    of the input column. A list of these simplified entries and their
    indices are also returned.
    This function mimics the behavior of _find_reasonable_pivot(),
    but does less work trying to determine if an indeterminate candidate
    pivot simplifies to zero. This more naive approach can be much faster,
    with the trade-off that it may erroneously return a pivot that is zero.

    ``col`` is a sequence of contiguous column entries to be searched for
    a suitable pivot.
    ``iszerofunc`` is a callable that returns a Boolean that indicates
    if its input is zero, or None if no such determination can be made.
    ``simpfunc`` is a callable that simplifies its input. It must return
    its input if it does not simplify its input. Passing in
    ``simpfunc=None`` indicates that the pivot search should not attempt
    to simplify any candidate pivots.

    Returns a 4-tuple:
    (pivot_offset, pivot_val, assumed_nonzero, newly_determined)
    ``pivot_offset`` is the sequence index of the pivot.
    ``pivot_val`` is the value of the pivot.
    pivot_val and col[pivot_index] are equivalent, but will be different
    when col[pivot_index] was simplified during the pivot search.
    ``assumed_nonzero`` is a boolean indicating if the pivot cannot be
    guaranteed to be zero. If assumed_nonzero is true, then the pivot
    may or may not be non-zero. If assumed_nonzero is false, then
    the pivot is non-zero.
    ``newly_determined`` is a list of index-value pairs of pivot candidates
    that were simplified during the pivot search.
    """

    # indeterminates holds the index-value pairs of each pivot candidate
    # that is neither zero or non-zero, as determined by iszerofunc().
    # If iszerofunc() indicates that a candidate pivot is guaranteed
    # non-zero, or that every candidate pivot is zero then the contents
    # of indeterminates are unused.
    # Otherwise, the only viable candidate pivots are symbolic.
    # In this case, indeterminates will have at least one entry,
    # and all but the first entry are ignored when simpfunc is None.
    indeterminates = []
    for i, col_val in enumerate(col):
        col_val_is_zero = iszerofunc(col_val)
        if col_val_is_zero == False:
            # This pivot candidate is non-zero.
            return i, col_val, False, []
        elif col_val_is_zero is None:
            # The candidate pivot's comparison with zero
            # is indeterminate.
            indeterminates.append((i, col_val))

    if len(indeterminates) == 0:
        # All candidate pivots are guaranteed to be zero, i.e. there is
        # no pivot.
        return None, None, False, []

    if simpfunc is None:
        # Caller did not pass in a simplification function that might
        # determine if an indeterminate pivot candidate is guaranteed
        # to be nonzero, so assume the first indeterminate candidate
        # is non-zero.
        return indeterminates[0][0], indeterminates[0][1], True, []

    # newly_determined holds index-value pairs of candidate pivots
    # that were simplified during the search for a non-zero pivot.
    newly_determined = []
    for i, col_val in indeterminates:
        tmp_col_val = simpfunc(col_val)
        if id(col_val) != id(tmp_col_val):
            # simpfunc() simplified this candidate pivot.
            newly_determined.append((i, tmp_col_val))
            if iszerofunc(tmp_col_val) == False:
                # Candidate pivot simplified to a guaranteed non-zero value.
                return i, tmp_col_val, False, newly_determined

    return indeterminates[0][0], indeterminates[0][1], True, newly_determined


# This functions is a candidate for caching if it gets implemented for matrices.
def _berkowitz_toeplitz_matrix(M):
    """Return (A,T) where T the Toeplitz matrix used in the Berkowitz algorithm
    corresponding to ``M`` and A is the first principal submatrix.
    """

    # the 0 x 0 case is trivial
    if M.rows == 0 and M.cols == 0:
        return M._new(1,1, [M.one])

    #
    # Partition M = [ a_11  R ]
    #                  [ C     A ]
    #

    a, R = M[0,0],   M[0, 1:]
    C, A = M[1:, 0], M[1:,1:]

    #
    # The Toeplitz matrix looks like
    #
    #  [ 1                                     ]
    #  [ -a         1                          ]
    #  [ -RC       -a        1                 ]
    #  [ -RAC     -RC       -a       1         ]
    #  [ -RA**2C -RAC      -RC      -a       1 ]
    #  etc.

    # Compute the diagonal entries.
    # Because multiplying matrix times vector is so much
    # more efficient than matrix times matrix, recursively
    # compute -R * A**n * C.
    diags = [C]
    for i in range(M.rows - 2):
        diags.append(A.multiply(diags[i], dotprodsimp=None))
    diags = [(-R).multiply(d, dotprodsimp=None)[0, 0] for d in diags]
    diags = [M.one, -a] + diags

    def entry(i,j):
        if j > i:
            return M.zero
        return diags[i - j]

    toeplitz = M._new(M.cols + 1, M.rows, entry)
    return (A, toeplitz)


# This functions is a candidate for caching if it gets implemented for matrices.
def _berkowitz_vector(M):
    """ Run the Berkowitz algorithm and return a vector whose entries
        are the coefficients of the characteristic polynomial of ``M``.

        Given N x N matrix, efficiently compute
        coefficients of characteristic polynomials of ``M``
        without division in the ground domain.

        This method is particularly useful for computing determinant,
        principal minors and characteristic polynomial when ``M``
        has complicated coefficients e.g. polynomials. Semi-direct
        usage of this algorithm is also important in computing
        efficiently sub-resultant PRS.

        Assuming that M is a square matrix of dimension N x N and
        I is N x N identity matrix, then the Berkowitz vector is
        an N x 1 vector whose entries are coefficients of the
        polynomial

                        charpoly(M) = det(t*I - M)

        As a consequence, all polynomials generated by Berkowitz
        algorithm are monic.

        For more information on the implemented algorithm refer to:

        [1] S.J. Berkowitz, On computing the determinant in small
            parallel time using a small number of processors, ACM,
            Information Processing Letters 18, 1984, pp. 147-150

        [2] M. Keber, Division-Free computation of sub-resultants
            using Bezout matrices, Tech. Report MPI-I-2006-1-006,
            Saarbrucken, 2006
    """

    # handle the trivial cases
    if M.rows == 0 and M.cols == 0:
        return M._new(1, 1, [M.one])
    elif M.rows == 1 and M.cols == 1:
        return M._new(2, 1, [M.one, -M[0,0]])

    submat, toeplitz = _berkowitz_toeplitz_matrix(M)

    return toeplitz.multiply(_berkowitz_vector(submat), dotprodsimp=None)


def _adjugate(M, method="berkowitz"):
    """Returns the adjugate, or classical adjoint, of
    a matrix.  That is, the transpose of the matrix of cofactors.

    https://en.wikipedia.org/wiki/Adjugate

    Parameters
    ==========

    method : string, optional
        Method to use to find the cofactors, can be "bareiss", "berkowitz" or
        "lu".

    Examples
    ========

    >>> from sympy import Matrix
    >>> M = Matrix([[1, 2], [3, 4]])
    >>> M.adjugate()
    Matrix([
    [ 4, -2],
    [-3,  1]])

    See Also
    ========

    cofactor_matrix
    sympy.matrices.common.MatrixCommon.transpose
    """

    return M.cofactor_matrix(method=method).transpose()


def _charpoly_DOM(DOM, x, domain):
    return PurePoly(DOM.charpoly(), x, domain=domain)


# This functions is a candidate for caching if it gets implemented for matrices.
def _charpoly(M, x='lambda', simplify=_simplify):
    """Computes characteristic polynomial det(x*I - M) where I is
    the identity matrix.

    A PurePoly is returned, so using different variables for ``x`` does
    not affect the comparison or the polynomials:

    Parameters
    ==========

    x : string, optional
        Name for the "lambda" variable, defaults to "lambda".

    simplify : function, optional
        Simplification function to use on the characteristic polynomial
        calculated. Defaults to ``simplify``.

    Examples
    ========

    >>> from sympy import Matrix
    >>> from sympy.abc import x, y
    >>> M = Matrix([[1, 3], [2, 0]])
    >>> M.charpoly()
    PurePoly(lambda**2 - lambda - 6, lambda, domain='ZZ')
    >>> M.charpoly(x) == M.charpoly(y)
    True

    Specifying ``x`` is optional; a symbol named ``lambda`` is used by
    default (which looks good when pretty-printed in unicode):

    >>> M.charpoly().as_expr()
    lambda**2 - lambda - 6

    And if ``x`` clashes with an existing symbol, underscores will
    be prepended to the name to make it unique:

    >>> M = Matrix([[1, 2], [x, 0]])
    >>> M.charpoly(x).as_expr()
    _x**2 - _x - 2*x

    Whether you pass a symbol or not, the generator can be obtained
    with the gen attribute since it may not be the same as the symbol
    that was passed:

    >>> M.charpoly(x).gen
    _x
    >>> M.charpoly(x).gen == x
    False

    Notes
    =====

    The Samuelson-Berkowitz algorithm is used to compute
    the characteristic polynomial efficiently and without any
    division operations. Thus the characteristic polynomial over any
    commutative ring without zero divisors can be computed.

    If the determinant det(x*I - M) can be found out easily as
    in the case of an upper or a lower triangular matrix, then
    instead of Samuelson-Berkowitz algorithm, eigenvalues are computed
    and the characteristic polynomial with their help.

    See Also
    ========

    det
    """

    if not M.is_square:
        raise NonSquareMatrixError()
    if M.is_lower or M.is_upper:
        diagonal_elements = M.diagonal()
        x = uniquely_named_symbol(x, diagonal_elements, modify=lambda s: '_' + s)
        m = 1
        for i in diagonal_elements:
            m = m * (x - simplify(i))
        return PurePoly(m, x)

    DOM = DomainMatrix.from_Matrix(M, extension=True)
    domain = DOM.domain
    if domain == EX:
        # In general Matrix with Expr will be faster than DomainMatrix with EX.
        use_domain = False
    elif domain.is_FractionField and not all(t.is_Symbol for t in domain.symbols):
        # In general, DomainMatrix will be faster for a FractionField.
        # But we want to call simplify for FractionField having non-symbol generators.
        use_domain = False
    else:
        # General idea is that domains except mentioned above will use the faster implementation DomainMatrix.
        #  For e.g. ZZ, ZZ_I, QQ, QQ_I, ZZ[x, y], QQ(x, y), QQ<sqrt(2)> etc.
        use_domain = True

    if use_domain:
        x = uniquely_named_symbol(x, M, modify=lambda s: '_' + s)
        return _charpoly_DOM(DOM, x, domain)
    else:
        berk_vector = _berkowitz_vector(M)
        x = uniquely_named_symbol(x, berk_vector, modify=lambda s: '_' + s)
        return PurePoly([simplify(a) for a in berk_vector], x)


def _cofactor(M, i, j, method="berkowitz"):
    """Calculate the cofactor of an element.

    Parameters
    ==========

    method : string, optional
        Method to use to find the cofactors, can be "bareiss", "berkowitz" or
        "lu".

    Examples
    ========

    >>> from sympy import Matrix
    >>> M = Matrix([[1, 2], [3, 4]])
    >>> M.cofactor(0, 1)
    -3

    See Also
    ========

    cofactor_matrix
    minor
    minor_submatrix
    """

    if not M.is_square or M.rows < 1:
        raise NonSquareMatrixError()

    return (-1)**((i + j) % 2) * M.minor(i, j, method)


def _cofactor_matrix(M, method="berkowitz"):
    """Return a matrix containing the cofactor of each element.

    Parameters
    ==========

    method : string, optional
        Method to use to find the cofactors, can be "bareiss", "berkowitz" or
        "lu".

    Examples
    ========

    >>> from sympy import Matrix
    >>> M = Matrix([[1, 2], [3, 4]])
    >>> M.cofactor_matrix()
    Matrix([
    [ 4, -3],
    [-2,  1]])

    See Also
    ========

    cofactor
    minor
    minor_submatrix
    """

    if not M.is_square or M.rows < 1:
        raise NonSquareMatrixError()

    return M._new(M.rows, M.cols,
            lambda i, j: M.cofactor(i, j, method))

def _per(M):
    """Returns the permanent of a matrix. Unlike determinant,
    permanent is defined for both square and non-square matrices.

    For an m x n matrix, with m less than or equal to n,
    it is given as the sum over the permutations s of size
    less than or equal to m on [1, 2, . . . n] of the product
    from i = 1 to m of M[i, s[i]]. Taking the transpose will
    not affect the value of the permanent.

    In the case of a square matrix, this is the same as the permutation
    definition of the determinant, but it does not take the sign of the
    permutation into account. Computing the permanent with this definition
    is quite inefficient, so here the Ryser formula is used.

    Examples
    ========

    >>> from sympy import Matrix
    >>> M = Matrix([[1, 2, 3], [4, 5, 6], [7, 8, 9]])
    >>> M.per()
    450
    >>> M = Matrix([1, 5, 7])
    >>> M.per()
    13

    References
    ==========

    .. [1] Prof. Frank Ben's notes: https://math.berkeley.edu/~bernd/ban275.pdf
    .. [2] Wikipedia article on Permanent: https://en.wikipedia.org/wiki/Permanent_(mathematics)
    .. [3] https://reference.wolfram.com/language/ref/Permanent.html
    .. [4] Permanent of a rectangular matrix : https://arxiv.org/pdf/0904.3251.pdf
    """
    import itertools

    m, n = M.shape
    if m > n:
        M = M.T
        m, n = n, m
    s = list(range(n))

    subsets = []
    for i in range(1, m + 1):
        subsets += list(map(list, itertools.combinations(s, i)))

    perm = 0
    for subset in subsets:
        prod = 1
        sub_len = len(subset)
        for i in range(m):
             prod *= sum([M[i, j] for j in subset])
        perm += prod * (-1)**sub_len * nC(n - sub_len, m - sub_len)
    perm *= (-1)**m
    perm = sympify(perm)
    return perm.simplify()

def _det_DOM(M):
    DOM = DomainMatrix.from_Matrix(M, field=True, extension=True)
    K = DOM.domain
    return K.to_sympy(DOM.det())

# This functions is a candidate for caching if it gets implemented for matrices.
def _det(M, method="bareiss", iszerofunc=None):
    """Computes the determinant of a matrix if ``M`` is a concrete matrix object
    otherwise return an expressions ``Determinant(M)`` if ``M`` is a
    ``MatrixSymbol`` or other expression.

    Parameters
    ==========

    method : string, optional
        Specifies the algorithm used for computing the matrix determinant.

        If the matrix is at most 3x3, a hard-coded formula is used and the
        specified method is ignored. Otherwise, it defaults to
        ``'bareiss'``.

        Also, if the matrix is an upper or a lower triangular matrix, determinant
        is computed by simple multiplication of diagonal elements, and the
        specified method is ignored.

        If it is set to ``'domain-ge'``, then Gaussian elimination method will
        be used via using DomainMatrix.

        If it is set to ``'bareiss'``, Bareiss' fraction-free algorithm will
        be used.

        If it is set to ``'berkowitz'``, Berkowitz' algorithm will be used.

        Otherwise, if it is set to ``'lu'``, LU decomposition will be used.

        .. note::
            For backward compatibility, legacy keys like "bareis" and
            "det_lu" can still be used to indicate the corresponding
            methods.
            And the keys are also case-insensitive for now. However, it is
            suggested to use the precise keys for specifying the method.

    iszerofunc : FunctionType or None, optional
        If it is set to ``None``, it will be defaulted to ``_iszero`` if the
        method is set to ``'bareiss'``, and ``_is_zero_after_expand_mul`` if
        the method is set to ``'lu'``.

        It can also accept any user-specified zero testing function, if it
        is formatted as a function which accepts a single symbolic argument
        and returns ``True`` if it is tested as zero and ``False`` if it
        tested as non-zero, and also ``None`` if it is undecidable.

    Returns
    =======

    det : Basic
        Result of determinant.

    Raises
    ======

    ValueError
        If unrecognized keys are given for ``method`` or ``iszerofunc``.

    NonSquareMatrixError
        If attempted to calculate determinant from a non-square matrix.

    Examples
    ========

    >>> from sympy import Matrix, eye, det
    >>> I3 = eye(3)
    >>> det(I3)
    1
    >>> M = Matrix([[1, 2], [3, 4]])
    >>> det(M)
    -2
    >>> det(M) == M.det()
    True
    >>> M.det(method="domain-ge")
    -2
    """

    # sanitize `method`
    method = method.lower()

    if method == "domain-ge": # uses DomainMatrix to evalute determinant
        return _det_DOM(M)

    if method == "bareis":
        method = "bareiss"
    elif method == "det_lu":
        method = "lu"

    if method not in ("bareiss", "berkowitz", "lu"):
        raise ValueError("Determinant method '%s' unrecognized" % method)

    if iszerofunc is None:
        if method == "bareiss":
            iszerofunc = _is_zero_after_expand_mul
        elif method == "lu":
            iszerofunc = _iszero

    elif not isinstance(iszerofunc, FunctionType):
        raise ValueError("Zero testing method '%s' unrecognized" % iszerofunc)

    n = M.rows

    if n == M.cols: # square check is done in individual method functions
        if M.is_upper or M.is_lower:
            m = 1
            for i in range(n):
                m = m * M[i, i]
            return _get_intermediate_simp(_dotprodsimp)(m)
        elif n == 0:
            return M.one
        elif n == 1:
            return M[0,0]
        elif n == 2:
            m = M[0, 0] * M[1, 1] - M[0, 1] * M[1, 0]
            return _get_intermediate_simp(_dotprodsimp)(m)
        elif n == 3:
            m =  (M[0, 0] * M[1, 1] * M[2, 2]
                + M[0, 1] * M[1, 2] * M[2, 0]
                + M[0, 2] * M[1, 0] * M[2, 1]
                - M[0, 2] * M[1, 1] * M[2, 0]
                - M[0, 0] * M[1, 2] * M[2, 1]
                - M[0, 1] * M[1, 0] * M[2, 2])
            return _get_intermediate_simp(_dotprodsimp)(m)

    if method == "bareiss":
        return M._eval_det_bareiss(iszerofunc=iszerofunc)
    elif method == "berkowitz":
        return M._eval_det_berkowitz()
    elif method == "lu":
        return M._eval_det_lu(iszerofunc=iszerofunc)
    else:
        raise MatrixError('unknown method for calculating determinant')


# This functions is a candidate for caching if it gets implemented for matrices.
def _det_bareiss(M, iszerofunc=_is_zero_after_expand_mul):
    """Compute matrix determinant using Bareiss' fraction-free
    algorithm which is an extension of the well known Gaussian
    elimination method. This approach is best suited for dense
    symbolic matrices and will result in a determinant with
    minimal number of fractions. It means that less term
    rewriting is needed on resulting formulae.

    Parameters
    ==========

    iszerofunc : function, optional
        The function to use to determine zeros when doing an LU decomposition.
        Defaults to ``lambda x: x.is_zero``.

    TODO: Implement algorithm for sparse matrices (SFF),
    http://www.eecis.udel.edu/~saunders/papers/sffge/it5.ps.
    """

    # Recursively implemented Bareiss' algorithm as per Deanna Richelle Leggett's
    # thesis http://www.math.usm.edu/perry/Research/Thesis_DRL.pdf
    def bareiss(mat, cumm=1):
        if mat.rows == 0:
            return mat.one
        elif mat.rows == 1:
            return mat[0, 0]

        # find a pivot and extract the remaining matrix
        # With the default iszerofunc, _find_reasonable_pivot slows down
        # the computation by the factor of 2.5 in one test.
        # Relevant issues: #10279 and #13877.
        pivot_pos, pivot_val, _, _ = _find_reasonable_pivot(mat[:, 0], iszerofunc=iszerofunc)
        if pivot_pos is None:
            return mat.zero

        # if we have a valid pivot, we'll do a "row swap", so keep the
        # sign of the det
        sign = (-1) ** (pivot_pos % 2)

        # we want every row but the pivot row and every column
        rows = list(i for i in range(mat.rows) if i != pivot_pos)
        cols = list(range(mat.cols))
        tmp_mat = mat.extract(rows, cols)

        def entry(i, j):
            ret = (pivot_val*tmp_mat[i, j + 1] - mat[pivot_pos, j + 1]*tmp_mat[i, 0]) / cumm
            if _get_intermediate_simp_bool(True):
                return _dotprodsimp(ret)
            elif not ret.is_Atom:
                return cancel(ret)
            return ret

        return sign*bareiss(M._new(mat.rows - 1, mat.cols - 1, entry), pivot_val)

    if not M.is_square:
        raise NonSquareMatrixError()

    if M.rows == 0:
        return M.one
        # sympy/matrices/tests/test_matrices.py contains a test that
        # suggests that the determinant of a 0 x 0 matrix is one, by
        # convention.

    return bareiss(M)


def _det_berkowitz(M):
    """ Use the Berkowitz algorithm to compute the determinant."""

    if not M.is_square:
        raise NonSquareMatrixError()

    if M.rows == 0:
        return M.one
        # sympy/matrices/tests/test_matrices.py contains a test that
        # suggests that the determinant of a 0 x 0 matrix is one, by
        # convention.

    berk_vector = _berkowitz_vector(M)
    return (-1)**(len(berk_vector) - 1) * berk_vector[-1]


# This functions is a candidate for caching if it gets implemented for matrices.
def _det_LU(M, iszerofunc=_iszero, simpfunc=None):
    """ Computes the determinant of a matrix from its LU decomposition.
    This function uses the LU decomposition computed by
    LUDecomposition_Simple().

    The keyword arguments iszerofunc and simpfunc are passed to
    LUDecomposition_Simple().
    iszerofunc is a callable that returns a boolean indicating if its
    input is zero, or None if it cannot make the determination.
    simpfunc is a callable that simplifies its input.
    The default is simpfunc=None, which indicate that the pivot search
    algorithm should not attempt to simplify any candidate pivots.
    If simpfunc fails to simplify its input, then it must return its input
    instead of a copy.

    Parameters
    ==========

    iszerofunc : function, optional
        The function to use to determine zeros when doing an LU decomposition.
        Defaults to ``lambda x: x.is_zero``.

    simpfunc : function, optional
        The simplification function to use when looking for zeros for pivots.
    """

    if not M.is_square:
        raise NonSquareMatrixError()

    if M.rows == 0:
        return M.one
        # sympy/matrices/tests/test_matrices.py contains a test that
        # suggests that the determinant of a 0 x 0 matrix is one, by
        # convention.

    lu, row_swaps = M.LUdecomposition_Simple(iszerofunc=iszerofunc,
            simpfunc=simpfunc)
    # P*A = L*U => det(A) = det(L)*det(U)/det(P) = det(P)*det(U).
    # Lower triangular factor L encoded in lu has unit diagonal => det(L) = 1.
    # P is a permutation matrix => det(P) in {-1, 1} => 1/det(P) = det(P).
    # LUdecomposition_Simple() returns a list of row exchange index pairs, rather
    # than a permutation matrix, but det(P) = (-1)**len(row_swaps).

    # Avoid forming the potentially time consuming  product of U's diagonal entries
    # if the product is zero.
    # Bottom right entry of U is 0 => det(A) = 0.
    # It may be impossible to determine if this entry of U is zero when it is symbolic.
    if iszerofunc(lu[lu.rows-1, lu.rows-1]):
        return M.zero

    # Compute det(P)
    det = -M.one if len(row_swaps)%2 else M.one

    # Compute det(U) by calculating the product of U's diagonal entries.
    # The upper triangular portion of lu is the upper triangular portion of the
    # U factor in the LU decomposition.
    for k in range(lu.rows):
        det *= lu[k, k]

    # return det(P)*det(U)
    return det


def _minor(M, i, j, method="berkowitz"):
    """Return the (i,j) minor of ``M``.  That is,
    return the determinant of the matrix obtained by deleting
    the `i`th row and `j`th column from ``M``.

    Parameters
    ==========

    i, j : int
        The row and column to exclude to obtain the submatrix.

    method : string, optional
        Method to use to find the determinant of the submatrix, can be
        "bareiss", "berkowitz" or "lu".

    Examples
    ========

    >>> from sympy import Matrix
    >>> M = Matrix([[1, 2, 3], [4, 5, 6], [7, 8, 9]])
    >>> M.minor(1, 1)
    -12

    See Also
    ========

    minor_submatrix
    cofactor
    det
    """

    if not M.is_square:
        raise NonSquareMatrixError()

    return M.minor_submatrix(i, j).det(method=method)


def _minor_submatrix(M, i, j):
    """Return the submatrix obtained by removing the `i`th row
    and `j`th column from ``M`` (works with Pythonic negative indices).

    Parameters
    ==========

    i, j : int
        The row and column to exclude to obtain the submatrix.

    Examples
    ========

    >>> from sympy import Matrix
    >>> M = Matrix([[1, 2, 3], [4, 5, 6], [7, 8, 9]])
    >>> M.minor_submatrix(1, 1)
    Matrix([
    [1, 3],
    [7, 9]])

    See Also
    ========

    minor
    cofactor
    """

    if i < 0:
        i += M.rows
    if j < 0:
        j += M.cols

    if not 0 <= i < M.rows or not 0 <= j < M.cols:
        raise ValueError("`i` and `j` must satisfy 0 <= i < ``M.rows`` "
                            "(%d)" % M.rows + "and 0 <= j < ``M.cols`` (%d)." % M.cols)

    rows = [a for a in range(M.rows) if a != i]
    cols = [a for a in range(M.cols) if a != j]

    return M.extract(rows, cols)<|MERGE_RESOLUTION|>--- conflicted
+++ resolved
@@ -9,10 +9,7 @@
 from sympy import sympify
 from sympy.functions.combinatorial.numbers import nC
 from sympy.polys.matrices.domainmatrix import DomainMatrix
-<<<<<<< HEAD
 from sympy.polys.domains import EX
-=======
->>>>>>> 3ac1464b
 
 from .common import MatrixError, NonSquareMatrixError
 from .utilities import (
