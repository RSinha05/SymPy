--- conflicted
+++ resolved
@@ -340,7 +340,7 @@
     B = MatrixSymbol('B', 3, 3)
     assert B.inv() == B**-1
 
-
+ 
 def test_factor_expand():
     A = MatrixSymbol("A", n, n)
     B = MatrixSymbol("B", n, n)
@@ -349,30 +349,25 @@
     assert expr1 != expr2
     assert expand(expr1) == expr2
     assert factor(expr2) == expr1
-<<<<<<< HEAD
-        
-      
-=======
-
-
->>>>>>> 4ddd8028
+
+
 def test_issue_2749():
     A = MatrixSymbol("A", 5, 2)
     assert (A.T * A).I.as_explicit() == Matrix([[(A.T * A).I[0, 0], (A.T * A).I[0, 1]], \
     [(A.T * A).I[1, 0], (A.T * A).I[1, 1]]])
-<<<<<<< HEAD
-    
-    
+
+
+def test_issue_2750():
+    x = MatrixSymbol('x', 1, 1)
+    assert (x.T*x).as_explicit()**-1 == Matrix([[x[0, 0]**(-2)]])
+
+
 def test_matrix_equality():
     from sympy import Eq
     A = MatrixSymbol('A', 3, 1)
     B = MatrixSymbol('B', 2, 1)
     assert Eq(A, B) == False
     assert Eq(A[1,0], B[1, 0]).func is Eq
-=======
-
-
-def test_issue_2750():
-    x = MatrixSymbol('x', 1, 1)
-    assert (x.T*x).as_explicit()**-1 == Matrix([[x[0, 0]**(-2)]])
->>>>>>> 4ddd8028
+    A = ZeroMatrix(2, 3)
+    B = ZeroMatrix(2, 3)
+    assert Eq(A, B) == True