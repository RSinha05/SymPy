from sympy import KroneckerDelta, diff, Piecewise, And
from sympy import Sum, Dummy, factor, expand

from sympy.core import S, symbols, Add, Mul
from sympy.core.compatibility import long
from sympy.functions import transpose, sin, cos, sqrt, cbrt
from sympy.simplify import simplify
from sympy.matrices import (Identity, ImmutableMatrix, Inverse, MatAdd, MatMul,
        MatPow, Matrix, MatrixExpr, MatrixSymbol, ShapeError, ZeroMatrix,
        SparseMatrix, Transpose, Adjoint)
from sympy.matrices.expressions.matexpr import MatrixElement
from sympy.utilities.pytest import raises


n, m, l, k, p = symbols('n m l k p', integer=True)
x = symbols('x')
A = MatrixSymbol('A', n, m)
B = MatrixSymbol('B', m, l)
C = MatrixSymbol('C', n, n)
D = MatrixSymbol('D', n, n)
E = MatrixSymbol('E', m, n)
w = MatrixSymbol('w', n, 1)


def test_shape():
    assert A.shape == (n, m)
    assert (A*B).shape == (n, l)
    raises(ShapeError, lambda: B*A)


def test_matexpr():
    assert (x*A).shape == A.shape
    assert (x*A).__class__ == MatMul
    assert 2*A - A - A == ZeroMatrix(*A.shape)
    assert (A*B).shape == (n, l)


def test_subs():
    A = MatrixSymbol('A', n, m)
    B = MatrixSymbol('B', m, l)
    C = MatrixSymbol('C', m, l)

    assert A.subs(n, m).shape == (m, m)

    assert (A*B).subs(B, C) == A*C

    assert (A*B).subs(l, n).is_square


def test_ZeroMatrix():
    A = MatrixSymbol('A', n, m)
    Z = ZeroMatrix(n, m)

    assert A + Z == A
    assert A*Z.T == ZeroMatrix(n, n)
    assert Z*A.T == ZeroMatrix(n, n)
    assert A - A == ZeroMatrix(*A.shape)

    assert not Z

    assert transpose(Z) == ZeroMatrix(m, n)
    assert Z.conjugate() == Z

    assert ZeroMatrix(n, n)**0 == Identity(n)
    with raises(ShapeError):
        Z**0
    with raises(ShapeError):
        Z**2


def test_ZeroMatrix_doit():
    Znn = ZeroMatrix(Add(n, n, evaluate=False), n)
    assert isinstance(Znn.rows, Add)
    assert Znn.doit() == ZeroMatrix(2*n, n)
    assert isinstance(Znn.doit().rows, Mul)


def test_Identity():
    A = MatrixSymbol('A', n, m)
    i, j = symbols('i j')

    In = Identity(n)
    Im = Identity(m)

    assert A*Im == A
    assert In*A == A

    assert transpose(In) == In
    assert In.inverse() == In
    assert In.conjugate() == In

    assert In[i, j] != 0
    assert Sum(In[i, j], (i, 0, n-1), (j, 0, n-1)).subs(n,3).doit() == 3
    assert Sum(Sum(In[i, j], (i, 0, n-1)), (j, 0, n-1)).subs(n,3).doit() == 3


def test_Identity_doit():
    Inn = Identity(Add(n, n, evaluate=False))
    assert isinstance(Inn.rows, Add)
    assert Inn.doit() == Identity(2*n)
    assert isinstance(Inn.doit().rows, Mul)


def test_addition():
    A = MatrixSymbol('A', n, m)
    B = MatrixSymbol('B', n, m)

    assert isinstance(A + B, MatAdd)
    assert (A + B).shape == A.shape
    assert isinstance(A - A + 2*B, MatMul)

    raises(ShapeError, lambda: A + B.T)
    raises(TypeError, lambda: A + 1)
    raises(TypeError, lambda: 5 + A)
    raises(TypeError, lambda: 5 - A)

    assert A + ZeroMatrix(n, m) - A == ZeroMatrix(n, m)
    with raises(TypeError):
        ZeroMatrix(n,m) + S(0)


def test_multiplication():
    A = MatrixSymbol('A', n, m)
    B = MatrixSymbol('B', m, l)
    C = MatrixSymbol('C', n, n)

    assert (2*A*B).shape == (n, l)

    assert (A*0*B) == ZeroMatrix(n, l)

    raises(ShapeError, lambda: B*A)
    assert (2*A).shape == A.shape

    assert A * ZeroMatrix(m, m) * B == ZeroMatrix(n, l)

    assert C * Identity(n) * C.I == Identity(n)

    assert B/2 == S.Half*B
    raises(NotImplementedError, lambda: 2/B)

    A = MatrixSymbol('A', n, n)
    B = MatrixSymbol('B', n, n)
    assert Identity(n) * (A + B) == A + B

    assert A**2*A == A**3
    assert A**2*(A.I)**3 == A.I
    assert A**3*(A.I)**2 == A


def test_MatPow():
    A = MatrixSymbol('A', n, n)

    AA = MatPow(A, 2)
    assert AA.exp == 2
    assert AA.base == A
    assert (A**n).exp == n

    assert A**0 == Identity(n)
    assert A**1 == A
    assert A**2 == AA
    assert A**-1 == Inverse(A)
    assert (A**-1)**-1 == A
    assert (A**2)**3 == A**6
    assert A**S.Half == sqrt(A)
    assert A**(S(1)/3) == cbrt(A)
    raises(ShapeError, lambda: MatrixSymbol('B', 3, 2)**2)


def test_MatrixSymbol():
    n, m, t = symbols('n,m,t')
    X = MatrixSymbol('X', n, m)
    assert X.shape == (n, m)
    raises(TypeError, lambda: MatrixSymbol('X', n, m)(t))  # issue 5855
    assert X.doit() == X


def test_dense_conversion():
    X = MatrixSymbol('X', 2, 2)
    assert ImmutableMatrix(X) == ImmutableMatrix(2, 2, lambda i, j: X[i, j])
    assert Matrix(X) == Matrix(2, 2, lambda i, j: X[i, j])


def test_free_symbols():
    assert (C*D).free_symbols == set((C, D))


def test_zero_matmul():
    assert isinstance(S.Zero * MatrixSymbol('X', 2, 2), MatrixExpr)


def test_matadd_simplify():
    A = MatrixSymbol('A', 1, 1)
    assert simplify(MatAdd(A, ImmutableMatrix([[sin(x)**2 + cos(x)**2]]))) == \
        MatAdd(A, ImmutableMatrix([[1]]))


def test_matmul_simplify():
    A = MatrixSymbol('A', 1, 1)
    assert simplify(MatMul(A, ImmutableMatrix([[sin(x)**2 + cos(x)**2]]))) == \
        MatMul(A, ImmutableMatrix([[1]]))


def test_invariants():
    A = MatrixSymbol('A', n, m)
    B = MatrixSymbol('B', m, l)
    X = MatrixSymbol('X', n, n)
    objs = [Identity(n), ZeroMatrix(m, n), A, MatMul(A, B), MatAdd(A, A),
            Transpose(A), Adjoint(A), Inverse(X), MatPow(X, 2), MatPow(X, -1),
            MatPow(X, 0)]
    for obj in objs:
        assert obj == obj.__class__(*obj.args)

def test_indexing():
    A = MatrixSymbol('A', n, m)
    A[1, 2]
    A[l, k]
    A[l+1, k+1]


def test_single_indexing():
    A = MatrixSymbol('A', 2, 3)
    assert A[1] == A[0, 1]
    assert A[long(1)] == A[0, 1]
    assert A[3] == A[1, 0]
    assert list(A[:2, :2]) == [A[0, 0], A[0, 1], A[1, 0], A[1, 1]]
    raises(IndexError, lambda: A[6])
    raises(IndexError, lambda: A[n])
    B = MatrixSymbol('B', n, m)
    raises(IndexError, lambda: B[1])
    B = MatrixSymbol('B', n, 3)
    assert B[3] == B[1, 0]


def test_MatrixElement_commutative():
    assert A[0, 1]*A[1, 0] == A[1, 0]*A[0, 1]


def test_MatrixSymbol_determinant():
    A = MatrixSymbol('A', 4, 4)
    assert A.as_explicit().det() == A[0, 0]*A[1, 1]*A[2, 2]*A[3, 3] - \
        A[0, 0]*A[1, 1]*A[2, 3]*A[3, 2] - A[0, 0]*A[1, 2]*A[2, 1]*A[3, 3] + \
        A[0, 0]*A[1, 2]*A[2, 3]*A[3, 1] + A[0, 0]*A[1, 3]*A[2, 1]*A[3, 2] - \
        A[0, 0]*A[1, 3]*A[2, 2]*A[3, 1] - A[0, 1]*A[1, 0]*A[2, 2]*A[3, 3] + \
        A[0, 1]*A[1, 0]*A[2, 3]*A[3, 2] + A[0, 1]*A[1, 2]*A[2, 0]*A[3, 3] - \
        A[0, 1]*A[1, 2]*A[2, 3]*A[3, 0] - A[0, 1]*A[1, 3]*A[2, 0]*A[3, 2] + \
        A[0, 1]*A[1, 3]*A[2, 2]*A[3, 0] + A[0, 2]*A[1, 0]*A[2, 1]*A[3, 3] - \
        A[0, 2]*A[1, 0]*A[2, 3]*A[3, 1] - A[0, 2]*A[1, 1]*A[2, 0]*A[3, 3] + \
        A[0, 2]*A[1, 1]*A[2, 3]*A[3, 0] + A[0, 2]*A[1, 3]*A[2, 0]*A[3, 1] - \
        A[0, 2]*A[1, 3]*A[2, 1]*A[3, 0] - A[0, 3]*A[1, 0]*A[2, 1]*A[3, 2] + \
        A[0, 3]*A[1, 0]*A[2, 2]*A[3, 1] + A[0, 3]*A[1, 1]*A[2, 0]*A[3, 2] - \
        A[0, 3]*A[1, 1]*A[2, 2]*A[3, 0] - A[0, 3]*A[1, 2]*A[2, 0]*A[3, 1] + \
        A[0, 3]*A[1, 2]*A[2, 1]*A[3, 0]


def test_MatrixElement_diff():
    assert (A[3, 0]*A[0, 0]).diff(A[0, 0]) == A[3, 0]


def test_MatrixElement_doit():
    u = MatrixSymbol('u', 2, 1)
    v = ImmutableMatrix([3, 5])
    assert u[0, 0].subs(u, v).doit() == v[0, 0]


def test_identity_powers():
    M = Identity(n)
    assert MatPow(M, 3).doit() == M**3
    assert M**n == M
    assert MatPow(M, 0).doit() == M**2
    assert M**-2 == M
    assert MatPow(M, -2).doit() == M**0
    N = Identity(3)
    assert MatPow(N, 2).doit() == N**n
    assert MatPow(N, 3).doit() == N
    assert MatPow(N, -2).doit() == N**4
    assert MatPow(N, 2).doit() == N**0


def test_Zero_power():
    z1 = ZeroMatrix(n, n)
    assert z1**4 == z1
    raises(ValueError, lambda:z1**-2)
    assert z1**0 == Identity(n)
    assert MatPow(z1, 2).doit() == z1**2
    raises(ValueError, lambda:MatPow(z1, -2).doit())
    z2 = ZeroMatrix(3, 3)
    assert MatPow(z2, 4).doit() == z2**4
    raises(ValueError, lambda:z2**-3)
    assert z2**3 == MatPow(z2, 3).doit()
    assert z2**0 == Identity(3)
    raises(ValueError, lambda:MatPow(z2, -1).doit())


def test_matrixelement_diff():
    dexpr = diff((D*w)[k,0], w[p,0])

    assert w[k, p].diff(w[k, p]) == 1
    assert w[k, p].diff(w[0, 0]) == KroneckerDelta(0, k)*KroneckerDelta(0, p)
    assert str(dexpr) == "Sum(KroneckerDelta(_i_1, p)*D[k, _i_1], (_i_1, 0, n - 1))"
    assert str(dexpr.doit()) == 'Piecewise((D[k, p], (p >= 0) & (p <= n - 1)), (0, True))'
    # TODO: bug with .dummy_eq( ), the previous 2 lines should be replaced by:
    return  # stop eval
    _i_1 = Dummy("_i_1")
    assert dexpr.dummy_eq(Sum(KroneckerDelta(_i_1, p)*D[k, _i_1], (_i_1, 0, n - 1)))
    assert dexpr.doit().dummy_eq(Piecewise((D[k, p], (p >= 0) & (p <= n - 1)), (0, True)))


def test_MatrixElement_with_values():
    x, y, z, w = symbols("x y z w")
    M = Matrix([[x, y], [z, w]])
    i, j = symbols("i, j")
    Mij = M[i, j]
    assert isinstance(Mij, MatrixElement)
    Ms = SparseMatrix([[2, 3], [4, 5]])
    msij = Ms[i, j]
    assert isinstance(msij, MatrixElement)
    for oi, oj in [(0, 0), (0, 1), (1, 0), (1, 1)]:
        assert Mij.subs({i: oi, j: oj}) == M[oi, oj]
        assert msij.subs({i: oi, j: oj}) == Ms[oi, oj]
    A = MatrixSymbol("A", 2, 2)
    assert A[0, 0].subs(A, M) == x
    assert A[i, j].subs(A, M) == M[i, j]
    assert M[i, j].subs(M, A) == A[i, j]

    assert isinstance(M[3*i - 2, j], MatrixElement)
    assert M[3*i - 2, j].subs({i: 1, j: 0}) == M[1, 0]
    assert isinstance(M[i, 0], MatrixElement)
    assert M[i, 0].subs(i, 0) == M[0, 0]
    assert M[0, i].subs(i, 1) == M[0, 1]

    assert M[i, j].diff(x) == Matrix([[1, 0], [0, 0]])[i, j]

    raises(ValueError, lambda: M[i, 2])
    raises(ValueError, lambda: M[i, -1])
    raises(ValueError, lambda: M[2, i])
    raises(ValueError, lambda: M[-1, i])


def test_inv():
    B = MatrixSymbol('B', 3, 3)
    assert B.inv() == B**-1


def test_factor_expand():
    A = MatrixSymbol("A", n, n)
    B = MatrixSymbol("B", n, n)
    expr1 = (A + B)*(C + D)
    expr2 = A*C + B*C + A*D + B*D
    assert expr1 != expr2
    assert expand(expr1) == expr2
    assert factor(expr2) == expr1

<<<<<<< HEAD

def test_matrix_equality():
    from sympy import Eq
    A = MatrixSymbol('A', 3, 1)
    B = MatrixSymbol('B', 2, 1)
    assert Eq(A, B) == False
    assert Eq(A[1,0], B[1, 0]).func is Eq
=======
def test_issue_2749():
    A = MatrixSymbol("A", 5, 2)
    assert (A.T * A).I.as_explicit() == Matrix([[(A.T * A).I[0, 0], (A.T * A).I[0, 1]], \
    [(A.T * A).I[1, 0], (A.T * A).I[1, 1]]])
>>>>>>> 0451eecb
<|MERGE_RESOLUTION|>--- conflicted
+++ resolved
@@ -349,18 +349,17 @@
     assert expr1 != expr2
     assert expand(expr1) == expr2
     assert factor(expr2) == expr1
-
-<<<<<<< HEAD
-
+        
+      
+def test_issue_2749():
+    A = MatrixSymbol("A", 5, 2)
+    assert (A.T * A).I.as_explicit() == Matrix([[(A.T * A).I[0, 0], (A.T * A).I[0, 1]], \
+    [(A.T * A).I[1, 0], (A.T * A).I[1, 1]]])
+    
+    
 def test_matrix_equality():
     from sympy import Eq
     A = MatrixSymbol('A', 3, 1)
     B = MatrixSymbol('B', 2, 1)
     assert Eq(A, B) == False
-    assert Eq(A[1,0], B[1, 0]).func is Eq
-=======
-def test_issue_2749():
-    A = MatrixSymbol("A", 5, 2)
-    assert (A.T * A).I.as_explicit() == Matrix([[(A.T * A).I[0, 0], (A.T * A).I[0, 1]], \
-    [(A.T * A).I[1, 0], (A.T * A).I[1, 1]]])
->>>>>>> 0451eecb
+    assert Eq(A[1,0], B[1, 0]).func is Eq