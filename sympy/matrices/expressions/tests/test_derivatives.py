"""
Some examples have been taken from:

http://www.math.uwaterloo.ca/~hwolkowi//matrixcookbook.pdf
"""
from sympy import MatrixSymbol, Inverse, symbols, Determinant, Trace, Derivative, sin, exp, cos, tan
from sympy import MatAdd, Identity, MatMul, ZeroMatrix

k = symbols("k")

X = MatrixSymbol("X", k, k)
x = MatrixSymbol("x", k, 1)
y = MatrixSymbol("y", k, 1)

A = MatrixSymbol("A", k, k)
B = MatrixSymbol("B", k, k)
C = MatrixSymbol("C", k, k)
D = MatrixSymbol("D", k, k)

a = MatrixSymbol("a", k, 1)
b = MatrixSymbol("b", k, 1)
c = MatrixSymbol("c", k, 1)
d = MatrixSymbol("d", k, 1)


def test_matrix_derivative_non_matrix_result():
    # This is a 4-dimensional array:
    assert A.diff(A) == Derivative(A, A)
    assert A.T.diff(A) == Derivative(A.T, A)
    assert (2*A).diff(A) == Derivative(2*A, A)
    assert MatAdd(A, A).diff(A) == Derivative(MatAdd(A, A), A)
    assert (A + B).diff(A) == Derivative(A + B, A)  # TODO: `B` can be removed.


def test_matrix_derivative_trivial_cases():
    # Cookbook example 33:
    # TODO: find a way to represent a four-dimensional zero-array:
    assert X.diff(A) == Derivative(X, A)


def test_matrix_derivative_with_inverse():

    # Cookbook example 61:
    expr = a.T*Inverse(X)*b
    assert expr.diff(X) == -Inverse(X).T*a*b.T*Inverse(X).T

    # Cookbook example 62:
    expr = Determinant(Inverse(X))
    # Not implemented yet:
    # assert expr.diff(X) == -Determinant(X.inv())*(X.inv()).T

    # Cookbook example 63:
    expr = Trace(A*Inverse(X)*B)
    assert expr.diff(X) == -(X**(-1)*B*A*X**(-1)).T

    # Cookbook example 64:
    expr = Trace(Inverse(X + A))
    assert expr.diff(X) == -(Inverse(X + A)).T**2


def test_matrix_derivative_vectors_and_scalars():

    assert x.diff(x) == Identity(k)
    assert x.T.diff(x) == Identity(k)

    # Cookbook example 69:
    expr = x.T*a
    assert expr.diff(x) == a
    expr = a.T*x
    assert expr.diff(x) == a

    # Cookbook example 70:
    expr = a.T*X*b
    assert expr.diff(X) == a*b.T

    # Cookbook example 71:
    expr = a.T*X.T*b
    assert expr.diff(X) == b*a.T

    # Cookbook example 72:
    expr = a.T*X*a
    assert expr.diff(X) == a*a.T
    expr = a.T*X.T*a
    assert expr.diff(X) == a*a.T

    # Cookbook example 77:
    expr = b.T*X.T*X*c
    assert expr.diff(X) == X*b*c.T + X*c*b.T

    # Cookbook example 78:
    expr = (B*x + b).T*C*(D*x + d)
    assert expr.diff(x) == B.T*C*(D*x + d) + D.T*C.T*(B*x + b)

    # Cookbook example 81:
    expr = x.T*B*x
    assert expr.diff(x) == B*x + B.T*x

    # Cookbook example 82:
    expr = b.T*X.T*D*X*c
    assert expr.diff(X) == D.T*X*b*c.T + D*X*c*b.T

    # Cookbook example 83:
    expr = (X*b + c).T*D*(X*b + c)
    assert expr.diff(X) == D*(X*b + c)*b.T + D.T*(X*b + c)*b.T


def test_matrix_derivatives_of_traces():

    expr = Trace(A)*A
    assert expr.diff(A) == Derivative(Trace(A)*A, A)

    ## First order:

    # Cookbook example 99:
    expr = Trace(X)
    assert expr.diff(X) == Identity(k)

    # Cookbook example 100:
    expr = Trace(X*A)
    assert expr.diff(X) == A.T

    # Cookbook example 101:
    expr = Trace(A*X*B)
    assert expr.diff(X) == A.T*B.T

    # Cookbook example 102:
    expr = Trace(A*X.T*B)
    assert expr.diff(X) == B*A

    # Cookbook example 103:
    expr = Trace(X.T*A)
    assert expr.diff(X) == A

    # Cookbook example 104:
    expr = Trace(A*X.T)
    assert expr.diff(X) == A

    # Cookbook example 105:
    # TODO: TensorProduct is not supported
    #expr = Trace(TensorProduct(A, X))
    #assert expr.diff(X) == Trace(A)*Identity(k)

    ## Second order:

    # Cookbook example 106:
    expr = Trace(X**2)
    assert expr.diff(X) == 2*X.T

    # Cookbook example 107:
    expr = Trace(X**2*B)
    assert expr.diff(X) == (X*B + B*X).T
    expr = Trace(MatMul(X, X, B))
    assert expr.diff(X) == (X*B + B*X).T

    # Cookbook example 108:
    expr = Trace(X.T*B*X)
    assert expr.diff(X) == B*X + B.T*X

    # Cookbook example 109:
    expr = Trace(B*X*X.T)
    assert expr.diff(X) == B*X + B.T*X

    # Cookbook example 110:
    expr = Trace(X*X.T*B)
    assert expr.diff(X) == B*X + B.T*X

    # Cookbook example 111:
    expr = Trace(X*B*X.T)
    assert expr.diff(X) == X*B.T + X*B

    # Cookbook example 112:
    expr = Trace(B*X.T*X)
    assert expr.diff(X) == X*B.T + X*B

    # Cookbook example 113:
    expr = Trace(X.T*X*B)
    assert expr.diff(X) == X*B.T + X*B

    # Cookbook example 114:
    expr = Trace(A*X*B*X)
    assert expr.diff(X) == A.T*X.T*B.T + B.T*X.T*A.T

    # Cookbook example 115:
    expr = Trace(X.T*X)
    assert expr.diff(X) == 2*X
    expr = Trace(X*X.T)
    assert expr.diff(X) == 2*X

    # Cookbook example 116:
    expr = Trace(B.T*X.T*C*X*B)
    assert expr.diff(X) == C.T*X*B*B.T + C*X*B*B.T

    # Cookbook example 117:
    expr = Trace(X.T*B*X*C)
    assert expr.diff(X) == B*X*C + B.T*X*C.T

    # Cookbook example 118:
    expr = Trace(A*X*B*X.T*C)
    assert expr.diff(X) == A.T*C.T*X*B.T + C*A*X*B

    # Cookbook example 119:
    expr = Trace((A*X*B + C)*(A*X*B + C).T)
    assert expr.diff(X) == 2*A.T*(A*X*B + C)*B.T

    # Cookbook example 120:
    # TODO: no support for TensorProduct.
    # expr = Trace(TensorProduct(X, X))
    # expr = Trace(X)*Trace(X)
    # expr.diff(X) == 2*Trace(X)*Identity(k)

    # Higher Order

    # Cookbook example 121:
    expr = Trace(X**k)
    #assert expr.diff(X) == k*(X**(k-1)).T

    # Cookbook example 122:
    expr = Trace(A*X**k)
    #assert expr.diff(X) == # Needs indices

    # Cookbook example 123:
    expr = Trace(B.T*X.T*C*X*X.T*C*X*B)
    assert expr.diff(X) == C*X*X.T*C*X*B*B.T + C.T*X*B*B.T*X.T*C.T*X + C*X*B*B.T*X.T*C*X + C.T*X*X.T*C.T*X*B*B.T

    # Other

    # Cookbook example 124:
    expr = Trace(A*X**(-1)*B)
    assert expr.diff(X) == -Inverse(X).T*A.T*B.T*Inverse(X).T

    # Cookbook example 125:
    expr = Trace(Inverse(X.T*C*X)*A)
    # Warning: result in the cookbook is equivalent if B and C are symmetric:
    assert expr.diff(X) == - X.inv().T*A.T*X.inv()*C.inv().T*X.inv().T - X.inv().T*A*X.inv()*C.inv()*X.inv().T

    # Cookbook example 126:
    expr = Trace((X.T*C*X).inv()*(X.T*B*X))
    assert expr.diff(X) == -2*C*X*(X.T*C*X).inv()*X.T*B*X*(X.T*C*X).inv() + 2*B*X*(X.T*C*X).inv()

    # Cookbook example 127:
    expr = Trace((A + X.T*C*X).inv()*(X.T*B*X))
    # Warning: result in the cookbook is equivalent if B and C are symmetric:
    assert expr.diff(X) == B*X*Inverse(A + X.T*C*X) - C*X*Inverse(A + X.T*C*X)*X.T*B*X*Inverse(A + X.T*C*X) - C.T*X*Inverse(A.T + (C*X).T*X)*X.T*B.T*X*Inverse(A.T + (C*X).T*X) + B.T*X*Inverse(A.T + (C*X).T*X)


def test_derivatives_of_complicated_matrix_expr():
    expr = a.T*(A*X*(X.T*B + X*A) + B.T*X.T*(a*b.T*(X*D*X.T + X*(X.T*B + A*X)*D*B - X.T*C.T*A)*B + B*(X*D.T + B*A*X*A.T - 3*X*D))*B + 42*X*B*X.T*A.T*(X + X.T))*b
    result = (B*(B*A*X*A.T - 3*X*D + X*D.T) + a*b.T*(X*(A*X + X.T*B)*D*B + X*D*X.T - X.T*C.T*A)*B)*B*b*a.T*B.T + B**2*b*a.T*B.T*X.T*a*b.T*X*D + 42*A*X*B.T*X.T*a*b.T + B*D*B**3*b*a.T*B.T*X.T*a*b.T*X + B*b*a.T*A*X + 42*a*b.T*(X + X.T)*A*X*B.T + b*a.T*X*B*a*b.T*B.T**2*X*D.T + b*a.T*X*B*a*b.T*B.T**3*D.T*(B.T*X + X.T*A.T) + 42*b*a.T*X*B*X.T*A.T + 42*A.T*(X + X.T)*b*a.T*X*B + A.T*B.T**2*X*B*a*b.T*B.T*A + A.T*a*b.T*(A.T*X.T + B.T*X) + A.T*X.T*b*a.T*X*B*a*b.T*B.T**3*D.T + B.T*X*B*a*b.T*B.T*D - 3*B.T*X*B*a*b.T*B.T*D.T - C.T*A*B**2*b*a.T*B.T*X.T*a*b.T + X.T*A.T*a*b.T*A.T
    assert expr.diff(X) == result


def test_mixed_deriv_mixed_expressions():

    expr = 3*Trace(A)
    assert expr.diff(A) == 3*Identity(k)

    expr = k
    deriv = expr.diff(A)
    assert isinstance(deriv, ZeroMatrix)
    assert deriv == ZeroMatrix(k, k)

    expr = Trace(A)**2
    assert expr.diff(A) == (2*Trace(A))*Identity(k)

    expr = Trace(A)*A
    # TODO: this is not yet supported:
    assert expr.diff(A) == Derivative(expr, A)

    expr = Trace(Trace(A)*A)
    assert expr.diff(A) == (2*Trace(A))*Identity(k)

    expr = Trace(Trace(Trace(A)*A)*A)
<<<<<<< HEAD
    assert expr.diff(A) == (3*Trace(A)**2)*Identity(k)


def test_derivatives_elementwise_applyfunc():
    from sympy.matrices.expressions.diagonal import DiagonalizeVector

    expr = x.applyfunc(tan)
    assert expr.diff(x) == DiagonalizeVector(x.applyfunc(lambda x: tan(x)**2 + 1))

    expr = A*x.applyfunc(exp)
    assert expr.diff(x) == DiagonalizeVector(x.applyfunc(exp))*A.T

    expr = x.T*A*x + k*y.applyfunc(sin).T*x
    assert expr.diff(x) == A.T*x + A*x + k*y.applyfunc(sin)

    expr = x.applyfunc(sin).T*y
    assert expr.diff(x) == DiagonalizeVector(x.applyfunc(cos))*y

    expr = (a.T * X * b).applyfunc(sin)
    assert expr.diff(X) == a*(a.T*X*b).applyfunc(cos)*b.T

    expr = a.T * X.applyfunc(sin) * b
    # assert expr.diff(X) = ...
=======
    assert expr.diff(A) == (3*Trace(A)**2)*Identity(k)
>>>>>>> 088ba683
<|MERGE_RESOLUTION|>--- conflicted
+++ resolved
@@ -270,30 +270,4 @@
     assert expr.diff(A) == (2*Trace(A))*Identity(k)
 
     expr = Trace(Trace(Trace(A)*A)*A)
-<<<<<<< HEAD
-    assert expr.diff(A) == (3*Trace(A)**2)*Identity(k)
-
-
-def test_derivatives_elementwise_applyfunc():
-    from sympy.matrices.expressions.diagonal import DiagonalizeVector
-
-    expr = x.applyfunc(tan)
-    assert expr.diff(x) == DiagonalizeVector(x.applyfunc(lambda x: tan(x)**2 + 1))
-
-    expr = A*x.applyfunc(exp)
-    assert expr.diff(x) == DiagonalizeVector(x.applyfunc(exp))*A.T
-
-    expr = x.T*A*x + k*y.applyfunc(sin).T*x
-    assert expr.diff(x) == A.T*x + A*x + k*y.applyfunc(sin)
-
-    expr = x.applyfunc(sin).T*y
-    assert expr.diff(x) == DiagonalizeVector(x.applyfunc(cos))*y
-
-    expr = (a.T * X * b).applyfunc(sin)
-    assert expr.diff(X) == a*(a.T*X*b).applyfunc(cos)*b.T
-
-    expr = a.T * X.applyfunc(sin) * b
-    # assert expr.diff(X) = ...
-=======
-    assert expr.diff(A) == (3*Trace(A)**2)*Identity(k)
->>>>>>> 088ba683
+    assert expr.diff(A) == (3*Trace(A)**2)*Identity(k)