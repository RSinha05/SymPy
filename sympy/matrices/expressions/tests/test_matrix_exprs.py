from sympy.utilities.pytest import raises
from sympy import S, symbols, Symbol, Tuple, Mul, Lambda
from sympy.matrices import (eye, MatrixSymbol, Transpose, Inverse, ShapeError,
        MatMul, Identity, BlockMatrix, BlockDiagMatrix, block_collapse, Matrix,
        ZeroMatrix, MatAdd, MatPow, ImmutableMatrix, Trace,
        MatrixExpr, FunctionMatrix)

<<<<<<< HEAD
n, m, l, k, p = symbols('n m l k p', integer=True)
A = MatrixSymbol('A', n, m)
B = MatrixSymbol('B', m, l)
C = MatrixSymbol('C', n, n)
D = MatrixSymbol('D', n, n)
E = MatrixSymbol('E', m, n)

=======
>>>>>>> ef61493d

def test_transpose():
    Sq = MatrixSymbol('Sq', n, n)
<<<<<<< HEAD
=======

>>>>>>> ef61493d
    assert Transpose(A).shape == (m, n)
    assert Transpose(A*B).shape == (l, n)
    assert Transpose(Transpose(A)) == A

    assert Transpose(eye(3)) == eye(3)

    assert Transpose(S(5)) == S(5)

    assert Transpose(Matrix([[1, 2], [3, 4]])) == Matrix([[1, 3], [2, 4]])

    assert Transpose(Trace(Sq)) == Trace(Sq)

<<<<<<< HEAD
=======

def test_inverse():
    n, m, l = symbols('n m l', integer=True)
    A = MatrixSymbol('A', n, m)
    C = MatrixSymbol('C', n, n)
    D = MatrixSymbol('D', n, n)
    E = MatrixSymbol('E', m, n)
>>>>>>> ef61493d

def test_inverse():
    raises(ShapeError, lambda: Inverse(A))
    assert Inverse(Inverse(C)) == C

    assert Inverse(C)*C == Identity(C.rows)

    assert Inverse(eye(3)) == eye(3)

    assert Inverse(S(3)) == S(1)/3

    assert Inverse(Identity(n)) == Identity(n)

    # Simplifies Muls if possible (i.e. submatrices are square)
    assert Inverse(C*D) == D.I*C.I
    # But still works when not possible
    assert Inverse(A*E).is_Inverse

    # We play nice with traditional explicit matrices
    assert Inverse(Matrix([[1, 2], [3, 4]])) == Matrix([[1, 2], [3, 4]]).inv()


def test_trace():
    A = MatrixSymbol('A', n, n)
    B = MatrixSymbol('B', n, n)
    assert isinstance(Trace(A), Trace)
    assert not isinstance(Trace(A), MatrixExpr)
    raises(ShapeError, lambda: Trace(MatrixSymbol('B', 3, 4)))
    assert Trace(eye(3)) == 3
    assert Trace(Matrix(3, 3, [1, 2, 3, 4, 5, 6, 7, 8, 9])) == 15

    A / Trace(A)  # Make sure this is possible

    # Some easy simplifications
    assert Trace(Identity(5)) == 5
    assert Trace(ZeroMatrix(5, 5)) == 0
    assert Trace(2*A*B) == 2 * Trace(A*B)
    assert Trace(A.T) == Trace(A)

    i, j = symbols('i,j')
<<<<<<< HEAD
    F = FunctionMatrix(3, 3, Lambda((i, j), i+j))
    assert Trace(F).doit() == (0+0) + (1+1) + (2+2)
=======
    F = FunctionMatrix(3, 3, Lambda((i, j), i + j))
    assert Trace(F).doit() == (0 + 0) + (1 + 1) + (2 + 2)
>>>>>>> ef61493d

    raises(TypeError, lambda: Trace(S.One))

    assert Trace(A).arg is A


def test_shape():
    assert A.shape == (n, m)
    assert (A*B).shape == (n, l)
    raises(ShapeError, lambda: B*A)


def test_matexpr():
    x = Symbol('x')

    assert (x*A).shape == A.shape
    assert (x*A).__class__ == MatMul
    assert 2*A - A - A == ZeroMatrix(*A.shape)
    assert (A*B).shape == (n, l)


def test_subs():
    A = MatrixSymbol('A', n, m)
    B = MatrixSymbol('B', m, l)
    C = MatrixSymbol('C', m, l)

    assert A.subs(n, m).shape == (m, m)

    assert (A*B).subs(B, C) == A*C

    assert (A*B).subs(l, n).is_square


def test_BlockMatrix():
<<<<<<< HEAD
=======
    n, m, l, k, p = symbols('n m l k p', integer=True)
>>>>>>> ef61493d
    A = MatrixSymbol('A', n, m)
    B = MatrixSymbol('B', n, k)
    C = MatrixSymbol('C', l, m)
    D = MatrixSymbol('D', l, k)
<<<<<<< HEAD
    M = MatrixSymbol('M', m+k, p)
    N = MatrixSymbol('N', l+n, k+m)
=======
    M = MatrixSymbol('M', m + k, p)
    N = MatrixSymbol('N', l + n, k + m)
>>>>>>> ef61493d
    X = BlockMatrix(Matrix([[A, B], [C, D]]))

    # block_collapse does nothing on normal inputs
    E = MatrixSymbol('E', n, m)
    assert block_collapse(A + 2*E) == A + 2*E
    F = MatrixSymbol('F', m, m)
    assert block_collapse(E.T*A*F) == E.T*A*F

    assert X.shape == (l + n, k + m)
    assert (block_collapse(Transpose(X)) ==
            BlockMatrix(Matrix([[A.T, C.T], [B.T, D.T]])))
    assert Transpose(X).shape == X.shape[::-1]
    assert X.blockshape == (2, 2)

    # Test that BlockMatrices and MatrixSymbols can still mix
<<<<<<< HEAD
    assert (X*M).is_MatMul
    assert X._blockmul(M).is_MatMul
    assert (X*M).shape == (n+l, p)
    assert (X+N).is_MatAdd
    assert X._blockadd(N).is_MatAdd
    assert (X+N).shape == X.shape
=======
    assert (X*M).is_Mul
    assert X._blockmul(M).is_Mul
    assert (X*M).shape == (n + l, p)
    assert (X + N).is_Add
    assert X._blockadd(N).is_Add
    assert (X + N).shape == X.shape
>>>>>>> ef61493d

    E = MatrixSymbol('E', m, 1)
    F = MatrixSymbol('F', k, 1)

    Y = BlockMatrix(Matrix([[E], [F]]))

<<<<<<< HEAD
    assert (X*Y).shape == (l+n, 1)
=======
    assert (X*Y).shape == (l + n, 1)
>>>>>>> ef61493d
    assert block_collapse(X*Y).blocks[0, 0] == A*E + B*F
    assert block_collapse(X*Y).blocks[1, 0] == C*E + D*F
    assert (block_collapse(Transpose(block_collapse(Transpose(X*Y)))) ==
            block_collapse(X*Y))

    # block_collapse passes down into container objects, transposes, and inverse
<<<<<<< HEAD
=======
    assert block_collapse(
        (X*Y, 2*X)) == (block_collapse(X*Y), block_collapse(2*X))
>>>>>>> ef61493d
    assert block_collapse(Tuple(X*Y, 2*X)) == (
            block_collapse(X*Y), block_collapse(2*X))
    assert (block_collapse(Transpose(X*Y)) ==
            block_collapse(Transpose(block_collapse(X*Y))))

    Ab = BlockMatrix([[A]])
    Z = MatrixSymbol('Z', *A.shape)

    # Make sure that MatrixSymbols will enter 1x1 BlockMatrix if it simplifies
<<<<<<< HEAD
    assert block_collapse(Ab+Z) == A+Z
=======
    assert block_collapse(Ab + Z) == BlockMatrix([[A + Z]])
>>>>>>> ef61493d


def test_BlockMatrix_Trace():
    A, B, C, D = map(lambda s: MatrixSymbol(s, 3, 3), 'ABCD')
    X = BlockMatrix([[A, B], [C, D]])
    assert Trace(X) == Trace(A) + Trace(D)


def test_squareBlockMatrix():
<<<<<<< HEAD
=======
    n, m, l, k = symbols('n m l k', integer=True)
>>>>>>> ef61493d
    A = MatrixSymbol('A', n, n)
    B = MatrixSymbol('B', n, m)
    C = MatrixSymbol('C', m, n)
    D = MatrixSymbol('D', m, m)
    X = BlockMatrix([[A, B], [C, D]])
    Y = BlockMatrix([[A]])

    assert X.is_square

<<<<<<< HEAD
    assert block_collapse(X+Identity(m+n)).equals(
            BlockMatrix([[A+Identity(n), B], [C, D+Identity(m)]]))
    Q = X+Identity(m+n)
    assert block_collapse(Inverse(Q)) == Inverse(block_collapse(Q))

    assert (X + MatrixSymbol('Q', n+m, n+m)).is_MatAdd
    assert (X * MatrixSymbol('Q', n+m, n+m)).is_MatMul
=======
    assert block_collapse(X + Identity(m + n)) == BlockMatrix(
        [[A + Identity(n), B], [C, D + Identity(m)]])
    Q = X + Identity(m + n)
    assert block_collapse(Inverse(Q)) == Inverse(block_collapse(Q))

    assert (X + MatrixSymbol('Q', n + m, n + m)).is_Add
    assert (X * MatrixSymbol('Q', n + m, n + m)).is_Mul
>>>>>>> ef61493d

    assert Y.I.blocks[0, 0] == A.I
    assert Inverse(X, expand=True) == BlockMatrix([
        [(-B*D.I*C + A).I, -A.I*B*(D + -C*A.I*B).I],
        [-(D - C*A.I*B).I*C*A.I, (D - C*A.I*B).I]])

    assert Inverse(X, expand=False).is_Inverse
    assert X.inverse().is_Inverse

    assert not X.is_Identity

    Z = BlockMatrix([[Identity(n), B], [C, D]])
    assert not Z.is_Identity


def test_BlockDiagMatrix():
<<<<<<< HEAD
=======
    n, m, l = symbols('n m l', integer=True)
>>>>>>> ef61493d
    A = MatrixSymbol('A', n, n)
    B = MatrixSymbol('B', m, m)
    C = MatrixSymbol('C', l, l)
    M = MatrixSymbol('M', n + m + l, n + m + l)

    X = BlockDiagMatrix(A, B, C)
    Y = BlockDiagMatrix(A, 2*B, 3*C)

    assert X.blocks[1, 1] == B
<<<<<<< HEAD
    assert X.shape == (n+m+l, n+m+l)
    assert all(X.blocks[i, j].is_ZeroMatrix if i!=j else X.blocks[i, j] in [A, B, C]
=======
    assert X.shape == (n + m + l, n + m + l)
    assert all(X.blocks[i, j].is_ZeroMatrix if i != j else X.blocks[i, j] in [A, B, C]
>>>>>>> ef61493d
            for i in range(3) for j in range(3))

    assert block_collapse(X.I * X).is_Identity

    assert block_collapse(X*X).equals(BlockDiagMatrix(A*A, B*B, C*C))

<<<<<<< HEAD
    assert block_collapse(X+X).equals(BlockDiagMatrix(2*A, 2*B, 2*C))
=======
    assert block_collapse(X + X) == BlockDiagMatrix(2*A, 2*B, 2*C)
>>>>>>> ef61493d

    assert block_collapse(X*Y).equals(BlockDiagMatrix(A*A, 2*B*B, 3*C*C))

<<<<<<< HEAD
    assert block_collapse(X+Y).equals(BlockDiagMatrix(2*A, 3*B, 4*C))

    # Ensure that BlockDiagMatrices can still interact with normal MatrixExprs
    assert (X*(2*M)).is_MatMul
    assert (X+(2*M)).is_MatAdd

    assert (X._blockmul(M)).is_MatMul
    assert (X._blockadd(M)).is_MatAdd
=======
    assert block_collapse(X + Y) == BlockDiagMatrix(2*A, 3*B, 4*C)

    # Ensure that BlockDiagMatrices can still interact with normal MatrixExprs
    assert (X*(2*M)).is_Mul
    assert (X + (2*M)).is_Add
>>>>>>> ef61493d



def test_ZeroMatrix():
<<<<<<< HEAD
    A = MatrixSymbol('A', n, m)
    Z = ZeroMatrix(n, m)

    assert A+Z == A
    assert A*Z.T == ZeroMatrix(n, n)
    assert Z*A.T == ZeroMatrix(n, n)
    assert A-A == ZeroMatrix(*A.shape)
=======
    n, m = symbols('n m', integer=True)
    A = MatrixSymbol('A', n, m)
    Z = ZeroMatrix(n, m)

    assert A + Z == A
    assert A*Z.T == ZeroMatrix(n, n)
    assert Z*A.T == ZeroMatrix(n, n)
    assert A - A == ZeroMatrix(*A.shape)
>>>>>>> ef61493d

    assert Transpose(Z) == ZeroMatrix(m, n)
    assert Z.conjugate() == Z


def test_Identity():
<<<<<<< HEAD
=======
    n, m = symbols('n m', integer=True)
>>>>>>> ef61493d
    A = MatrixSymbol('A', n, m)
    In = Identity(n)
    Im = Identity(m)

    assert A*Im == A
    assert In*A == A

    assert Transpose(In) == In
    assert Inverse(In) == In
    assert In.conjugate() == In


def test_MatAdd():
    A = MatrixSymbol('A', n, m)
    B = MatrixSymbol('B', n, m)

<<<<<<< HEAD
    assert (A+B).shape == A.shape
    assert MatAdd(A, -A, 2*B).is_MatMul

    raises(ShapeError, lambda: A + B.T)
    raises(TypeError, lambda: A+1)
    raises(TypeError, lambda: 5+A)
    raises(TypeError, lambda: 5-A)

    assert MatAdd(A, ZeroMatrix(n, m), -A) == ZeroMatrix(n, m)
    # raises(TypeError, lambda : MatAdd(ZeroMatrix(n,m), S(0)))
=======
    assert (A + B).shape == A.shape
    assert MatAdd(A, -A, 2*B).is_Mul

    raises(ShapeError, lambda: A + B.T)
    raises(ValueError, lambda: A + 1)
    raises(ValueError, lambda: 5 + A)
    raises(ValueError, lambda: 5 - A)

    assert MatAdd(A, ZeroMatrix(n, m), -A) == ZeroMatrix(n, m)
    assert MatAdd(ZeroMatrix(n, m), S(0)) == ZeroMatrix(n, m)
>>>>>>> ef61493d


def test_MatMul():
    A = MatrixSymbol('A', n, m)
    B = MatrixSymbol('B', m, l)
    C = MatrixSymbol('C', n, n)

    assert (2*A*B).shape == (n, l)

    assert (A*0*B) == ZeroMatrix(n, l)

    raises(ShapeError, lambda: B*A)
    assert (2*A).shape == A.shape

    assert MatMul(A, ZeroMatrix(m, m), B) == ZeroMatrix(n, l)

    assert MatMul(C*Identity(n)*C.I) == Identity(n)

    assert B/2 == S.Half*B
    raises(NotImplementedError, lambda: 2/B)

    A = MatrixSymbol('A', n, n)
    B = MatrixSymbol('B', n, n)
    assert MatMul(Identity(n), (A + B)).is_MatAdd



def test_MatPow():
    A = MatrixSymbol('A', n, n)

    assert Inverse(A).is_Pow
    AA = MatPow(A, 2)
    assert AA.is_Pow
    assert AA.exp == 2
    assert AA.base == A
    assert (A**n).exp == n

    assert A**0 == Identity(n)
    assert A**1 == A
    assert A**-1 == Inverse(A)
    raises(ShapeError, lambda: MatrixSymbol('B', 3, 2)**2)
<<<<<<< HEAD
=======


def test_linear_factors():
    from sympy.matrices import MatrixSymbol, linear_factors
    n, m, l = symbols('n m l')
    A = MatrixSymbol('A', n, m)
    B = MatrixSymbol('B', m, l)
    C = MatrixSymbol('C', n, l)

    assert linear_factors(2*A*B + C, B, C) == { C: Identity(n), B: 2*A}
    assert linear_factors(2*A*B + C, B) == { B: 2*A}
    assert linear_factors(2*A*B, B) == {B: 2*A}
    assert linear_factors(2*A*B, C) == {C: ZeroMatrix(n, n)}

    A = MatrixSymbol('A', n, n)
    B = MatrixSymbol('B', n, n)
    C = MatrixSymbol('C', n, n)
    D = MatrixSymbol('C', m, m)
    raises(ValueError, lambda: linear_factors(2*A*A + B, A))
    raises(ValueError, lambda: linear_factors(2*A*A, A))
    raises(ValueError, lambda: linear_factors(2*A*B, A, B))
    raises(ShapeError, lambda: linear_factors(2*A*B, D))
    raises(ShapeError, lambda: linear_factors(2*A*B + C, D))

    assert linear_factors(A, A) == {A: Identity(n)}
>>>>>>> ef61493d


def test_MatrixSymbol():
    n, m, t = symbols('n,m,t')
    X = MatrixSymbol('X', n, m)
    assert X.shape == (n, m)
    raises(TypeError, lambda: MatrixSymbol('X', n, m)(t))  # issue 2756
<<<<<<< HEAD

=======


def test_matrixify():
    n, m, l = symbols('n m l')
    A = MatrixSymbol('A', n, m)
    B = MatrixSymbol('B', m, l)
    assert matrixify(n + m) == n +m
    assert matrixify(Mul(A, B)) == MatMul(A, B)

>>>>>>> ef61493d

def test_dense_conversion():
    X = MatrixSymbol('X', 2, 2)
    x00, x01, x10, x11 = symbols('X_00 X_01 X_10 X_11')
    assert ImmutableMatrix(X) == ImmutableMatrix([[x00, x01], [x10, x11]])
    assert Matrix(X) == Matrix([[x00, x01], [x10, x11]])


def test_free_symbols():
    assert (C*D).free_symbols == set((C, D))


def test_zero_matmul():
    assert isinstance(S.Zero * MatrixSymbol('X', 2, 2), MatrixExpr)<|MERGE_RESOLUTION|>--- conflicted
+++ resolved
@@ -5,7 +5,6 @@
         ZeroMatrix, MatAdd, MatPow, ImmutableMatrix, Trace,
         MatrixExpr, FunctionMatrix)
 
-<<<<<<< HEAD
 n, m, l, k, p = symbols('n m l k p', integer=True)
 A = MatrixSymbol('A', n, m)
 B = MatrixSymbol('B', m, l)
@@ -13,15 +12,10 @@
 D = MatrixSymbol('D', n, n)
 E = MatrixSymbol('E', m, n)
 
-=======
->>>>>>> ef61493d
 
 def test_transpose():
     Sq = MatrixSymbol('Sq', n, n)
-<<<<<<< HEAD
-=======
-
->>>>>>> ef61493d
+
     assert Transpose(A).shape == (m, n)
     assert Transpose(A*B).shape == (l, n)
     assert Transpose(Transpose(A)) == A
@@ -34,16 +28,6 @@
 
     assert Transpose(Trace(Sq)) == Trace(Sq)
 
-<<<<<<< HEAD
-=======
-
-def test_inverse():
-    n, m, l = symbols('n m l', integer=True)
-    A = MatrixSymbol('A', n, m)
-    C = MatrixSymbol('C', n, n)
-    D = MatrixSymbol('D', n, n)
-    E = MatrixSymbol('E', m, n)
->>>>>>> ef61493d
 
 def test_inverse():
     raises(ShapeError, lambda: Inverse(A))
@@ -84,13 +68,8 @@
     assert Trace(A.T) == Trace(A)
 
     i, j = symbols('i,j')
-<<<<<<< HEAD
-    F = FunctionMatrix(3, 3, Lambda((i, j), i+j))
-    assert Trace(F).doit() == (0+0) + (1+1) + (2+2)
-=======
     F = FunctionMatrix(3, 3, Lambda((i, j), i + j))
     assert Trace(F).doit() == (0 + 0) + (1 + 1) + (2 + 2)
->>>>>>> ef61493d
 
     raises(TypeError, lambda: Trace(S.One))
 
@@ -125,21 +104,12 @@
 
 
 def test_BlockMatrix():
-<<<<<<< HEAD
-=======
-    n, m, l, k, p = symbols('n m l k p', integer=True)
->>>>>>> ef61493d
     A = MatrixSymbol('A', n, m)
     B = MatrixSymbol('B', n, k)
     C = MatrixSymbol('C', l, m)
     D = MatrixSymbol('D', l, k)
-<<<<<<< HEAD
-    M = MatrixSymbol('M', m+k, p)
-    N = MatrixSymbol('N', l+n, k+m)
-=======
     M = MatrixSymbol('M', m + k, p)
     N = MatrixSymbol('N', l + n, k + m)
->>>>>>> ef61493d
     X = BlockMatrix(Matrix([[A, B], [C, D]]))
 
     # block_collapse does nothing on normal inputs
@@ -155,43 +125,25 @@
     assert X.blockshape == (2, 2)
 
     # Test that BlockMatrices and MatrixSymbols can still mix
-<<<<<<< HEAD
     assert (X*M).is_MatMul
     assert X._blockmul(M).is_MatMul
-    assert (X*M).shape == (n+l, p)
-    assert (X+N).is_MatAdd
+    assert (X*M).shape == (n + l, p)
+    assert (X + N).is_MatAdd
     assert X._blockadd(N).is_MatAdd
-    assert (X+N).shape == X.shape
-=======
-    assert (X*M).is_Mul
-    assert X._blockmul(M).is_Mul
-    assert (X*M).shape == (n + l, p)
-    assert (X + N).is_Add
-    assert X._blockadd(N).is_Add
     assert (X + N).shape == X.shape
->>>>>>> ef61493d
 
     E = MatrixSymbol('E', m, 1)
     F = MatrixSymbol('F', k, 1)
 
     Y = BlockMatrix(Matrix([[E], [F]]))
 
-<<<<<<< HEAD
-    assert (X*Y).shape == (l+n, 1)
-=======
     assert (X*Y).shape == (l + n, 1)
->>>>>>> ef61493d
     assert block_collapse(X*Y).blocks[0, 0] == A*E + B*F
     assert block_collapse(X*Y).blocks[1, 0] == C*E + D*F
     assert (block_collapse(Transpose(block_collapse(Transpose(X*Y)))) ==
             block_collapse(X*Y))
 
     # block_collapse passes down into container objects, transposes, and inverse
-<<<<<<< HEAD
-=======
-    assert block_collapse(
-        (X*Y, 2*X)) == (block_collapse(X*Y), block_collapse(2*X))
->>>>>>> ef61493d
     assert block_collapse(Tuple(X*Y, 2*X)) == (
             block_collapse(X*Y), block_collapse(2*X))
     assert (block_collapse(Transpose(X*Y)) ==
@@ -201,11 +153,7 @@
     Z = MatrixSymbol('Z', *A.shape)
 
     # Make sure that MatrixSymbols will enter 1x1 BlockMatrix if it simplifies
-<<<<<<< HEAD
-    assert block_collapse(Ab+Z) == A+Z
-=======
-    assert block_collapse(Ab + Z) == BlockMatrix([[A + Z]])
->>>>>>> ef61493d
+    assert block_collapse(Ab + Z) == A + Z
 
 
 def test_BlockMatrix_Trace():
@@ -215,10 +163,6 @@
 
 
 def test_squareBlockMatrix():
-<<<<<<< HEAD
-=======
-    n, m, l, k = symbols('n m l k', integer=True)
->>>>>>> ef61493d
     A = MatrixSymbol('A', n, n)
     B = MatrixSymbol('B', n, m)
     C = MatrixSymbol('C', m, n)
@@ -228,23 +172,13 @@
 
     assert X.is_square
 
-<<<<<<< HEAD
-    assert block_collapse(X+Identity(m+n)).equals(
-            BlockMatrix([[A+Identity(n), B], [C, D+Identity(m)]]))
-    Q = X+Identity(m+n)
-    assert block_collapse(Inverse(Q)) == Inverse(block_collapse(Q))
-
-    assert (X + MatrixSymbol('Q', n+m, n+m)).is_MatAdd
-    assert (X * MatrixSymbol('Q', n+m, n+m)).is_MatMul
-=======
-    assert block_collapse(X + Identity(m + n)) == BlockMatrix(
-        [[A + Identity(n), B], [C, D + Identity(m)]])
+    assert block_collapse(X + Identity(m + n)).equals(
+            BlockMatrix([[A + Identity(n), B], [C, D + Identity(m)]]))
     Q = X + Identity(m + n)
     assert block_collapse(Inverse(Q)) == Inverse(block_collapse(Q))
 
-    assert (X + MatrixSymbol('Q', n + m, n + m)).is_Add
-    assert (X * MatrixSymbol('Q', n + m, n + m)).is_Mul
->>>>>>> ef61493d
+    assert (X + MatrixSymbol('Q', n + m, n + m)).is_MatAdd
+    assert (X * MatrixSymbol('Q', n + m, n + m)).is_MatMul
 
     assert Y.I.blocks[0, 0] == A.I
     assert Inverse(X, expand=True) == BlockMatrix([
@@ -261,10 +195,6 @@
 
 
 def test_BlockDiagMatrix():
-<<<<<<< HEAD
-=======
-    n, m, l = symbols('n m l', integer=True)
->>>>>>> ef61493d
     A = MatrixSymbol('A', n, n)
     B = MatrixSymbol('B', m, m)
     C = MatrixSymbol('C', l, l)
@@ -274,57 +204,29 @@
     Y = BlockDiagMatrix(A, 2*B, 3*C)
 
     assert X.blocks[1, 1] == B
-<<<<<<< HEAD
-    assert X.shape == (n+m+l, n+m+l)
-    assert all(X.blocks[i, j].is_ZeroMatrix if i!=j else X.blocks[i, j] in [A, B, C]
-=======
     assert X.shape == (n + m + l, n + m + l)
-    assert all(X.blocks[i, j].is_ZeroMatrix if i != j else X.blocks[i, j] in [A, B, C]
->>>>>>> ef61493d
-            for i in range(3) for j in range(3))
-
+    assert all(X.blocks[i, j].is_ZeroMatrix if i != j else
+        X.blocks[i, j] in [A, B, C]
+        for i in range(3) for j in range(3))
     assert block_collapse(X.I * X).is_Identity
 
     assert block_collapse(X*X).equals(BlockDiagMatrix(A*A, B*B, C*C))
 
-<<<<<<< HEAD
-    assert block_collapse(X+X).equals(BlockDiagMatrix(2*A, 2*B, 2*C))
-=======
-    assert block_collapse(X + X) == BlockDiagMatrix(2*A, 2*B, 2*C)
->>>>>>> ef61493d
+    assert block_collapse(X + X).equals(BlockDiagMatrix(2*A, 2*B, 2*C))
 
     assert block_collapse(X*Y).equals(BlockDiagMatrix(A*A, 2*B*B, 3*C*C))
 
-<<<<<<< HEAD
-    assert block_collapse(X+Y).equals(BlockDiagMatrix(2*A, 3*B, 4*C))
+    assert block_collapse(X + Y).equals(BlockDiagMatrix(2*A, 3*B, 4*C))
 
     # Ensure that BlockDiagMatrices can still interact with normal MatrixExprs
     assert (X*(2*M)).is_MatMul
-    assert (X+(2*M)).is_MatAdd
+    assert (X + (2*M)).is_MatAdd
 
     assert (X._blockmul(M)).is_MatMul
     assert (X._blockadd(M)).is_MatAdd
-=======
-    assert block_collapse(X + Y) == BlockDiagMatrix(2*A, 3*B, 4*C)
-
-    # Ensure that BlockDiagMatrices can still interact with normal MatrixExprs
-    assert (X*(2*M)).is_Mul
-    assert (X + (2*M)).is_Add
->>>>>>> ef61493d
-
 
 
 def test_ZeroMatrix():
-<<<<<<< HEAD
-    A = MatrixSymbol('A', n, m)
-    Z = ZeroMatrix(n, m)
-
-    assert A+Z == A
-    assert A*Z.T == ZeroMatrix(n, n)
-    assert Z*A.T == ZeroMatrix(n, n)
-    assert A-A == ZeroMatrix(*A.shape)
-=======
-    n, m = symbols('n m', integer=True)
     A = MatrixSymbol('A', n, m)
     Z = ZeroMatrix(n, m)
 
@@ -332,17 +234,12 @@
     assert A*Z.T == ZeroMatrix(n, n)
     assert Z*A.T == ZeroMatrix(n, n)
     assert A - A == ZeroMatrix(*A.shape)
->>>>>>> ef61493d
 
     assert Transpose(Z) == ZeroMatrix(m, n)
     assert Z.conjugate() == Z
 
 
 def test_Identity():
-<<<<<<< HEAD
-=======
-    n, m = symbols('n m', integer=True)
->>>>>>> ef61493d
     A = MatrixSymbol('A', n, m)
     In = Identity(n)
     Im = Identity(m)
@@ -359,29 +256,16 @@
     A = MatrixSymbol('A', n, m)
     B = MatrixSymbol('B', n, m)
 
-<<<<<<< HEAD
-    assert (A+B).shape == A.shape
+    assert (A + B).shape == A.shape
     assert MatAdd(A, -A, 2*B).is_MatMul
 
     raises(ShapeError, lambda: A + B.T)
-    raises(TypeError, lambda: A+1)
-    raises(TypeError, lambda: 5+A)
-    raises(TypeError, lambda: 5-A)
+    raises(TypeError, lambda: 1 + A)
+    raises(TypeError, lambda: 5 + A)
+    raises(TypeError, lambda: 5 - A)
 
     assert MatAdd(A, ZeroMatrix(n, m), -A) == ZeroMatrix(n, m)
     # raises(TypeError, lambda : MatAdd(ZeroMatrix(n,m), S(0)))
-=======
-    assert (A + B).shape == A.shape
-    assert MatAdd(A, -A, 2*B).is_Mul
-
-    raises(ShapeError, lambda: A + B.T)
-    raises(ValueError, lambda: A + 1)
-    raises(ValueError, lambda: 5 + A)
-    raises(ValueError, lambda: 5 - A)
-
-    assert MatAdd(A, ZeroMatrix(n, m), -A) == ZeroMatrix(n, m)
-    assert MatAdd(ZeroMatrix(n, m), S(0)) == ZeroMatrix(n, m)
->>>>>>> ef61493d
 
 
 def test_MatMul():
@@ -423,34 +307,6 @@
     assert A**1 == A
     assert A**-1 == Inverse(A)
     raises(ShapeError, lambda: MatrixSymbol('B', 3, 2)**2)
-<<<<<<< HEAD
-=======
-
-
-def test_linear_factors():
-    from sympy.matrices import MatrixSymbol, linear_factors
-    n, m, l = symbols('n m l')
-    A = MatrixSymbol('A', n, m)
-    B = MatrixSymbol('B', m, l)
-    C = MatrixSymbol('C', n, l)
-
-    assert linear_factors(2*A*B + C, B, C) == { C: Identity(n), B: 2*A}
-    assert linear_factors(2*A*B + C, B) == { B: 2*A}
-    assert linear_factors(2*A*B, B) == {B: 2*A}
-    assert linear_factors(2*A*B, C) == {C: ZeroMatrix(n, n)}
-
-    A = MatrixSymbol('A', n, n)
-    B = MatrixSymbol('B', n, n)
-    C = MatrixSymbol('C', n, n)
-    D = MatrixSymbol('C', m, m)
-    raises(ValueError, lambda: linear_factors(2*A*A + B, A))
-    raises(ValueError, lambda: linear_factors(2*A*A, A))
-    raises(ValueError, lambda: linear_factors(2*A*B, A, B))
-    raises(ShapeError, lambda: linear_factors(2*A*B, D))
-    raises(ShapeError, lambda: linear_factors(2*A*B + C, D))
-
-    assert linear_factors(A, A) == {A: Identity(n)}
->>>>>>> ef61493d
 
 
 def test_MatrixSymbol():
@@ -458,19 +314,7 @@
     X = MatrixSymbol('X', n, m)
     assert X.shape == (n, m)
     raises(TypeError, lambda: MatrixSymbol('X', n, m)(t))  # issue 2756
-<<<<<<< HEAD
-
-=======
-
-
-def test_matrixify():
-    n, m, l = symbols('n m l')
-    A = MatrixSymbol('A', n, m)
-    B = MatrixSymbol('B', m, l)
-    assert matrixify(n + m) == n +m
-    assert matrixify(Mul(A, B)) == MatMul(A, B)
-
->>>>>>> ef61493d
+
 
 def test_dense_conversion():
     X = MatrixSymbol('X', 2, 2)
