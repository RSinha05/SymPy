--- conflicted
+++ resolved
@@ -18,21 +18,12 @@
 
 def test_symbolic_indexing():
     x12 = X[1, 2]
-<<<<<<< HEAD
-    assert x12 == Symbol(X.name+"_12")
-    assert X[i, j] == Symbol(X.name+"_ij")
-
-
-def test_add_index():
-    assert (X+Y)[i, j] == X[i, j] + Y[i, j]
-=======
     assert x12 == Symbol(X.name + "_12")
     assert X[i, j] == Symbol(X.name + "_ij")
 
 
 def test_add_index():
     assert (X + Y)[i, j] == X[i, j] + Y[i, j]
->>>>>>> ef61493d
 
 
 def test_mul_index():
