--- conflicted
+++ resolved
@@ -12,13 +12,9 @@
     exhaust, do_one, glom)
 from sympy.matrices.expressions.matexpr import MatrixExpr
 from sympy.matrices.expressions.special import ZeroMatrix, GenericZeroMatrix
-<<<<<<< HEAD
-from sympy.utilities import sift
 from sympy.multipledispatch import enable_ordering_context
-=======
 from sympy.utilities.iterables import sift
 from sympy.utilities.exceptions import sympy_deprecation_warning
->>>>>>> 39de9a26
 
 # XXX: MatAdd should perhaps not subclass directly from Add
 class MatAdd(MatrixExpr, Add):
