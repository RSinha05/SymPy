import random

import itertools
<<<<<<< HEAD
from typing import Iterable, Sequence, Type, Union as tUnion
=======
from typing import Sequence as tSequence, Union as tUnion, List as tList, Tuple as tTuple
>>>>>>> bc72ad18

from sympy import (Matrix, MatrixSymbol, S, Indexed, Basic, Tuple, Range,
                   Set, And, Eq, FiniteSet, ImmutableMatrix, Integer, igcd,
                   Lambda, Mul, Dummy, IndexedBase, Add, Interval, oo,
                   linsolve, eye, Or, Not, Intersection, factorial, Contains,
                   Union, Expr, Function, exp, cacheit, sqrt, pi, gamma,
                   Ge, Piecewise, Symbol, NonSquareMatrixError, EmptySet,
                   ceiling, MatrixBase, ConditionSet, ones, zeros, Identity,
                   Rational, Lt, Gt, Le, Ne, BlockMatrix, Sum)
from sympy.core.relational import Relational
from sympy.logic.boolalg import Boolean
from sympy.utilities.exceptions import SymPyDeprecationWarning
from sympy.utilities.iterables import strongly_connected_components
from sympy.stats.joint_rv import JointDistribution
from sympy.stats.joint_rv_types import JointDistributionHandmade
from sympy.stats.rv import (RandomIndexedSymbol, random_symbols, RandomSymbol,
                            _symbol_converter, _value_check, pspace, given,
                           dependent, is_random, sample_iter)
from sympy.stats.stochastic_process import StochasticPSpace
from sympy.stats.symbolic_probability import Probability, Expectation
from sympy.stats.frv_types import Bernoulli, BernoulliDistribution, FiniteRV
from sympy.stats.drv_types import Poisson, PoissonDistribution
from sympy.stats.crv_types import Normal, NormalDistribution, Gamma, GammaDistribution
from sympy.core.sympify import _sympify, sympify

__all__ = [
    'StochasticProcess',
    'DiscreteTimeStochasticProcess',
    'DiscreteMarkovChain',
    'TransitionMatrixOf',
    'StochasticStateSpaceOf',
    'GeneratorMatrixOf',
    'ContinuousMarkovChain',
    'BernoulliProcess',
    'PoissonProcess',
    'WienerProcess',
    'GammaProcess'
]


@is_random.register(Indexed)
def _(x):
    return is_random(x.base)

@is_random.register(RandomIndexedSymbol)  # type: ignore
def _(x):
    return True

def _set_converter(itr):
    """
    Helper function for converting list/tuple/set to Set.
    If parameter is not an instance of list/tuple/set then
    no operation is performed.

    Returns
    =======

    Set
        The argument converted to Set.


    Raises
    ======

    TypeError
        If the argument is not an instance of list/tuple/set.
    """
    if isinstance(itr, (list, tuple, set)):
        itr = FiniteSet(*itr)
    if not isinstance(itr, Set):
        raise TypeError("%s is not an instance of list/tuple/set."%(itr))
    return itr

def _state_converter(itr: Iterable) -> tUnion[Tuple, Range]:
    """
    Helper function for converting list/tuple/set/Range/Tuple/FiniteSet
    to tuple/Range.
    """
    ret: tUnion[Tuple, Range]

    if isinstance(itr, (Tuple, set, FiniteSet)):
        ret = Tuple(*(sympify(i) if isinstance(i, str) else i for i in itr))

    elif isinstance(itr, (list, tuple)):
        # check if states are unique
        if len(set(itr)) != len(itr):
            raise ValueError('The state space must have unique elements.')
        ret = Tuple(*(sympify(i) if isinstance(i, str) else i for i in itr))

    elif isinstance(itr, Range):
        # the only ordered set in sympy I know of
        # try to convert to tuple
        try:
            ret = Tuple(*(sympify(i) if isinstance(i, str) else i for i in itr))
        except ValueError:
            ret = itr

    else:
        raise TypeError("%s is not an instance of list/tuple/set/Range/Tuple/FiniteSet." % (itr))
    return ret

def _sym_sympify(arg):
    """
    Converts an arbitrary expression to a type that can be used inside SymPy.
    As generally strings are unwise to use in the expressions,
    it returns the Symbol of argument if the string type argument is passed.

    Parameters
    =========

    arg: The parameter to be converted to be used in Sympy.

    Returns
    =======

    The converted parameter.

    """
    if isinstance(arg, str):
        return Symbol(arg)
    else:
        return _sympify(arg)

def _matrix_checks(matrix):
    if not isinstance(matrix, (Matrix, MatrixSymbol, ImmutableMatrix)):
        raise TypeError("Transition probabilities either should "
                            "be a Matrix or a MatrixSymbol.")
    if matrix.shape[0] != matrix.shape[1]:
        raise NonSquareMatrixError("%s is not a square matrix"%(matrix))
    if isinstance(matrix, Matrix):
        matrix = ImmutableMatrix(matrix.tolist())
    return matrix

class StochasticProcess(Basic):
    """
    Base class for all the stochastic processes whether
    discrete or continuous.

    Parameters
    ==========

    sym: Symbol or str
    state_space: Set
        The state space of the stochastic process, by default S.Reals.
        For discrete sets it is zero indexed.

    See Also
    ========

    DiscreteTimeStochasticProcess
    """

    index_set = S.Reals

    def __new__(cls, sym, state_space=S.Reals, **kwargs):
        sym = _symbol_converter(sym)
        state_space = _set_converter(state_space)
        return Basic.__new__(cls, sym, state_space)

    @property
    def symbol(self):
        return self.args[0]

    @property
    def state_space(self) -> tUnion[FiniteSet, Range]:
        if not isinstance(self.args[1], (FiniteSet, Range)):
            return FiniteSet(*self.args[1])
        return self.args[1]

    @property
    def distribution(self):
        return None

    def __call__(self, time):
        """
        Overridden in ContinuousTimeStochasticProcess.
        """
        raise NotImplementedError("Use [] for indexing discrete time stochastic process.")

    def __getitem__(self, time):
        """
        Overridden in DiscreteTimeStochasticProcess.
        """
        raise NotImplementedError("Use () for indexing continuous time stochastic process.")

    def probability(self, condition):
        raise NotImplementedError()

    def joint_distribution(self, *args):
        """
        Computes the joint distribution of the random indexed variables.

        Parameters
        ==========

        args: iterable
            The finite list of random indexed variables/the key of a stochastic
            process whose joint distribution has to be computed.

        Returns
        =======

        JointDistribution
            The joint distribution of the list of random indexed variables.
            An unevaluated object is returned if it is not possible to
            compute the joint distribution.

        Raises
        ======

        ValueError: When the arguments passed are not of type RandomIndexSymbol
        or Number.
        """
        args = list(args)
        for i, arg in enumerate(args):
            if S(arg).is_Number:
                if self.index_set.is_subset(S.Integers):
                    args[i] = self.__getitem__(arg)
                else:
                    args[i] = self.__call__(arg)
            elif not isinstance(arg, RandomIndexedSymbol):
                raise ValueError("Expected a RandomIndexedSymbol or "
                                "key not  %s"%(type(arg)))

        if args[0].pspace.distribution == None: # checks if there is any distribution available
            return JointDistribution(*args)

        pdf = Lambda(tuple(args),
                expr=Mul.fromiter(arg.pspace.process.density(arg) for arg in args))
        return JointDistributionHandmade(pdf)

    def expectation(self, condition, given_condition):
        raise NotImplementedError("Abstract method for expectation queries.")

    def sample(self):
        raise NotImplementedError("Abstract method for sampling queries.")

class DiscreteTimeStochasticProcess(StochasticProcess):
    """
    Base class for all discrete stochastic processes.
    """
    def __getitem__(self, time):
        """
        For indexing discrete time stochastic processes.

        Returns
        =======

        RandomIndexedSymbol
        """
        time = sympify(time)
        if not time.is_symbol and time not in self.index_set:
            raise IndexError("%s is not in the index set of %s"%(time, self.symbol))
        idx_obj = Indexed(self.symbol, time)
        pspace_obj = StochasticPSpace(self.symbol, self, self.distribution)
        return RandomIndexedSymbol(idx_obj, pspace_obj)

class ContinuousTimeStochasticProcess(StochasticProcess):
    """
    Base class for all continuous time stochastic process.
    """
    def __call__(self, time):
        """
        For indexing continuous time stochastic processes.

        Returns
        =======

        RandomIndexedSymbol
        """
        time = sympify(time)
        if not time.is_symbol and time not in self.index_set:
            raise IndexError("%s is not in the index set of %s"%(time, self.symbol))
        func_obj = Function(self.symbol)(time)
        pspace_obj = StochasticPSpace(self.symbol, self, self.distribution)
        return RandomIndexedSymbol(func_obj, pspace_obj)

class TransitionMatrixOf(Boolean):
    """
    Assumes that the matrix is the transition matrix
    of the process.
    """

    def __new__(cls, process, matrix):
        if not isinstance(process, DiscreteMarkovChain):
            raise ValueError("Currently only DiscreteMarkovChain "
                                "support TransitionMatrixOf.")
        matrix = _matrix_checks(matrix)
        return Basic.__new__(cls, process, matrix)

    process = property(lambda self: self.args[0])
    matrix = property(lambda self: self.args[1])

class GeneratorMatrixOf(TransitionMatrixOf):
    """
    Assumes that the matrix is the generator matrix
    of the process.
    """

    def __new__(cls, process, matrix):
        if not isinstance(process, ContinuousMarkovChain):
            raise ValueError("Currently only ContinuousMarkovChain "
                                "support GeneratorMatrixOf.")
        matrix = _matrix_checks(matrix)
        return Basic.__new__(cls, process, matrix)

class StochasticStateSpaceOf(Boolean):

    def __new__(cls, process, state_space):
        if not isinstance(process, (DiscreteMarkovChain, ContinuousMarkovChain)):
            raise ValueError("Currently only DiscreteMarkovChain and ContinuousMarkovChain "
                                "support StochasticStateSpaceOf.")
        state_space = _state_converter(state_space)
        if isinstance(state_space, Range):
            ss_size = ceiling((state_space.stop - state_space.start) / state_space.step)
        else:
            ss_size = len(state_space)
        state_index = Range(ss_size)
        return Basic.__new__(cls, process, state_index)

    process = property(lambda self: self.args[0])
    state_index = property(lambda self: self.args[1])

class MarkovProcess(StochasticProcess):
    """
    Contains methods that handle queries
    common to Markov processes.
    """

    @property
    def number_of_states(self) -> tUnion[Integer, Symbol]:
        """
        The number of states in the Markov Chain.
        """
        return _sympify(self.args[2].shape[0])

    @property
    def _state_index(self) -> Range:
        """
        Returns state index as Range.
        """
        return self.args[1]

    @classmethod
    def _sanity_checks(cls, state_space, trans_probs):
        # Try to never have None as state_space or trans_probs.
        # This helps a lot if we get it done at the start.
        if (state_space is None) and (trans_probs is None):
            _n = Dummy('n', integer=True, nonnegative=True)
            state_space = _state_converter(Range(_n))
            trans_probs = _matrix_checks(MatrixSymbol('_T', _n, _n))

        elif state_space is None:
            trans_probs = _matrix_checks(trans_probs)
            state_space = _state_converter(Range(trans_probs.shape[0]))

        elif trans_probs is None:
            state_space = _state_converter(state_space)
            if isinstance(state_space, Range):
                _n = ceiling((state_space.stop - state_space.start) / state_space.step)
            else:
                _n = len(state_space)
            trans_probs = MatrixSymbol('_T', _n, _n)

        else:
            state_space = _state_converter(state_space)
            trans_probs = _matrix_checks(trans_probs)
            # Range object doesn't want to give a symbolic size
            # so we do it ourselves.
            if isinstance(state_space, Range):
                ss_size = ceiling((state_space.stop - state_space.start) / state_space.step)
            else:
                ss_size = len(state_space)
            if ss_size != trans_probs.shape[0]:
                raise ValueError('The size of the state space and the number of '
                                 'rows of the transition matrix must be the same.')

        return state_space, trans_probs

    def _extract_information(self, given_condition):
        """
        Helper function to extract information, like,
        transition matrix/generator matrix, state space, etc.
        """
        if isinstance(self, DiscreteMarkovChain):
            trans_probs = self.transition_probabilities
            state_index = self._state_index
        elif isinstance(self, ContinuousMarkovChain):
            trans_probs = self.generator_matrix
            state_index = self._state_index
        if isinstance(given_condition, And):
            gcs = given_condition.args
            given_condition = S.true
            for gc in gcs:
                if isinstance(gc, TransitionMatrixOf):
                    trans_probs = gc.matrix
                if isinstance(gc, StochasticStateSpaceOf):
                    state_index = gc.state_index
                if isinstance(gc, Relational):
                    given_condition = given_condition & gc
        if isinstance(given_condition, TransitionMatrixOf):
            trans_probs = given_condition.matrix
            given_condition = S.true
        if isinstance(given_condition, StochasticStateSpaceOf):
            state_index = given_condition.state_index
            given_condition = S.true
        return trans_probs, state_index, given_condition

    def _check_trans_probs(self, trans_probs, row_sum=1):
        """
        Helper function for checking the validity of transition
        probabilities.
        """
        if not isinstance(trans_probs, MatrixSymbol):
            rows = trans_probs.tolist()
            for row in rows:
                if (sum(row) - row_sum) != 0:
                    raise ValueError("Values in a row must sum to %s. "
                    "If you are using Float or floats then please use Rational."%(row_sum))

    def _work_out_state_index(self, state_index, given_condition, trans_probs):
        """
        Helper function to extract state space if there
        is a random symbol in the given condition.
        """
        # if given condition is None, then there is no need to work out
        # state_space from random variables
        if given_condition != None:
            rand_var = list(given_condition.atoms(RandomSymbol) -
                        given_condition.atoms(RandomIndexedSymbol))
            if len(rand_var) == 1:
                state_index = rand_var[0].pspace.set

        # `not None` is `True`. So the old test fails for symbolic sizes.
        # Need to build the statement differently.
        sym_cond = not isinstance(self.number_of_states, (int, Integer))
        cond1 = not sym_cond and len(state_index) != trans_probs.shape[0]
        if cond1:
            raise ValueError("state space is not compatible with the transition probabilities.")
        if not isinstance(trans_probs.shape[0], Symbol):
            state_index = FiniteSet(*[i for i in range(trans_probs.shape[0])])
        return state_index

    @cacheit
    def _preprocess(self, given_condition, evaluate):
        """
        Helper function for pre-processing the information.
        """
        is_insufficient = False

        if not evaluate: # avoid pre-processing if the result is not to be evaluated
            return (True, None, None, None)

        # extracting transition matrix and state space
        trans_probs, state_index, given_condition = self._extract_information(given_condition)

        # given_condition does not have sufficient information
        # for computations
        if trans_probs == None or \
            given_condition == None:
            is_insufficient = True
        else:
            # checking transition probabilities
            if isinstance(self, DiscreteMarkovChain):
                self._check_trans_probs(trans_probs, row_sum=1)
            elif isinstance(self, ContinuousMarkovChain):
                self._check_trans_probs(trans_probs, row_sum=0)

            # working out state space
            state_index = self._work_out_state_index(state_index, given_condition, trans_probs)

        return is_insufficient, trans_probs, state_index, given_condition

    def replace_with_index(self, condition):
        if isinstance(condition, Relational):
            lhs, rhs = condition.lhs, condition.rhs
            if not isinstance(lhs, RandomIndexedSymbol):
                lhs, rhs = rhs, lhs
            condition = type(condition)(self.index_of.get(lhs, lhs),
                                        self.index_of.get(rhs, rhs))
        return condition

    def probability(self, condition, given_condition=None, evaluate=True, **kwargs):
        """
        Handles probability queries for Markov process.

        Parameters
        ==========

        condition: Relational
        given_condition: Relational/And

        Returns
        =======
        Probability
            If the information is not sufficient.
        Expr
            In all other cases.

        Note
        ====
        Any information passed at the time of query overrides
        any information passed at the time of object creation like
        transition probabilities, state space.
        Pass the transition matrix using TransitionMatrixOf,
        generator matrix using GeneratorMatrixOf and state space
        using StochasticStateSpaceOf in given_condition using & or And.
        """
        check, mat, state_index, new_given_condition = \
            self._preprocess(given_condition, evaluate)

        rv = list(condition.atoms(RandomIndexedSymbol))
        symbolic = False
        for sym in rv:
            if sym.key.is_symbol:
                symbolic = True
                break

        if check:
            return Probability(condition, new_given_condition)

        if isinstance(self, ContinuousMarkovChain):
            trans_probs = self.transition_probabilities(mat)
        elif isinstance(self, DiscreteMarkovChain):
            trans_probs = mat
        condition = self.replace_with_index(condition)
        given_condition = self.replace_with_index(given_condition)
        new_given_condition = self.replace_with_index(new_given_condition)

        if isinstance(condition, Relational):
            if isinstance(new_given_condition, And):
                gcs = new_given_condition.args
            else:
                gcs = (new_given_condition, )
            min_key_rv = list(new_given_condition.atoms(RandomIndexedSymbol))

            if len(min_key_rv):
                min_key_rv = min_key_rv[0]
                for r in rv:
                    if min_key_rv.key.is_symbol or r.key.is_symbol:
                        continue
                    if min_key_rv.key > r.key:
                        return Probability(condition)
            else:
                min_key_rv = None
                return Probability(condition)

            if symbolic:
                return self._symbolic_probability(condition, new_given_condition, rv, min_key_rv)

            if len(rv) > 1:
                rv[0] = condition.lhs
                rv[1] = condition.rhs
                if rv[0].key < rv[1].key:
                        rv[0], rv[1] = rv[1], rv[0]
                        if isinstance(condition, Gt):
                            condition = Lt(condition.lhs, condition.rhs)
                        elif isinstance(condition, Lt):
                            condition = Gt(condition.lhs, condition.rhs)
                        elif isinstance(condition, Ge):
                            condition = Le(condition.lhs, condition.rhs)
                        elif isinstance(condition, Le):
                            condition = Ge(condition.lhs, condition.rhs)
                s = Rational(0, 1)
                n = len(self.state_space)

                if isinstance(condition, Eq) or isinstance(condition, Ne):
                    for i in range(0, n):
                        s += self.probability(Eq(rv[0], i), Eq(rv[1], i)) * self.probability(Eq(rv[1], i), new_given_condition)
                    return s if isinstance(condition, Eq) else 1 - s
                else:
                    upper = 0
                    greater = False
                    if isinstance(condition, Ge) or isinstance(condition, Lt):
                        upper = 1
                    if isinstance(condition, Gt) or isinstance(condition, Ge):
                        greater = True

                    for i in range(0, n):
                        if i <= n//2:
                            for j in range(0, i + upper):
                                s += self.probability(Eq(rv[0], i), Eq(rv[1], j)) * self.probability(Eq(rv[1], j), new_given_condition)
                        else:
                            s += self.probability(Eq(rv[0], i), new_given_condition)
                            for j in range(i + upper, n):
                                s -= self.probability(Eq(rv[0], i), Eq(rv[1], j)) * self.probability(Eq(rv[1], j), new_given_condition)
                    return s if greater else 1 - s

            rv = rv[0]
            states = condition.as_set()
            prob, gstate = dict(), None
            for gc in gcs:
                if gc.has(min_key_rv):
                    if gc.has(Probability):
                        p, gp = (gc.rhs, gc.lhs) if isinstance(gc.lhs, Probability) \
                                    else (gc.lhs, gc.rhs)
                        gr = gp.args[0]
                        gset = Intersection(gr.as_set(), state_index)
                        gstate = list(gset)[0]
                        prob[gset] = p
                    else:
                        _, gstate = (gc.lhs.key, gc.rhs) if isinstance(gc.lhs, RandomIndexedSymbol) \
                                    else (gc.rhs.key, gc.lhs)

            if any((k not in self.index_set) for k in (rv.key, min_key_rv.key)):
                raise IndexError("The timestamps of the process are not in it's index set.")
            states = Intersection(states, state_index) if not isinstance(self.number_of_states, Symbol) else states
            for state in Union(states, FiniteSet(gstate)):
                if not isinstance(state, (int, Integer)) or Ge(state, mat.shape[0]) is True:
                    raise IndexError("No information is available for (%s, %s) in "
                        "transition probabilities of shape, (%s, %s). "
                        "State space is zero indexed."
                        %(gstate, state, mat.shape[0], mat.shape[1]))
            if prob:
                gstates = Union(*prob.keys())
                if len(gstates) == 1:
                    gstate = list(gstates)[0]
                    gprob = list(prob.values())[0]
                    prob[gstates] = gprob
                elif len(gstates) == len(state_index) - 1:
                    gstate = list(state_index - gstates)[0]
                    gprob = S.One - sum(prob.values())
                    prob[state_index - gstates] = gprob
                else:
                    raise ValueError("Conflicting information.")
            else:
                gprob = S.One

            if min_key_rv == rv:
                return sum([prob[FiniteSet(state)] for state in states])
            if isinstance(self, ContinuousMarkovChain):
                return gprob * sum([trans_probs(rv.key - min_key_rv.key).__getitem__((gstate, state))
                                    for state in states])
            if isinstance(self, DiscreteMarkovChain):
                return gprob * sum([(trans_probs**(rv.key - min_key_rv.key)).__getitem__((gstate, state))
                                    for state in states])

        if isinstance(condition, Not):
            expr = condition.args[0]
            return S.One - self.probability(expr, given_condition, evaluate, **kwargs)

        if isinstance(condition, And):
            compute_later, state2cond, conds = [], dict(), condition.args
            for expr in conds:
                if isinstance(expr, Relational):
                    ris = list(expr.atoms(RandomIndexedSymbol))[0]
                    if state2cond.get(ris, None) is None:
                        state2cond[ris] = S.true
                    state2cond[ris] &= expr
                else:
                    compute_later.append(expr)
            ris = []
            for ri in state2cond:
                ris.append(ri)
                cset = Intersection(state2cond[ri].as_set(), state_index)
                if len(cset) == 0:
                    return S.Zero
                state2cond[ri] = cset.as_relational(ri)
            sorted_ris = sorted(ris, key=lambda ri: ri.key)
            prod = self.probability(state2cond[sorted_ris[0]], given_condition, evaluate, **kwargs)
            for i in range(1, len(sorted_ris)):
                ri, prev_ri = sorted_ris[i], sorted_ris[i-1]
                if not isinstance(state2cond[ri], Eq):
                    raise ValueError("The process is in multiple states at %s, unable to determine the probability."%(ri))
                mat_of = TransitionMatrixOf(self, mat) if isinstance(self, DiscreteMarkovChain) else GeneratorMatrixOf(self, mat)
                prod *= self.probability(state2cond[ri], state2cond[prev_ri]
                                 & mat_of
                                 & StochasticStateSpaceOf(self, state_index),
                                 evaluate, **kwargs)
            for expr in compute_later:
                prod *= self.probability(expr, given_condition, evaluate, **kwargs)
            return prod

        if isinstance(condition, Or):
            return sum([self.probability(expr, given_condition, evaluate, **kwargs)
                        for expr in condition.args])

        raise NotImplementedError("Mechanism for handling (%s, %s) queries hasn't been "
                                "implemented yet."%(condition, given_condition))

    def _symbolic_probability(self, condition, new_given_condition, rv, min_key_rv):
        #Function to calculate probability for queries with symbols
        if isinstance(condition, Relational):
            curr_state = new_given_condition.rhs if isinstance(new_given_condition.lhs, RandomIndexedSymbol) \
                    else new_given_condition.lhs
            next_state = condition.rhs if isinstance(condition.lhs, RandomIndexedSymbol) \
                else condition.lhs

            if isinstance(condition, Eq) or isinstance(condition, Ne):
                if isinstance(self, DiscreteMarkovChain):
                    P = self.transition_probabilities**(rv[0].key - min_key_rv.key)
                else:
                    P = exp(self.generator_matrix*(rv[0].key - min_key_rv.key))
                prob = P[curr_state, next_state] if isinstance(condition, Eq) else 1 - P[curr_state, next_state]
                return Piecewise((prob, rv[0].key > min_key_rv.key), (Probability(condition), True))
            else:
                upper = 1
                greater = False
                if isinstance(condition, Ge) or isinstance(condition, Lt):
                    upper = 0
                if isinstance(condition, Gt) or isinstance(condition, Ge):
                    greater = True
                k = Dummy('k')
                condition = Eq(condition.lhs, k) if isinstance(condition.lhs, RandomIndexedSymbol)\
                    else Eq(condition.rhs, k)
                total = Sum(self.probability(condition, new_given_condition), (k, next_state + upper, self.state_space._sup))
                return Piecewise((total, rv[0].key > min_key_rv.key), (Probability(condition), True)) if greater\
                    else Piecewise((1 - total, rv[0].key > min_key_rv.key), (Probability(condition), True))
        else:
            return Probability(condition, new_given_condition)

    def expectation(self, expr, condition=None, evaluate=True, **kwargs):
        """
        Handles expectation queries for markov process.

        Parameters
        ==========

        expr: RandomIndexedSymbol, Relational, Logic
            Condition for which expectation has to be computed. Must
            contain a RandomIndexedSymbol of the process.
        condition: Relational, Logic
            The given conditions under which computations should be done.

        Returns
        =======

        Expectation
            Unevaluated object if computations cannot be done due to
            insufficient information.
        Expr
            In all other cases when the computations are successful.

        Note
        ====

        Any information passed at the time of query overrides
        any information passed at the time of object creation like
        transition probabilities, state space.

        Pass the transition matrix using TransitionMatrixOf,
        generator matrix using GeneratorMatrixOf and state space
        using StochasticStateSpaceOf in given_condition using & or And.
        """

        check, mat, state_index, condition = \
            self._preprocess(condition, evaluate)

        if check:
            return Expectation(expr, condition)

        rvs = random_symbols(expr)
        if isinstance(expr, Expr) and isinstance(condition, Eq) \
            and len(rvs) == 1:
            # handle queries similar to E(f(X[i]), Eq(X[i-m], <some-state>))
            condition=self.replace_with_index(condition)
            state_index=self.replace_with_index(state_index)
            rv = list(rvs)[0]
            lhsg, rhsg = condition.lhs, condition.rhs
            if not isinstance(lhsg, RandomIndexedSymbol):
                lhsg, rhsg = (rhsg, lhsg)
            if rhsg not in state_index:
                raise ValueError("%s state is not in the state space."%(rhsg))
            if rv.key < lhsg.key:
                raise ValueError("Incorrect given condition is given, expectation "
                    "time %s < time %s"%(rv.key, rv.key))
            mat_of = TransitionMatrixOf(self, mat) if isinstance(self, DiscreteMarkovChain) else GeneratorMatrixOf(self, mat)
            cond = condition & mat_of & \
                    StochasticStateSpaceOf(self, state_index)
            func = lambda s: self.probability(Eq(rv, s), cond) * expr.subs(rv, self._state_index[s])
            return sum([func(s) for s in state_index])

        raise NotImplementedError("Mechanism for handling (%s, %s) queries hasn't been "
                                "implemented yet."%(expr, condition))

class DiscreteMarkovChain(DiscreteTimeStochasticProcess, MarkovProcess):
    """
    Represents a finite discrete time-homogeneous Markov chain.

    This type of Markov Chain can be uniquely characterised by
    its (ordered) state space and its one-step transition probability
    matrix.

    Parameters
    ==========

    sym:
        The name given to the Markov Chain
    state_space:
        Optional, by default, Range(n)
    trans_probs:
        Optional, by default, MatrixSymbol('_T', n, n)

    Examples
    ========

    >>> from sympy.stats import DiscreteMarkovChain, TransitionMatrixOf, P, E
    >>> from sympy import Matrix, MatrixSymbol, Eq, symbols
    >>> T = Matrix([[0.5, 0.2, 0.3],[0.2, 0.5, 0.3],[0.2, 0.3, 0.5]])
    >>> Y = DiscreteMarkovChain("Y", [0, 1, 2], T)
    >>> YS = DiscreteMarkovChain("Y")

    >>> Y.state_space
    FiniteSet(0, 1, 2)
    >>> Y.transition_probabilities
    Matrix([
    [0.5, 0.2, 0.3],
    [0.2, 0.5, 0.3],
    [0.2, 0.3, 0.5]])
    >>> TS = MatrixSymbol('T', 3, 3)
    >>> P(Eq(YS[3], 2), Eq(YS[1], 1) & TransitionMatrixOf(YS, TS))
    T[0, 2]*T[1, 0] + T[1, 1]*T[1, 2] + T[1, 2]*T[2, 2]
    >>> P(Eq(Y[3], 2), Eq(Y[1], 1)).round(2)
    0.36

    Probabilities will be calculated based on indexes rather
    than state names. For example, with the Sunny-Cloudy-Rainy
    model with string state names:

    >>> from sympy.core.symbol import Str
    >>> Y = DiscreteMarkovChain("Y", [Str('Sunny'), Str('Cloudy'), Str('Rainy')], T)
    >>> P(Eq(Y[3], 2), Eq(Y[1], 1)).round(2)
    0.36

    This gives the same answer as the ``[0, 1, 2]`` state space.
    Currently, there is no support for state names within probability
    and expectation statements. Here is a work-around using ``Str``:

    >>> P(Eq(Str('Rainy'), Y[3]), Eq(Y[1], Str('Cloudy'))).round(2)
    0.36

    Symbol state names can also be used:

    >>> sunny, cloudy, rainy = symbols('Sunny, Cloudy, Rainy')
    >>> Y = DiscreteMarkovChain("Y", [sunny, cloudy, rainy], T)
    >>> P(Eq(Y[3], rainy), Eq(Y[1], cloudy)).round(2)
    0.36

    Expectations will be calculated as follows:

    >>> E(Y[3], Eq(Y[1], cloudy))
    0.38*Cloudy + 0.36*Rainy + 0.26*Sunny

    Probability of expressions with multiple RandomIndexedSymbols
    can also be calculated provided there is only 1 RandomIndexedSymbol
    in the given condition. It is always better to use Rational instead
    of floating point numbers for the probabilities in the
    transition matrix to avoid errors.

    >>> from sympy import Gt, Le, Rational
    >>> T = Matrix([[Rational(5, 10), Rational(3, 10), Rational(2, 10)], [Rational(2, 10), Rational(7, 10), Rational(1, 10)], [Rational(3, 10), Rational(3, 10), Rational(4, 10)]])
    >>> Y = DiscreteMarkovChain("Y", [0, 1, 2], T)
    >>> P(Eq(Y[3], Y[1]), Eq(Y[0], 0)).round(3)
    0.409
    >>> P(Gt(Y[3], Y[1]), Eq(Y[0], 0)).round(2)
    0.36
    >>> P(Le(Y[15], Y[10]), Eq(Y[8], 2)).round(7)
    0.6963328

    Symbolic probability queries are also supported

    >>> from sympy import symbols, Matrix, Rational, Eq, Gt
    >>> from sympy.stats import P, DiscreteMarkovChain
    >>> a, b, c, d = symbols('a b c d')
    >>> T = Matrix([[Rational(1, 10), Rational(4, 10), Rational(5, 10)], [Rational(3, 10), Rational(4, 10), Rational(3, 10)], [Rational(7, 10), Rational(2, 10), Rational(1, 10)]])
    >>> Y = DiscreteMarkovChain("Y", [0, 1, 2], T)
    >>> query = P(Eq(Y[a], b), Eq(Y[c], d))
    >>> query.subs({a:10 ,b:2, c:5, d:1}).round(4)
    0.3096
    >>> P(Eq(Y[10], 2), Eq(Y[5], 1)).evalf().round(4)
    0.3096
    >>> query_gt = P(Gt(Y[a], b), Eq(Y[c], d))
    >>> query_gt.subs({a:21, b:0, c:5, d:0}).evalf().round(5)
    0.64705
    >>> P(Gt(Y[21], 0), Eq(Y[5], 0)).round(5)
    0.64705

    There is limited support for arbitrarily sized states:

    >>> n = symbols('n', nonnegative=True, integer=True)
    >>> T = MatrixSymbol('T', n, n)
    >>> Y = DiscreteMarkovChain("Y", trans_probs=T)
    >>> Y.state_space
    Range(0, n, 1)
    >>> query = P(Eq(Y[a], b), Eq(Y[c], d))
    >>> query.subs({a:10, b:2, c:5, d:1})
    (T**5)[1, 2]

    References
    ==========

    .. [1] https://en.wikipedia.org/wiki/Markov_chain#Discrete-time_Markov_chain
    .. [2] https://www.dartmouth.edu/~chance/teaching_aids/books_articles/probability_book/Chapter11.pdf
    """
    index_set = S.Naturals0

    def __new__(cls, sym, state_space=None, trans_probs=None):
        # type: (Type[Basic], tUnion[str, Symbol], Sequence, tUnion[MatrixBase, MatrixSymbol]) -> DiscreteMarkovChain
        sym = _symbol_converter(sym)
        _n: Expr

<<<<<<< HEAD
        # Try to never have None as state_space or trans_probs.
        # This helps a lot if we get it done at the start.
        if (state_space is None) and (trans_probs is None):
            _n = Dummy('n', integer=True, nonnegative=True)
            v_state_space = _state_converter(Range(_n))
            v_trans_probs = _matrix_checks(MatrixSymbol('_T', _n, _n))

        elif state_space is None:
            v_trans_probs = _matrix_checks(trans_probs)
            v_state_space = _state_converter(Range(v_trans_probs.shape[0]))

        elif trans_probs is None:
            v_state_space = _state_converter(state_space)
            if isinstance(state_space, Range):
                _n = ceiling((state_space.stop - state_space.start) / state_space.step)
            else:
                _n = Integer(len(state_space))
            v_trans_probs = MatrixSymbol('_T', _n, _n)

        else:
            v_state_space = _state_converter(state_space)
            v_trans_probs = _matrix_checks(trans_probs)
            # Range object doesn't want to give a symbolic size
            # so we do it ourselves.
            if isinstance(state_space, Range):
                ss_size = ceiling((state_space.stop - state_space.start) / state_space.step)
            else:
                ss_size = len(state_space)
            if ss_size != v_trans_probs.shape[0]:
                raise ValueError('The size of the state space and the number of '
                                 'rows of the transition matrix must be the same.')

        return Basic.__new__(cls, sym, v_state_space, v_trans_probs)

    @property
    def index_of(self):
        """Converts a state name to a state index i.e. inverts self.state_space."""
        if isinstance(self.number_of_states, Integer):
            indexes = {state: index for index, state in enumerate(self.state_space)}
            # add `Symbol` values to the keys as well
            for index, state in enumerate(self.state_space):
                if isinstance(state, Symbol):
                    indexes[str(state)] = index
            return indexes
        else:
            if self.state_space == Range(self.number_of_states):
                return self.state_space
            # TODO: find an object that maps state spaces to state indexes
            raise NotImplementedError('Cannot find the inverse mapping of %s.'
                                      % self.state_space)

    @property
    def _state_index(self) -> Range:
        """
        Returns state index as Range.
        """
        return Range(self.number_of_states)

    @property
    def _is_numeric(self) -> bool:
        """Checks whether the transition matrix has a numeric type and shape."""
        trans_probs = self.transition_probabilities
        n = self.number_of_states
        if not isinstance(n, Integer):
            return False
        if isinstance(trans_probs, MatrixSymbol):
            return False
        return True

    @property
    def number_of_states(self) -> tUnion[Integer, Symbol]:
        """
        The number of states in the Markov Chain.
        """
        return _sympify(self.transition_probabilities.shape[0])
=======
        state_space, trans_probs = MarkovProcess._sanity_checks(state_space, trans_probs)

        obj = Basic.__new__(cls, sym, state_space, trans_probs)
        indices = dict()
        if isinstance(obj.number_of_states, Integer):
            for index, state in enumerate(obj._state_index):
                indices[state] = index
        obj.index_of = indices
        return obj
>>>>>>> bc72ad18

    @property
    def transition_probabilities(self) -> tUnion[MatrixBase, MatrixSymbol]:
        """
        Transition probabilities of discrete Markov chain,
        either an instance of Matrix or MatrixSymbol.
        """
        return self.args[2]

    def _transient2transient(self):
        """
        Computes the one step probabilities of transient
        states to transient states. Used in finding
        fundamental matrix, absorbing probabilities.
        """
        trans_probs = self.transition_probabilities
        if not isinstance(trans_probs, ImmutableMatrix):
            return None

        m = trans_probs.shape[0]
        trans_states = [i for i in range(m) if trans_probs[i, i] != 1]
        t2t = [[trans_probs[si, sj] for sj in trans_states] for si in trans_states]

        return ImmutableMatrix(t2t)

    def _transient2absorbing(self):
        """
        Computes the one step probabilities of transient
        states to absorbing states. Used in finding
        fundamental matrix, absorbing probabilities.
        """
        trans_probs = self.transition_probabilities
        if not isinstance(trans_probs, ImmutableMatrix):
            return None

        m, trans_states, absorb_states = \
            trans_probs.shape[0], [], []
        for i in range(m):
            if trans_probs[i, i] == 1:
                absorb_states.append(i)
            else:
                trans_states.append(i)

        if not absorb_states or not trans_states:
            return None

        t2a = [[trans_probs[si, sj] for sj in absorb_states]
                for si in trans_states]

        return ImmutableMatrix(t2a)

    def communication_classes(self) -> tList[tTuple[tList[Basic], Boolean, Integer]]:
        """
        Returns the list of communication classes that partition
        the states of the markov chain.

        A communication class is defined to be a set of states
        such that every state in that set is reachable from
        every other state in that set. Due to its properties
        this forms a class in the mathematical sense.
        Communication classes are also known as recurrence
        classes.

        Returns
        =======

        classes
            The ``classes`` are a list of tuples. Each
            tuple represents a single communication class
            with its properties. The first element in the
            tuple is the list of states in the class, the
            second element is whether the class is recurrent
            and the third element is the period of the
            communication class.

        Examples
        ========

        >>> from sympy.stats import DiscreteMarkovChain
        >>> from sympy import Matrix
        >>> T = Matrix([[0, 1, 0],
        ...             [1, 0, 0],
        ...             [1, 0, 0]])
        >>> X = DiscreteMarkovChain('X', [1, 2, 3], T)
        >>> classes = X.communication_classes()
        >>> for states, is_recurrent, period in classes:
        ...     states, is_recurrent, period
        ([1, 2], True, 2)
        ([3], False, 1)

        From this we can see that states ``1`` and ``2``
        communicate, are recurrent and have a period
        of 2. We can also see state ``3`` is transient
        with a period of 1.

        Notes
        =====

        The algorithm used is of order ``O(n**2)`` where
        ``n`` is the number of states in the markov chain.
        It uses Tarjan's algorithm to find the classes
        themselves and then it uses a breadth-first search
        algorithm to find each class's periodicity.
        Most of the algorithm's components approach ``O(n)``
        as the matrix becomes more and more sparse.

        References
        ==========

        .. [1] http://www.columbia.edu/~ww2040/4701Sum07/4701-06-Notes-MCII.pdf
        .. [2] http://cecas.clemson.edu/~shierd/Shier/markov.pdf
        .. [3] https://ujcontent.uj.ac.za/vital/access/services/Download/uj:7506/CONTENT1
        .. [4] https://www.mathworks.com/help/econ/dtmc.classify.html
        """
        n = self.number_of_states
        T = self.transition_probabilities

        if isinstance(T, MatrixSymbol):
            raise NotImplementedError("Cannot perform the operation with a symbolic matrix.")

        # begin Tarjan's algorithm
        V = Range(n)
        # don't use state names. Rather use state
        # indexes since we use them for matrix
        # indexing here and later onward
        E = [(i, j) for i in V for j in V if T[i, j] != 0]
        classes = strongly_connected_components((V, E))
        # end Tarjan's algorithm

        recurrence = []
        periods = []
        for class_ in classes:
            # begin recurrent check (similar to self._check_trans_probs())
            submatrix = T[class_, class_]  # get the submatrix with those states
            is_recurrent = S.true
            rows = submatrix.tolist()
            for row in rows:
                if (sum(row) - 1) != 0:
                    is_recurrent = S.false
                    break
            recurrence.append(is_recurrent)
            # end recurrent check

            # begin breadth-first search
            non_tree_edge_values = set()
            visited = {class_[0]}
            newly_visited = {class_[0]}
            level = {class_[0]: 0}
            current_level = 0
            done = False  # imitate a do-while loop
            while not done:  # runs at most len(class_) times
                done = len(visited) == len(class_)
                current_level += 1

                # this loop and the while loop above run a combined len(class_) number of times.
                # so this triple nested loop runs through each of the n states once.
                for i in newly_visited:

                    # the loop below runs len(class_) number of times
                    # complexity is around about O(n * avg(len(class_)))
                    newly_visited = {j for j in class_ if T[i, j] != 0}

                    new_tree_edges = newly_visited.difference(visited)
                    for j in new_tree_edges:
                        level[j] = current_level

                    new_non_tree_edges = newly_visited.intersection(visited)
                    new_non_tree_edge_values = {level[i]-level[j]+1 for j in new_non_tree_edges}

                    non_tree_edge_values = non_tree_edge_values.union(new_non_tree_edge_values)
                    visited = visited.union(new_tree_edges)

            # igcd needs at least 2 arguments
            positive_ntev = {val_e for val_e in non_tree_edge_values if val_e > 0}
            if len(positive_ntev) == 0:
                periods.append(len(class_))
            elif len(positive_ntev) == 1:
                periods.append(positive_ntev.pop())
            else:
                periods.append(igcd(*positive_ntev))
            # end breadth-first search

        # convert back to the user's state names
        classes = [[self._state_index[i] for i in class_] for class_ in classes]

        return sympify(list(zip(classes, recurrence, periods)))

    def fundamental_matrix(self):
        Q = self._transient2transient()
        if Q == None:
            return None
        I = eye(Q.shape[0])
        if (I - Q).det() == 0:
            raise ValueError("Fundamental matrix doesn't exists.")
        return ImmutableMatrix((I - Q).inv().tolist())

    def absorbing_probabilities(self):
        """
        Computes the absorbing probabilities, i.e.,
        the ij-th entry of the matrix denotes the
        probability of Markov chain being absorbed
        in state j starting from state i.
        """
        R = self._transient2absorbing()
        N = self.fundamental_matrix()
        if R == None or N == None:
            return None
        return N*R

    def absorbing_probabilites(self):
        SymPyDeprecationWarning(
            feature="absorbing_probabilites",
            useinstead="absorbing_probabilities",
            issue=20042,
            deprecated_since_version="1.7"
        ).warn()
        return self.absorbing_probabilities()

    def is_regular(self):
        tuples = self.communication_classes()
        if len(tuples) == 0:
            return S.false  # not defined for a 0x0 matrix
        classes, _, periods = list(zip(*tuples))
        return And(len(classes) == 1, periods[0] == 1)

    def is_ergodic(self):
        tuples = self.communication_classes()
        if len(tuples) == 0:
            return S.false  # not defined for a 0x0 matrix
        classes, _, _ = list(zip(*tuples))
        return S(len(classes) == 1)

    def is_absorbing_state(self, state):
        trans_probs = self.transition_probabilities
        if isinstance(trans_probs, ImmutableMatrix) and \
            state < trans_probs.shape[0]:
            return S(trans_probs[state, state]) is S.One

    def is_absorbing_chain(self):
        states, A, B, C = self.decompose()
        r = A.shape[0]
        return And(r > 0, A == Identity(r).as_explicit())

    def stationary_distribution(self, condition_set=False) -> tUnion[ImmutableMatrix, ConditionSet, Lambda]:
        """
        The stationary distribution is any row vector, p, that solves p = pP,
        is row stochastic and each element in p must be nonnegative.
        That means in matrix form: :math:`(P-I)^T p^T = 0` and
        :math:`(1, ..., 1) p = 1`
        where ``P`` is the one-step transition matrix.

        All time-homogeneous Markov Chains with a finite state space
        have at least one stationary distribution. In addition, if
        a finite time-homogeneous Markov Chain is irreducible, the
        stationary distribution is unique.

        Parameters
        ==========

        condition_set : bool
            If the chain has a symbolic size or transition matrix,
            it will return a ``Lambda`` if ``False`` and return a
            ``ConditionSet`` if ``True``.

        Examples
        ========

        >>> from sympy.stats import DiscreteMarkovChain
        >>> from sympy import Matrix, S

        An irreducible Markov Chain

        >>> T = Matrix([[S(1)/2, S(1)/2, 0],
        ...             [S(4)/5, S(1)/5, 0],
        ...             [1, 0, 0]])
        >>> X = DiscreteMarkovChain('X', trans_probs=T)
        >>> X.stationary_distribution()
        Matrix([[8/13, 5/13, 0]])

        A reducible Markov Chain

        >>> T = Matrix([[S(1)/2, S(1)/2, 0],
        ...             [S(4)/5, S(1)/5, 0],
        ...             [0, 0, 1]])
        >>> X = DiscreteMarkovChain('X', trans_probs=T)
        >>> X.stationary_distribution()
        Matrix([[8/13 - 8*tau0/13, 5/13 - 5*tau0/13, tau0]])

        >>> Y = DiscreteMarkovChain('Y')
        >>> Y.stationary_distribution()
        Lambda((wm, _T), Eq(wm*_T, wm))

        >>> Y.stationary_distribution(condition_set=True)
        ConditionSet(wm, Eq(wm*_T, wm))

        References
        ==========

        .. [1] https://www.probabilitycourse.com/chapter11/11_2_6_stationary_and_limiting_distributions.php
        .. [2] https://galton.uchicago.edu/~yibi/teaching/stat317/2014/Lectures/Lecture4_6up.pdf

        See Also
        ========

        sympy.stats.stochastic_process_types.DiscreteMarkovChain.limiting_distribution
        """
        trans_probs = self.transition_probabilities
        n = self.number_of_states

        if n == 0:
            return ImmutableMatrix(Matrix([[]]))

        # symbolic matrix version
        if isinstance(trans_probs, MatrixSymbol):
            wm = MatrixSymbol('wm', 1, n)
            if condition_set:
                return ConditionSet(wm, Eq(wm * trans_probs, wm))
            else:
                return Lambda((wm, trans_probs), Eq(wm * trans_probs, wm))

        # numeric matrix version
        a = Matrix(trans_probs - Identity(n)).T
        a[0, 0:n] = ones(1, n)
        b = zeros(n, 1)
        b[0, 0] = 1

        soln = list(linsolve((a, b)))[0]
        return ImmutableMatrix([[sol for sol in soln]])

    def fixed_row_vector(self):
        """
        A wrapper for ``stationary_distribution()``.
        """
        return self.stationary_distribution()

    @property
    def limiting_distribution(self):
        """
        The fixed row vector is the limiting
        distribution of a discrete Markov chain.
        """
        return self.fixed_row_vector()

    def decompose(self) -> tTuple[tList[Basic], ImmutableMatrix, ImmutableMatrix, ImmutableMatrix]:
        """
        Decomposes the transition matrix into submatrices with
        special properties.

        The transition matrix can be decomposed into 4 submatrices:
        - A - the submatrix from recurrent states to recurrent states.
        - B - the submatrix from transient to recurrent states.
        - C - the submatrix from transient to transient states.
        - O - the submatrix of zeros for recurrent to transient states.

        Returns
        =======

        states, A, B, C
            ``states`` - a list of state names with the first being
            the recurrent states and the last being
            the transient states in the order
            of the row names of A and then the row names of C.
            ``A`` - the submatrix from recurrent states to recurrent states.
            ``B`` - the submatrix from transient to recurrent states.
            ``C`` - the submatrix from transient to transient states.

        Examples
        ========

        >>> from sympy.stats import DiscreteMarkovChain
        >>> from sympy import Matrix, S

        One can decompose this chain for example:

        >>> T = Matrix([[S(1)/2, S(1)/2, 0,      0,      0],
        ...             [S(2)/5, S(1)/5, S(2)/5, 0,      0],
        ...             [0,      0,      1,      0,      0],
        ...             [0,      0,      S(1)/2, S(1)/2, 0],
        ...             [S(1)/2, 0,      0,      0, S(1)/2]])
        >>> X = DiscreteMarkovChain('X', trans_probs=T)
        >>> states, A, B, C = X.decompose()
        >>> states
        [2, 0, 1, 3, 4]

        >>> A   # recurrent to recurrent
        Matrix([[1]])

        >>> B  # transient to recurrent
        Matrix([
        [  0],
        [2/5],
        [1/2],
        [  0]])

        >>> C  # transient to transient
        Matrix([
        [1/2, 1/2,   0,   0],
        [2/5, 1/5,   0,   0],
        [  0,   0, 1/2,   0],
        [1/2,   0,   0, 1/2]])

        This means that state 2 is the only absorbing state
        (since A is a 1x1 matrix). B is a 4x1 matrix since
        the 4 remaining transient states all merge into reccurent
        state 2. And C is the 4x4 matrix that shows how the
        transient states 0, 1, 3, 4 all interact.

        See Also
        ========

        sympy.stats.stochastic_process_types.DiscreteMarkovChain.communication_classes
        sympy.stats.stochastic_process_types.DiscreteMarkovChain.canonical_form

        References
        ==========

        .. [1] https://en.wikipedia.org/wiki/Absorbing_Markov_chain
        .. [2] http://people.brandeis.edu/~igusa/Math56aS08/Math56a_S08_notes015.pdf
        """
        trans_probs = self.transition_probabilities

        classes = self.communication_classes()
        r_states = []
        t_states = []

        for states, recurrent, period in classes:
            if recurrent:
                r_states += states
            else:
                t_states += states

        states = r_states + t_states
        indexes = [self.index_of[state] for state in states]

        A = Matrix(len(r_states), len(r_states),
                   lambda i, j: trans_probs[indexes[i], indexes[j]])

        B = Matrix(len(t_states), len(r_states),
                   lambda i, j: trans_probs[indexes[len(r_states) + i], indexes[j]])

        C = Matrix(len(t_states), len(t_states),
                   lambda i, j: trans_probs[indexes[len(r_states) + i], indexes[len(r_states) + j]])

        return states, A.as_immutable(), B.as_immutable(), C.as_immutable()

    def canonical_form(self) -> tTuple[tList[Basic], ImmutableMatrix]:
        """
        Reorders the one-step transition matrix
        so that recurrent states appear first and transient
        states appear last. Other representations include inserting
        transient states first and recurrent states last.

        Returns
        =======

        states, P_new
            ``states`` is the list that describes the order of the
            new states in the matrix
            so that the ith element in ``states`` is the state of the
            ith row of A.
            ``P_new`` is the new transition matrix in canonical form.

        Examples
        ========

        >>> from sympy.stats import DiscreteMarkovChain
        >>> from sympy import Matrix, S

        You can convert your chain into canonical form:

        >>> T = Matrix([[S(1)/2, S(1)/2, 0,      0,      0],
        ...             [S(2)/5, S(1)/5, S(2)/5, 0,      0],
        ...             [0,      0,      1,      0,      0],
        ...             [0,      0,      S(1)/2, S(1)/2, 0],
        ...             [S(1)/2, 0,      0,      0, S(1)/2]])
        >>> X = DiscreteMarkovChain('X', list(range(1, 6)), trans_probs=T)
        >>> states, new_matrix = X.canonical_form()
        >>> states
        [3, 1, 2, 4, 5]

        >>> new_matrix
        Matrix([
        [  1,   0,   0,   0,   0],
        [  0, 1/2, 1/2,   0,   0],
        [2/5, 2/5, 1/5,   0,   0],
        [1/2,   0,   0, 1/2,   0],
        [  0, 1/2,   0,   0, 1/2]])

        The new states are [3, 1, 2, 4, 5] and you can
        create a new chain with this and its canonical
        form will remain the same (since it is already
        in canonical form).

        >>> X = DiscreteMarkovChain('X', states, new_matrix)
        >>> states, new_matrix = X.canonical_form()
        >>> states
        [3, 1, 2, 4, 5]

        >>> new_matrix
        Matrix([
        [  1,   0,   0,   0,   0],
        [  0, 1/2, 1/2,   0,   0],
        [2/5, 2/5, 1/5,   0,   0],
        [1/2,   0,   0, 1/2,   0],
        [  0, 1/2,   0,   0, 1/2]])

        This is not limited to absorbing chains:

        >>> T = Matrix([[0, 5,  5, 0,  0],
        ...             [0, 0,  0, 10, 0],
        ...             [5, 0,  5, 0,  0],
        ...             [0, 10, 0, 0,  0],
        ...             [0, 3,  0, 3,  4]])/10
        >>> X = DiscreteMarkovChain('X', trans_probs=T)
        >>> states, new_matrix = X.canonical_form()
        >>> states
        [1, 3, 0, 2, 4]

        >>> new_matrix
        Matrix([
        [   0,    1,   0,   0,   0],
        [   1,    0,   0,   0,   0],
        [ 1/2,    0,   0, 1/2,   0],
        [   0,    0, 1/2, 1/2,   0],
        [3/10, 3/10,   0,   0, 2/5]])

        See Also
        ========

        sympy.stats.stochastic_process_types.DiscreteMarkovChain.communication_classes
        sympy.stats.stochastic_process_types.DiscreteMarkovChain.decompose

        References
        ==========

        .. [1] https://onlinelibrary.wiley.com/doi/pdf/10.1002/9780470316887.app1
        .. [2] http://www.columbia.edu/~ww2040/6711F12/lect1023big.pdf
        """
        states, A, B, C = self.decompose()
        O = zeros(A.shape[0], C.shape[1])
        return states, BlockMatrix([[A, O], [B, C]]).as_explicit()

    def sample(self):
        """
        Returns
        =======

        sample: iterator object
            iterator object containing the sample

        """
        if not isinstance(self.transition_probabilities, (Matrix, ImmutableMatrix)):
            raise ValueError("Transition Matrix must be provided for sampling")
        Tlist = self.transition_probabilities.tolist()
        samps = [random.choice(list(self.state_space))]
        yield samps[0]
        time = 1
        densities = {}
        for state in self.state_space:
            states = list(self.state_space)
            densities[state] = {states[i]: Tlist[state][i]
                        for i in range(len(states))}
        while time < S.Infinity:
            samps.append(next(sample_iter(FiniteRV("_", densities[samps[time - 1]]))))
            yield samps[time]
            time += 1

class ContinuousMarkovChain(ContinuousTimeStochasticProcess, MarkovProcess):
    """
    Represents continuous time Markov chain.

    Parameters
    ==========

    sym: Symbol/str
    state_space: Set
        Optional, by default, S.Reals
    gen_mat: Matrix/ImmutableMatrix/MatrixSymbol
        Optional, by default, None

    Examples
    ========

    >>> from sympy.stats import ContinuousMarkovChain, P
    >>> from sympy import Matrix, S, Eq, Gt
    >>> G = Matrix([[-S(1), S(1)], [S(1), -S(1)]])
    >>> C = ContinuousMarkovChain('C', state_space=[0, 1], gen_mat=G)
    >>> C.limiting_distribution()
    Matrix([[1/2, 1/2]])
    >>> C.state_space
    FiniteSet(0, 1)
    >>> C.generator_matrix
    Matrix([
    [-1,  1],
    [ 1, -1]])

    Probability queries are supported

    >>> P(Eq(C(1.96), 0), Eq(C(0.78), 1)).round(5)
    0.45279
    >>> P(Gt(C(1.7), 0), Eq(C(0.82), 1)).round(5)
    0.58602

    Probability of expressions with multiple RandomIndexedSymbols
    can also be calculated provided there is only 1 RandomIndexedSymbol
    in the given condition. It is always better to use Rational instead
    of floating point numbers for the probabilities in the
    generator matrix to avoid errors.

    >>> from sympy import Gt, Le, Rational
    >>> G = Matrix([[-S(1), Rational(1, 10), Rational(9, 10)], [Rational(2, 5), -S(1), Rational(3, 5)], [Rational(1, 2), Rational(1, 2), -S(1)]])
    >>> C = ContinuousMarkovChain('C', state_space=[0, 1, 2], gen_mat=G)
    >>> P(Eq(C(3.92), C(1.75)), Eq(C(0.46), 0)).round(5)
    0.37933
    >>> P(Gt(C(3.92), C(1.75)), Eq(C(0.46), 0)).round(5)
    0.34211
    >>> P(Le(C(1.57), C(3.14)), Eq(C(1.22), 1)).round(4)
    0.7143

    Symbolic probability queries are also supported

    >>> from sympy import S, symbols, Matrix, Rational, Eq, Gt
    >>> from sympy.stats import P, ContinuousMarkovChain
    >>> a,b,c,d = symbols('a b c d')
    >>> G = Matrix([[-S(1), Rational(1, 10), Rational(9, 10)], [Rational(2, 5), -S(1), Rational(3, 5)], [Rational(1, 2), Rational(1, 2), -S(1)]])
    >>> C = ContinuousMarkovChain('C', state_space=[0, 1, 2], gen_mat=G)
    >>> query = P(Eq(C(a), b), Eq(C(c), d))
    >>> query.subs({a:3.65 ,b:2, c:1.78, d:1}).evalf().round(10)
    0.4002723175
    >>> P(Eq(C(3.65), 2), Eq(C(1.78), 1)).round(10)
    0.4002723175
    >>> query_gt = P(Gt(C(a), b), Eq(C(c), d))
    >>> query_gt.subs({a:43.2 ,b:0, c:3.29, d:2}).evalf().round(10)
    0.6832579186
    >>> P(Gt(C(43.2), 0), Eq(C(3.29), 2)).round(10)
    0.6832579186

    References
    ==========

    .. [1] https://en.wikipedia.org/wiki/Markov_chain#Continuous-time_Markov_chain
    .. [2] http://u.math.biu.ac.il/~amirgi/CTMCnotes.pdf
    """
    index_set = S.Reals

    def __new__(cls, sym, state_space=None, gen_mat=None):
        sym = _symbol_converter(sym)
        state_space, gen_mat = MarkovProcess._sanity_checks(state_space, gen_mat)
        obj = Basic.__new__(cls, sym, state_space, gen_mat)
        indices = dict()
        if isinstance(obj.number_of_states, Integer):
            for index, state in enumerate(obj.state_space):
                indices[state] = index
        obj.index_of = indices
        return obj

    @property
    def generator_matrix(self):
        return self.args[2]

    @cacheit
    def transition_probabilities(self, gen_mat=None):
        t = Dummy('t')
        if isinstance(gen_mat, (Matrix, ImmutableMatrix)) and \
                gen_mat.is_diagonalizable():
            # for faster computation use diagonalized generator matrix
            Q, D = gen_mat.diagonalize()
            return Lambda(t, Q*exp(t*D)*Q.inv())
        if gen_mat != None:
            return Lambda(t, exp(t*gen_mat))

    def limiting_distribution(self):
        gen_mat = self.generator_matrix
        if gen_mat == None:
            return None
        if isinstance(gen_mat, MatrixSymbol):
            wm = MatrixSymbol('wm', 1, gen_mat.shape[0])
            return Lambda((wm, gen_mat), Eq(wm*gen_mat, wm))
        w = IndexedBase('w')
        wi = [w[i] for i in range(gen_mat.shape[0])]
        wm = Matrix([wi])
        eqs = (wm*gen_mat).tolist()[0]
        eqs.append(sum(wi) - 1)
        soln = list(linsolve(eqs, wi))[0]
        return ImmutableMatrix([[sol for sol in soln]])


class BernoulliProcess(DiscreteTimeStochasticProcess):
    """
    The Bernoulli process consists of repeated
    independent Bernoulli process trials with the same parameter `p`.
    It's assumed that the probability `p` applies to every
    trial and that the outcomes of each trial
    are independent of all the rest. Therefore Bernoulli Processs
    is Discrete State and Discrete Time Stochastic Process.

    Parameters
    ==========

    sym: Symbol/str
    success: Integer/str
            The event which is considered to be success, by default is 1.
    failure: Integer/str
            The event which is considered to be failure, by default is 0.
    p: Real Number between 0 and 1
            Represents the probability of getting success.

    Examples
    ========

    >>> from sympy.stats import BernoulliProcess, P, E
    >>> from sympy import Eq, Gt
    >>> B = BernoulliProcess("B", p=0.7, success=1, failure=0)
    >>> B.state_space
    FiniteSet(0, 1)
    >>> (B.p).round(2)
    0.70
    >>> B.success
    1
    >>> B.failure
    0
    >>> X = B[1] + B[2] + B[3]
    >>> P(Eq(X, 0)).round(2)
    0.03
    >>> P(Eq(X, 2)).round(2)
    0.44
    >>> P(Eq(X, 4)).round(2)
    0
    >>> P(Gt(X, 1)).round(2)
    0.78
    >>> P(Eq(B[1], 0) & Eq(B[2], 1) & Eq(B[3], 0) & Eq(B[4], 1)).round(2)
    0.04
    >>> B.joint_distribution(B[1], B[2])
    JointDistributionHandmade(Lambda((B[1], B[2]), Piecewise((0.7, Eq(B[1], 1)),
    (0.3, Eq(B[1], 0)), (0, True))*Piecewise((0.7, Eq(B[2], 1)), (0.3, Eq(B[2], 0)),
    (0, True))))
    >>> E(2*B[1] + B[2]).round(2)
    2.10
    >>> P(B[1] < 1).round(2)
    0.30

    References
    ==========

    .. [1] https://en.wikipedia.org/wiki/Bernoulli_process
    .. [2] https://mathcs.clarku.edu/~djoyce/ma217/bernoulli.pdf

    """

    index_set = S.Naturals0

    def __new__(cls, sym, p, success=1, failure=0):
        _value_check(p >= 0 and p <= 1, 'Value of p must be between 0 and 1.')
        sym = _symbol_converter(sym)
        p = _sympify(p)
        success = _sym_sympify(success)
        failure = _sym_sympify(failure)
        return Basic.__new__(cls, sym, p, success, failure)

    @property
    def symbol(self):
        return self.args[0]

    @property
    def p(self):
        return self.args[1]

    @property
    def success(self):
        return self.args[2]

    @property
    def failure(self):
        return self.args[3]

    @property
    def state_space(self):
        return _set_converter([self.success, self.failure])

    @property
    def distribution(self):
        return BernoulliDistribution(self.p)

    def simple_rv(self, rv):
        return Bernoulli(rv.name, p=self.p,
                succ=self.success, fail=self.failure)

    def expectation(self, expr, condition=None, evaluate=True, **kwargs):
        """
        Computes expectation.

        Parameters
        ==========

        expr: RandomIndexedSymbol, Relational, Logic
            Condition for which expectation has to be computed. Must
            contain a RandomIndexedSymbol of the process.
        condition: Relational, Logic
            The given conditions under which computations should be done.

        Returns
        =======

        Expectation of the RandomIndexedSymbol.

        """

        return _SubstituteRV._expectation(expr, condition, evaluate, **kwargs)

    def probability(self, condition, given_condition=None, evaluate=True, **kwargs):
        """
        Computes probability.

        Parameters
        ==========

        condition: Relational
                Condition for which probability has to be computed. Must
                contain a RandomIndexedSymbol of the process.
        given_condition: Relational/And
                The given conditions under which computations should be done.

        Returns
        =======

        Probability of the condition.

        """

        return _SubstituteRV._probability(condition, given_condition, evaluate, **kwargs)

    def density(self, x):
        return Piecewise((self.p, Eq(x, self.success)),
                         (1 - self.p, Eq(x, self.failure)),
                         (S.Zero, True))

class _SubstituteRV:
    """
    Internal class to handle the queries of expectation and probability
    by substitution.
    """

    @staticmethod
    def _rvindexed_subs(expr, condition=None):
        """
        Substitutes the RandomIndexedSymbol with the RandomSymbol with
        same name, distribution and probability as RandomIndexedSymbol.

        Parameters
        ==========

        expr: RandomIndexedSymbol, Relational, Logic
            Condition for which expectation has to be computed. Must
            contain a RandomIndexedSymbol of the process.
        condition: Relational, Logic
            The given conditions under which computations should be done.

        """

        rvs_expr = random_symbols(expr)
        if len(rvs_expr) != 0:
            swapdict_expr = {}
            for rv in rvs_expr:
                if isinstance(rv, RandomIndexedSymbol):
                    newrv = rv.pspace.process.simple_rv(rv) # substitute with equivalent simple rv
                    swapdict_expr[rv] = newrv
            expr = expr.subs(swapdict_expr)
        rvs_cond = random_symbols(condition)
        if len(rvs_cond)!=0:
            swapdict_cond = {}
            for rv in rvs_cond:
                if isinstance(rv, RandomIndexedSymbol):
                    newrv = rv.pspace.process.simple_rv(rv)
                    swapdict_cond[rv] = newrv
            condition = condition.subs(swapdict_cond)
        return expr, condition

    @classmethod
    def _expectation(self, expr, condition=None, evaluate=True, **kwargs):
        """
        Internal method for computing expectation of indexed RV.

        Parameters
        ==========

        expr: RandomIndexedSymbol, Relational, Logic
            Condition for which expectation has to be computed. Must
            contain a RandomIndexedSymbol of the process.
        condition: Relational, Logic
            The given conditions under which computations should be done.

        Returns
        =======

        Expectation of the RandomIndexedSymbol.

        """
        new_expr, new_condition = self._rvindexed_subs(expr, condition)

        if not is_random(new_expr):
            return new_expr
        new_pspace = pspace(new_expr)
        if new_condition is not None:
            new_expr = given(new_expr, new_condition)
        if new_expr.is_Add:  # As E is Linear
            return Add(*[new_pspace.compute_expectation(
                        expr=arg, evaluate=evaluate, **kwargs)
                        for arg in new_expr.args])
        return new_pspace.compute_expectation(
                new_expr, evaluate=evaluate, **kwargs)

    @classmethod
    def _probability(self, condition, given_condition=None, evaluate=True, **kwargs):
        """
        Internal method for computing probability of indexed RV

        Parameters
        ==========

        condition: Relational
                Condition for which probability has to be computed. Must
                contain a RandomIndexedSymbol of the process.
        given_condition: Relational/And
                The given conditions under which computations should be done.

        Returns
        =======

        Probability of the condition.

        """
        new_condition, new_givencondition = self._rvindexed_subs(condition, given_condition)

        if isinstance(new_givencondition, RandomSymbol):
            condrv = random_symbols(new_condition)
            if len(condrv) == 1 and condrv[0] == new_givencondition:
                return BernoulliDistribution(self._probability(new_condition), 0, 1)

            if any([dependent(rv, new_givencondition) for rv in condrv]):
                return Probability(new_condition, new_givencondition)
            else:
                return self._probability(new_condition)

        if new_givencondition is not None and \
                not isinstance(new_givencondition, (Relational, Boolean)):
            raise ValueError("%s is not a relational or combination of relationals"
                    % (new_givencondition))
        if new_givencondition == False or new_condition == False:
            return S.Zero
        if new_condition == True:
            return S.One
        if not isinstance(new_condition, (Relational, Boolean)):
            raise ValueError("%s is not a relational or combination of relationals"
                    % (new_condition))

        if new_givencondition is not None:  # If there is a condition
        # Recompute on new conditional expr
            return self._probability(given(new_condition, new_givencondition, **kwargs), **kwargs)
        result = pspace(new_condition).probability(new_condition, **kwargs)
        if evaluate and hasattr(result, 'doit'):
            return result.doit()
        else:
            return result

def get_timerv_swaps(expr, condition):
    """
    Finds the appropriate interval for each time stamp in expr by parsing
    the given condition and returns intervals for each timestamp and
    dictionary that maps variable time-stamped Random Indexed Symbol to its
    corresponding Random Indexed variable with fixed time stamp.

    Parameters
    ==========

    expr: Sympy Expression
        Expression containing Random Indexed Symbols with variable time stamps
    condition: Relational/Boolean Expression
        Expression containing time bounds of variable time stamps in expr

    Examples
    ========

    >>> from sympy.stats.stochastic_process_types import get_timerv_swaps, PoissonProcess
    >>> from sympy import symbols, Contains, Interval
    >>> x, t, d = symbols('x t d', positive=True)
    >>> X = PoissonProcess("X", 3)
    >>> get_timerv_swaps(x*X(t), Contains(t, Interval.Lopen(0, 1)))
    ([Interval.Lopen(0, 1)], {X(t): X(1)})
    >>> get_timerv_swaps((X(t)**2 + X(d)**2), Contains(t, Interval.Lopen(0, 1))
    ... & Contains(d, Interval.Ropen(1, 4))) # doctest: +SKIP
    ([Interval.Ropen(1, 4), Interval.Lopen(0, 1)], {X(d): X(3), X(t): X(1)})

    Returns
    =======

    intervals: list
        List of Intervals/FiniteSet on which each time stamp is defined
    rv_swap: dict
        Dictionary mapping variable time Random Indexed Symbol to constant time
        Random Indexed Variable

    """

    if not isinstance(condition, (Relational, Boolean)):
        raise ValueError("%s is not a relational or combination of relationals"
            % (condition))
    expr_syms = list(expr.atoms(RandomIndexedSymbol))
    if isinstance(condition, (And, Or)):
        given_cond_args = condition.args
    else: # single condition
        given_cond_args = (condition, )
    rv_swap = {}
    intervals = []
    for expr_sym in expr_syms:
        for arg in given_cond_args:
            if arg.has(expr_sym.key) and isinstance(expr_sym.key, Symbol):
                intv = _set_converter(arg.args[1])
                diff_key = intv._sup - intv._inf
                if diff_key == oo:
                    raise ValueError("%s should have finite bounds" % str(expr_sym.name))
                elif diff_key == S.Zero: # has singleton set
                    diff_key = intv._sup
                rv_swap[expr_sym] = expr_sym.subs({expr_sym.key: diff_key})
                intervals.append(intv)
    return intervals, rv_swap


class CountingProcess(ContinuousTimeStochasticProcess):
    """
    This class handles the common methods of the Counting Processes
    such as Poisson, Wiener and Gamma Processes
    """
    index_set = _set_converter(Interval(0, oo))

    @property
    def symbol(self):
        return self.args[0]

    def expectation(self, expr, condition=None, evaluate=True, **kwargs):
        """
        Computes expectation

        Parameters
        ==========

        expr: RandomIndexedSymbol, Relational, Logic
            Condition for which expectation has to be computed. Must
            contain a RandomIndexedSymbol of the process.
        condition: Relational, Boolean
            The given conditions under which computations should be done, i.e,
            the intervals on which each variable time stamp in expr is defined

        Returns
        =======

        Expectation of the given expr

        """
        if condition is not None:
            intervals, rv_swap = get_timerv_swaps(expr, condition)
             # they are independent when they have non-overlapping intervals
            if len(intervals) == 1 or all(Intersection(*intv_comb) == EmptySet
                for intv_comb in itertools.combinations(intervals, 2)):
                if expr.is_Add:
                    return Add.fromiter(self.expectation(arg, condition)
                            for arg in expr.args)
                expr = expr.subs(rv_swap)
            else:
                return Expectation(expr, condition)

        return _SubstituteRV._expectation(expr, evaluate=evaluate, **kwargs)

    def _solve_argwith_tworvs(self, arg):
        if arg.args[0].key >= arg.args[1].key or isinstance(arg, Eq):
            diff_key = abs(arg.args[0].key - arg.args[1].key)
            rv = arg.args[0]
            arg = arg.__class__(rv.pspace.process(diff_key), 0)
        else:
            diff_key = arg.args[1].key - arg.args[0].key
            rv = arg.args[1]
            arg = arg.__class__(rv.pspace.process(diff_key), 0)
        return arg

    def _solve_numerical(self, condition, given_condition=None):
        if isinstance(condition, And):
            args_list = list(condition.args)
        else:
            args_list = [condition]
        if given_condition is not None:
            if isinstance(given_condition, And):
                args_list.extend(list(given_condition.args))
            else:
                args_list.extend([given_condition])
        # sort the args based on timestamp to get the independent increments in
        # each segment using all the condition args as well as given_condition args
        args_list = sorted(args_list, key=lambda x: x.args[0].key)
        result = []
        cond_args = list(condition.args) if isinstance(condition, And) else [condition]
        if args_list[0] in cond_args and not (is_random(args_list[0].args[0])
                        and is_random(args_list[0].args[1])):
            result.append(_SubstituteRV._probability(args_list[0]))

        if is_random(args_list[0].args[0]) and is_random(args_list[0].args[1]):
            arg = self._solve_argwith_tworvs(args_list[0])
            result.append(_SubstituteRV._probability(arg))

        for i in range(len(args_list) - 1):
            curr, nex = args_list[i], args_list[i + 1]
            diff_key = nex.args[0].key - curr.args[0].key
            working_set = curr.args[0].pspace.process.state_space
            if curr.args[1] > nex.args[1]: #impossible condition so return 0
                result.append(0)
                break
            if isinstance(curr, Eq):
                working_set = Intersection(working_set, Interval.Lopen(curr.args[1], oo))
            else:
                working_set = Intersection(working_set, curr.as_set())
            if isinstance(nex, Eq):
                working_set = Intersection(working_set, Interval(-oo, nex.args[1]))
            else:
                working_set = Intersection(working_set, nex.as_set())
            if working_set == EmptySet:
                rv = Eq(curr.args[0].pspace.process(diff_key), 0)
                result.append(_SubstituteRV._probability(rv))
            else:
                if working_set.is_finite_set:
                    if isinstance(curr, Eq) and isinstance(nex, Eq):
                        rv = Eq(curr.args[0].pspace.process(diff_key), len(working_set))
                        result.append(_SubstituteRV._probability(rv))
                    elif isinstance(curr, Eq) ^ isinstance(nex, Eq):
                        result.append(Add.fromiter(_SubstituteRV._probability(Eq(
                        curr.args[0].pspace.process(diff_key), x))
                                for x in range(len(working_set))))
                    else:
                        n = len(working_set)
                        result.append(Add.fromiter((n - x)*_SubstituteRV._probability(Eq(
                        curr.args[0].pspace.process(diff_key), x)) for x in range(n)))
                else:
                    result.append(_SubstituteRV._probability(
                    curr.args[0].pspace.process(diff_key) <= working_set._sup - working_set._inf))
        return Mul.fromiter(result)


    def probability(self, condition, given_condition=None, evaluate=True, **kwargs):
        """
        Computes probability

        Parameters
        ==========

        condition: Relational
            Condition for which probability has to be computed. Must
            contain a RandomIndexedSymbol of the process.
        given_condition: Relational, Boolean
            The given conditions under which computations should be done, i.e,
            the intervals on which each variable time stamp in expr is defined

        Returns
        =======

        Probability of the condition

        """
        check_numeric = True
        if isinstance(condition, (And, Or)):
            cond_args = condition.args
        else:
            cond_args = (condition, )
        # check that condition args are numeric or not
        if not all(arg.args[0].key.is_number for arg in cond_args):
            check_numeric = False
        if given_condition is not None:
            check_given_numeric = True
            if isinstance(given_condition, (And, Or)):
                given_cond_args = given_condition.args
            else:
                given_cond_args = (given_condition, )
            # check that given condition args are numeric or not
            if given_condition.has(Contains):
                check_given_numeric = False
            # Handle numerical queries
            if check_numeric and check_given_numeric:
                res = []
                if isinstance(condition, Or):
                    res.append(Add.fromiter(self._solve_numerical(arg, given_condition)
                            for arg in condition.args))
                if isinstance(given_condition, Or):
                    res.append(Add.fromiter(self._solve_numerical(condition, arg)
                            for arg in given_condition.args))
                if res:
                    return Add.fromiter(res)
                return self._solve_numerical(condition, given_condition)

            # No numeric queries, go by Contains?... then check that all the
            # given condition are in form of `Contains`
            if not all(arg.has(Contains) for arg in given_cond_args):
                raise ValueError("If given condition is passed with `Contains`, then "
                "please pass the evaluated condition with its corresponding information "
                "in terms of intervals of each time stamp to be passed in given condition.")

            intervals, rv_swap = get_timerv_swaps(condition, given_condition)
            # they are independent when they have non-overlapping intervals
            if len(intervals) == 1 or all(Intersection(*intv_comb) == EmptySet
                for intv_comb in itertools.combinations(intervals, 2)):
                if isinstance(condition, And):
                    return Mul.fromiter(self.probability(arg, given_condition)
                            for arg in condition.args)
                elif isinstance(condition, Or):
                    return Add.fromiter(self.probability(arg, given_condition)
                            for arg in condition.args)
                condition = condition.subs(rv_swap)
            else:
                return Probability(condition, given_condition)
        if check_numeric:
            return self._solve_numerical(condition)
        return _SubstituteRV._probability(condition, evaluate=evaluate, **kwargs)

class PoissonProcess(CountingProcess):
    """
    The Poisson process is a counting process. It is usually used in scenarios
    where we are counting the occurrences of certain events that appear
    to happen at a certain rate, but completely at random.

    Parameters
    ==========

    sym: Symbol/str
    lamda: Positive number
        Rate of the process, ``lamda > 0``

    Examples
    ========

    >>> from sympy.stats import PoissonProcess, P, E
    >>> from sympy import symbols, Eq, Ne, Contains, Interval
    >>> X = PoissonProcess("X", lamda=3)
    >>> X.state_space
    Naturals0
    >>> X.lamda
    3
    >>> t1, t2 = symbols('t1 t2', positive=True)
    >>> P(X(t1) < 4)
    (9*t1**3/2 + 9*t1**2/2 + 3*t1 + 1)*exp(-3*t1)
    >>> P(Eq(X(t1), 2) | Ne(X(t1), 4), Contains(t1, Interval.Ropen(2, 4)))
    1 - 36*exp(-6)
    >>> P(Eq(X(t1), 2) & Eq(X(t2), 3), Contains(t1, Interval.Lopen(0, 2))
    ... & Contains(t2, Interval.Lopen(2, 4)))
    648*exp(-12)
    >>> E(X(t1))
    3*t1
    >>> E(X(t1)**2 + 2*X(t2),  Contains(t1, Interval.Lopen(0, 1))
    ... & Contains(t2, Interval.Lopen(1, 2)))
    18
    >>> P(X(3) < 1, Eq(X(1), 0))
    exp(-6)
    >>> P(Eq(X(4), 3), Eq(X(2), 3))
    exp(-6)
    >>> P(X(2) <= 3, X(1) > 1)
    5*exp(-3)

    Merging two Poisson Processes

    >>> Y = PoissonProcess("Y", lamda=4)
    >>> Z = X + Y
    >>> Z.lamda
    7

    Splitting a Poisson Process into two independent Poisson Processes

    >>> N, M = Z.split(l1=2, l2=5)
    >>> N.lamda, M.lamda
    (2, 5)

    References
    ==========

    .. [1] https://www.probabilitycourse.com/chapter11/11_0_0_intro.php
    .. [2] https://en.wikipedia.org/wiki/Poisson_point_process

    """

    def __new__(cls, sym, lamda):
        _value_check(lamda > 0, 'lamda should be a positive number.')
        sym = _symbol_converter(sym)
        lamda = _sympify(lamda)
        return Basic.__new__(cls, sym, lamda)

    @property
    def lamda(self):
        return self.args[1]

    @property
    def state_space(self):
        return S.Naturals0

    def distribution(self, rv):
        return PoissonDistribution(self.lamda*rv.key)

    def density(self, x):
        return (self.lamda*x.key)**x / factorial(x) * exp(-(self.lamda*x.key))

    def simple_rv(self, rv):
        return Poisson(rv.name, lamda=self.lamda*rv.key)

    def __add__(self, other):
        if not isinstance(other, PoissonProcess):
            raise ValueError("Only instances of Poisson Process can be merged")
        return PoissonProcess(Dummy(self.symbol.name + other.symbol.name),
                self.lamda + other.lamda)

    def split(self, l1, l2):
        if _sympify(l1 + l2) != self.lamda:
            raise ValueError("Sum of l1 and l2 should be %s" % str(self.lamda))
        return PoissonProcess(Dummy("l1"), l1), PoissonProcess(Dummy("l2"), l2)

class WienerProcess(CountingProcess):
    """
    The Wiener process is a real valued continuous-time stochastic process.
    In physics it is used to study Brownian motion and therefore also known as
    Brownian Motion.

    Parameters
    ==========

    sym: Symbol/str

    Examples
    ========

    >>> from sympy.stats import WienerProcess, P, E
    >>> from sympy import symbols, Contains, Interval
    >>> X = WienerProcess("X")
    >>> X.state_space
    Reals
    >>> t1, t2 = symbols('t1 t2', positive=True)
    >>> P(X(t1) < 7).simplify()
    erf(7*sqrt(2)/(2*sqrt(t1)))/2 + 1/2
    >>> P((X(t1) > 2) | (X(t1) < 4), Contains(t1, Interval.Ropen(2, 4))).simplify()
    -erf(1)/2 + erf(2)/2 + 1
    >>> E(X(t1))
    0
    >>> E(X(t1) + 2*X(t2),  Contains(t1, Interval.Lopen(0, 1))
    ... & Contains(t2, Interval.Lopen(1, 2)))
    0

    References
    ==========

    .. [1] https://www.probabilitycourse.com/chapter11/11_4_0_brownian_motion_wiener_process.php
    .. [2] https://en.wikipedia.org/wiki/Wiener_process

    """
    def __new__(cls, sym):
        sym = _symbol_converter(sym)
        return Basic.__new__(cls, sym)

    @property
    def state_space(self):
        return S.Reals

    def distribution(self, rv):
        return NormalDistribution(0, sqrt(rv.key))

    def density(self, x):
        return exp(-x**2/(2*x.key)) / (sqrt(2*pi)*sqrt(x.key))

    def simple_rv(self, rv):
        return Normal(rv.name, 0, sqrt(rv.key))


class GammaProcess(CountingProcess):
    """
    A Gamma process is a random process with independent gamma distributed
    increments.  It is a pure-jump increasing Levy process.

    Parameters
    ==========

    sym: Symbol/str
    lamda: Positive number
        Jump size of the process, ``lamda > 0``
    gamma: Positive number
        Rate of jump arrivals, ``gamma > 0``

    Examples
    ========

    >>> from sympy.stats import GammaProcess, E, P, variance
    >>> from sympy import symbols, Contains, Interval, Not
    >>> t, d, x, l, g = symbols('t d x l g', positive=True)
    >>> X = GammaProcess("X", l, g)
    >>> E(X(t))
    g*t/l
    >>> variance(X(t)).simplify()
    g*t/l**2
    >>> X = GammaProcess('X', 1, 2)
    >>> P(X(t) < 1).simplify()
    lowergamma(2*t, 1)/gamma(2*t)
    >>> P(Not((X(t) < 5) & (X(d) > 3)), Contains(t, Interval.Ropen(2, 4)) &
    ... Contains(d, Interval.Lopen(7, 8))).simplify()
    -4*exp(-3) + 472*exp(-8)/3 + 1
    >>> E(X(2) + x*E(X(5)))
    10*x + 4

    References
    ==========

    .. [1] https://en.wikipedia.org/wiki/Gamma_process

    """
    def __new__(cls, sym, lamda, gamma):
        _value_check(lamda > 0, 'lamda should be a positive number')
        _value_check(gamma > 0, 'gamma should be a positive number')
        sym = _symbol_converter(sym)
        gamma = _sympify(gamma)
        lamda = _sympify(lamda)
        return Basic.__new__(cls, sym, lamda, gamma)

    @property
    def lamda(self):
        return self.args[1]

    @property
    def gamma(self):
        return self.args[2]

    @property
    def state_space(self):
        return _set_converter(Interval(0, oo))

    def distribution(self, rv):
        return GammaDistribution(self.gamma*rv.key, 1/self.lamda)

    def density(self, x):
        k = self.gamma*x.key
        theta = 1/self.lamda
        return x**(k - 1) * exp(-x/theta) / (gamma(k)*theta**k)

    def simple_rv(self, rv):
        return Gamma(rv.name, self.gamma*rv.key, 1/self.lamda)<|MERGE_RESOLUTION|>--- conflicted
+++ resolved
@@ -1,11 +1,7 @@
 import random
 
 import itertools
-<<<<<<< HEAD
-from typing import Iterable, Sequence, Type, Union as tUnion
-=======
-from typing import Sequence as tSequence, Union as tUnion, List as tList, Tuple as tTuple
->>>>>>> bc72ad18
+from typing import Iterable, Sequence, Type, Union as tUnion, List as tList, Tuple as tTuple
 
 from sympy import (Matrix, MatrixSymbol, S, Indexed, Basic, Tuple, Range,
                    Set, And, Eq, FiniteSet, ImmutableMatrix, Integer, igcd,
@@ -355,35 +351,35 @@
         # This helps a lot if we get it done at the start.
         if (state_space is None) and (trans_probs is None):
             _n = Dummy('n', integer=True, nonnegative=True)
-            state_space = _state_converter(Range(_n))
-            trans_probs = _matrix_checks(MatrixSymbol('_T', _n, _n))
+            v_state_space = _state_converter(Range(_n))
+            v_trans_probs = _matrix_checks(MatrixSymbol('_T', _n, _n))
 
         elif state_space is None:
-            trans_probs = _matrix_checks(trans_probs)
-            state_space = _state_converter(Range(trans_probs.shape[0]))
+            v_trans_probs = _matrix_checks(trans_probs)
+            v_state_space = _state_converter(Range(trans_probs.shape[0]))
 
         elif trans_probs is None:
-            state_space = _state_converter(state_space)
+            v_state_space = _state_converter(state_space)
             if isinstance(state_space, Range):
                 _n = ceiling((state_space.stop - state_space.start) / state_space.step)
             else:
                 _n = len(state_space)
-            trans_probs = MatrixSymbol('_T', _n, _n)
+            v_trans_probs = MatrixSymbol('_T', _n, _n)
 
         else:
-            state_space = _state_converter(state_space)
-            trans_probs = _matrix_checks(trans_probs)
+            v_state_space = _state_converter(state_space)
+            v_trans_probs = _matrix_checks(trans_probs)
             # Range object doesn't want to give a symbolic size
             # so we do it ourselves.
-            if isinstance(state_space, Range):
-                ss_size = ceiling((state_space.stop - state_space.start) / state_space.step)
+            if isinstance(v_state_space, Range):
+                ss_size = ceiling((v_state_space.stop - v_state_space.start) / v_state_space.step)
             else:
-                ss_size = len(state_space)
+                ss_size = len(v_state_space)
             if ss_size != trans_probs.shape[0]:
                 raise ValueError('The size of the state space and the number of '
                                  'rows of the transition matrix must be the same.')
 
-        return state_space, trans_probs
+        return v_state_space, v_trans_probs
 
     def _extract_information(self, given_condition):
         """
@@ -907,83 +903,6 @@
         sym = _symbol_converter(sym)
         _n: Expr
 
-<<<<<<< HEAD
-        # Try to never have None as state_space or trans_probs.
-        # This helps a lot if we get it done at the start.
-        if (state_space is None) and (trans_probs is None):
-            _n = Dummy('n', integer=True, nonnegative=True)
-            v_state_space = _state_converter(Range(_n))
-            v_trans_probs = _matrix_checks(MatrixSymbol('_T', _n, _n))
-
-        elif state_space is None:
-            v_trans_probs = _matrix_checks(trans_probs)
-            v_state_space = _state_converter(Range(v_trans_probs.shape[0]))
-
-        elif trans_probs is None:
-            v_state_space = _state_converter(state_space)
-            if isinstance(state_space, Range):
-                _n = ceiling((state_space.stop - state_space.start) / state_space.step)
-            else:
-                _n = Integer(len(state_space))
-            v_trans_probs = MatrixSymbol('_T', _n, _n)
-
-        else:
-            v_state_space = _state_converter(state_space)
-            v_trans_probs = _matrix_checks(trans_probs)
-            # Range object doesn't want to give a symbolic size
-            # so we do it ourselves.
-            if isinstance(state_space, Range):
-                ss_size = ceiling((state_space.stop - state_space.start) / state_space.step)
-            else:
-                ss_size = len(state_space)
-            if ss_size != v_trans_probs.shape[0]:
-                raise ValueError('The size of the state space and the number of '
-                                 'rows of the transition matrix must be the same.')
-
-        return Basic.__new__(cls, sym, v_state_space, v_trans_probs)
-
-    @property
-    def index_of(self):
-        """Converts a state name to a state index i.e. inverts self.state_space."""
-        if isinstance(self.number_of_states, Integer):
-            indexes = {state: index for index, state in enumerate(self.state_space)}
-            # add `Symbol` values to the keys as well
-            for index, state in enumerate(self.state_space):
-                if isinstance(state, Symbol):
-                    indexes[str(state)] = index
-            return indexes
-        else:
-            if self.state_space == Range(self.number_of_states):
-                return self.state_space
-            # TODO: find an object that maps state spaces to state indexes
-            raise NotImplementedError('Cannot find the inverse mapping of %s.'
-                                      % self.state_space)
-
-    @property
-    def _state_index(self) -> Range:
-        """
-        Returns state index as Range.
-        """
-        return Range(self.number_of_states)
-
-    @property
-    def _is_numeric(self) -> bool:
-        """Checks whether the transition matrix has a numeric type and shape."""
-        trans_probs = self.transition_probabilities
-        n = self.number_of_states
-        if not isinstance(n, Integer):
-            return False
-        if isinstance(trans_probs, MatrixSymbol):
-            return False
-        return True
-
-    @property
-    def number_of_states(self) -> tUnion[Integer, Symbol]:
-        """
-        The number of states in the Markov Chain.
-        """
-        return _sympify(self.transition_probabilities.shape[0])
-=======
         state_space, trans_probs = MarkovProcess._sanity_checks(state_space, trans_probs)
 
         obj = Basic.__new__(cls, sym, state_space, trans_probs)
@@ -993,7 +912,6 @@
                 indices[state] = index
         obj.index_of = indices
         return obj
->>>>>>> bc72ad18
 
     @property
     def transition_probabilities(self) -> tUnion[MatrixBase, MatrixSymbol]:
