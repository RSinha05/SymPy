--- conflicted
+++ resolved
@@ -70,13 +70,12 @@
     assert isinstance(X.pspace.distribution, JointDistributionHandmade)
     assert marginal_distribution(X, 0)(2) == sqrt(2)*exp(-S(1)/2)/(2*sqrt(pi))
 
-<<<<<<< HEAD
 def test_MarginalDistribution():
     from sympy.stats.joint_rv import MarginalDistribution
     from sympy.stats.joint_rv_types import MultivariateNormalDistribution
     N1 = MultivariateNormalDistribution(Matrix([0, 0]), Matrix([[1, 0], [0, 1]]))
     assert MarginalDistribution(N1, (1,)).pdf(x).doit() == sqrt(2)*exp(-x**2/2)/(2*sqrt(pi))
-=======
+
 def test_expectation():
     from sympy import simplify
     from sympy.stats import E
@@ -87,5 +86,4 @@
 def test_joint_vector_expectation():
     from sympy.stats import E
     m = Normal('A', [x, y], [[1, 0], [0, 1]])
-    assert E(m) == (x, y)
->>>>>>> 694baf96
+    assert E(m) == (x, y)