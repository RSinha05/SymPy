<<<<<<< HEAD
from sympy import (S, Symbol, symbols, Interval, FallingFactorial,
                   Eq, cos, And, Tuple, integrate, oo, sin, Sum, Basic,
                   DiracDelta, log, pi, Dummy, erfc, sqrt, exp)
from sympy.core.compatibility import range
from sympy.core.numbers import comp
from sympy.stats import (Die, Normal, Exponential, FiniteRV, P, E, H, variance,
                         density, given, independent, dependent, where, pspace, factorial_moment,
                         random_symbols, sample, Geometric, Binomial, Poisson, Hypergeometric,
                         Covariance)
from sympy.stats.frv_types import BernoulliDistribution
=======
from __future__ import unicode_literals
from sympy import (S, Symbol, Interval, exp, Or,
        symbols, Eq, cos, And, Tuple, integrate, oo, sin, Sum, Basic, Indexed,
        DiracDelta, Lambda, log, pi, FallingFactorial, Rational, Matrix)
from sympy.stats import (Die, Normal, Exponential, FiniteRV, P, E, H, variance,
        density, given, independent, dependent, where, pspace, GaussianUnitaryEnsemble,
        random_symbols, sample, Geometric, factorial_moment, Binomial, Hypergeometric,
        DiscreteUniform, Poisson, characteristic_function, moment_generating_function,
        BernoulliProcess, Variance, Expectation, Probability, Covariance, covariance)
>>>>>>> 1b9a569f
from sympy.stats.rv import (IndependentProductPSpace, rs_swap, Density, NamedArgsMixin,
        RandomSymbol, sample_iter, PSpace, is_random, RandomIndexedSymbol, RandomMatrixSymbol)
from sympy.testing.pytest import raises, skip, XFAIL, ignore_warnings
from sympy.external import import_module
from sympy.core.numbers import comp
from sympy.stats.frv_types import BernoulliDistribution

def test_where():
    X, Y = Die('X'), Die('Y')
    Z = Normal('Z', 0, 1)

    assert where(Z**2 <= 1).set == Interval(-1, 1)
    assert where(Z**2 <= 1).as_boolean() == Interval(-1, 1).as_relational(Z.symbol)
    assert where(And(X > Y, Y > 4)).as_boolean() == And(
        Eq(X.symbol, 6), Eq(Y.symbol, 5))

    assert len(where(X < 3).set) == 2
    assert 1 in where(X < 3).set

    X, Y = Normal('X', 0, 1), Normal('Y', 0, 1)
    assert where(And(X**2 <= 1, X >= 0)).set == Interval(0, 1)
    XX = given(X, And(X**2 <= 1, X >= 0))
    assert XX.pspace.domain.set == Interval(0, 1)
    assert XX.pspace.domain.as_boolean() == \
        And(0 <= X.symbol, X.symbol**2 <= 1, -oo < X.symbol, X.symbol < oo)

    with raises(TypeError):
        XX = given(X, X + 3)


def test_random_symbols():
    X, Y = Normal('X', 0, 1), Normal('Y', 0, 1)

    assert set(random_symbols(2*X + 1)) == set((X,))
    assert set(random_symbols(2*X + Y)) == set((X, Y))
    assert set(random_symbols(2*X + Y.symbol)) == set((X,))
    assert set(random_symbols(2)) == set()


def test_characteristic_function():
    #  Imports I from sympy
    from sympy import I
    X = Normal('X',0,1)
    Y = DiscreteUniform('Y', [1,2,7])
    Z = Poisson('Z', 2)
    t = symbols('_t')
    P = Lambda(t, exp(-t**2/2))
    Q = Lambda(t, exp(7*t*I)/3 + exp(2*t*I)/3 + exp(t*I)/3)
    R = Lambda(t, exp(2 * exp(t*I) - 2))


    assert characteristic_function(X).dummy_eq(P)
    assert characteristic_function(Y).dummy_eq(Q)
    assert characteristic_function(Z).dummy_eq(R)


def test_moment_generating_function():

    X = Normal('X',0,1)
    Y = DiscreteUniform('Y', [1,2,7])
    Z = Poisson('Z', 2)
    t = symbols('_t')
    P = Lambda(t, exp(t**2/2))
    Q = Lambda(t, (exp(7*t)/3 + exp(2*t)/3 + exp(t)/3))
    R = Lambda(t, exp(2 * exp(t) - 2))


    assert moment_generating_function(X).dummy_eq(P)
    assert moment_generating_function(Y).dummy_eq(Q)
    assert moment_generating_function(Z).dummy_eq(R)

def test_sample_iter():

    X = Normal('X',0,1)
    Y = DiscreteUniform('Y', [1, 2, 7])
    Z = Poisson('Z', 2)

    scipy = import_module('scipy')
    if not scipy:
        skip('Scipy is not installed. Abort tests')
    expr = X**2 + 3
    iterator = sample_iter(expr)

    expr2 = Y**2 + 5*Y + 4
    iterator2 = sample_iter(expr2)

    expr3 = Z**3 + 4
    iterator3 = sample_iter(expr3)

    def is_iterator(obj):
        if (
            hasattr(obj, '__iter__') and
            (hasattr(obj, 'next') or
            hasattr(obj, '__next__')) and
            callable(obj.__iter__) and
            obj.__iter__() is obj
           ):
            return True
        else:
            return False
    assert is_iterator(iterator)
    assert is_iterator(iterator2)
    assert is_iterator(iterator3)

def test_pspace():
    X, Y = Normal('X', 0, 1), Normal('Y', 0, 1)
    x = Symbol('x')

    raises(ValueError, lambda: pspace(5 + 3))
    raises(ValueError, lambda: pspace(x < 1))
    assert pspace(X) == X.pspace
    assert pspace(2*X + 1) == X.pspace
    assert pspace(2*X + Y) == IndependentProductPSpace(Y.pspace, X.pspace)

def test_rs_swap():
    X = Normal('x', 0, 1)
    Y = Exponential('y', 1)

    XX = Normal('x', 0, 2)
    YY = Normal('y', 0, 3)

    expr = 2*X + Y
    assert expr.subs(rs_swap((X, Y), (YY, XX))) == 2*XX + YY


def test_RandomSymbol():

    X = Normal('x', 0, 1)
    Y = Normal('x', 0, 2)
    assert X.symbol == Y.symbol
    assert X != Y

    assert X.name == X.symbol.name

    X = Normal('lambda', 0, 1) # make sure we can use protected terms
    X = Normal('Lambda', 0, 1) # make sure we can use SymPy terms


def test_RandomSymbol_diff():
    X = Normal('x', 0, 1)
    assert (2*X).diff(X)


def test_random_symbol_no_pspace():
    x = RandomSymbol(Symbol('x'))
    assert x.pspace == PSpace()

def test_overlap():
    X = Normal('x', 0, 1)
    Y = Normal('x', 0, 2)

    raises(ValueError, lambda: P(X > Y))


def test_IndependentProductPSpace():
    X = Normal('X', 0, 1)
    Y = Normal('Y', 0, 1)
    px = X.pspace
    py = Y.pspace
    assert pspace(X + Y) == IndependentProductPSpace(px, py)
    assert pspace(X + Y) == IndependentProductPSpace(py, px)


def test_E():
    assert E(5) == 5


def test_H():
    X = Normal('X', 0, 1)
    D = Die('D', sides = 4)
    G = Geometric('G', 0.5)
    assert H(X, X > 0) == -log(2)/2 + S.Half + log(pi)/2
    assert H(D, D > 2) == log(2)
    assert comp(H(G).evalf().round(2), 1.39)


def test_Sample():
    X = Die('X', 6)
    Y = Normal('Y', 0, 1)
    z = Symbol('z', integer=True)

    scipy = import_module('scipy')
    if not scipy:
        skip('Scipy is not installed. Abort tests')
    with ignore_warnings(UserWarning): ### TODO: Restore tests once warnings are removed
        assert next(sample(X)) in [1, 2, 3, 4, 5, 6]
        assert isinstance(next(sample(X + Y)), float)

    assert P(X + Y > 0, Y < 0, numsamples=10).is_number
    assert E(X + Y, numsamples=10).is_number
    assert E(X**2 + Y, numsamples=10).is_number
    assert E((X + Y)**2, numsamples=10).is_number
    assert variance(X + Y, numsamples=10).is_number

    raises(TypeError, lambda: P(Y > z, numsamples=5))

    assert P(sin(Y) <= 1, numsamples=10) == 1
    assert P(sin(Y) <= 1, cos(Y) < 1, numsamples=10) == 1

    assert all(i in range(1, 7) for i in density(X, numsamples=10))
    assert all(i in range(4, 7) for i in density(X, X>3, numsamples=10))


@XFAIL
def test_samplingE():
    scipy = import_module('scipy')
    if not scipy:
        skip('Scipy is not installed. Abort tests')
    Y = Normal('Y', 0, 1)
    z = Symbol('z', integer=True)
    assert E(Sum(1/z**Y, (z, 1, oo)), Y > 2, numsamples=3).is_number


def test_given():
    X = Normal('X', 0, 1)
    Y = Normal('Y', 0, 1)
    A = given(X, True)
    B = given(X, Y > 2)

    assert X == A == B


def test_factorial_moment():
    X = Poisson('X', 2)
    Y = Binomial('Y', 2, S.Half)
    Z = Hypergeometric('Z', 4, 2, 2)
    assert factorial_moment(X, 2) == 4
    assert factorial_moment(Y, 2) == S.Half
    assert factorial_moment(Z, 2) == Rational(1, 3)

    x, y, z, l = symbols('x y z l')
    Y = Binomial('Y', 2, y)
    Z = Hypergeometric('Z', 10, 2, 3)
    assert factorial_moment(Y, l) == y**2*FallingFactorial(
        2, l) + 2*y*(1 - y)*FallingFactorial(1, l) + (1 - y)**2*\
            FallingFactorial(0, l)
    assert factorial_moment(Z, l) == 7*FallingFactorial(0, l)/\
        15 + 7*FallingFactorial(1, l)/15 + FallingFactorial(2, l)/15


def test_dependence():
    X, Y = Die('X'), Die('Y')
    assert independent(X, 2*Y)
    assert not dependent(X, 2*Y)

    X, Y = Normal('X', 0, 1), Normal('Y', 0, 1)
    assert independent(X, Y)
    assert dependent(X, 2*X)

    # Create a dependency
    XX, YY = given(Tuple(X, Y), Eq(X + Y, 3))
    assert dependent(XX, YY)

def test_dependent_finite():
    X, Y = Die('X'), Die('Y')
    # Dependence testing requires symbolic conditions which currently break
    # finite random variables
    assert dependent(X, Y + X)

    XX, YY = given(Tuple(X, Y), X + Y > 5)  # Create a dependency
    assert dependent(XX, YY)

def test_dependent_pspace():
    X, Y = Normal('X', 0, 1), Normal('Y', 0, 1)
    assumps = Eq(Covariance(X, Y), S(1)/2)
    rv = Dummy('rv', real=True)
    assert density(X + Y, assumps).dummy_eq(
        sqrt(6)*(2 - erfc(sqrt(2)*rv/2))*exp(-rv**2/6)/(12*sqrt(pi)) +
        sqrt(6)*exp(-rv**2/6)*erfc(sqrt(2)*rv/2)/(12*sqrt(pi))
    )


def test_normality():
    X, Y = Normal('X', 0, 1), Normal('Y', 0, 1)
    x = Symbol('x', real=True, finite=True)
    z = Symbol('z', real=True, finite=True)
    dens = density(X - Y, Eq(X + Y, z))

    assert integrate(dens(x), (x, -oo, oo)) == 1


def test_Density():
    X = Die('X', 6)
    d = Density(X)
    assert d.doit() == density(X)

def test_NamedArgsMixin():
    class Foo(Basic, NamedArgsMixin):
        _argnames = 'foo', 'bar'

    a = Foo(1, 2)

    assert a.foo == 1
    assert a.bar == 2

    raises(AttributeError, lambda: a.baz)

    class Bar(Basic, NamedArgsMixin):
        pass

    raises(AttributeError, lambda: Bar(1, 2).foo)

def test_density_constant():
    assert density(3)(2) == 0
    assert density(3)(3) == DiracDelta(0)

def test_real():
    x = Normal('x', 0, 1)
    assert x.is_real


def test_issue_10052():
    X = Exponential('X', 3)
    assert P(X < oo) == 1
    assert P(X > oo) == 0
    assert P(X < 2, X > oo) == 0
    assert P(X < oo, X > oo) == 0
    assert P(X < oo, X > 2) == 1
    assert P(X < 3, X == 2) == 0
    raises(ValueError, lambda: P(1))
    raises(ValueError, lambda: P(X < 1, 2))

def test_issue_11934():
    density = {0: .5, 1: .5}
    X = FiniteRV('X', density)
    assert E(X) == 0.5
    assert P( X>= 2) == 0

def test_issue_8129():
    X = Exponential('X', 4)
    assert P(X >= X) == 1
    assert P(X > X) == 0
    assert P(X > X+1) == 0

def test_issue_12237():
    X = Normal('X', 0, 1)
    Y = Normal('Y', 0, 1)
    U = P(X > 0, X)
    V = P(Y < 0, X)
    W = P(X + Y > 0, X)
    assert W == P(X + Y > 0, X)
    assert U == BernoulliDistribution(S.Half, S.Zero, S.One)
    assert V == S.Half

def test_is_random():
    X = Normal('X', 0, 1)
    Y = Normal('Y', 0, 1)
    a, b = symbols('a, b')
    G = GaussianUnitaryEnsemble('U', 2)
    B = BernoulliProcess('B', 0.9)
    assert not is_random(a)
    assert not is_random(a + b)
    assert not is_random(a * b)
    assert not is_random(Matrix([a**2, b**2]))
    assert is_random(X)
    assert is_random(X**2 + Y)
    assert is_random(Y + b**2)
    assert is_random(Y > 5)
    assert is_random(B[3] < 1)
    assert is_random(G)
    assert is_random(X * Y * B[1])
    assert is_random(Matrix([[X, B[2]], [G, Y]]))
    assert is_random(Eq(X, 4))

def test_issue_12283():
    x = symbols('x')
    X = RandomSymbol(x)
    Y = RandomSymbol('Y')
    Z = RandomMatrixSymbol('Z', 2, 1)
    W = RandomMatrixSymbol('W', 2, 1)
    RI = RandomIndexedSymbol(Indexed('RI', 3))
    assert pspace(Z) == PSpace()
    assert pspace(RI) == PSpace()
    assert pspace(X) == PSpace()
    assert E(X) == Expectation(X)
    assert P(Y > 3) == Probability(Y > 3)
    assert variance(X) == Variance(X)
    assert variance(RI) == Variance(RI)
    assert covariance(X, Y) == Covariance(X, Y)
    assert covariance(W, Z) == Covariance(W, Z)

def test_issue_6810():
    X = Die('X', 6)
    Y = Normal('Y', 0, 1)
    assert P(Eq(X, 2)) == S(1)/6
    assert P(Eq(Y, 0)) == 0
    assert P(Or(X > 2, X < 3)) == 1
    assert P(And(X > 3, X > 2)) == S(1)/2<|MERGE_RESOLUTION|>--- conflicted
+++ resolved
@@ -1,17 +1,5 @@
-<<<<<<< HEAD
-from sympy import (S, Symbol, symbols, Interval, FallingFactorial,
-                   Eq, cos, And, Tuple, integrate, oo, sin, Sum, Basic,
-                   DiracDelta, log, pi, Dummy, erfc, sqrt, exp)
-from sympy.core.compatibility import range
-from sympy.core.numbers import comp
-from sympy.stats import (Die, Normal, Exponential, FiniteRV, P, E, H, variance,
-                         density, given, independent, dependent, where, pspace, factorial_moment,
-                         random_symbols, sample, Geometric, Binomial, Poisson, Hypergeometric,
-                         Covariance)
-from sympy.stats.frv_types import BernoulliDistribution
-=======
 from __future__ import unicode_literals
-from sympy import (S, Symbol, Interval, exp, Or,
+from sympy import (S, Symbol, Interval, exp, Or, erfc, sqrt, Dummy,
         symbols, Eq, cos, And, Tuple, integrate, oo, sin, Sum, Basic, Indexed,
         DiracDelta, Lambda, log, pi, FallingFactorial, Rational, Matrix)
 from sympy.stats import (Die, Normal, Exponential, FiniteRV, P, E, H, variance,
@@ -19,7 +7,6 @@
         random_symbols, sample, Geometric, factorial_moment, Binomial, Hypergeometric,
         DiscreteUniform, Poisson, characteristic_function, moment_generating_function,
         BernoulliProcess, Variance, Expectation, Probability, Covariance, covariance)
->>>>>>> 1b9a569f
 from sympy.stats.rv import (IndependentProductPSpace, rs_swap, Density, NamedArgsMixin,
         RandomSymbol, sample_iter, PSpace, is_random, RandomIndexedSymbol, RandomMatrixSymbol)
 from sympy.testing.pytest import raises, skip, XFAIL, ignore_warnings
