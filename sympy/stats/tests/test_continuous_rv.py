--- conflicted
+++ resolved
@@ -41,12 +41,7 @@
     assert E(Y) == mu
     assert variance(Y) == sigma**2
     pdf = density(Y)
-<<<<<<< HEAD
-    x = Symbol('x')
-=======
-
     x = Symbol('x', real=True)
->>>>>>> d949208c
     assert (pdf(x) ==
             2**S.Half*exp(-(mu - x)**2/(2*sigma**2))/(2*pi**S.Half*sigma))
 
