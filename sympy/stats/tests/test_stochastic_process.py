from sympy import (S, symbols, FiniteSet, Eq, Matrix, MatrixSymbol, Float, And,
                   ImmutableMatrix, Ne, Lt, Le, Gt, Ge, exp, Not, Rational, Lambda, erf,
                   Piecewise, factorial, Interval, oo, Contains, sqrt, pi, ceiling,
                   gamma, lowergamma, Sum, Range, Tuple, ImmutableDenseMatrix, Symbol)
from sympy.stats import (DiscreteMarkovChain, P, TransitionMatrixOf, E,
                         StochasticStateSpaceOf, variance, ContinuousMarkovChain,
                         BernoulliProcess, PoissonProcess, WienerProcess,
                         GammaProcess, sample_stochastic_process)
from sympy.stats.joint_rv import JointDistribution
from sympy.stats.joint_rv_types import JointDistributionHandmade
from sympy.stats.rv import RandomIndexedSymbol
from sympy.stats.symbolic_probability import Probability, Expectation
from sympy.testing.pytest import raises, skip, ignore_warnings
from sympy.external import import_module
from sympy.stats.frv_types import BernoulliDistribution
from sympy.stats.drv_types import PoissonDistribution
from sympy.stats.crv_types import NormalDistribution, GammaDistribution
from sympy.core.symbol import Str


def test_DiscreteMarkovChain():

    # pass only the name
    X = DiscreteMarkovChain("X")
    assert isinstance(X.state_space, Range)
    assert X.index_set == S.Naturals0
    assert isinstance(X.transition_probabilities, MatrixSymbol)
    t = symbols('t', positive=True, integer=True)
    assert isinstance(X[t], RandomIndexedSymbol)
    assert E(X[0]) == Expectation(X[0])
    raises(TypeError, lambda: DiscreteMarkovChain(1))
    raises(NotImplementedError, lambda: X(t))
    raises(NotImplementedError, lambda: X.communication_classes())
    raises(NotImplementedError, lambda: X.canonical_form())
    raises(NotImplementedError, lambda: X.decompose())

    nz = Symbol('n', integer=True)
    TZ = MatrixSymbol('M', nz, nz)
    SZ = Range(nz)
    YZ = DiscreteMarkovChain('Y', SZ, TZ)
    assert P(Eq(YZ[2], 1), Eq(YZ[1], 0)) == TZ[0, 1]

    raises(ValueError, lambda: sample_stochastic_process(t))
    raises(ValueError, lambda: next(sample_stochastic_process(X)))
    # pass name and state_space
    # any hashable object should be a valid state
    # states should be valid as a tuple/set/list/Tuple/Range
    sym, rainy, cloudy, sunny = symbols('a Rainy Cloudy Sunny', real=True)
    state_spaces = [(1, 2, 3), [Str('Hello'), sym, DiscreteMarkovChain],
                    Tuple(1, exp(sym), Str('World'), sympify=False), Range(-1, 5, 2),
                    [rainy, cloudy, sunny]]
    chains = [DiscreteMarkovChain("Y", state_space) for state_space in state_spaces]

    for i, Y in enumerate(chains):
        assert isinstance(Y.transition_probabilities, MatrixSymbol)
        assert Y.state_space == state_spaces[i] or Y.state_space == FiniteSet(*state_spaces[i])
        assert Y.number_of_states == 3

        with ignore_warnings(UserWarning):  # TODO: Restore tests once warnings are removed
            assert P(Eq(Y[2], 1), Eq(Y[0], 2), evaluate=False) == Probability(Eq(Y[2], 1), Eq(Y[0], 2))
        assert E(Y[0]) == Expectation(Y[0])

        raises(ValueError, lambda: next(sample_stochastic_process(Y)))

    raises(TypeError, lambda: DiscreteMarkovChain("Y", dict((1, 1))))
    Y = DiscreteMarkovChain("Y", Range(1, t, 2))
    assert Y.number_of_states == ceiling((t-1)/2)

    # pass name and transition_probabilities
    chains = [DiscreteMarkovChain("Y", trans_probs=Matrix([[]])),
              DiscreteMarkovChain("Y", trans_probs=Matrix([[0, 1], [1, 0]])),
              DiscreteMarkovChain("Y", trans_probs=Matrix([[pi, 1-pi], [sym, 1-sym]]))]
    for Z in chains:
        assert Z.number_of_states == Z.transition_probabilities.shape[0]
        assert isinstance(Z.transition_probabilities, ImmutableDenseMatrix)

    # pass name, state_space and transition_probabilities
    T = Matrix([[0.5, 0.2, 0.3],[0.2, 0.5, 0.3],[0.2, 0.3, 0.5]])
    TS = MatrixSymbol('T', 3, 3)
    Y = DiscreteMarkovChain("Y", [0, 1, 2], T)
    YS = DiscreteMarkovChain("Y", ['One', 'Two', 3], TS)
    assert Y.joint_distribution(1, Y[2], 3) == JointDistribution(Y[1], Y[2], Y[3])
    raises(ValueError, lambda: Y.joint_distribution(Y[1].symbol, Y[2].symbol))
    assert P(Eq(Y[3], 2), Eq(Y[1], 1)).round(2) == Float(0.36, 2)
    assert (P(Eq(YS[3], 2), Eq(YS[1], 1)) -
            (TS[0, 2]*TS[1, 0] + TS[1, 1]*TS[1, 2] + TS[1, 2]*TS[2, 2])).simplify() == 0
    assert P(Eq(YS[1], 1), Eq(YS[2], 2)) == Probability(Eq(YS[1], 1))
    assert P(Eq(YS[3], 3), Eq(YS[1], 1)) == TS[0, 2]*TS[1, 0] + TS[1, 1]*TS[1, 2] + TS[1, 2]*TS[2, 2]
    TO = Matrix([[0.25, 0.75, 0],[0, 0.25, 0.75],[0.75, 0, 0.25]])
    assert P(Eq(Y[3], 2), Eq(Y[1], 1) & TransitionMatrixOf(Y, TO)).round(3) == Float(0.375, 3)
    with ignore_warnings(UserWarning): ### TODO: Restore tests once warnings are removed
        assert E(Y[3], evaluate=False) == Expectation(Y[3])
        assert E(Y[3], Eq(Y[2], 1)).round(2) == Float(1.1, 3)
    TSO = MatrixSymbol('T', 4, 4)
    raises(ValueError, lambda: str(P(Eq(YS[3], 2), Eq(YS[1], 1) & TransitionMatrixOf(YS, TSO))))
    raises(TypeError, lambda: DiscreteMarkovChain("Z", [0, 1, 2], symbols('M')))
    raises(ValueError, lambda: DiscreteMarkovChain("Z", [0, 1, 2], MatrixSymbol('T', 3, 4)))
    raises(ValueError, lambda: E(Y[3], Eq(Y[2], 6)))
    raises(ValueError, lambda: E(Y[2], Eq(Y[3], 1)))


    # extended tests for probability queries
    TO1 = Matrix([[Rational(1, 4), Rational(3, 4), 0],[Rational(1, 3), Rational(1, 3), Rational(1, 3)],[0, Rational(1, 4), Rational(3, 4)]])
    assert P(And(Eq(Y[2], 1), Eq(Y[1], 1), Eq(Y[0], 0)),
            Eq(Probability(Eq(Y[0], 0)), Rational(1, 4)) & TransitionMatrixOf(Y, TO1)) == Rational(1, 16)
    assert P(And(Eq(Y[2], 1), Eq(Y[1], 1), Eq(Y[0], 0)), TransitionMatrixOf(Y, TO1)) == \
            Probability(Eq(Y[0], 0))/4
    assert P(Lt(X[1], 2) & Gt(X[1], 0), Eq(X[0], 2) &
        StochasticStateSpaceOf(X, [0, 1, 2]) & TransitionMatrixOf(X, TO1)) == Rational(1, 4)
    assert P(Lt(X[1], 2) & Gt(X[1], 0), Eq(X[0], 2) &
             StochasticStateSpaceOf(X, [None, 'None', 1]) & TransitionMatrixOf(X, TO1)) == Rational(1, 4)
    assert P(Ne(X[1], 2) & Ne(X[1], 1), Eq(X[0], 2) &
        StochasticStateSpaceOf(X, [0, 1, 2]) & TransitionMatrixOf(X, TO1)) is S.Zero
    assert P(Ne(X[1], 2) & Ne(X[1], 1), Eq(X[0], 2) &
             StochasticStateSpaceOf(X, [None, 'None', 1]) & TransitionMatrixOf(X, TO1)) is S.Zero
    assert P(And(Eq(Y[2], 1), Eq(Y[1], 1), Eq(Y[0], 0)), Eq(Y[1], 1)) == 0.1*Probability(Eq(Y[0], 0))

    # testing properties of Markov chain
    TO2 = Matrix([[S.One, 0, 0],[Rational(1, 3), Rational(1, 3), Rational(1, 3)],[0, Rational(1, 4), Rational(3, 4)]])
    TO3 = Matrix([[Rational(1, 4), Rational(3, 4), 0],[Rational(1, 3), Rational(1, 3), Rational(1, 3)], [0, Rational(1, 4), Rational(3, 4)]])
    Y2 = DiscreteMarkovChain('Y', trans_probs=TO2)
    Y3 = DiscreteMarkovChain('Y', trans_probs=TO3)
<<<<<<< HEAD
    assert Y3._transient2absorbing() == None
=======
    raises (ValueError, lambda: Y3.fundamental_matrix())
>>>>>>> 1e5d400c
    assert Y2.is_absorbing_chain() == True
    assert Y3.is_absorbing_chain() == False
    assert Y2.canonical_form() == ([0, 1, 2], TO2)
    assert Y3.canonical_form() == ([0, 1, 2], TO3)
    assert Y2.decompose() == ([0, 1, 2], TO2[0:1, 0:1], TO2[1:3, 0:1], TO2[1:3, 1:3])
    assert Y3.decompose() == ([0, 1, 2], TO3, Matrix(0, 3, []), Matrix(0, 0, []))
    TO4 = Matrix([[Rational(1, 5), Rational(2, 5), Rational(2, 5)], [Rational(1, 10), S.Half, Rational(2, 5)], [Rational(3, 5), Rational(3, 10), Rational(1, 10)]])
    Y4 = DiscreteMarkovChain('Y', trans_probs=TO4)
    w = ImmutableMatrix([[Rational(11, 39), Rational(16, 39), Rational(4, 13)]])
    assert Y4.limiting_distribution == w
    assert Y4.is_regular() == True
    assert Y4.is_ergodic() == True
    TS1 = MatrixSymbol('T', 3, 3)
    Y5 = DiscreteMarkovChain('Y', trans_probs=TS1)
    assert Y5.limiting_distribution(w, TO4).doit() == True
    assert Y5.stationary_distribution(condition_set=True).subs(TS1, TO4).contains(w).doit() == S.true
    TO6 = Matrix([[S.One, 0, 0, 0, 0],[S.Half, 0, S.Half, 0, 0],[0, S.Half, 0, S.Half, 0], [0, 0, S.Half, 0, S.Half], [0, 0, 0, 0, 1]])
    Y6 = DiscreteMarkovChain('Y', trans_probs=TO6)
    assert Y6.fundamental_matrix() == ImmutableMatrix([[Rational(3, 2), S.One, S.Half], [S.One, S(2), S.One], [S.Half, S.One, Rational(3, 2)]])
    assert Y6.absorbing_probabilities() == ImmutableMatrix([[Rational(3, 4), Rational(1, 4)], [S.Half, S.Half], [Rational(1, 4), Rational(3, 4)]])
    TO7 = Matrix([[Rational(1, 2), Rational(1, 4), Rational(1, 4)], [Rational(1, 2), 0, Rational(1, 2)], [Rational(1, 4), Rational(1, 4), Rational(1, 2)]])
    Y7 = DiscreteMarkovChain('Y', trans_probs=TO7)
    assert Y7._transient2absorbing() == None
    assert Y7.is_absorbing_chain() == False
    assert Y7.fundamental_matrix() == ImmutableDenseMatrix([[Rational(86, 75), Rational(1, 25), Rational(-14, 75)], 
                                                            [Rational(2, 25), Rational(21, 25), Rational(2, 25)], 
                                                            [Rational(-14, 75), Rational(1, 25), Rational(86, 75)]])

    # test for zero-sized matrix functionality
    X = DiscreteMarkovChain('X', trans_probs=Matrix([[]]))
    assert X.number_of_states == 0
    assert X.stationary_distribution() == Matrix([[]])
    assert X.communication_classes() == []
    assert X.canonical_form() == ([], Matrix([[]]))
    assert X.decompose() == ([], Matrix([[]]), Matrix([[]]), Matrix([[]]))
    assert X.is_regular() == False
    assert X.is_ergodic() == False

    # test communication_class
    # see https://drive.google.com/drive/folders/1HbxLlwwn2b3U8Lj7eb_ASIUb5vYaNIjg?usp=sharing
    # tutorial 2.pdf
    TO7 = Matrix([[0, 5, 5, 0, 0],
                  [0, 0, 0, 10, 0],
                  [5, 0, 5, 0, 0],
                  [0, 10, 0, 0, 0],
                  [0, 3, 0, 3, 4]])/10
    Y7 = DiscreteMarkovChain('Y', trans_probs=TO7)
    tuples = Y7.communication_classes()
    classes, recurrence, periods = list(zip(*tuples))
    assert classes == ([1, 3], [0, 2], [4])
    assert recurrence == (True, False, False)
    assert periods == (2, 1, 1)

    TO8 = Matrix([[0, 0, 0, 10, 0, 0],
                  [5, 0, 5, 0, 0, 0],
                  [0, 4, 0, 0, 0, 6],
                  [10, 0, 0, 0, 0, 0],
                  [0, 10, 0, 0, 0, 0],
                  [0, 0, 0, 5, 5, 0]])/10
    Y8 = DiscreteMarkovChain('Y', trans_probs=TO8)
    tuples = Y8.communication_classes()
    classes, recurrence, periods = list(zip(*tuples))
    assert classes == ([0, 3], [1, 2, 5, 4])
    assert recurrence == (True, False)
    assert periods == (2, 2)

    TO9 = Matrix([[2, 0, 0, 3, 0, 0, 3, 2, 0, 0],
                  [0, 10, 0, 0, 0, 0, 0, 0, 0, 0],
                  [0, 2, 2, 0, 0, 0, 0, 0, 3, 3],
                  [0, 0, 0, 3, 0, 0, 6, 1, 0, 0],
                  [0, 0, 0, 0, 5, 5, 0, 0, 0, 0],
                  [0, 0, 0, 0, 0, 10, 0, 0, 0, 0],
                  [4, 0, 0, 5, 0, 0, 1, 0, 0, 0],
                  [2, 0, 0, 4, 0, 0, 2, 2, 0, 0],
                  [3, 0, 1, 0, 0, 0, 0, 0, 4, 2],
                  [0, 0, 4, 0, 0, 0, 0, 0, 3, 3]])/10
    Y9 = DiscreteMarkovChain('Y', trans_probs=TO9)
    tuples = Y9.communication_classes()
    classes, recurrence, periods = list(zip(*tuples))
    assert classes == ([0, 3, 6, 7], [1], [2, 8, 9], [5], [4])
    assert recurrence == (True, True, False, True, False)
    assert periods == (1, 1, 1, 1, 1)

    # test canonical form
    # see https://www.dartmouth.edu/~chance/teaching_aids/books_articles/probability_book/Chapter11.pdf
    # example 11.13
    T = Matrix([[1, 0, 0, 0, 0],
                [S(1) / 2, 0, S(1) / 2, 0, 0],
                [0, S(1) / 2, 0, S(1) / 2, 0],
                [0, 0, S(1) / 2, 0, S(1) / 2],
                [0, 0, 0, 0, S(1)]])
    DW = DiscreteMarkovChain('DW', [0, 1, 2, 3, 4], T)
    states, A, B, C = DW.decompose()
    assert states == [0, 4, 1, 2, 3]
    assert A == Matrix([[1, 0], [0, 1]])
    assert B == Matrix([[S(1)/2, 0], [0, 0], [0, S(1)/2]])
    assert C == Matrix([[0, S(1)/2, 0], [S(1)/2, 0, S(1)/2], [0, S(1)/2, 0]])
    states, new_matrix = DW.canonical_form()
    assert states == [0, 4, 1, 2, 3]
    assert new_matrix == Matrix([[1, 0, 0, 0, 0],
                                 [0, 1, 0, 0, 0],
                                 [S(1)/2, 0, 0, S(1)/2, 0],
                                 [0, 0, S(1)/2, 0, S(1)/2],
                                 [0, S(1)/2, 0, S(1)/2, 0]])

    # test regular and ergodic
    # https://www.dartmouth.edu/~chance/teaching_aids/books_articles/probability_book/Chapter11.pdf
    T = Matrix([[0, 4, 0, 0, 0],
                [1, 0, 3, 0, 0],
                [0, 2, 0, 2, 0],
                [0, 0, 3, 0, 1],
                [0, 0, 0, 4, 0]])/4
    X = DiscreteMarkovChain('X', trans_probs=T)
    assert not X.is_regular()
    assert X.is_ergodic()
    T = Matrix([[0, 1], [1, 0]])
    X = DiscreteMarkovChain('X', trans_probs=T)
    assert not X.is_regular()
    assert X.is_ergodic()
    # http://www.math.wisc.edu/~valko/courses/331/MC2.pdf
    T = Matrix([[2, 1, 1],
                [2, 0, 2],
                [1, 1, 2]])/4
    X = DiscreteMarkovChain('X', trans_probs=T)
    assert X.is_regular()
    assert X.is_ergodic()
    # https://docs.ufpr.br/~lucambio/CE222/1S2014/Kemeny-Snell1976.pdf
    T = Matrix([[1, 1], [1, 1]])/2
    X = DiscreteMarkovChain('X', trans_probs=T)
    assert X.is_regular()
    assert X.is_ergodic()

    # test is_absorbing_chain
    T = Matrix([[0, 1, 0],
                [1, 0, 0],
                [0, 0, 1]])
    X = DiscreteMarkovChain('X', trans_probs=T)
    assert not X.is_absorbing_chain()
    # https://en.wikipedia.org/wiki/Absorbing_Markov_chain
    T = Matrix([[1, 1, 0, 0],
                [0, 1, 1, 0],
                [1, 0, 0, 1],
                [0, 0, 0, 2]])/2
    X = DiscreteMarkovChain('X', trans_probs=T)
    assert X.is_absorbing_chain()
    T = Matrix([[2, 0, 0, 0, 0],
                [1, 0, 1, 0, 0],
                [0, 1, 0, 1, 0],
                [0, 0, 1, 0, 1],
                [0, 0, 0, 0, 2]])/2
    X = DiscreteMarkovChain('X', trans_probs=T)
    assert X.is_absorbing_chain()

    # test custom state space
    Y10 = DiscreteMarkovChain('Y', [1, 2, 3], TO2)
    tuples = Y10.communication_classes()
    classes, recurrence, periods = list(zip(*tuples))
    assert classes == ([1], [2, 3])
    assert recurrence == (True, False)
    assert periods == (1, 1)
    assert Y10.canonical_form() == ([1, 2, 3], TO2)
    assert Y10.decompose() == ([1, 2, 3], TO2[0:1, 0:1], TO2[1:3, 0:1], TO2[1:3, 1:3])

    # testing miscellaneous queries
    T = Matrix([[S.Half, Rational(1, 4), Rational(1, 4)],
                [Rational(1, 3), 0, Rational(2, 3)],
                [S.Half, S.Half, 0]])
    X = DiscreteMarkovChain('X', [0, 1, 2], T)
    assert P(Eq(X[1], 2) & Eq(X[2], 1) & Eq(X[3], 0),
    Eq(P(Eq(X[1], 0)), Rational(1, 4)) & Eq(P(Eq(X[1], 1)), Rational(1, 4))) == Rational(1, 12)
    assert P(Eq(X[2], 1) | Eq(X[2], 2), Eq(X[1], 1)) == Rational(2, 3)
    assert P(Eq(X[2], 1) & Eq(X[2], 2), Eq(X[1], 1)) is S.Zero
    assert P(Ne(X[2], 2), Eq(X[1], 1)) == Rational(1, 3)
    assert E(X[1]**2, Eq(X[0], 1)) == Rational(8, 3)
    assert variance(X[1], Eq(X[0], 1)) == Rational(8, 9)
    raises(ValueError, lambda: E(X[1], Eq(X[2], 1)))
    raises(ValueError, lambda: DiscreteMarkovChain('X', [0, 1], T))

    # testing miscellaneous queries with different state space
    X = DiscreteMarkovChain('X', ['A', 'B', 'C'], T)
    assert P(Eq(X[1], 2) & Eq(X[2], 1) & Eq(X[3], 0),
    Eq(P(Eq(X[1], 0)), Rational(1, 4)) & Eq(P(Eq(X[1], 1)), Rational(1, 4))) == Rational(1, 12)
    assert P(Eq(X[2], 1) | Eq(X[2], 2), Eq(X[1], 1)) == Rational(2, 3)
    assert P(Eq(X[2], 1) & Eq(X[2], 2), Eq(X[1], 1)) is S.Zero
    assert P(Ne(X[2], 2), Eq(X[1], 1)) == Rational(1, 3)
    a = X.state_space.args[0]
    c = X.state_space.args[2]
    assert (E(X[1] ** 2, Eq(X[0], 1)) - (a**2/3 + 2*c**2/3)).simplify() == 0
    assert (variance(X[1], Eq(X[0], 1)) - (2*(-a/3 + c/3)**2/3 + (2*a/3 - 2*c/3)**2/3)).simplify() == 0
    raises(ValueError, lambda: E(X[1], Eq(X[2], 1)))

    #testing queries with multiple RandomIndexedSymbols
    T = Matrix([[Rational(5, 10), Rational(3, 10), Rational(2, 10)], [Rational(2, 10), Rational(7, 10), Rational(1, 10)], [Rational(3, 10), Rational(3, 10), Rational(4, 10)]])
    Y = DiscreteMarkovChain("Y", [0, 1, 2], T)
    assert P(Eq(Y[7], Y[5]), Eq(Y[2], 0)).round(5) == Float(0.44428, 5)
    assert P(Gt(Y[3], Y[1]), Eq(Y[0], 0)).round(2) == Float(0.36, 2)
    assert P(Le(Y[5], Y[10]), Eq(Y[4], 2)).round(6) == Float(0.583120, 6)
    assert Float(P(Eq(Y[10], Y[5]), Eq(Y[4], 1)), 14) == Float(1 - P(Ne(Y[10], Y[5]), Eq(Y[4], 1)), 14)
    assert Float(P(Gt(Y[8], Y[9]), Eq(Y[3], 2)), 14) == Float(1 - P(Le(Y[8], Y[9]), Eq(Y[3], 2)), 14)
    assert Float(P(Lt(Y[1], Y[4]), Eq(Y[0], 0)), 14) == Float(1 - P(Ge(Y[1], Y[4]), Eq(Y[0], 0)), 14)
    assert P(Eq(Y[5], Y[10]), Eq(Y[2], 1)) == P(Eq(Y[10], Y[5]), Eq(Y[2], 1))
    assert P(Gt(Y[1], Y[2]), Eq(Y[0], 1)) == P(Lt(Y[2], Y[1]), Eq(Y[0], 1))
    assert P(Ge(Y[7], Y[6]), Eq(Y[4], 1)) == P(Le(Y[6], Y[7]), Eq(Y[4], 1))

    #test symbolic queries
    a, b, c, d = symbols('a b c d')
    T = Matrix([[Rational(1, 10), Rational(4, 10), Rational(5, 10)], [Rational(3, 10), Rational(4, 10), Rational(3, 10)], [Rational(7, 10), Rational(2, 10), Rational(1, 10)]])
    Y = DiscreteMarkovChain("Y", [0, 1, 2], T)
    query = P(Eq(Y[a], b), Eq(Y[c], d))
    assert query.subs({a:10, b:2, c:5, d:1}).evalf().round(4) == P(Eq(Y[10], 2), Eq(Y[5], 1)).round(4)
    assert query.subs({a:15, b:0, c:10, d:1}).evalf().round(4) == P(Eq(Y[15], 0), Eq(Y[10], 1)).round(4)
    query_gt = P(Gt(Y[a], b), Eq(Y[c], d))
    query_le = P(Le(Y[a], b), Eq(Y[c], d))
    assert query_gt.subs({a:5, b:2, c:1, d:0}).evalf() + query_le.subs({a:5, b:2, c:1, d:0}).evalf() == 1
    query_ge = P(Ge(Y[a], b), Eq(Y[c], d))
    query_lt = P(Lt(Y[a], b), Eq(Y[c], d))
    assert query_ge.subs({a:4, b:1, c:0, d:2}).evalf() + query_lt.subs({a:4, b:1, c:0, d:2}).evalf() == 1

def test_sample_stochastic_process():
    if not import_module('scipy'):
        skip('SciPy Not installed. Skip sampling tests')
    import random
    random.seed(0)
    numpy = import_module('numpy')
    if numpy:
        numpy.random.seed(0) # scipy uses numpy to sample so to set its seed
    T = Matrix([[0.5, 0.2, 0.3],[0.2, 0.5, 0.3],[0.2, 0.3, 0.5]])
    Y = DiscreteMarkovChain("Y", [0, 1, 2], T)
    for samps in range(10):
        assert next(sample_stochastic_process(Y)) in Y.state_space
    Z = DiscreteMarkovChain("Z", ['1', 1, 0], T)
    for samps in range(10):
        assert next(sample_stochastic_process(Z)) in Z.state_space

    T = Matrix([[S.Half, Rational(1, 4), Rational(1, 4)],
                [Rational(1, 3), 0, Rational(2, 3)],
                [S.Half, S.Half, 0]])
    X = DiscreteMarkovChain('X', [0, 1, 2], T)
    for samps in range(10):
        assert next(sample_stochastic_process(X)) in X.state_space
    W = DiscreteMarkovChain('W', [1, pi, oo], T)
    for samps in range(10):
        assert next(sample_stochastic_process(W)) in W.state_space


def test_ContinuousMarkovChain():
    T1 = Matrix([[S(-2), S(2), S.Zero],
                 [S.Zero, S.NegativeOne, S.One],
                 [Rational(3, 2), Rational(3, 2), S(-3)]])
    C1 = ContinuousMarkovChain('C', [0, 1, 2], T1)
    assert C1.limiting_distribution() == ImmutableMatrix([[Rational(3, 19), Rational(12, 19), Rational(4, 19)]])

    T2 = Matrix([[-S.One, S.One, S.Zero], [S.One, -S.One, S.Zero], [S.Zero, S.One, -S.One]])
    C2 = ContinuousMarkovChain('C', [0, 1, 2], T2)
    A, t = C2.generator_matrix, symbols('t', positive=True)
    assert C2.transition_probabilities(A)(t) == Matrix([[S.Half + exp(-2*t)/2, S.Half - exp(-2*t)/2, 0],
                                                       [S.Half - exp(-2*t)/2, S.Half + exp(-2*t)/2, 0],
                                                       [S.Half - exp(-t) + exp(-2*t)/2, S.Half - exp(-2*t)/2, exp(-t)]])
    with ignore_warnings(UserWarning): ### TODO: Restore tests once warnings are removed
        assert P(Eq(C2(1), 1), Eq(C2(0), 1), evaluate=False) == Probability(Eq(C2(1), 1), Eq(C2(0), 1))
    assert P(Eq(C2(1), 1), Eq(C2(0), 1)) == exp(-2)/2 + S.Half
    assert P(Eq(C2(1), 0) & Eq(C2(2), 1) & Eq(C2(3), 1),
                Eq(P(Eq(C2(1), 0)), S.Half)) == (Rational(1, 4) - exp(-2)/4)*(exp(-2)/2 + S.Half)
    assert P(Not(Eq(C2(1), 0) & Eq(C2(2), 1) & Eq(C2(3), 2)) |
                (Eq(C2(1), 0) & Eq(C2(2), 1) & Eq(C2(3), 2)),
                Eq(P(Eq(C2(1), 0)), Rational(1, 4)) & Eq(P(Eq(C2(1), 1)), Rational(1, 4))) is S.One
    assert E(C2(Rational(3, 2)), Eq(C2(0), 2)) == -exp(-3)/2 + 2*exp(Rational(-3, 2)) + S.Half
    assert variance(C2(Rational(3, 2)), Eq(C2(0), 1)) == ((S.Half - exp(-3)/2)**2*(exp(-3)/2 + S.Half)
                                                    + (Rational(-1, 2) - exp(-3)/2)**2*(S.Half - exp(-3)/2))
    raises(KeyError, lambda: P(Eq(C2(1), 0), Eq(P(Eq(C2(1), 1)), S.Half)))
    assert P(Eq(C2(1), 0), Eq(P(Eq(C2(5), 1)), S.Half)) == Probability(Eq(C2(1), 0))
    TS1 = MatrixSymbol('G', 3, 3)
    CS1 = ContinuousMarkovChain('C', [0, 1, 2], TS1)
    A = CS1.generator_matrix
    assert CS1.transition_probabilities(A)(t) == exp(t*A)

    C3 = ContinuousMarkovChain('C', [Symbol('0'), Symbol('1'), Symbol('2')], T2)
    assert P(Eq(C3(1), 1), Eq(C3(0), 1)) == exp(-2)/2 + S.Half
    assert P(Eq(C3(1), Symbol('1')), Eq(C3(0), Symbol('1'))) == exp(-2)/2 + S.Half

    #test probability queries
    G = Matrix([[-S(1), Rational(1, 10), Rational(9, 10)], [Rational(2, 5), -S(1), Rational(3, 5)], [Rational(1, 2), Rational(1, 2), -S(1)]])
    C = ContinuousMarkovChain('C', state_space=[0, 1, 2], gen_mat=G)
    assert P(Eq(C(7.385), C(3.19)), Eq(C(0.862), 0)).round(5) == Float(0.35469, 5)
    assert P(Gt(C(98.715), C(19.807)), Eq(C(11.314), 2)).round(5) == Float(0.32452, 5)
    assert P(Le(C(5.9), C(10.112)), Eq(C(4), 1)).round(6) == Float(0.675214, 6)
    assert Float(P(Eq(C(7.32), C(2.91)), Eq(C(2.63), 1)), 14) == Float(1 - P(Ne(C(7.32), C(2.91)), Eq(C(2.63), 1)), 14)
    assert Float(P(Gt(C(3.36), C(1.101)), Eq(C(0.8), 2)), 14) == Float(1 - P(Le(C(3.36), C(1.101)), Eq(C(0.8), 2)), 14)
    assert Float(P(Lt(C(4.9), C(2.79)), Eq(C(1.61), 0)), 14) == Float(1 - P(Ge(C(4.9), C(2.79)), Eq(C(1.61), 0)), 14)
    assert P(Eq(C(5.243), C(10.912)), Eq(C(2.174), 1)) == P(Eq(C(10.912), C(5.243)), Eq(C(2.174), 1))
    assert P(Gt(C(2.344), C(9.9)), Eq(C(1.102), 1)) == P(Lt(C(9.9), C(2.344)), Eq(C(1.102), 1))
    assert P(Ge(C(7.87), C(1.008)), Eq(C(0.153), 1)) == P(Le(C(1.008), C(7.87)), Eq(C(0.153), 1))

    #test symbolic queries
    a, b, c, d = symbols('a b c d')
    query = P(Eq(C(a), b), Eq(C(c), d))
    assert query.subs({a:3.65, b:2, c:1.78, d:1}).evalf().round(10) == P(Eq(C(3.65), 2), Eq(C(1.78), 1)).round(10)
    query_gt = P(Gt(C(a), b), Eq(C(c), d))
    query_le = P(Le(C(a), b), Eq(C(c), d))
    assert query_gt.subs({a:13.2, b:0, c:3.29, d:2}).evalf() + query_le.subs({a:13.2, b:0, c:3.29, d:2}).evalf() == 1
    query_ge = P(Ge(C(a), b), Eq(C(c), d))
    query_lt = P(Lt(C(a), b), Eq(C(c), d))
    assert query_ge.subs({a:7.43, b:1, c:1.45, d:0}).evalf() + query_lt.subs({a:7.43, b:1, c:1.45, d:0}).evalf() == 1

def test_BernoulliProcess():

    B = BernoulliProcess("B", p=0.6, success=1, failure=0)
    assert B.state_space == FiniteSet(0, 1)
    assert B.index_set == S.Naturals0
    assert B.success == 1
    assert B.failure == 0

    X = BernoulliProcess("X", p=Rational(1,3), success='H', failure='T')
    assert X.state_space == FiniteSet('H', 'T')
    H, T = symbols("H,T")
    assert E(X[1]+X[2]*X[3]) == H**2/9 + 4*H*T/9 + H/3 + 4*T**2/9 + 2*T/3

    t, x = symbols('t, x', positive=True, integer=True)
    assert isinstance(B[t], RandomIndexedSymbol)

    raises(ValueError, lambda: BernoulliProcess("X", p=1.1, success=1, failure=0))
    raises(NotImplementedError, lambda: B(t))

    raises(IndexError, lambda: B[-3])
    assert B.joint_distribution(B[3], B[9]) == JointDistributionHandmade(Lambda((B[3], B[9]),
                Piecewise((0.6, Eq(B[3], 1)), (0.4, Eq(B[3], 0)), (0, True))
                *Piecewise((0.6, Eq(B[9], 1)), (0.4, Eq(B[9], 0)), (0, True))))

    assert B.joint_distribution(2, B[4]) == JointDistributionHandmade(Lambda((B[2], B[4]),
                Piecewise((0.6, Eq(B[2], 1)), (0.4, Eq(B[2], 0)), (0, True))
                *Piecewise((0.6, Eq(B[4], 1)), (0.4, Eq(B[4], 0)), (0, True))))

    # Test for the sum distribution of Bernoulli Process RVs
    Y = B[1] + B[2] + B[3]
    assert P(Eq(Y, 0)).round(2) == Float(0.06, 1)
    assert P(Eq(Y, 2)).round(2) == Float(0.43, 2)
    assert P(Eq(Y, 4)).round(2) == 0
    assert P(Gt(Y, 1)).round(2) == Float(0.65, 2)
    # Test for independency of each Random Indexed variable
    assert P(Eq(B[1], 0) & Eq(B[2], 1) & Eq(B[3], 0) & Eq(B[4], 1)).round(2) == Float(0.06, 1)

    assert E(2 * B[1] + B[2]).round(2) == Float(1.80, 3)
    assert E(2 * B[1] + B[2] + 5).round(2) == Float(6.80, 3)
    assert E(B[2] * B[4] + B[10]).round(2) == Float(0.96, 2)
    assert E(B[2] > 0, Eq(B[1],1) & Eq(B[2],1)).round(2) == Float(0.60,2)
    assert E(B[1]) == 0.6
    assert P(B[1] > 0).round(2) == Float(0.60, 2)
    assert P(B[1] < 1).round(2) == Float(0.40, 2)
    assert P(B[1] > 0, B[2] <= 1).round(2) == Float(0.60, 2)
    assert P(B[12] * B[5] > 0).round(2) == Float(0.36, 2)
    assert P(B[12] * B[5] > 0, B[4] < 1).round(2) == Float(0.36, 2)
    assert P(Eq(B[2], 1), B[2] > 0) == 1
    assert P(Eq(B[5], 3)) == 0
    assert P(Eq(B[1], 1), B[1] < 0) == 0
    assert P(B[2] > 0, Eq(B[2], 1)) == 1
    assert P(B[2] < 0, Eq(B[2], 1)) == 0
    assert P(B[2] > 0, B[2]==7) == 0
    assert P(B[5] > 0, B[5]) == BernoulliDistribution(0.6, 0, 1)
    raises(ValueError, lambda: P(3))
    raises(ValueError, lambda: P(B[3] > 0, 3))

    # test issue 19456
    expr = Sum(B[t], (t, 0, 4))
    expr2 = Sum(B[t], (t, 1, 3))
    expr3 = Sum(B[t]**2, (t, 1, 3))
    assert expr.doit() == B[0] + B[1] + B[2] + B[3] + B[4]
    assert expr2.doit() == Y
    assert expr3.doit() == B[1]**2 + B[2]**2 + B[3]**2
    assert B[2*t].free_symbols == {B[2*t], t}
    assert B[4].free_symbols == {B[4]}
    assert B[x*t].free_symbols == {B[x*t], x, t}


def test_PoissonProcess():
    X = PoissonProcess("X", 3)
    assert X.state_space == S.Naturals0
    assert X.index_set == Interval(0, oo)
    assert X.lamda == 3

    t, d, x, y = symbols('t d x y', positive=True)
    assert isinstance(X(t), RandomIndexedSymbol)
    assert X.distribution(X(t)) == PoissonDistribution(3*t)
    raises(ValueError, lambda: PoissonProcess("X", -1))
    raises(NotImplementedError, lambda: X[t])
    raises(IndexError, lambda: X(-5))

    assert X.joint_distribution(X(2), X(3)) == JointDistributionHandmade(Lambda((X(2), X(3)),
                6**X(2)*9**X(3)*exp(-15)/(factorial(X(2))*factorial(X(3)))))

    assert X.joint_distribution(4, 6) == JointDistributionHandmade(Lambda((X(4), X(6)),
                12**X(4)*18**X(6)*exp(-30)/(factorial(X(4))*factorial(X(6)))))

    assert P(X(t) < 1) == exp(-3*t)
    assert P(Eq(X(t), 0), Contains(t, Interval.Lopen(3, 5))) == exp(-6) # exp(-2*lamda)
    res = P(Eq(X(t), 1), Contains(t, Interval.Lopen(3, 4)))
    assert res == 3*exp(-3)

    # Equivalent to P(Eq(X(t), 1))**4 because of non-overlapping intervals
    assert P(Eq(X(t), 1) & Eq(X(d), 1) & Eq(X(x), 1) & Eq(X(y), 1), Contains(t, Interval.Lopen(0, 1))
    & Contains(d, Interval.Lopen(1, 2)) & Contains(x, Interval.Lopen(2, 3))
    & Contains(y, Interval.Lopen(3, 4))) == res**4

    # Return Probability because of overlapping intervals
    assert P(Eq(X(t), 2) & Eq(X(d), 3), Contains(t, Interval.Lopen(0, 2))
    & Contains(d, Interval.Ropen(2, 4))) == \
                Probability(Eq(X(d), 3) & Eq(X(t), 2), Contains(t, Interval.Lopen(0, 2))
                & Contains(d, Interval.Ropen(2, 4)))

    raises(ValueError, lambda: P(Eq(X(t), 2) & Eq(X(d), 3),
    Contains(t, Interval.Lopen(0, 4)) & Contains(d, Interval.Lopen(3, oo)))) # no bound on d
    assert P(Eq(X(3), 2)) == 81*exp(-9)/2
    assert P(Eq(X(t), 2), Contains(t, Interval.Lopen(0, 5))) == 225*exp(-15)/2

    # Check that probability works correctly by adding it to 1
    res1 = P(X(t) <= 3, Contains(t, Interval.Lopen(0, 5)))
    res2 = P(X(t) > 3, Contains(t, Interval.Lopen(0, 5)))
    assert res1 == 691*exp(-15)
    assert (res1 + res2).simplify() == 1

    # Check Not and  Or
    assert P(Not(Eq(X(t), 2) & (X(d) > 3)), Contains(t, Interval.Ropen(2, 4)) & \
            Contains(d, Interval.Lopen(7, 8))).simplify() == -18*exp(-6) + 234*exp(-9) + 1
    assert P(Eq(X(t), 2) | Ne(X(t), 4), Contains(t, Interval.Ropen(2, 4))) == 1 - 36*exp(-6)
    raises(ValueError, lambda: P(X(t) > 2, X(t) + X(d)))
    assert E(X(t)) == 3*t  # property of the distribution at a given timestamp
    assert E(X(t)**2 + X(d)*2 + X(y)**3, Contains(t, Interval.Lopen(0, 1))
        & Contains(d, Interval.Lopen(1, 2)) & Contains(y, Interval.Ropen(3, 4))) == 75
    assert E(X(t)**2, Contains(t, Interval.Lopen(0, 1))) == 12
    assert E(x*(X(t) + X(d))*(X(t)**2+X(d)**2), Contains(t, Interval.Lopen(0, 1))
    & Contains(d, Interval.Ropen(1, 2))) == \
            Expectation(x*(X(d) + X(t))*(X(d)**2 + X(t)**2), Contains(t, Interval.Lopen(0, 1))
            & Contains(d, Interval.Ropen(1, 2)))

    # Value Error because of infinite time bound
    raises(ValueError, lambda: E(X(t)**3, Contains(t, Interval.Lopen(1, oo))))

    # Equivalent to E(X(t)**2) - E(X(d)**2) == E(X(1)**2) - E(X(1)**2) == 0
    assert E((X(t) + X(d))*(X(t) - X(d)), Contains(t, Interval.Lopen(0, 1))
        & Contains(d, Interval.Lopen(1, 2))) == 0
    assert E(X(2) + x*E(X(5))) == 15*x + 6
    assert E(x*X(1) + y) == 3*x + y
    assert P(Eq(X(1), 2) & Eq(X(t), 3), Contains(t, Interval.Lopen(1, 2))) == 81*exp(-6)/4
    Y = PoissonProcess("Y", 6)
    Z = X + Y
    assert Z.lamda == X.lamda + Y.lamda == 9
    raises(ValueError, lambda: X + 5) # should be added be only PoissonProcess instance
    N, M = Z.split(4, 5)
    assert N.lamda == 4
    assert M.lamda == 5
    raises(ValueError, lambda: Z.split(3, 2)) # 2+3 != 9

    raises(ValueError, lambda :P(Eq(X(t), 0), Contains(t, Interval.Lopen(1, 3)) & Eq(X(1), 0)))
    # check if it handles queries with two random variables in one args
    res1 = P(Eq(N(3), N(5)))
    assert res1 == P(Eq(N(t), 0), Contains(t, Interval(3, 5)))
    res2 = P(N(3) > N(1))
    assert res2 == P((N(t) > 0), Contains(t, Interval(1, 3)))
    assert P(N(3) < N(1)) == 0 # condition is not possible
    res3 = P(N(3) <= N(1)) # holds only for Eq(N(3), N(1))
    assert res3 == P(Eq(N(t), 0), Contains(t, Interval(1, 3)))

    # tests from https://www.probabilitycourse.com/chapter11/11_1_2_basic_concepts_of_the_poisson_process.php
    X = PoissonProcess('X', 10) # 11.1
    assert P(Eq(X(S(1)/3), 3) & Eq(X(1), 10)) == exp(-10)*Rational(8000000000, 11160261)
    assert P(Eq(X(1), 1), Eq(X(S(1)/3), 3)) == 0
    assert P(Eq(X(1), 10), Eq(X(S(1)/3), 3)) == P(Eq(X(S(2)/3), 7))

    X = PoissonProcess('X', 2) # 11.2
    assert P(X(S(1)/2) < 1) == exp(-1)
    assert P(X(3) < 1, Eq(X(1), 0)) == exp(-4)
    assert P(Eq(X(4), 3), Eq(X(2), 3)) == exp(-4)

    X = PoissonProcess('X', 3)
    assert P(Eq(X(2), 5) & Eq(X(1), 2)) == Rational(81, 4)*exp(-6)

    # check few properties
    assert P(X(2) <= 3, X(1)>=1) == 3*P(Eq(X(1), 0)) + 2*P(Eq(X(1), 1)) + P(Eq(X(1), 2))
    assert P(X(2) <= 3, X(1) > 1) == 2*P(Eq(X(1), 0)) + 1*P(Eq(X(1), 1))
    assert P(Eq(X(2), 5) & Eq(X(1), 2)) == P(Eq(X(1), 3))*P(Eq(X(1), 2))
    assert P(Eq(X(3), 4), Eq(X(1), 3)) == P(Eq(X(2), 1))

def test_WienerProcess():
    X = WienerProcess("X")
    assert X.state_space == S.Reals
    assert X.index_set == Interval(0, oo)

    t, d, x, y = symbols('t d x y', positive=True)
    assert isinstance(X(t), RandomIndexedSymbol)
    assert X.distribution(X(t)) == NormalDistribution(0, sqrt(t))
    raises(ValueError, lambda: PoissonProcess("X", -1))
    raises(NotImplementedError, lambda: X[t])
    raises(IndexError, lambda: X(-2))

    assert X.joint_distribution(X(2), X(3)) == JointDistributionHandmade(
        Lambda((X(2), X(3)), sqrt(6)*exp(-X(2)**2/4)*exp(-X(3)**2/6)/(12*pi)))
    assert X.joint_distribution(4, 6) == JointDistributionHandmade(
        Lambda((X(4), X(6)), sqrt(6)*exp(-X(4)**2/8)*exp(-X(6)**2/12)/(24*pi)))

    assert P(X(t) < 3).simplify() == erf(3*sqrt(2)/(2*sqrt(t)))/2 + S(1)/2
    assert P(X(t) > 2, Contains(t, Interval.Lopen(3, 7))).simplify() == S(1)/2 -\
                erf(sqrt(2)/2)/2

    # Equivalent to P(X(1)>1)**4
    assert P((X(t) > 4) & (X(d) > 3) & (X(x) > 2) & (X(y) > 1),
        Contains(t, Interval.Lopen(0, 1)) & Contains(d, Interval.Lopen(1, 2))
        & Contains(x, Interval.Lopen(2, 3)) & Contains(y, Interval.Lopen(3, 4))).simplify() ==\
        (1 - erf(sqrt(2)/2))*(1 - erf(sqrt(2)))*(1 - erf(3*sqrt(2)/2))*(1 - erf(2*sqrt(2)))/16

    # Contains an overlapping interval so, return Probability
    assert P((X(t)< 2) & (X(d)> 3), Contains(t, Interval.Lopen(0, 2))
        & Contains(d, Interval.Ropen(2, 4))) == Probability((X(d) > 3) & (X(t) < 2),
        Contains(d, Interval.Ropen(2, 4)) & Contains(t, Interval.Lopen(0, 2)))

    assert str(P(Not((X(t) < 5) & (X(d) > 3)), Contains(t, Interval.Ropen(2, 4)) &
        Contains(d, Interval.Lopen(7, 8))).simplify()) == \
                '-(1 - erf(3*sqrt(2)/2))*(2 - erfc(5/2))/4 + 1'
    # Distribution has mean 0 at each timestamp
    assert E(X(t)) == 0
    assert E(x*(X(t) + X(d))*(X(t)**2+X(d)**2), Contains(t, Interval.Lopen(0, 1))
    & Contains(d, Interval.Ropen(1, 2))) == Expectation(x*(X(d) + X(t))*(X(d)**2 + X(t)**2),
    Contains(d, Interval.Ropen(1, 2)) & Contains(t, Interval.Lopen(0, 1)))
    assert E(X(t) + x*E(X(3))) == 0


def test_GammaProcess_symbolic():
    t, d, x, y, g, l = symbols('t d x y g l', positive=True)
    X = GammaProcess("X", l, g)

    raises(NotImplementedError, lambda: X[t])
    raises(IndexError, lambda: X(-1))
    assert isinstance(X(t), RandomIndexedSymbol)
    assert X.state_space == Interval(0, oo)
    assert X.distribution(X(t)) == GammaDistribution(g*t, 1/l)
    assert X.joint_distribution(5, X(3)) == JointDistributionHandmade(Lambda(
        (X(5), X(3)), l**(8*g)*exp(-l*X(3))*exp(-l*X(5))*X(3)**(3*g - 1)*X(5)**(5*g
        - 1)/(gamma(3*g)*gamma(5*g))))
    # property of the gamma process at any given timestamp
    assert E(X(t)) == g*t/l
    assert variance(X(t)).simplify() == g*t/l**2

    # Equivalent to E(2*X(1)) + E(X(1)**2) + E(X(1)**3), where E(X(1)) == g/l
    assert E(X(t)**2 + X(d)*2 + X(y)**3, Contains(t, Interval.Lopen(0, 1))
        & Contains(d, Interval.Lopen(1, 2)) & Contains(y, Interval.Ropen(3, 4))) == \
            2*g/l + (g**2 + g)/l**2 + (g**3 + 3*g**2 + 2*g)/l**3

    assert P(X(t) > 3, Contains(t, Interval.Lopen(3, 4))).simplify() == \
                                1 - lowergamma(g, 3*l)/gamma(g) # equivalent to P(X(1)>3)

def test_GammaProcess_numeric():
    t, d, x, y = symbols('t d x y', positive=True)
    X = GammaProcess("X", 1, 2)
    assert X.state_space == Interval(0, oo)
    assert X.index_set == Interval(0, oo)
    assert X.lamda == 1
    assert X.gamma == 2

    raises(ValueError, lambda: GammaProcess("X", -1, 2))
    raises(ValueError, lambda: GammaProcess("X", 0, -2))
    raises(ValueError, lambda: GammaProcess("X", -1, -2))

    # all are independent because of non-overlapping intervals
    assert P((X(t) > 4) & (X(d) > 3) & (X(x) > 2) & (X(y) > 1), Contains(t,
        Interval.Lopen(0, 1)) & Contains(d, Interval.Lopen(1, 2)) & Contains(x,
        Interval.Lopen(2, 3)) & Contains(y, Interval.Lopen(3, 4))).simplify() == \
                                                            120*exp(-10)

    # Check working with Not and Or
    assert P(Not((X(t) < 5) & (X(d) > 3)), Contains(t, Interval.Ropen(2, 4)) &
        Contains(d, Interval.Lopen(7, 8))).simplify() == -4*exp(-3) + 472*exp(-8)/3 + 1
    assert P((X(t) > 2) | (X(t) < 4), Contains(t, Interval.Ropen(1, 4))).simplify() == \
                                            -643*exp(-4)/15 + 109*exp(-2)/15 + 1

    assert E(X(t)) == 2*t # E(X(t)) == gamma*t/l
    assert E(X(2) + x*E(X(5))) == 10*x + 4<|MERGE_RESOLUTION|>--- conflicted
+++ resolved
@@ -120,11 +120,7 @@
     TO3 = Matrix([[Rational(1, 4), Rational(3, 4), 0],[Rational(1, 3), Rational(1, 3), Rational(1, 3)], [0, Rational(1, 4), Rational(3, 4)]])
     Y2 = DiscreteMarkovChain('Y', trans_probs=TO2)
     Y3 = DiscreteMarkovChain('Y', trans_probs=TO3)
-<<<<<<< HEAD
-    assert Y3._transient2absorbing() == None
-=======
     raises (ValueError, lambda: Y3.fundamental_matrix())
->>>>>>> 1e5d400c
     assert Y2.is_absorbing_chain() == True
     assert Y3.is_absorbing_chain() == False
     assert Y2.canonical_form() == ([0, 1, 2], TO2)
