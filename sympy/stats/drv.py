from __future__ import print_function, division

from sympy import (Basic, sympify, symbols, Dummy, Lambda, summation,
                   Piecewise, S, cacheit, Sum, exp, I, oo, Ne, Eq, poly,
                   Symbol, series, factorial, And, Mul)

from sympy.polys.polyerrors import PolynomialError
from sympy.solvers.solveset import solveset
from sympy.stats.crv import reduce_rational_inequalities_wrap
from sympy.stats.rv import (NamedArgsMixin, SinglePSpace, SingleDomain,
<<<<<<< HEAD
        random_symbols, PSpace, ConditionalDomain, RandomDomain,
        ProductDomain, RandomSymbol)
=======
                            random_symbols, PSpace, ConditionalDomain, RandomDomain,
                            ProductDomain, ProductPSpace)
>>>>>>> 92d49242
from sympy.stats.symbolic_probability import Probability
from sympy.functions.elementary.integers import floor
from sympy.sets.fancysets import Range, FiniteSet
from sympy.sets.sets import Union
from sympy.sets.contains import Contains
from sympy.integrals.integrals import integrate
from sympy.utilities import filldedent
import random


class DiscreteDistribution(Basic):
    def __call__(self, *args):
        return self.pdf(*args)


class SingleDiscreteDistribution(Basic, NamedArgsMixin):
    """ Discrete distribution of a single variable

    Serves as superclass for PoissonDistribution etc....

    Provides methods for pdf, cdf, and sampling

    See Also:
        sympy.stats.crv_types.*
    """

    set = S.Integers

    def __new__(cls, *args):
        args = list(map(sympify, args))
        return Basic.__new__(cls, *args)

    @staticmethod
    def check(*args):
        pass

    def sample(self):
        """ A random realization from the distribution """
        icdf = self._inverse_cdf_expression()
        while True:
            sample_ = floor(list(icdf(random.uniform(0, 1)))[0])
            if sample_ >= self.set.inf:
                return sample_

    @cacheit
    def _inverse_cdf_expression(self):
        """ Inverse of the CDF

        Used by sample
        """
        x = symbols('x', positive=True,
         integer=True, cls=Dummy)
        z = symbols('z', positive=True, cls=Dummy)
        cdf_temp = self.cdf(x)
        # Invert CDF
        try:
            inverse_cdf = solveset(cdf_temp - z, x, domain=S.Reals)
        except NotImplementedError:
            inverse_cdf = None
        if not inverse_cdf or len(inverse_cdf.free_symbols) != 1:
            raise NotImplementedError("Could not invert CDF")
        return Lambda(z, inverse_cdf)

    @cacheit
    def compute_cdf(self, **kwargs):
        """ Compute the CDF from the PDF

        Returns a Lambda
        """
        x, z = symbols('x, z', integer=True, finite=True, cls=Dummy)
        left_bound = self.set.inf

        # CDF is integral of PDF from left bound to z
        pdf = self.pdf(x)
        cdf = summation(pdf, (x, left_bound, z), **kwargs)
        # CDF Ensure that CDF left of left_bound is zero
        cdf = Piecewise((cdf, z >= left_bound), (0, True))
        return Lambda(z, cdf)

    def _cdf(self, x):
        return None

    def cdf(self, x, **kwargs):
        """ Cumulative density function """
        if not kwargs:
            cdf = self._cdf(x)
            if cdf is not None:
                return cdf
        return self.compute_cdf(**kwargs)(x)

    @cacheit
    def compute_characteristic_function(self, **kwargs):
        """ Compute the characteristic function from the PDF

        Returns a Lambda
        """
        x, t = symbols('x, t', real=True, finite=True, cls=Dummy)
        pdf = self.pdf(x)
        cf = summation(exp(I*t*x)*pdf, (x, self.set.inf, self.set.sup))
        return Lambda(t, cf)

    def _characteristic_function(self, t):
        return None

    def characteristic_function(self, t, **kwargs):
        """ Characteristic function """
        if not kwargs:
            cf = self._characteristic_function(t)
            if cf is not None:
                return cf
        return self.compute_characteristic_function(**kwargs)(t)

    def expectation(self, expr, var, evaluate=True, **kwargs):
        """ Expectation of expression over distribution """
        # TODO: support discrete sets with non integer stepsizes

        if evaluate:
            try:
                # note: in order for this algorithm to be valid,
                #   the characteristic function must have continuous
                #   derivatives up to the highest power of the variable in the expression

                p = poly(expr, var)

                t = Dummy('t', real=True)

                cf = self.characteristic_function(t)
                deg = p.degree()
                taylor = poly(series(cf.subs(t, t / I), t, 0, deg + 1).removeO(), t)
                result = 0
                for k in range(deg+1):
                    result += p.coeff_monomial(var ** k) * taylor.coeff_monomial(t ** k) * factorial(k)

                return result

            except PolynomialError:
                return summation(expr * self.pdf(var),
                                 (var, self.set.inf, self.set.sup), **kwargs)

        else:
            return Sum(expr * self.pdf(var),
                         (var, self.set.inf, self.set.sup), **kwargs)

    def handle_compound_rv(self, expr):
        from sympy.stats.rv import density
        from sympy.concrete.summations import summation
        for arg in self.args:
            if isinstance(arg, RandomSymbol):
                sym, dom = arg.symbol, arg.pspace.set
                lpdf = density(arg)(sym)
                expr = expr.replace(arg, sym)*lpdf
                if arg.pspace.is_Continuous:
                    expr = integrate(expr, (sym, dom))
                elif arg.pspace.is_Discrete:
                    expr = summation(expr, (sym, dom))
        return expr

    def __call__(self, *args):
        return self.pdf(*args)


class DiscreteDistributionHandmade(SingleDiscreteDistribution):
    _argnames = ('pdf',)

    @property
    def set(self):
        return self.args[1]

    def __new__(cls, pdf, set=S.Integers):
        return Basic.__new__(cls, pdf, set)

class DiscreteDomain(RandomDomain):
    """
    A domain with discrete support with step size one.
    Represented using symbols and Range.
    """
    is_Discrete = True

class SingleDiscreteDomain(DiscreteDomain, SingleDomain):
    def as_boolean(self):
        return Contains(self.symbol, self.set)


class ConditionalDiscreteDomain(DiscreteDomain, ConditionalDomain):
    """
    Domain with discrete support of step size one, that is restricted by
    some condition.
    """
    @property
    def set(self):
        rv = self.symbols
        if len(self.symbols) > 1:
            raise NotImplementedError(filldedent('''
                Multivariate condtional domains are not yet implemented.'''))
        rv = list(rv)[0]
        return reduce_rational_inequalities_wrap(self.condition,
            rv).intersect(self.fulldomain.set)


class DiscretePSpace(PSpace):
    is_real = True
    is_Discrete = True

    @property
    def pdf(self):
        return self.density(*self.symbols)

    def where(self, condition):
        rvs = random_symbols(condition)
        assert all(r.symbol in self.symbols for r in rvs)
        if (len(rvs) > 1):
            raise NotImplementedError(filldedent('''Multivariate discrete
            random variables are not yet supported.'''))
        conditional_domain = reduce_rational_inequalities_wrap(condition,
            rvs[0])
        conditional_domain = conditional_domain.intersect(self.domain.set)
        return SingleDiscreteDomain(rvs[0].symbol, conditional_domain)

    def probability(self, condition):
        complement = isinstance(condition, Ne)
        if complement:
            condition = Eq(condition.args[0], condition.args[1])
        try:
            _domain = self.where(condition).set
            if condition == False or _domain is S.EmptySet:
                return S.Zero
            if condition == True or _domain == self.domain.set:
                return S.One
            prob = self.eval_prob(_domain)
        except NotImplementedError:
            from sympy.stats.rv import density
            expr = condition.lhs - condition.rhs
            dens = density(expr)
            if not isinstance(dens, DiscreteDistribution):
                dens = DiscreteDistributionHandmade(dens)
            z = Dummy('z', real = True)
            space = SingleDiscretePSpace(z, dens)
            prob = space.probability(condition.__class__(space.value, 0))
        if (prob == None):
            prob = Probability(condition)
        return prob if not complement else S.One - prob

    def eval_prob(self, _domain):
        sym = list(self.symbols)[0]
        if isinstance(_domain, Range):
            n = symbols('n', integer=True, finite=True)
            inf, sup, step = (r for r in _domain.args)
            summand = ((self.pdf).replace(
              sym, n*step))
            rv = summation(summand,
                (n, inf/step, (sup)/step - 1)).doit()
            return rv
        elif isinstance(_domain, FiniteSet):
            pdf = Lambda(sym, self.pdf)
            rv = sum(pdf(x) for x in _domain)
            return rv
        elif isinstance(_domain, Union):
            rv = sum(self.eval_prob(x) for x in _domain.args)
            return rv

    def conditional_space(self, condition):
        density = Lambda(self.symbols, self.pdf/self.probability(condition))
        condition = condition.xreplace(dict((rv, rv.symbol) for rv in self.values))
        domain = ConditionalDiscreteDomain(self.domain, condition)
        return DiscretePSpace(domain, density)

class ProductDiscreteDomain(ProductDomain, DiscreteDomain):
     def as_boolean(self):
        return And(*[domain.as_boolean for domain in self.domains])

class SingleDiscretePSpace(DiscretePSpace, SinglePSpace):
    """ Discrete probability space over a single univariate variable """
    is_real = True

    @property
    def set(self):
        return self.distribution.set

    @property
    def domain(self):
        return SingleDiscreteDomain(self.symbol, self.set)

    def sample(self):
        """
        Internal sample method

        Returns dictionary mapping RandomSymbol to realization value.
        """
        return {self.value: self.distribution.sample()}

    def integrate(self, expr, rvs=None, evaluate=True, **kwargs):
        rvs = rvs or (self.value,)
        if self.value not in rvs:
            return expr

        expr = expr.xreplace(dict((rv, rv.symbol) for rv in rvs))

        x = self.value.symbol
        try:
            return self.distribution.expectation(expr, x, evaluate=evaluate,
                    **kwargs)
        except NotImplementedError:
            return Sum(expr * self.pdf, (x, self.set.inf, self.set.sup),
                    **kwargs)

    def compute_cdf(self, expr, **kwargs):
        if expr == self.value:
            x = symbols("x", real=True, cls=Dummy)
            return Lambda(x, self.distribution.cdf(x, **kwargs))
        else:
            raise NotImplementedError()

    def compute_density(self, expr, **kwargs):
        if expr == self.value:
            return self.distribution
        raise NotImplementedError()

    def compute_characteristic_function(self, expr, **kwargs):
        if expr == self.value:
            t = symbols("t", real=True, cls=Dummy)
            return Lambda(t, self.distribution.characteristic_function(t, **kwargs))
        else:
            raise NotImplementedError()<|MERGE_RESOLUTION|>--- conflicted
+++ resolved
@@ -8,13 +8,8 @@
 from sympy.solvers.solveset import solveset
 from sympy.stats.crv import reduce_rational_inequalities_wrap
 from sympy.stats.rv import (NamedArgsMixin, SinglePSpace, SingleDomain,
-<<<<<<< HEAD
         random_symbols, PSpace, ConditionalDomain, RandomDomain,
         ProductDomain, RandomSymbol)
-=======
-                            random_symbols, PSpace, ConditionalDomain, RandomDomain,
-                            ProductDomain, ProductPSpace)
->>>>>>> 92d49242
 from sympy.stats.symbolic_probability import Probability
 from sympy.functions.elementary.integers import floor
 from sympy.sets.fancysets import Range, FiniteSet
