from sympy.holonomic import (DifferentialOperator, HolonomicFunction,
                             DifferentialOperators, from_hyper,
                             from_meijerg, expr_to_holonomic)
from sympy.holonomic.recurrence import RecurrenceOperators, HolonomicSequence
from sympy import (symbols, hyper, S, sqrt, pi, exp, erf, erfc, sstr, Symbol,
<<<<<<< HEAD
    O, I, meijerg, sin, cos, log, cosh, besselj, hyperexpand, Ci, EulerGamma,
    Si, asinh, comp)
=======
                   O, I, meijerg, sin, cos, log, cosh, besselj, hyperexpand,
                   Ci, EulerGamma, Si, asinh, gamma, beta)
>>>>>>> 6eb2021e
from sympy import ZZ, QQ, RR


def test_DifferentialOperator():
    x = symbols('x')
    R, Dx = DifferentialOperators(QQ.old_poly_ring(x), 'Dx')
    assert Dx == R.derivative_operator
    assert Dx == DifferentialOperator([R.base.zero, R.base.one], R)
    assert x * Dx + x**2 * Dx**2 == DifferentialOperator([0, x, x**2], R)
    assert (x**2 + 1) + Dx + x * \
        Dx**5 == DifferentialOperator([x**2 + 1, 1, 0, 0, 0, x], R)
    assert (x * Dx + x**2 + 1 - Dx * (x**3 + x))**3 == (-48 * x**6) + \
        (-57 * x**7) * Dx + (-15 * x**8) * Dx**2 + (-x**9) * Dx**3
    p = (x * Dx**2 + (x**2 + 3) * Dx**5) * (Dx + x**2)
    q = (2 * x) + (4 * x**2) * Dx + (x**3) * Dx**2 + \
        (20 * x**2 + x + 60) * Dx**3 + (10 * x**3 + 30 * x) * Dx**4 + \
        (x**4 + 3 * x**2) * Dx**5 + (x**2 + 3) * Dx**6
    assert p == q


def test_HolonomicFunction_addition():
    x = symbols('x')
    R, Dx = DifferentialOperators(ZZ.old_poly_ring(x), 'Dx')
    p = HolonomicFunction(Dx**2 * x, x)
    q = HolonomicFunction((2) * Dx + (x) * Dx**2, x)
    assert p == q
    p = HolonomicFunction(x * Dx + 1, x)
    q = HolonomicFunction(Dx + 1, x)
    r = HolonomicFunction((x - 2) + (x**2 - 2) * Dx + (x**2 - x) * Dx**2, x)
    assert p + q == r
    p = HolonomicFunction(x * Dx + Dx**2 * (x**2 + 2), x)
    q = HolonomicFunction(Dx - 3, x)
    r = HolonomicFunction((-54 * x**2 - 126 * x - 150) + (-135 * x**3 - 252 * x**2 - 270 * x + 140) * Dx +\
                 (-27 * x**4 - 24 * x**2 + 14 * x - 150) * Dx**2 + \
                 (9 * x**4 + 15 * x**3 + 38 * x**2 + 30 * x +40) * Dx**3, x)
    assert p + q == r
    p = HolonomicFunction(Dx**5 - 1, x)
    q = HolonomicFunction(x**3 + Dx, x)
    r = HolonomicFunction((-x**18 + 45*x**14 - 525*x**10 + 1575*x**6 - x**3 - 630*x**2) + \
        (-x**15 + 30*x**11 - 195*x**7 + 210*x**3 - 1)*Dx + (x**18 - 45*x**14 + 525*x**10 - \
        1575*x**6 + x**3 + 630*x**2)*Dx**5 + (x**15 - 30*x**11 + 195*x**7 - 210*x**3 + \
        1)*Dx**6, x)
    assert p+q == r

    p = x**2 + 3*x + 8
    q = x**3 - 7*x + 5
    p = p*Dx - p.diff()
    q = q*Dx - q.diff()
    r = HolonomicFunction(p, x) + HolonomicFunction(q, x)
    s = HolonomicFunction((6*x**2 + 18*x + 14) + (-4*x**3 - 18*x**2 - 62*x + 10)*Dx +\
        (x**4 + 6*x**3 + 31*x**2 - 10*x - 71)*Dx**2, x)
    assert r == s


def test_HolonomicFunction_multiplication():
    x = symbols('x')
    R, Dx = DifferentialOperators(ZZ.old_poly_ring(x), 'Dx')
    p = HolonomicFunction(Dx+x+x*Dx**2, x)
    q = HolonomicFunction(x*Dx+Dx*x+Dx**2, x)
    r = HolonomicFunction((8*x**6 + 4*x**4 + 6*x**2 + 3) + (24*x**5 - 4*x**3 + 24*x)*Dx + \
        (8*x**6 + 20*x**4 + 12*x**2 + 2)*Dx**2 + (8*x**5 + 4*x**3 + 4*x)*Dx**3 + \
        (2*x**4 + x**2)*Dx**4, x)
    assert p*q == r
    p = HolonomicFunction(Dx**2+1, x)
    q = HolonomicFunction(Dx-1, x)
    r = HolonomicFunction((2) + (-2)*Dx + (1)*Dx**2, x)
    assert p*q == r
    p = HolonomicFunction(Dx**2+1+x+Dx, x)
    q = HolonomicFunction((Dx*x-1)**2, x)
    r = HolonomicFunction((4*x**7 + 11*x**6 + 16*x**5 + 4*x**4 - 6*x**3 - 7*x**2 - 8*x - 2) + \
        (8*x**6 + 26*x**5 + 24*x**4 - 3*x**3 - 11*x**2 - 6*x - 2)*Dx + \
        (8*x**6 + 18*x**5 + 15*x**4 - 3*x**3 - 6*x**2 - 6*x - 2)*Dx**2 + (8*x**5 + \
            10*x**4 + 6*x**3 - 2*x**2 - 4*x)*Dx**3 + (4*x**5 + 3*x**4 - x**2)*Dx**4, x)
    assert p*q == r
    p = HolonomicFunction(x*Dx**2-1, x)
    q = HolonomicFunction(Dx*x-x, x)
    r = HolonomicFunction((x - 3) + (-2*x + 2)*Dx + (x)*Dx**2, x)
    assert p*q == r


def test_addition_initial_condition():
    x = symbols('x')
    R, Dx = DifferentialOperators(QQ.old_poly_ring(x), 'Dx')
    p = HolonomicFunction(Dx-1, x, 0, [3])
    q = HolonomicFunction(Dx**2+1, x, 0, [1, 0])
    r = HolonomicFunction(-1 + Dx - Dx**2 + Dx**3, x, 0, [4, 3, 2])
    assert p + q == r
    p = HolonomicFunction(Dx - x + Dx**2, x, 0, [1, 2])
    q = HolonomicFunction(Dx**2 + x, x, 0, [1, 0])
    r = HolonomicFunction((-x**4 - x**3/4 - x**2 + 1/4) + (x**3 + x**2/4 + 3*x/4 + 1)*Dx + \
        (-3*x/2 + 7/4)*Dx**2 + (x**2 - 7*x/4 + 1/4)*Dx**3 + (x**2 + x/4 + 1/2)*Dx**4, x, 0, [2, 2, -2, 2])
    assert p + q == r
    p = HolonomicFunction(Dx**2 + 4*x*Dx + x**2, x, 0, [3, 4])
    q = HolonomicFunction(Dx**2 + 1, x, 0, [1, 1])
    r = HolonomicFunction((x**6 + 2*x**4 - 5*x**2 - 6) + (4*x**5 + 36*x**3 - 32*x)*Dx + \
         (x**6 + 3*x**4 + 5*x**2 - 9)*Dx**2 + (4*x**5 + 36*x**3 - 32*x)*Dx**3 + (x**4 + \
            10*x**2 - 3)*Dx**4, x, 0, [4, 5, -1, -17])
    assert p + q == r
    q = HolonomicFunction(Dx**3 + x, x, 2, [3, 0, 1])
    p = HolonomicFunction(Dx - 1, x, 2, [1])
    r = HolonomicFunction((-x**2 - x + 1) + (x**2 + x)*Dx + (-x - 2)*Dx**3 + \
        (x + 1)*Dx**4, x, 2, [4, 1, 2, -5 ])
    assert p + q == r
    p = expr_to_holonomic(sin(x))
    q = expr_to_holonomic(1/x, x0=1)
    r = HolonomicFunction((x**2 + 6) + (x**3 + 2*x)*Dx + (x**2 + 6)*Dx**2 + (x**3 + 2*x)*Dx**3, \
        x, 1, [sin(1) + 1, -1 + cos(1), -sin(1) + 2])
    assert p + q == r
    C_1 = symbols('C_1')
    p = expr_to_holonomic(sqrt(x))
    q = expr_to_holonomic(sqrt(x**2-x))
    r = (p + q).to_expr().subs(C_1, -I/2).expand()
    assert r == I*sqrt(x)*sqrt(-x + 1) + sqrt(x)


def test_multiplication_initial_condition():
    x = symbols('x')
    R, Dx = DifferentialOperators(QQ.old_poly_ring(x), 'Dx')
    p = HolonomicFunction(Dx**2 + x*Dx - 1, x, 0, [3, 1])
    q = HolonomicFunction(Dx**2 + 1, x, 0, [1, 1])
    r = HolonomicFunction((x**4 + 14*x**2 + 60) + 4*x*Dx + (x**4 + 9*x**2 + 20)*Dx**2 + \
        (2*x**3 + 18*x)*Dx**3 + (x**2 + 10)*Dx**4, x, 0, [3, 4, 2, 3])
    assert p * q == r
    p = HolonomicFunction(Dx**2 + x, x, 0, [1, 0])
    q = HolonomicFunction(Dx**3 - x**2, x, 0, [3, 3, 3])
    r = HolonomicFunction((x**8 - 37*x**7/27 - 10*x**6/27 - 164*x**5/9 - 184*x**4/9 + \
        160*x**3/27 + 404*x**2/9 + 8*x + 40/3) + (6*x**7 - 128*x**6/9 - 98*x**5/9 - 28*x**4/9 + \
        8*x**3/9 + 28*x**2 + 40*x/9 - 40)*Dx + (3*x**6 - 82*x**5/9 + 76*x**4/9 + 4*x**3/3 + \
        220*x**2/9 - 80*x/3)*Dx**2 + (-2*x**6 + 128*x**5/27 - 2*x**4/3 -80*x**2/9 + 200/9)*Dx**3 + \
        (3*x**5 - 64*x**4/9 - 28*x**3/9 + 6*x**2 - 20*x/9 - 20/3)*Dx**4 + (-4*x**3 + 64*x**2/9 + \
            8*x/3)*Dx**5 + (x**4 - 64*x**3/27 - 4*x**2/3 + 20/9)*Dx**6, x, 0, [3, 3, 3, -3, -12, -24])
    assert p * q == r
    p = HolonomicFunction(Dx - 1, x, 0, [2])
    q = HolonomicFunction(Dx**2 + 1, x, 0, [0, 1])
    r = HolonomicFunction(2 -2*Dx + Dx**2, x, 0, [0, 2])
    assert p * q == r
    q = HolonomicFunction(x*Dx**2 + 1 + 2*Dx, x, 0,[0, 1])
    r = HolonomicFunction((x - 1) + (-2*x + 2)*Dx + x*Dx**2, x, 0, [0, 2])
    assert p * q == r
    p = HolonomicFunction(Dx**2 - 1, x, 0, [1, 3])
    q = HolonomicFunction(Dx**3 + 1, x, 0, [1, 2, 1])
    r = HolonomicFunction(6*Dx + 3*Dx**2 + 2*Dx**3 - 3*Dx**4 + Dx**6, x, 0, [1, 5, 14, 17, 17, 2])
    assert p * q == r
    p = expr_to_holonomic(sin(x))
    q = expr_to_holonomic(1/x, x0=1)
    r = HolonomicFunction(x + 2*Dx + x*Dx**2, x, 1, [sin(1), -sin(1) + cos(1)])
    assert p * q == r
    p = expr_to_holonomic(sqrt(x))
    q = expr_to_holonomic(sqrt(x**2-x))
    r = (p * q).to_expr()
    assert r == I*x*sqrt(-x + 1)


def test_HolonomicFunction_composition():
    x = symbols('x')
    R, Dx = DifferentialOperators(ZZ.old_poly_ring(x), 'Dx')
    p = HolonomicFunction(Dx-1, x).composition(x**2+x)
    r = HolonomicFunction((-2*x - 1) + Dx, x)
    assert p == r
    p = HolonomicFunction(Dx**2+1, x).composition(x**5+x**2+1)
    r = HolonomicFunction((125*x**12 + 150*x**9 + 60*x**6 + 8*x**3) + (-20*x**3 - 2)*Dx + \
        (5*x**4 + 2*x)*Dx**2, x)
    assert p == r
    p = HolonomicFunction(Dx**2*x+x, x).composition(2*x**3+x**2+1)
    r = HolonomicFunction((216*x**9 + 324*x**8 + 180*x**7 + 152*x**6 + 112*x**5 + \
        36*x**4 + 4*x**3) + (24*x**4 + 16*x**3 + 3*x**2 - 6*x - 1)*Dx + (6*x**5 + 5*x**4 + \
        x**3 + 3*x**2 + x)*Dx**2, x)
    assert p == r
    p = HolonomicFunction(Dx**2+1, x).composition(1-x**2)
    r = HolonomicFunction((4*x**3) - Dx + x*Dx**2, x)
    assert p == r
    p = HolonomicFunction(Dx**2+1, x).composition(x - 2/(x**2 + 1))
    r = HolonomicFunction((x**12 + 6*x**10 + 12*x**9 + 15*x**8 + 48*x**7 + 68*x**6 + \
        72*x**5 + 111*x**4 + 112*x**3 + 54*x**2 + 12*x + 1) + (12*x**8 + 32*x**6 + \
        24*x**4 - 4)*Dx + (x**12 + 6*x**10 + 4*x**9 + 15*x**8 + 16*x**7 + 20*x**6 + 24*x**5+ \
        15*x**4 + 16*x**3 + 6*x**2 + 4*x + 1)*Dx**2, x)
    assert p == r


def test_from_hyper():
    x = symbols('x')
    R, Dx = DifferentialOperators(QQ.old_poly_ring(x), 'Dx')
    p = hyper([1, 1], [S(3)/2], x**2/4)
    q = HolonomicFunction((4*x) + (5*x**2 - 8)*Dx + (x**3 - 4*x)*Dx**2, x, 1, [2*sqrt(3)*pi/9, -4*sqrt(3)*pi/27 + 4/3])
    r = from_hyper(p)
    assert r == q
    p = from_hyper(hyper([1], [S(3)/2], x**2/4))
    q = HolonomicFunction(-x + (-x**2/2 + 2)*Dx + x*Dx**2, x)
    x0 = 1
    y0 = '[sqrt(pi)*exp(1/4)*erf(1/2), -sqrt(pi)*exp(1/4)*erf(1/2)/2 + 1]'
    assert sstr(p.y0) == y0
    assert q.annihilator == p.annihilator


def test_from_meijerg():
    x = symbols('x')
    R, Dx = DifferentialOperators(QQ.old_poly_ring(x), 'Dx')
    p = from_meijerg(meijerg(([], [S(3)/2]), ([S(1)/2], [S(1)/2, 1]), x))
    q = HolonomicFunction(x/2 - 1/4 + (-x**2 + x/4)*Dx + x**2*Dx**2 + x**3*Dx**3, x, 1, \
        [1/sqrt(pi), 1/(2*sqrt(pi)), -1/(4*sqrt(pi))])
    assert p == q
    p = from_meijerg(meijerg(([], []), ([0], []), x))
    q = HolonomicFunction(1 + Dx, x, 0, [1])
    assert p == q
    p = from_meijerg(meijerg(([1], []), ([S(1)/2], [0]), x))
    q = HolonomicFunction((x + 1/2)*Dx + x*Dx**2, x, 1, [sqrt(pi)*erf(1), exp(-1)])
    assert p == q
    p = from_meijerg(meijerg(([0], [1]), ([0], []), 2*x**2))
    q = HolonomicFunction((3*x**2 - 1)*Dx + x**3*Dx**2, x, 1, [-exp(-S(1)/2) + 1, -exp(-S(1)/2)])
    assert p == q


def test_to_Sequence():
    x = symbols('x')
    R, Dx = DifferentialOperators(ZZ.old_poly_ring(x), 'Dx')
    n = symbols('n', integer=True)
    _, Sn = RecurrenceOperators(ZZ.old_poly_ring(n), 'Sn')
    p = HolonomicFunction(x**2*Dx**4 + x + Dx, x).to_sequence()
    q = [(HolonomicSequence(1 + (n + 2)*Sn**2 + (n**4 + 6*n**3 + 11*n**2 + 6*n)*Sn**3), 0, 1)]
    assert p == q
    p = HolonomicFunction(x**2*Dx**4 + x**3 + Dx**2, x).to_sequence()
    q = [(HolonomicSequence(1 + (n**4 + 14*n**3 + 72*n**2 + 163*n + 140)*Sn**5), 0, 0)]
    assert p == q
    p = HolonomicFunction(x**3*Dx**4 + 1 + Dx**2, x).to_sequence()
    q = [(HolonomicSequence(1 + (n**4 - 2*n**3 - n**2 + 2*n)*Sn + (n**2 + 3*n + 2)*Sn**2), 0, 0)]
    assert p == q
    p = HolonomicFunction(3*x**3*Dx**4 + 2*x*Dx + x*Dx**3, x).to_sequence()
    q = [(HolonomicSequence(2*n + (3*n**4 - 6*n**3 - 3*n**2 + 6*n)*Sn + (n**3 + 3*n**2 + 2*n)*Sn**2), 0, 1)]
    assert p == q


def test_to_Sequence_Initial_Coniditons():
    x = symbols('x')
    R, Dx = DifferentialOperators(QQ.old_poly_ring(x), 'Dx')
    n = symbols('n', integer=True)
    _, Sn = RecurrenceOperators(QQ.old_poly_ring(n), 'Sn')
    p = HolonomicFunction(Dx - 1, x, 0, [1]).to_sequence()
    q = [(HolonomicSequence(-1 + (n + 1)*Sn, 1), 0)]
    assert p == q
    p = HolonomicFunction(Dx**2 + 1, x, 0, [0, 1]).to_sequence()
    q = [(HolonomicSequence(1 + (n**2 + 3*n + 2)*Sn**2, [0, 1]), 0)]
    assert p == q
    p = HolonomicFunction(Dx**2 + 1 + x**3*Dx, x, 0, [2, 3]).to_sequence()
    q = [(HolonomicSequence(n + Sn**2 + (n**2 + 7*n + 12)*Sn**4, [2, 3, -1, -1/2, 1/12]), 1)]
    assert p == q
    p = HolonomicFunction(x**3*Dx**5 + 1 + Dx, x).to_sequence()
    q = [(HolonomicSequence(1 + (n + 1)*Sn + (n**5 - 5*n**3 + 4*n)*Sn**2), 0, 3)]
    assert p == q
    C_0, C_1, C_2, C_3 = symbols('C_0, C_1, C_2, C_3')
    p = expr_to_holonomic(log(1+x**2))
    q = [(HolonomicSequence(n**2 + (n**2 + 2*n)*Sn**2, [0, 0, C_2]), 0, 1)]
    assert p.to_sequence() == q
    p = p.diff()
    q = [(HolonomicSequence((n + 2) + (n + 2)*Sn**2, [C_0, 0]), 1, 0)]
    assert p.to_sequence() == q
    p = expr_to_holonomic(erf(x) + x).to_sequence()
    q = [(HolonomicSequence((2*n**2 - 2*n) + (n**3 + 2*n**2 - n - 2)*Sn**2, [0, 1 + 2/sqrt(pi), 0, C_3]), 0, 2)]
    assert p == q

def test_series():
    x = symbols('x')
    R, Dx = DifferentialOperators(ZZ.old_poly_ring(x), 'Dx')
    p = HolonomicFunction(Dx**2 + 2*x*Dx, x, 0, [0, 1]).series(n=10)
    q = x - x**3/3 + x**5/10 - x**7/42 + x**9/216 + O(x**10)
    assert p == q
    p = HolonomicFunction(Dx - 1, x).composition(x**2, 0, [1])  # e^(x**2)
    q = HolonomicFunction(Dx**2 + 1, x, 0, [1, 0])  # cos(x)
    r = (p * q).series(n=10)  # expansion of cos(x) * exp(x**2)
    s = 1 + x**2/2 + x**4/24 - 31*x**6/720 - 179*x**8/8064 + O(x**10)
    assert r == s
    t = HolonomicFunction((1 + x)*Dx**2 + Dx, x, 0, [0, 1])  # log(1 + x)
    r = (p * t + q).series(n=10)
    s = 1 + x - x**2 + 4*x**3/3 - 17*x**4/24 + 31*x**5/30 - 481*x**6/720 +\
     71*x**7/105 - 20159*x**8/40320 + 379*x**9/840 + O(x**10)
    assert r == s
    p = HolonomicFunction((6+6*x-3*x**2) - (10*x-3*x**2-3*x**3)*Dx + \
        (4-6*x**3+2*x**4)*Dx**2, x, 0, [0, 1]).series(n=7)
    q = x + x**3/6 - 3*x**4/16 + x**5/20 - 23*x**6/960 + O(x**7)
    assert p == q
    p = HolonomicFunction((6+6*x-3*x**2) - (10*x-3*x**2-3*x**3)*Dx + \
        (4-6*x**3+2*x**4)*Dx**2, x, 0, [1, 0]).series(n=7)
    q = 1 - 3*x**2/4 - x**3/4 - 5*x**4/32 - 3*x**5/40 - 17*x**6/384 + O(x**7)
    assert p == q
    p = expr_to_holonomic(erf(x) + x).series(n=10)
    C_3 = symbols('C_3')
    q = (erf(x) + x).series(n=10)
    assert p.subs(C_3, -2/(3*sqrt(pi))) == q
    assert expr_to_holonomic(sqrt(x**3 + x)).series(n=10) == sqrt(x**3 + x).series(n=10)
    assert expr_to_holonomic((2*x - 3*x**2)**(S(1)/3)).series() == ((2*x - 3*x**2)**(S(1)/3)).series()
    assert  expr_to_holonomic(sqrt(x**2-x)).series() == (sqrt(x**2-x)).series()
    assert expr_to_holonomic(cos(x)**2/x**2, y0={-2: [1, 0, -1]}).series(n=10) == (cos(x)**2/x**2).series(n=10)
    assert expr_to_holonomic(cos(x)**2/x**2, x0=1).series(n=10) == (cos(x)**2/x**2).series(n=10, x0=1)
    assert expr_to_holonomic(cos(x-1)**2/(x-1)**2, x0=1, y0={-2: [1, 0, -1]}).series(n=10) \
        == (cos(x-1)**2/(x-1)**2).series(x0=1, n=10)

def test_evalf_euler():
    x = symbols('x')
    R, Dx = DifferentialOperators(QQ.old_poly_ring(x), 'Dx')

    # log(1+x)
    p = HolonomicFunction((1 + x)*Dx**2 + Dx, x, 0, [0, 1])

    # path taken is a straight line from 0 to 1, on the real axis
    r = [0.1, 0.2, 0.3, 0.4, 0.5, 0.6, 0.7, 0.8, 0.9, 1]
    s = '0.699525841805253'  # approx. equal to log(2) i.e. 0.693147180559945
    assert sstr(p.evalf(r, method='Euler')[-1]) == s

    # path taken is a traingle 0-->1+i-->2
    r = [0.1 + 0.1*I]
    for i in range(9):
        r.append(r[-1]+0.1+0.1*I)
    for i in range(10):
        r.append(r[-1]+0.1-0.1*I)

    # close to the exact solution 1.09861228866811
    # imaginary part also close to zero
    s = '1.07530466271334-0.0251200594793912j'
    assert sstr(p.evalf(r, method='Euler')[-1]) == s

    # sin(x)
    p = HolonomicFunction(Dx**2 + 1, x, 0, [0, 1])
    s = '0.905546532085401-6.93889390390723e-18j'
    assert sstr(p.evalf(r, method='Euler')[-1]) == s

    # computing sin(pi/2) using this method
    # using a linear path from 0 to pi/2
    r = [0.1]
    for i in range(14):
        r.append(r[-1] + 0.1)
    r.append(pi/2)
    s = '1.08016557252834' # close to 1.0 (exact solution)
    assert sstr(p.evalf(r, method='Euler')[-1]) == s

    # trying different path, a rectangle (0-->i-->pi/2 + i-->pi/2)
    # computing the same value sin(pi/2) using different path
    r = [0.1*I]
    for i in range(9):
        r.append(r[-1]+0.1*I)
    for i in range(15):
        r.append(r[-1]+0.1)
    r.append(pi/2+I)
    for i in range(10):
        r.append(r[-1]-0.1*I)

    # close to 1.0
    s = '0.976882381836257-1.65557671738537e-16j'
    assert sstr(p.evalf(r, method='Euler')[-1]) == s

    # cos(x)
    p = HolonomicFunction(Dx**2 + 1, x, 0, [1, 0])
    # compute cos(pi) along 0-->pi
    r = [0.05]
    for i in range(61):
        r.append(r[-1]+0.05)
    r.append(pi)
    # close to -1 (exact answer)
    s = '-1.08140824719196'
    assert sstr(p.evalf(r, method='Euler')[-1]) == s

    # a rectangular path (0 -> i -> 2+i -> 2)
    r = [0.1*I]
    for i in range(9):
        r.append(r[-1]+0.1*I)
    for i in range(20):
        r.append(r[-1]+0.1)
    for i in range(10):
        r.append(r[-1]-0.1*I)

    p = HolonomicFunction(Dx**2 + 1, x, 0, [1,1]).evalf(r, method='Euler')
    s = '0.501421652861245-3.88578058618805e-16j'
    assert sstr(p[-1]) == s

def test_evalf_rk4():
    x = symbols('x')
    R, Dx = DifferentialOperators(QQ.old_poly_ring(x), 'Dx')

    # log(1+x)
    p = HolonomicFunction((1 + x)*Dx**2 + Dx, x, 0, [0, 1])

    # path taken is a straight line from 0 to 1, on the real axis
    r = [0.1, 0.2, 0.3, 0.4, 0.5, 0.6, 0.7, 0.8, 0.9, 1]
    s = '0.693146363174626'  # approx. equal to log(2) i.e. 0.693147180559945
    assert sstr(p.evalf(r)[-1]) == s

    # path taken is a traingle 0-->1+i-->2
    r = [0.1 + 0.1*I]
    for i in range(9):
        r.append(r[-1]+0.1+0.1*I)
    for i in range(10):
        r.append(r[-1]+0.1-0.1*I)

    # close to the exact solution of:
    exact = S('1.09861228866811')
    # imaginary part also close to zero
<<<<<<< HEAD
    expected = S('1.09861574485151+1.36082967699958e-7j')
    computed = p.evalf(r)[-1]
    assert comp(computed, expected, 3e-16)
    assert comp(computed, exact, 4e-6)
=======
    s = '1.098616 + 1.36083e-7*I'
    assert sstr(p.evalf(r)[-1].n(7)) == s
>>>>>>> 6eb2021e

    # sin(x)
    p = HolonomicFunction(Dx**2 + 1, x, 0, [0, 1])
    s = '0.90929463522785+1.52655665885959e-16j'
    assert sstr(p.evalf(r)[-1]) == s

    # computing sin(pi/2) using this method
    # using a linear path from 0 to pi/2
    r = [0.1]
    for i in range(14):
        r.append(r[-1] + 0.1)
    r.append(pi/2)
    s = '0.999999895088917' # close to 1.0 (exact solution)
    assert sstr(p.evalf(r)[-1]) == s

    # trying different path, a rectangle (0-->i-->pi/2 + i-->pi/2)
    # computing the same value sin(pi/2) using different path
    r = [0.1*I]
    for i in range(9):
        r.append(r[-1]+0.1*I)
    for i in range(15):
        r.append(r[-1]+0.1)
    r.append(pi/2+I)
    for i in range(10):
        r.append(r[-1]-0.1*I)

    # close to 1.0
    s = '1.00000003415141+6.11940487991086e-16j'
    assert sstr(p.evalf(r)[-1]) == s

    # cos(x)
    p = HolonomicFunction(Dx**2 + 1, x, 0, [1, 0])
    # compute cos(pi) along 0-->pi
    r = [0.05]
    for i in range(61):
        r.append(r[-1]+0.05)
    r.append(pi)
    # close to -1 (exact answer)
    s = '-0.999999993238714'
    assert sstr(p.evalf(r)[-1]) == s

    # a rectangular path (0 -> i -> 2+i -> 2)
    r = [0.1*I]
    for i in range(9):
        r.append(r[-1]+0.1*I)
    for i in range(20):
        r.append(r[-1]+0.1)
    for i in range(10):
        r.append(r[-1]-0.1*I)

    p = HolonomicFunction(Dx**2 + 1, x, 0, [1,1]).evalf(r)
    s = '0.493152791638442-1.41553435639707e-15j'
    assert sstr(p[-1]) == s


def test_expr_to_holonomic():
    x = symbols('x')
    R, Dx = DifferentialOperators(QQ.old_poly_ring(x), 'Dx')
    p = expr_to_holonomic((sin(x)/x)**2)
    q = HolonomicFunction(8*x + (4*x**2 + 6)*Dx + 6*x*Dx**2 + x**2*Dx**3, x, 0, \
        [1, 0, -2/3])
    assert p == q
    p = expr_to_holonomic(1/(1+x**2)**2)
    q = HolonomicFunction(4*x + (x**2 + 1)*Dx, x, 0, [1])
    assert p == q
    p = expr_to_holonomic(exp(x)*sin(x)+x*log(1+x))
    q = HolonomicFunction((2*x**3 + 10*x**2 + 20*x + 18) + (-2*x**4 - 10*x**3 - 20*x**2 \
        - 18*x)*Dx + (2*x**5 + 6*x**4 + 7*x**3 + 8*x**2 + 10*x - 4)*Dx**2 + \
        (-2*x**5 - 5*x**4 - 2*x**3 + 2*x**2 - x + 4)*Dx**3 + (x**5 + 2*x**4 - x**3 - \
        7*x**2/2 + x + 5/2)*Dx**4, x, 0, [0, 1, 4, -1])
    assert p == q
    p = expr_to_holonomic(x*exp(x)+cos(x)+1)
    q = HolonomicFunction((-x - 3)*Dx + (x + 2)*Dx**2 + (-x - 3)*Dx**3 + (x + 2)*Dx**4, x, \
        0, [2, 1, 1, 3])
    assert p == q
    assert (x*exp(x)+cos(x)+1).series(n=10) == p.series(n=10)
    p = expr_to_holonomic(log(1 + x)**2 + 1)
    q = HolonomicFunction(Dx + (3*x + 3)*Dx**2 + (x**2 + 2*x + 1)*Dx**3, x, 0, [1, 0, 2])
    assert p == q
    p = expr_to_holonomic(erf(x)**2 + x)
    q = HolonomicFunction((8*x**4 - 2*x**2 + 2)*Dx**2 + (6*x**3 - x/2)*Dx**3 + \
        (x**2+ 1/4)*Dx**4, x, 0, [0, 1, 8/pi, 0])
    assert p == q
    p = expr_to_holonomic(cosh(x)*x)
    q = HolonomicFunction((-x**2 + 2) -2*x*Dx + x**2*Dx**2, x, 0, [0, 1])
    assert p == q
    p = expr_to_holonomic(besselj(2, x))
    q = HolonomicFunction((x**2 - 4) + x*Dx + x**2*Dx**2, x, 0, [0, 0])
    assert p == q
    p = expr_to_holonomic(besselj(0, x) + exp(x))
    q = HolonomicFunction((-x**2 - x/2 + 1/2) + (x**2 - x/2 - 3/2)*Dx + (-x**2 + x/2 + 1)*Dx**2 +\
        (x**2 + x/2)*Dx**3, x, 0, [2, 1, 1/2])
    assert p == q
    p = expr_to_holonomic(sin(x)**2/x)
    q = HolonomicFunction(4 + 4*x*Dx + 3*Dx**2 + x*Dx**3, x, 0, [0, 1, 0])
    assert p == q
    p = expr_to_holonomic(sin(x)**2/x, x0=2)
    q = HolonomicFunction((4) + (4*x)*Dx + (3)*Dx**2 + (x)*Dx**3, x, 2, [sin(2)**2/2,
        sin(2)*cos(2) - sin(2)**2/4, -3*sin(2)**2/4 + cos(2)**2 - sin(2)*cos(2)])
    assert p == q
    p = expr_to_holonomic(log(x)/2 - Ci(2*x)/2 + Ci(2)/2)
    q = HolonomicFunction(4*Dx + 4*x*Dx**2 + 3*Dx**3 + x*Dx**4, x, 0, \
        [-log(2)/2 - EulerGamma/2 + Ci(2)/2, 0, 1, 0])
    assert p == q
    p = p.to_expr()
    q = log(x)/2 - Ci(2*x)/2 + Ci(2)/2
    assert p == q
    p = expr_to_holonomic(x**(S(1)/2), x0=1)
    q = HolonomicFunction(x*Dx - 1/2, x, 1, [1])
    assert p == q
    p = expr_to_holonomic(sqrt(1 + x**2))
    q = HolonomicFunction((-x) + (x**2 + 1)*Dx, x, 0, [1])
    assert p == q
    assert (expr_to_holonomic(sqrt(x) + sqrt(2*x)).to_expr()-\
        (sqrt(x) + sqrt(2*x))).simplify() == 0
    assert expr_to_holonomic(3*x+2*sqrt(x)).to_expr() == 3*x+2*sqrt(x)
    p = expr_to_holonomic((x**4+x**3+5*x**2+3*x+2)/x**2, lenics=3)
    q = HolonomicFunction((-2*x**4 - x**3 + 3*x + 4) + (x**5 + x**4 + 5*x**3 + 3*x**2 + \
        2*x)*Dx, x, 0, {-2: [2, 3, 5]})
    assert p == q
    p = expr_to_holonomic(1/(x-1)**2, lenics=3, x0=1)
    q = HolonomicFunction((2) + (x - 1)*Dx, x, 1, {-2: [1, 0, 0]})
    assert p == q
    a = symbols("a")
    p = expr_to_holonomic(sqrt(a*x), x=x)
    assert p.to_expr() == sqrt(a)*sqrt(x)

def test_to_hyper():
    x = symbols('x')
    R, Dx = DifferentialOperators(QQ.old_poly_ring(x), 'Dx')
    p = HolonomicFunction(Dx - 2, x, 0, [3]).to_hyper()
    q = 3 * hyper([], [], 2*x)
    assert p == q
    p = hyperexpand(HolonomicFunction((1 + x) * Dx - 3, x, 0, [2]).to_hyper()).expand()
    q = 2*x**3 + 6*x**2 + 6*x + 2
    assert p == q
    p = HolonomicFunction((1 + x)*Dx**2 + Dx, x, 0, [0, 1]).to_hyper()
    q = -x**2*hyper((2, 2, 1), (3, 2), -x)/2 + x
    assert p == q
    p = HolonomicFunction(2*x*Dx + Dx**2, x, 0, [0, 2/sqrt(pi)]).to_hyper()
    q = 2*x*hyper((1/2,), (3/2,), -x**2)/sqrt(pi)
    assert p == q
    p = hyperexpand(HolonomicFunction(2*x*Dx + Dx**2, x, 0, [1, -2/sqrt(pi)]).to_hyper())
    q = erfc(x)
    assert p.rewrite(erfc) == q
    p =  hyperexpand(HolonomicFunction((x**2 - 1) + x*Dx + x**2*Dx**2,
        x, 0, [0, S(1)/2]).to_hyper())
    q = besselj(1, x)
    assert p == q
    p = hyperexpand(HolonomicFunction(x*Dx**2 + Dx + x, x, 0, [1, 0]).to_hyper())
    q = besselj(0, x)
    assert p == q

def test_to_expr():
    x = symbols('x')
    R, Dx = DifferentialOperators(ZZ.old_poly_ring(x), 'Dx')
    p = HolonomicFunction(Dx - 1, x, 0, [1]).to_expr()
    q = exp(x)
    assert p == q
    p = HolonomicFunction(Dx**2 + 1, x, 0, [1, 0]).to_expr()
    q = cos(x)
    assert p == q
    p = HolonomicFunction(Dx**2 - 1, x, 0, [1, 0]).to_expr()
    q = cosh(x)
    assert p == q
    p = HolonomicFunction(2 + (4*x - 1)*Dx + \
        (x**2 - x)*Dx**2, x, 0, [1, 2]).to_expr().expand()
    q = 1/(x**2 - 2*x + 1)
    assert p == q
    p = expr_to_holonomic(sin(x)**2/x).integrate((x, 0, x)).to_expr()
    q = (sin(x)**2/x).integrate((x, 0, x))
    assert p == q
    C_0, C_1, C_2, C_3 = symbols('C_0, C_1, C_2, C_3')
    p = expr_to_holonomic(log(1+x**2)).to_expr()
    q = C_2*log(x**2 + 1)
    assert p == q
    p = expr_to_holonomic(log(1+x**2)).diff().to_expr()
    q = C_0*x/(x**2 + 1)
    assert p == q
    p = expr_to_holonomic(erf(x) + x).to_expr()
    q = 3*C_3*x - 3*sqrt(pi)*C_3*erf(x)/2 + x + 2*x/sqrt(pi)
    assert p == q
    p = expr_to_holonomic(sqrt(x), x0=1).to_expr()
    assert p == sqrt(x)
    assert expr_to_holonomic(sqrt(x)).to_expr() == sqrt(x)
    p = expr_to_holonomic(sqrt(1 + x**2)).to_expr()
    assert p == sqrt(1+x**2)
    p = expr_to_holonomic((2*x**2 + 1)**(S(2)/3)).to_expr()
    assert p == (2*x**2 + 1)**(S(2)/3)
    p = expr_to_holonomic(sqrt(-x**2+2*x)).to_expr()
    assert p == sqrt(x)*sqrt(-x + 2)
    p = expr_to_holonomic((-2*x**3+7*x)**(S(2)/3)).to_expr()
    q = x**(S(2)/3)*(-2*x**2 + 7)**(S(2)/3)
    assert p == q
    p = from_hyper(hyper((-2, -3), (S(1)/2, ), x))
    s = hyperexpand(hyper((-2, -3), (S(1)/2, ), x))
    D_0 = Symbol('D_0')
    C_0 = Symbol('C_0')
    assert (p.to_expr().subs({C_0:1, D_0:0}) - s).simplify() == 0
    p.y0 = {0: [1], S(1)/2: [0]}
    assert p.to_expr() == s
    assert expr_to_holonomic(x**5).to_expr() == x**5
    assert expr_to_holonomic(2*x**3-3*x**2).to_expr().expand() == \
        2*x**3-3*x**2
    a = symbols("a")
    p = (expr_to_holonomic(1.4*x)*expr_to_holonomic(a*x, x)).to_expr()
    q = 1.4*a*x**2
    assert p == q
    p = (expr_to_holonomic(1.4*x)+expr_to_holonomic(a*x, x)).to_expr()
    q = x*(a + 1.4)
    assert p == q
    p = (expr_to_holonomic(1.4*x)+expr_to_holonomic(x)).to_expr()
    assert p == 2.4*x


def test_integrate():
    x = symbols('x')
    R, Dx = DifferentialOperators(ZZ.old_poly_ring(x), 'Dx')
    p = expr_to_holonomic(sin(x)**2/x, x0=1).integrate((x, 2, 3))
    q = '0.166270406994788'
    assert sstr(p) == q
    p = expr_to_holonomic(sin(x)).integrate((x, 0, x)).to_expr()
    q = 1 - cos(x)
    assert p == q
    p = expr_to_holonomic(sin(x)).integrate((x, 0, 3))
    q = 1 - cos(3)
    assert p == q
    p = expr_to_holonomic(sin(x)/x, x0=1).integrate((x, 1, 2))
    q = '0.659329913368450'
    assert sstr(p) == q
    p = expr_to_holonomic(sin(x)**2/x, x0=1).integrate((x, 1, 0))
    q = '-0.423690480850035'
    assert sstr(p) == q
    p = expr_to_holonomic(sin(x)/x)
    assert p.integrate(x).to_expr() == Si(x)
    assert p.integrate((x, 0, 2)) == Si(2)
    p = expr_to_holonomic(sin(x)**2/x)
    q = p.to_expr()
    assert p.integrate(x).to_expr() == q.integrate((x, 0, x))
    assert p.integrate((x, 0, 1)) == q.integrate((x, 0, 1))
    assert expr_to_holonomic(1/x, x0=1).integrate(x).to_expr() == log(x)
    p = expr_to_holonomic((x + 1)**3*exp(-x), x0=-1).integrate(x).to_expr()
    q = (-x**3 - 6*x**2 - 15*x + 6*exp(x + 1) - 16)*exp(-x)
    assert p == q
    p = expr_to_holonomic(cos(x)**2/x**2, y0={-2: [1, 0, -1]}).integrate(x).to_expr()
    q = -Si(2*x) - cos(x)**2/x
    assert p == q
    p = expr_to_holonomic(sqrt(x**2+x)).integrate(x).to_expr()
    q = (x**(3/2)*(2*x**2 + 3*x + 1) - x*sqrt(x + 1)*asinh(sqrt(x)))/(4*x*sqrt(x + 1))
    assert p == q
    p = expr_to_holonomic(sqrt(x**2+1)).integrate(x).to_expr()
    q = (sqrt(x**2+1)).integrate(x)
    assert (p-q).simplify() == 0
    p = expr_to_holonomic(1/x**2, y0={-2:[1, 0, 0]})
    r = expr_to_holonomic(1/x**2, lenics=3)
    assert p == r
    q = expr_to_holonomic(cos(x)**2)
    assert (r*q).integrate(x).to_expr() == -Si(2*x) - cos(x)**2/x


def test_diff():
    x, y = symbols('x, y')
    R, Dx = DifferentialOperators(ZZ.old_poly_ring(x), 'Dx')
    p = HolonomicFunction(x*Dx**2 + 1, x, 0, [0, 1])
    assert p.diff().to_expr() == p.to_expr().diff().simplify()
    p = HolonomicFunction(Dx**2 - 1, x, 0, [1, 0])
    assert p.diff(x, 2).to_expr() == p.to_expr()
    p = expr_to_holonomic(Si(x))
    assert p.diff().to_expr() == sin(x)/x
    assert p.diff(y) == 0
    C_0, C_1, C_2, C_3 = symbols('C_0, C_1, C_2, C_3')
    q = Si(x)
    assert p.diff(x).to_expr() == q.diff()
    assert p.diff(x, 2).to_expr().subs(C_0, -S(1)/3) == q.diff(x, 2).simplify()
    assert p.diff(x, 3).series().subs({C_3:-S(1)/3, C_0:0}) == q.diff(x, 3).series()


def test_extended_domain_in_expr_to_holonomic():
    x = symbols('x')
    p = expr_to_holonomic(1.2*cos(3.1*x))
    assert p.to_expr() == 1.2*cos(3.1*x)
    assert sstr(p.integrate(x).to_expr()) == '0.387096774193548*sin(3.1*x)'
    _, Dx = DifferentialOperators(RR.old_poly_ring(x), 'Dx')
    p = expr_to_holonomic(1.1329138213*x)
    q = HolonomicFunction((-1.1329138213) + (1.1329138213*x)*Dx, x, 0, {1: [1.1329138213]})
    assert p == q
    assert p.to_expr() == 1.1329138213*x
    assert sstr(p.integrate((x, 1, 2))) == sstr((1.1329138213*x).integrate((x, 1, 2)))
    y, z = symbols('y, z')
    p = expr_to_holonomic(sin(x*y*z), x=x)
    assert p.to_expr() == sin(x*y*z)
    assert p.integrate(x).to_expr() == (-cos(x*y*z) + 1)/(y*z)
    p = expr_to_holonomic(sin(x*y + z), x=x).integrate(x).to_expr()
    q = (cos(z) - cos(x*y + z))/y
    assert p == q
    a = symbols('a')
    p = expr_to_holonomic(a*x, x)
    assert p.to_expr() == a*x
    assert p.integrate(x).to_expr() == a*x**2/2
    D_2, C_1 = symbols("D_2, C_1")
    p = expr_to_holonomic(x) + expr_to_holonomic(1.2*cos(x))
    p = p.to_expr().subs(D_2, 0)
    assert p - x - 1.2*cos(1.0*x) == 0
    p = expr_to_holonomic(x) * expr_to_holonomic(1.2*cos(x))
    p = p.to_expr().subs(C_1, 0)
    assert p - 1.2*x*cos(1.0*x) == 0


def test_to_meijerg():
    x = symbols('x')
    assert hyperexpand(expr_to_holonomic(sin(x)).to_meijerg()) == sin(x)
    assert hyperexpand(expr_to_holonomic(cos(x)).to_meijerg()) == cos(x)
    assert hyperexpand(expr_to_holonomic(exp(x)).to_meijerg()) == exp(x)
    assert hyperexpand(expr_to_holonomic(log(x)).to_meijerg()).simplify() == log(x)
    assert expr_to_holonomic(4*x**2/3 + 7).to_meijerg() == 4*x**2/3 + 7
    assert hyperexpand(expr_to_holonomic(besselj(2, x), lenics=3).to_meijerg()) == besselj(2, x)
    p = hyper((-S(1)/2, -3), (), x)
    assert from_hyper(p).to_meijerg() == hyperexpand(p)
    p = hyper((S(1), S(3)), (S(2), ), x)
    assert (hyperexpand(from_hyper(p).to_meijerg()) - hyperexpand(p)).expand() == 0
    p = from_hyper(hyper((-2, -3), (S(1)/2, ), x))
    s = hyperexpand(hyper((-2, -3), (S(1)/2, ), x))
    C_0 = Symbol('C_0')
    C_1 = Symbol('C_1')
    D_0 = Symbol('D_0')
    assert (hyperexpand(p.to_meijerg()).subs({C_0:1, D_0:0}) - s).simplify() == 0
    p.y0 = {0: [1], S(1)/2: [0]}
    assert (hyperexpand(p.to_meijerg()) - s).simplify() == 0
    p = expr_to_holonomic(besselj(S(1)/2, x), initcond=False)
    assert (p.to_expr() - (D_0*sin(x) + C_0*cos(x) + C_1*sin(x))/sqrt(x)).simplify() == 0
    p = expr_to_holonomic(besselj(S(1)/2, x), y0={S(-1)/2: [sqrt(2)/sqrt(pi), sqrt(2)/sqrt(pi)]})
    assert (p.to_expr() - besselj(S(1)/2, x) - besselj(S(-1)/2, x)).simplify() == 0


def test_gaussian():
    mu, x = symbols("mu x")
    sd = symbols("sd", positive=True)
    Q = QQ[mu, sd].get_field()
    e = sqrt(2)*exp(-(-mu + x)**2/(2*sd**2))/(2*sqrt(pi)*sd)
    h1 = expr_to_holonomic(e, x, domain=Q)

    _, Dx = DifferentialOperators(Q.old_poly_ring(x), 'Dx')
    h2 = HolonomicFunction((-mu/sd**2 + x/sd**2) + (1)*Dx, x)

    assert h1 == h2


def test_beta():
    a, b, x = symbols("a b x", positive=True)
    e = x**(a - 1)*(-x + 1)**(b - 1)/beta(a, b)
    Q = QQ[a, b].get_field()
    h1 = expr_to_holonomic(e, x, domain=Q)

    _, Dx = DifferentialOperators(Q.old_poly_ring(x), 'Dx')
    h2 = HolonomicFunction((a + x*(-a - b + 2) - 1) + (x**2 - x)*Dx, x)

    assert h1 == h2


def test_gamma():
    a, b, x = symbols("a b x", positive=True)
    e = b**(-a)*x**(a - 1)*exp(-x/b)/gamma(a)
    Q = QQ[a, b].get_field()
    h1 = expr_to_holonomic(e, x, domain=Q)

    _, Dx = DifferentialOperators(Q.old_poly_ring(x), 'Dx')
    h2 = HolonomicFunction((-a + 1 + x/b) + (x)*Dx, x)

    assert h1 == h2


def test_symbolic_power():
    x, n = symbols("x n")
    Q = QQ[n].get_field()
    _, Dx = DifferentialOperators(Q.old_poly_ring(x), 'Dx')
    h1 = HolonomicFunction((-1) + (x)*Dx, x) ** -n
    h2 = HolonomicFunction((n) + (x)*Dx, x)

    assert h1 == h2


def test_negative_power():
    x = symbols("x")
    _, Dx = DifferentialOperators(QQ.old_poly_ring(x), 'Dx')
    h1 = HolonomicFunction((-1) + (x)*Dx, x) ** -2
    h2 = HolonomicFunction((2) + (x)*Dx, x)

    assert h1 == h2


def test_expr_in_power():
    x, n = symbols("x n")
    Q = QQ[n].get_field()
    _, Dx = DifferentialOperators(Q.old_poly_ring(x), 'Dx')
    h1 = HolonomicFunction((-1) + (x)*Dx, x) ** (n - 3)
    h2 = HolonomicFunction((-n + 3) + (x)*Dx, x)

    assert h1 == h2<|MERGE_RESOLUTION|>--- conflicted
+++ resolved
@@ -3,13 +3,8 @@
                              from_meijerg, expr_to_holonomic)
 from sympy.holonomic.recurrence import RecurrenceOperators, HolonomicSequence
 from sympy import (symbols, hyper, S, sqrt, pi, exp, erf, erfc, sstr, Symbol,
-<<<<<<< HEAD
-    O, I, meijerg, sin, cos, log, cosh, besselj, hyperexpand, Ci, EulerGamma,
-    Si, asinh, comp)
-=======
                    O, I, meijerg, sin, cos, log, cosh, besselj, hyperexpand,
-                   Ci, EulerGamma, Si, asinh, gamma, beta)
->>>>>>> 6eb2021e
+                   Ci, EulerGamma, Si, asinh, comp, gamma, beta)
 from sympy import ZZ, QQ, RR
 
 
@@ -401,18 +396,10 @@
     for i in range(10):
         r.append(r[-1]+0.1-0.1*I)
 
-    # close to the exact solution of:
-    exact = S('1.09861228866811')
+    # close to the exact solution 1.09861228866811
     # imaginary part also close to zero
-<<<<<<< HEAD
-    expected = S('1.09861574485151+1.36082967699958e-7j')
-    computed = p.evalf(r)[-1]
-    assert comp(computed, expected, 3e-16)
-    assert comp(computed, exact, 4e-6)
-=======
-    s = '1.098616 + 1.36083e-7*I'
+    s = '1.098616+1.36083e-7j'
     assert sstr(p.evalf(r)[-1].n(7)) == s
->>>>>>> 6eb2021e
 
     # sin(x)
     p = HolonomicFunction(Dx**2 + 1, x, 0, [0, 1])
@@ -466,7 +453,6 @@
     p = HolonomicFunction(Dx**2 + 1, x, 0, [1,1]).evalf(r)
     s = '0.493152791638442-1.41553435639707e-15j'
     assert sstr(p[-1]) == s
-
 
 def test_expr_to_holonomic():
     x = symbols('x')
