from typing import Type

from sympy.vector.basisdependent import (BasisDependent, BasisDependentAdd,
                                         BasisDependentMul, BasisDependentZero)
from sympy.core import S, Pow
from sympy.core.expr import AtomicExpr
from sympy.matrices.immutable import ImmutableDenseMatrix as Matrix
import sympy.vector


class Dyadic(BasisDependent):
    """
    Super class for all Dyadic-classes.

    References
    ==========

    .. [1] https://en.wikipedia.org/wiki/Dyadic_tensor
    .. [2] Kane, T., Levinson, D. Dynamics Theory and Applications. 1985
           McGraw-Hill

    """

    _op_priority = 13.0

    _expr_type = None  # type: Type[Dyadic]
    _mul_func = None  # type: Type[Dyadic]
    _add_func = None  # type: Type[Dyadic]
    _zero_func = None  # type: Type[Dyadic]
    _base_func = None  # type: Type[Dyadic]
    zero = None  # type: DyadicZero

    @property
    def components(self):
        """
        Returns the components of this dyadic in the form of a
        Python dictionary mapping BaseDyadic instances to the
        corresponding measure numbers.

        """
        # The '_components' attribute is defined according to the
        # subclass of Dyadic the instance belongs to.
        return self._components

    def dot(self, other):
        """
        Returns the dot product(also called inner product) of this
        Dyadic, with another Dyadic or Vector.
        If 'other' is a Dyadic, this returns a Dyadic. Else, it returns
        a Vector (unless an error is encountered).

        Parameters
        ==========

        other : Dyadic/Vector
            The other Dyadic or Vector to take the inner product with

        Examples
        ========

        >>> from sympy.vector import CoordSys3D
        >>> N = CoordSys3D('N')
        >>> D1 = N.i.outer(N.j)
        >>> D2 = N.j.outer(N.j)
        >>> D1.dot(D2)
        (N.i|N.j)
        >>> D1.dot(N.j)
        N.i

        """

        Vector = sympy.vector.Vector
        if isinstance(other, BasisDependentZero):
            return Vector.zero
        elif isinstance(other, Vector):
            outvec = Vector.zero
            for k, v in self.components.items():
                vect_dot = k.args[1].dot(other)
                outvec += vect_dot * v * k.args[0]
            return outvec
        elif isinstance(other, Dyadic):
            outdyad = Dyadic.zero
            for k1, v1 in self.components.items():
                for k2, v2 in other.components.items():
                    vect_dot = k1.args[1].dot(k2.args[0])
                    outer_product = k1.args[0].outer(k2.args[1])
                    outdyad += vect_dot * v1 * v2 * outer_product
            return outdyad
        else:
            raise TypeError("Inner product is not defined for " +
                            str(type(other)) + " and Dyadics.")

    def __and__(self, other):
        return self.dot(other)

    __and__.__doc__ = dot.__doc__

    def cross(self, other):
        """
        Returns the cross product between this Dyadic, and a Vector, as a
        Vector instance.

        Parameters
        ==========

        other : Vector
            The Vector that we are crossing this Dyadic with

        Examples
        ========

        >>> from sympy.vector import CoordSys3D
        >>> N = CoordSys3D('N')
        >>> d = N.i.outer(N.i)
        >>> d.cross(N.j)
        (N.i|N.k)

        """

        Vector = sympy.vector.Vector
        if other == Vector.zero:
            return Dyadic.zero
        elif isinstance(other, Vector):
            outdyad = Dyadic.zero
            for k, v in self.components.items():
                cross_product = k.args[1].cross(other)
                outer = k.args[0].outer(cross_product)
                outdyad += v * outer
            return outdyad
        else:
            raise TypeError(str(type(other)) + " not supported for " +
                            "cross with dyadics")

    def __xor__(self, other):
        return self.cross(other)

    __xor__.__doc__ = cross.__doc__

    def to_matrix(self, system, second_system=None):
        """
        Returns the matrix form of the dyadic with respect to one or two
        coordinate systems.

        Parameters
        ==========

        system : CoordSys3D
            The coordinate system that the rows and columns of the matrix
            correspond to. If a second system is provided, this
            only corresponds to the rows of the matrix.
        second_system : CoordSys3D, optional, default=None
            The coordinate system that the columns of the matrix correspond
            to.

        Examples
        ========

        >>> from sympy.vector import CoordSys3D
        >>> N = CoordSys3D('N')
        >>> v = N.i + 2*N.j
        >>> d = v.outer(N.i)
        >>> d.to_matrix(N)
        Matrix([
        [1, 0, 0],
        [2, 0, 0],
        [0, 0, 0]])
        >>> from sympy import Symbol
        >>> q = Symbol('q')
        >>> P = N.orient_new_axis('P', q, N.k)
        >>> d.to_matrix(N, P)
        Matrix([
        [  cos(q),   -sin(q), 0],
        [2*cos(q), -2*sin(q), 0],
        [       0,         0, 0]])

        """

        if second_system is None:
            second_system = system

        return Matrix([i.dot(self).dot(j) for i in system for j in
                       second_system]).reshape(3, 3)

    def _div_helper(one, other):
        """ Helper for division involving dyadics """
        if isinstance(one, Dyadic) and isinstance(other, Dyadic):
            raise TypeError("Cannot divide two dyadics")
        elif isinstance(one, Dyadic):
            return DyadicMul(one, Pow(other, S.NegativeOne))
        else:
            raise TypeError("Cannot divide by a dyadic")


class BaseDyadic(Dyadic, AtomicExpr):
    """
    Class to denote a base dyadic tensor component.
    """

    def __new__(cls, vector1, vector2):
        Vector = sympy.vector.Vector
        BaseVector = sympy.vector.BaseVector
        VectorZero = sympy.vector.VectorZero
        # Verify arguments
        if not isinstance(vector1, (BaseVector, VectorZero)) or \
                not isinstance(vector2, (BaseVector, VectorZero)):
            raise TypeError("BaseDyadic cannot be composed of non-base " +
                            "vectors")
        # Handle special case of zero vector
        elif vector1 == Vector.zero or vector2 == Vector.zero:
            return Dyadic.zero
        # Initialize instance
        obj = super().__new__(cls, vector1, vector2)
        obj._base_instance = obj
        obj._measure_number = 1
        obj._components = {obj: S.One}
        obj._sys = vector1._sys
        obj._pretty_form = ('(' + vector1._pretty_form + '|' +
                             vector2._pretty_form + ')')
        obj._latex_form = (r'\left(' + vector1._latex_form + r"{\middle|}" +
                           vector2._latex_form + r'\right)')

        return obj

    def _sympystr(self, printer):
        return "({}|{})".format(
            printer._print(self.args[0]), printer._print(self.args[1]))

<<<<<<< HEAD
# XXX: This method is only needed because BaseDyadic is a subclass
# of AtomExpr even though it is not really an AtomExpr. If BaseDyadic
# was fixed to not subclass AtomExpr then this func method could be
# deleted.
    @property
    def func(self):
        return self.__class__
=======
    def _sympyrepr(self, printer):
        return "BaseDyadic({}, {})".format(
            printer._print(self.args[0]), printer._print(self.args[1]))

>>>>>>> 8918e397

class DyadicMul(BasisDependentMul, Dyadic):
    """ Products of scalars and BaseDyadics """

    def __new__(cls, *args, **options):
        obj = BasisDependentMul.__new__(cls, *args, **options)
        return obj

    @property
    def base_dyadic(self):
        """ The BaseDyadic involved in the product. """
        return self._base_instance

    @property
    def measure_number(self):
        """ The scalar expression involved in the definition of
        this DyadicMul.
        """
        return self._measure_number


class DyadicAdd(BasisDependentAdd, Dyadic):
    """ Class to hold dyadic sums """

    def __new__(cls, *args, **options):
        obj = BasisDependentAdd.__new__(cls, *args, **options)
        return obj

    def _sympystr(self, printer):
        items = list(self.components.items())
        items.sort(key=lambda x: x[0].__str__())
        return " + ".join(printer._print(k * v) for k, v in items)


class DyadicZero(BasisDependentZero, Dyadic):
    """
    Class to denote a zero dyadic
    """

    _op_priority = 13.1
    _pretty_form = '(0|0)'
    _latex_form = r'(\mathbf{\hat{0}}|\mathbf{\hat{0}})'

    def __new__(cls):
        obj = BasisDependentZero.__new__(cls)
        return obj


Dyadic._expr_type = Dyadic
Dyadic._mul_func = DyadicMul
Dyadic._add_func = DyadicAdd
Dyadic._zero_func = DyadicZero
Dyadic._base_func = BaseDyadic
Dyadic.zero = DyadicZero()<|MERGE_RESOLUTION|>--- conflicted
+++ resolved
@@ -225,7 +225,6 @@
         return "({}|{})".format(
             printer._print(self.args[0]), printer._print(self.args[1]))
 
-<<<<<<< HEAD
 # XXX: This method is only needed because BaseDyadic is a subclass
 # of AtomExpr even though it is not really an AtomExpr. If BaseDyadic
 # was fixed to not subclass AtomExpr then this func method could be
@@ -233,12 +232,11 @@
     @property
     def func(self):
         return self.__class__
-=======
+
     def _sympyrepr(self, printer):
         return "BaseDyadic({}, {})".format(
             printer._print(self.args[0]), printer._print(self.args[1]))
 
->>>>>>> 8918e397
 
 class DyadicMul(BasisDependentMul, Dyadic):
     """ Products of scalars and BaseDyadics """
