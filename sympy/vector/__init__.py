--- conflicted
+++ resolved
@@ -6,18 +6,11 @@
 from sympy.vector.deloperator import Del
 from sympy.vector.coordsysrect import CoordSys3D, CoordSysCartesian
 from sympy.vector.functions import (express, matrix_to_vector,
-<<<<<<< HEAD
-                                    curl, divergence, gradient,
-                                    is_conservative, is_solenoidal,
-                                    scalar_potential,
-                                    scalar_potential_difference,
-                                    surface_param_eq)
-=======
                                     laplacian, is_conservative,
                                     is_solenoidal, scalar_potential,
                                     directional_derivative,
-                                    scalar_potential_difference)
->>>>>>> 099aab56
+                                    scalar_potential_difference,
+                                    surface_param_eq)
 from sympy.vector.point import Point
 from sympy.vector.orienters import (AxisOrienter, BodyOrienter,
                                     SpaceOrienter, QuaternionOrienter)
