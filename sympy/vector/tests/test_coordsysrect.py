--- conflicted
+++ resolved
@@ -392,9 +392,13 @@
     assert a._rotation_trans_equations(a._parent_rotation_matrix) == (a.x, a.y, a.z)
     assert a._rotation_trans_equations(a._inverse_rotation_matrix()) == (a.x, a.y, a.z)
     b = a.orient_new_axis('b', 0, -a.k)
-<<<<<<< HEAD
-    assert b._rotation_trans_equations() == (b.x, b.y, b.z)
-
+    assert b._rotation_trans_equations(b._parent_rotation_matrix) == (b.x, b.y, b.z)
+    assert b._rotation_trans_equations(b._inverse_rotation_matrix()) == (b.x, b.y, b.z)
+    c = a.orient_new_axis('c', q0, -a.k)
+    assert c._rotation_trans_equations(c._parent_rotation_matrix) == \
+           (-sin(q0) * c.y + cos(q0) * c.x, sin(q0) * c.x + cos(q0) * c.y, c.z)
+    assert c._rotation_trans_equations(c._inverse_rotation_matrix()) == \
+           (sin(q0) * c.y + cos(q0) * c.x, -sin(q0) * c.x + cos(q0) * c.y, c.z)
 
 def test_translation_trans_equations():
     from sympy import symbols
@@ -407,12 +411,3 @@
     assert c._translation_trans_equations() == (c.x + 1, c.y + 1, c.z + 1)
     d = a.orient_new_axis('d', q0, -a.k, location=(a.i + a.j + Vector.zero))
     assert d._translation_trans_equations() == (d.x + 1, d.y + 1, d.z)
-=======
-    assert b._rotation_trans_equations(b._parent_rotation_matrix) == (b.x, b.y, b.z)
-    assert b._rotation_trans_equations(b._inverse_rotation_matrix()) == (b.x, b.y, b.z)
-    c = a.orient_new_axis('c', q0, -a.k)
-    assert c._rotation_trans_equations(c._parent_rotation_matrix) == \
-           (-sin(q0) * c.y + cos(q0) * c.x, sin(q0) * c.x + cos(q0) * c.y, c.z)
-    assert c._rotation_trans_equations(c._inverse_rotation_matrix()) == \
-           (sin(q0) * c.y + cos(q0) * c.x, -sin(q0) * c.x + cos(q0) * c.y, c.z)
->>>>>>> a3389a25
