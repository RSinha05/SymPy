"""Plotting module for Sympy.

A plot is represented by the ``Plot`` class that contains a reference to the
backend and a list of the data series to be plotted. The data series are
instances of classes meant to simplify getting points and meshes from sympy
expressions. ``plot_backends`` is a dictionary with all the backends.

This module gives only the essential. For all the fancy stuff use directly
the backend. You can get the backend wrapper for every plot from the
``_backend`` attribute. Moreover the data series classes have various useful
methods like ``get_points``, ``get_segments``, ``get_meshes``, etc, that may
be useful if you wish to use another plotting library.

Especially if you need publication ready graphs and this module is not enough
for you - just get the ``_backend`` attribute and add whatever you want
directly to it. In the case of matplotlib (the common way to graph data in
python) just copy ``_backend.fig`` which is the figure and ``_backend.ax``
which is the axis and work on them as you would on any other matplotlib object.

Simplicity of code takes much greater importance than performance. Don't use it
if you care at all about performance. A new backend instance is initialized
every time you call ``show()`` and the old one is left to the garbage collector.
"""

from __future__ import print_function, division

import inspect
from collections import Callable
import warnings
import sys

from sympy import sympify, Expr, Tuple, Dummy, Symbol
from sympy.external import import_module
from sympy.core.compatibility import range
from sympy.utilities.decorator import doctest_depends_on
from sympy.utilities.iterables import is_sequence
from .experimental_lambdify import (vectorized_lambdify, lambdify)

# N.B.
# When changing the minimum module version for matplotlib, please change
# the same in the `SymPyDocTestFinder`` in `sympy/utilities/runtests.py`

# Backend specific imports - textplot
from sympy.plotting.textplot import textplot

# Global variable
# Set to False when running tests / doctests so that the plots don't show.
_show = True


def unset_show():
    global _show
    _show = False

##############################################################################
# The public interface
##############################################################################

def _arity(f):
    """
    Python 2 and 3 compatible version that do not raise a Deprecation warning.
    """
    if sys.version_info < (3,):
        return len(inspect.getargspec(f)[0])
    else:
       param = inspect.signature(f).parameters.values()
       return len([p for p in param if p.kind == p.POSITIONAL_OR_KEYWORD])


plot_backends = {}


class Plot(object):
    """The central class of the plotting module.

    For interactive work the function ``plot`` is better suited.

    This class permits the plotting of sympy expressions using numerous
    backends (matplotlib, textplot, the old pyglet module for sympy, Google
    charts api, etc).

    The figure can contain an arbitrary number of plots of sympy expressions,
    lists of coordinates of points, etc. Plot has a private attribute _series that
    contains all data series to be plotted (expressions for lines or surfaces,
    lists of points, etc (all subclasses of BaseSeries)). Those data series are
    instances of classes not imported by ``from sympy import *``.

    The customization of the figure is on two levels. Global options that
    concern the figure as a whole (eg title, xlabel, scale, etc) and
    per-data series options (eg name) and aesthetics (eg. color, point shape,
    line type, etc.).

    The difference between options and aesthetics is that an aesthetic can be
    a function of the coordinates (or parameters in a parametric plot). The
    supported values for an aesthetic are:
    - None (the backend uses default values)
    - a constant
    - a function of one variable (the first coordinate or parameter)
    - a function of two variables (the first and second coordinate or
    parameters)
    - a function of three variables (only in nonparametric 3D plots)
    Their implementation depends on the backend so they may not work in some
    backends.

    If the plot is parametric and the arity of the aesthetic function permits
    it the aesthetic is calculated over parameters and not over coordinates.
    If the arity does not permit calculation over parameters the calculation is
    done over coordinates.

    Only cartesian coordinates are supported for the moment, but you can use
    the parametric plots to plot in polar, spherical and cylindrical
    coordinates.

    The arguments for the constructor Plot must be subclasses of BaseSeries.

    Any global option can be specified as a keyword argument.

    The global options for a figure are:

    - title : str
    - xlabel : str
    - ylabel : str
    - legend : bool
    - xscale : {'linear', 'log'}
    - yscale : {'linear', 'log'}
    - axis : bool
    - axis_center : tuple of two floats or {'center', 'auto'}
    - xlim : tuple of two floats
    - ylim : tuple of two floats
    - aspect_ratio : tuple of two floats or {'auto'}
    - autoscale : bool
    - margin : float in [0, 1]

    The per data series options and aesthetics are:
    There are none in the base series. See below for options for subclasses.

    Some data series support additional aesthetics or options:

    ListSeries, LineOver1DRangeSeries, Parametric2DLineSeries,
    Parametric3DLineSeries support the following:

    Aesthetics:

    - line_color : function which returns a float.

    options:

    - label : str
    - steps : bool
    - integers_only : bool

    SurfaceOver2DRangeSeries, ParametricSurfaceSeries support the following:

    aesthetics:

    - surface_color : function which returns a float.
    """

    def __init__(self, *args, **kwargs):
        super(Plot, self).__init__()

        #  Options for the graph as a whole.
        #  The possible values for each option are described in the docstring of
        # Plot. They are based purely on convention, no checking is done.
        self.title = None
        self.xlabel = None
        self.ylabel = None
        self.aspect_ratio = 'auto'
        self.xlim = None
        self.ylim = None
        self.axis_center = 'auto'
        self.axis = True
        self.xscale = 'linear'
        self.yscale = 'linear'
        self.legend = False
        self.autoscale = True
        self.margin = 0

        # Contains the data objects to be plotted. The backend should be smart
        # enough to iterate over this list.
        self._series = []
        self._series.extend(args)

        # The backend type. On every show() a new backend instance is created
        # in self._backend which is tightly coupled to the Plot instance
<<<<<<< HEAD
        # (thanks to the parent attribute of the backend). kwargs.pop('usebackend')
        self.backend = plot_backends[kwargs.pop('backend')]
=======
        # (thanks to the parent attribute of the backend).
        if 'usebackend' in kwargs:
            self.backend = plot_backends[kwargs.pop('usebackend')]
        else:
            self.backend = DefaultBackend
>>>>>>> 79b00acb

        # The keyword arguments should only contain options for the plot.
        for key, val in kwargs.items():
            if hasattr(self, key):
                setattr(self, key, val)

    def show(self):
        # TODO move this to the backend (also for save)
        if hasattr(self, '_backend'):
            self._backend.close()
        self._backend = self.backend(self)
        self._backend.show()

    def save(self, path):
        if hasattr(self, '_backend'):
            self._backend.close()
        self._backend = self.backend(self)
        self._backend.save(path)

    def __str__(self):
        series_strs = [('[%d]: ' % i) + str(s)
                       for i, s in enumerate(self._series)]
        return 'Plot object containing:\n' + '\n'.join(series_strs)

    def __getitem__(self, index):
        return self._series[index]

    def __setitem__(self, index, *args):
        if len(args) == 1 and isinstance(args[0], BaseSeries):
            self._series[index] = args

    def __delitem__(self, index):
        del self._series[index]

    @doctest_depends_on(modules=('numpy', 'matplotlib',))
    def append(self, arg):
        """Adds an element from a plot's series to an existing plot.

        Examples
        ========

        Consider two ``Plot`` objects, ``p1`` and ``p2``. To add the
        second plot's first series object to the first, use the
        ``append`` method, like so:

        >>> from sympy import symbols
        >>> from sympy.plotting import plot
        >>> x = symbols('x')
        >>> p1 = plot(x*x)
        >>> p2 = plot(x)
        >>> p1.append(p2[0])
        >>> p1
        Plot object containing:
        [0]: cartesian line: x**2 for x over (-10.0, 10.0)
        [1]: cartesian line: x for x over (-10.0, 10.0)

        See Also
        ========
        extend

        """
        if isinstance(arg, BaseSeries):
            self._series.append(arg)
        else:
            raise TypeError('Must specify element of plot to append.')

    @doctest_depends_on(modules=('numpy', 'matplotlib',))
    def extend(self, arg):
        """Adds all series from another plot.

        Examples
        ========

        Consider two ``Plot`` objects, ``p1`` and ``p2``. To add the
        second plot to the first, use the ``extend`` method, like so:

        >>> from sympy import symbols
        >>> from sympy.plotting import plot
        >>> x = symbols('x')
        >>> p1 = plot(x*x)
        >>> p2 = plot(x)
        >>> p1.extend(p2)
        >>> p1
        Plot object containing:
        [0]: cartesian line: x**2 for x over (-10.0, 10.0)
        [1]: cartesian line: x for x over (-10.0, 10.0)

        """
        if isinstance(arg, Plot):
            self._series.extend(arg._series)
        elif is_sequence(arg):
            self._series.extend(arg)
        else:
            raise TypeError('Expecting Plot or sequence of BaseSeries')


##############################################################################
# Data Series
##############################################################################
#TODO more general way to calculate aesthetics (see get_color_array)

### The base class for all series
class BaseSeries(object):
    """Base class for the data objects containing stuff to be plotted.

    The backend should check if it supports the data series that it's given.
    (eg TextBackend supports only LineOver1DRange).
    It's the backend responsibility to know how to use the class of
    data series that it's given.

    Some data series classes are grouped (using a class attribute like is_2Dline)
    according to the api they present (based only on convention). The backend is
    not obliged to use that api (eg. The LineOver1DRange belongs to the
    is_2Dline group and presents the get_points method, but the
    TextBackend does not use the get_points method).
    """

    # Some flags follow. The rationale for using flags instead of checking base
    # classes is that setting multiple flags is simpler than multiple
    # inheritance.

    is_2Dline = False
    # Some of the backends expect:
    #  - get_points returning 1D np.arrays list_x, list_y
    #  - get_segments returning np.array (done in Line2DBaseSeries)
    #  - get_color_array returning 1D np.array (done in Line2DBaseSeries)
    # with the colors calculated at the points from get_points

    is_3Dline = False
    # Some of the backends expect:
    #  - get_points returning 1D np.arrays list_x, list_y, list_y
    #  - get_segments returning np.array (done in Line2DBaseSeries)
    #  - get_color_array returning 1D np.array (done in Line2DBaseSeries)
    # with the colors calculated at the points from get_points

    is_3Dsurface = False
    # Some of the backends expect:
    #   - get_meshes returning mesh_x, mesh_y, mesh_z (2D np.arrays)
    #   - get_points an alias for get_meshes

    is_contour = False
    # Some of the backends expect:
    #   - get_meshes returning mesh_x, mesh_y, mesh_z (2D np.arrays)
    #   - get_points an alias for get_meshes

    is_implicit = False
    # Some of the backends expect:
    #   - get_meshes returning mesh_x (1D array), mesh_y(1D array,
    #     mesh_z (2D np.arrays)
    #   - get_points an alias for get_meshes
    #Different from is_contour as the colormap in backend will be
    #different

    is_parametric = False
    # The calculation of aesthetics expects:
    #   - get_parameter_points returning one or two np.arrays (1D or 2D)
    # used for calculation aesthetics

    def __init__(self):
        super(BaseSeries, self).__init__()

    @property
    def is_3D(self):
        flags3D = [
            self.is_3Dline,
            self.is_3Dsurface
        ]
        return any(flags3D)

    @property
    def is_line(self):
        flagslines = [
            self.is_2Dline,
            self.is_3Dline
        ]
        return any(flagslines)


### 2D lines
class Line2DBaseSeries(BaseSeries):
    """A base class for 2D lines.

    - adding the label, steps and only_integers options
    - making is_2Dline true
    - defining get_segments and get_color_array
    """

    is_2Dline = True

    _dim = 2

    def __init__(self):
        super(Line2DBaseSeries, self).__init__()
        self.label = None
        self.steps = False
        self.only_integers = False
        self.line_color = None

    def get_segments(self):
        np = import_module('numpy')
        points = self.get_points()
        if self.steps is True:
            x = np.array((points[0], points[0])).T.flatten()[1:]
            y = np.array((points[1], points[1])).T.flatten()[:-1]
            points = (x, y)
        points = np.ma.array(points).T.reshape(-1, 1, self._dim)
        return np.ma.concatenate([points[:-1], points[1:]], axis=1)

    def get_color_array(self):
        np = import_module('numpy')
        c = self.line_color
        if hasattr(c, '__call__'):
            f = np.vectorize(c)
            arity = _arity(c)
            if arity == 1 and self.is_parametric:
                x = self.get_parameter_points()
                return f(centers_of_segments(x))
            else:
                variables = list(map(centers_of_segments, self.get_points()))
                if arity == 1:
                    return f(variables[0])
                elif arity == 2:
                    return f(*variables[:2])
                else:  # only if the line is 3D (otherwise raises an error)
                    return f(*variables)
        else:
            return c*np.ones(self.nb_of_points)


class List2DSeries(Line2DBaseSeries):
    """Representation for a line consisting of list of points."""

    def __init__(self, list_x, list_y):
        np = import_module('numpy')
        super(List2DSeries, self).__init__()
        self.list_x = np.array(list_x)
        self.list_y = np.array(list_y)
        self.label = 'list'

    def __str__(self):
        return 'list plot'

    def get_points(self):
        return (self.list_x, self.list_y)


class LineOver1DRangeSeries(Line2DBaseSeries):
    """Representation for a line consisting of a SymPy expression over a range."""

    def __init__(self, expr, var_start_end, **kwargs):
        super(LineOver1DRangeSeries, self).__init__()
        self.expr = sympify(expr)
        self.label = str(self.expr)
        self.var = sympify(var_start_end[0])
        self.start = float(var_start_end[1])
        self.end = float(var_start_end[2])
        self.nb_of_points = kwargs.get('nb_of_points', 300)
        self.adaptive = kwargs.get('adaptive', True)
        self.depth = kwargs.get('depth', 12)
        self.line_color = kwargs.get('line_color', None)

    def __str__(self):
        return 'cartesian line: %s for %s over %s' % (
            str(self.expr), str(self.var), str((self.start, self.end)))

    def get_segments(self):
        """
        Adaptively gets segments for plotting.

        The adaptive sampling is done by recursively checking if three
        points are almost collinear. If they are not collinear, then more
        points are added between those points.

        References
        ==========
        [1] Adaptive polygonal approximation of parametric curves,
            Luiz Henrique de Figueiredo.

        """
        if self.only_integers or not self.adaptive:
            return super(LineOver1DRangeSeries, self).get_segments()
        else:
            f = lambdify([self.var], self.expr)
            list_segments = []

            def sample(p, q, depth):
                """ Samples recursively if three points are almost collinear.
                For depth < 6, points are added irrespective of whether they
                satisfy the collinearity condition or not. The maximum depth
                allowed is 12.
                """
                np = import_module('numpy')
                #Randomly sample to avoid aliasing.
                random = 0.45 + np.random.rand() * 0.1
                xnew = p[0] + random * (q[0] - p[0])
                ynew = f(xnew)
                new_point = np.array([xnew, ynew])

                #Maximum depth
                if depth > self.depth:
                    list_segments.append([p, q])

                #Sample irrespective of whether the line is flat till the
                #depth of 6. We are not using linspace to avoid aliasing.
                elif depth < 6:
                    sample(p, new_point, depth + 1)
                    sample(new_point, q, depth + 1)

                #Sample ten points if complex values are encountered
                #at both ends. If there is a real value in between, then
                #sample those points further.
                elif p[1] is None and q[1] is None:
                    xarray = np.linspace(p[0], q[0], 10)
                    yarray = list(map(f, xarray))
                    if any(y is not None for y in yarray):
                        for i in range(len(yarray) - 1):
                            if yarray[i] is not None or yarray[i + 1] is not None:
                                sample([xarray[i], yarray[i]],
                                    [xarray[i + 1], yarray[i + 1]], depth + 1)

                #Sample further if one of the end points in None( i.e. a complex
                #value) or the three points are not almost collinear.
                elif (p[1] is None or q[1] is None or new_point[1] is None
                        or not flat(p, new_point, q)):
                    sample(p, new_point, depth + 1)
                    sample(new_point, q, depth + 1)
                else:
                    list_segments.append([p, q])

            f_start = f(self.start)
            f_end = f(self.end)
            sample([self.start, f_start], [self.end, f_end], 0)
            return list_segments

    def get_points(self):
        np = import_module('numpy')
        if self.only_integers is True:
            list_x = np.linspace(int(self.start), int(self.end),
                    num=int(self.end) - int(self.start) + 1)
        else:
            list_x = np.linspace(self.start, self.end, num=self.nb_of_points)
        f = vectorized_lambdify([self.var], self.expr)
        list_y = f(list_x)
        return (list_x, list_y)


class Parametric2DLineSeries(Line2DBaseSeries):
    """Representation for a line consisting of two parametric sympy expressions
    over a range."""

    is_parametric = True

    def __init__(self, expr_x, expr_y, var_start_end, **kwargs):
        super(Parametric2DLineSeries, self).__init__()
        self.expr_x = sympify(expr_x)
        self.expr_y = sympify(expr_y)
        self.label = "(%s, %s)" % (str(self.expr_x), str(self.expr_y))
        self.var = sympify(var_start_end[0])
        self.start = float(var_start_end[1])
        self.end = float(var_start_end[2])
        self.nb_of_points = kwargs.get('nb_of_points', 300)
        self.adaptive = kwargs.get('adaptive', True)
        self.depth = kwargs.get('depth', 12)
        self.line_color = kwargs.get('line_color', None)

    def __str__(self):
        return 'parametric cartesian line: (%s, %s) for %s over %s' % (
            str(self.expr_x), str(self.expr_y), str(self.var),
            str((self.start, self.end)))

    def get_parameter_points(self):
        np = import_module('numpy')
        return np.linspace(self.start, self.end, num=self.nb_of_points)

    def get_points(self):
        param = self.get_parameter_points()
        fx = vectorized_lambdify([self.var], self.expr_x)
        fy = vectorized_lambdify([self.var], self.expr_y)
        list_x = fx(param)
        list_y = fy(param)
        return (list_x, list_y)

    def get_segments(self):
        """
        Adaptively gets segments for plotting.

        The adaptive sampling is done by recursively checking if three
        points are almost collinear. If they are not collinear, then more
        points are added between those points.

        References
        ==========
        [1] Adaptive polygonal approximation of parametric curves,
            Luiz Henrique de Figueiredo.

        """
        if not self.adaptive:
            return super(Parametric2DLineSeries, self).get_segments()

        f_x = lambdify([self.var], self.expr_x)
        f_y = lambdify([self.var], self.expr_y)
        list_segments = []

        def sample(param_p, param_q, p, q, depth):
            """ Samples recursively if three points are almost collinear.
            For depth < 6, points are added irrespective of whether they
            satisfy the collinearity condition or not. The maximum depth
            allowed is 12.
            """
            #Randomly sample to avoid aliasing.
            np = import_module('numpy')
            random = 0.45 + np.random.rand() * 0.1
            param_new = param_p + random * (param_q - param_p)
            xnew = f_x(param_new)
            ynew = f_y(param_new)
            new_point = np.array([xnew, ynew])

            #Maximum depth
            if depth > self.depth:
                list_segments.append([p, q])

            #Sample irrespective of whether the line is flat till the
            #depth of 6. We are not using linspace to avoid aliasing.
            elif depth < 6:
                sample(param_p, param_new, p, new_point, depth + 1)
                sample(param_new, param_q, new_point, q, depth + 1)

            #Sample ten points if complex values are encountered
            #at both ends. If there is a real value in between, then
            #sample those points further.
            elif ((p[0] is None and q[1] is None) or
                    (p[1] is None and q[1] is None)):
                param_array = np.linspace(param_p, param_q, 10)
                x_array = list(map(f_x, param_array))
                y_array = list(map(f_y, param_array))
                if any(x is not None and y is not None
                        for x, y in zip(x_array, y_array)):
                    for i in range(len(y_array) - 1):
                        if ((x_array[i] is not None and y_array[i] is not None) or
                                (x_array[i + 1] is not None and y_array[i + 1] is not None)):
                            point_a = [x_array[i], y_array[i]]
                            point_b = [x_array[i + 1], y_array[i + 1]]
                            sample(param_array[i], param_array[i], point_a,
                                   point_b, depth + 1)

            #Sample further if one of the end points in None( ie a complex
            #value) or the three points are not almost collinear.
            elif (p[0] is None or p[1] is None
                    or q[1] is None or q[0] is None
                    or not flat(p, new_point, q)):
                sample(param_p, param_new, p, new_point, depth + 1)
                sample(param_new, param_q, new_point, q, depth + 1)
            else:
                list_segments.append([p, q])

        f_start_x = f_x(self.start)
        f_start_y = f_y(self.start)
        start = [f_start_x, f_start_y]
        f_end_x = f_x(self.end)
        f_end_y = f_y(self.end)
        end = [f_end_x, f_end_y]
        sample(self.start, self.end, start, end, 0)
        return list_segments


### 3D lines
class Line3DBaseSeries(Line2DBaseSeries):
    """A base class for 3D lines.

    Most of the stuff is derived from Line2DBaseSeries."""

    is_2Dline = False
    is_3Dline = True
    _dim = 3

    def __init__(self):
        super(Line3DBaseSeries, self).__init__()


class Parametric3DLineSeries(Line3DBaseSeries):
    """Representation for a 3D line consisting of two parametric sympy
    expressions and a range."""

    def __init__(self, expr_x, expr_y, expr_z, var_start_end, **kwargs):
        super(Parametric3DLineSeries, self).__init__()
        self.expr_x = sympify(expr_x)
        self.expr_y = sympify(expr_y)
        self.expr_z = sympify(expr_z)
        self.label = "(%s, %s)" % (str(self.expr_x), str(self.expr_y))
        self.var = sympify(var_start_end[0])
        self.start = float(var_start_end[1])
        self.end = float(var_start_end[2])
        self.nb_of_points = kwargs.get('nb_of_points', 300)
        self.line_color = kwargs.get('line_color', None)

    def __str__(self):
        return '3D parametric cartesian line: (%s, %s, %s) for %s over %s' % (
            str(self.expr_x), str(self.expr_y), str(self.expr_z),
            str(self.var), str((self.start, self.end)))

    def get_parameter_points(self):
        np = import_module('numpy')
        return np.linspace(self.start, self.end, num=self.nb_of_points)

    def get_points(self):
        param = self.get_parameter_points()
        fx = vectorized_lambdify([self.var], self.expr_x)
        fy = vectorized_lambdify([self.var], self.expr_y)
        fz = vectorized_lambdify([self.var], self.expr_z)
        list_x = fx(param)
        list_y = fy(param)
        list_z = fz(param)
        return (list_x, list_y, list_z)


### Surfaces
class SurfaceBaseSeries(BaseSeries):
    """A base class for 3D surfaces."""

    is_3Dsurface = True

    def __init__(self):
        super(SurfaceBaseSeries, self).__init__()
        self.surface_color = None

    def get_color_array(self):
        np = import_module('numpy')
        c = self.surface_color
        if isinstance(c, Callable):
            f = np.vectorize(c)
            arity = _arity(c)
            if self.is_parametric:
                variables = list(map(centers_of_faces, self.get_parameter_meshes()))
                if arity == 1:
                    return f(variables[0])
                elif arity == 2:
                    return f(*variables)
            variables = list(map(centers_of_faces, self.get_meshes()))
            if arity == 1:
                return f(variables[0])
            elif arity == 2:
                return f(*variables[:2])
            else:
                return f(*variables)
        else:
            return c*np.ones(self.nb_of_points)


class SurfaceOver2DRangeSeries(SurfaceBaseSeries):
    """Representation for a 3D surface consisting of a sympy expression and 2D
    range."""
    def __init__(self, expr, var_start_end_x, var_start_end_y, **kwargs):
        super(SurfaceOver2DRangeSeries, self).__init__()
        self.expr = sympify(expr)
        self.var_x = sympify(var_start_end_x[0])
        self.start_x = float(var_start_end_x[1])
        self.end_x = float(var_start_end_x[2])
        self.var_y = sympify(var_start_end_y[0])
        self.start_y = float(var_start_end_y[1])
        self.end_y = float(var_start_end_y[2])
        self.nb_of_points_x = kwargs.get('nb_of_points_x', 50)
        self.nb_of_points_y = kwargs.get('nb_of_points_y', 50)
        self.surface_color = kwargs.get('surface_color', None)

    def __str__(self):
        return ('cartesian surface: %s for'
                ' %s over %s and %s over %s') % (
                    str(self.expr),
                    str(self.var_x),
                    str((self.start_x, self.end_x)),
                    str(self.var_y),
                    str((self.start_y, self.end_y)))

    def get_meshes(self):
        np = import_module('numpy')
        mesh_x, mesh_y = np.meshgrid(np.linspace(self.start_x, self.end_x,
                                                 num=self.nb_of_points_x),
                                     np.linspace(self.start_y, self.end_y,
                                                 num=self.nb_of_points_y))
        f = vectorized_lambdify((self.var_x, self.var_y), self.expr)
        return (mesh_x, mesh_y, f(mesh_x, mesh_y))


class ParametricSurfaceSeries(SurfaceBaseSeries):
    """Representation for a 3D surface consisting of three parametric sympy
    expressions and a range."""

    is_parametric = True

    def __init__(
        self, expr_x, expr_y, expr_z, var_start_end_u, var_start_end_v,
            **kwargs):
        super(ParametricSurfaceSeries, self).__init__()
        self.expr_x = sympify(expr_x)
        self.expr_y = sympify(expr_y)
        self.expr_z = sympify(expr_z)
        self.var_u = sympify(var_start_end_u[0])
        self.start_u = float(var_start_end_u[1])
        self.end_u = float(var_start_end_u[2])
        self.var_v = sympify(var_start_end_v[0])
        self.start_v = float(var_start_end_v[1])
        self.end_v = float(var_start_end_v[2])
        self.nb_of_points_u = kwargs.get('nb_of_points_u', 50)
        self.nb_of_points_v = kwargs.get('nb_of_points_v', 50)
        self.surface_color = kwargs.get('surface_color', None)

    def __str__(self):
        return ('parametric cartesian surface: (%s, %s, %s) for'
                ' %s over %s and %s over %s') % (
                    str(self.expr_x),
                    str(self.expr_y),
                    str(self.expr_z),
                    str(self.var_u),
                    str((self.start_u, self.end_u)),
                    str(self.var_v),
                    str((self.start_v, self.end_v)))

    def get_parameter_meshes(self):
        np = import_module('numpy')
        return np.meshgrid(np.linspace(self.start_u, self.end_u,
                                       num=self.nb_of_points_u),
                           np.linspace(self.start_v, self.end_v,
                                       num=self.nb_of_points_v))

    def get_meshes(self):
        mesh_u, mesh_v = self.get_parameter_meshes()
        fx = vectorized_lambdify((self.var_u, self.var_v), self.expr_x)
        fy = vectorized_lambdify((self.var_u, self.var_v), self.expr_y)
        fz = vectorized_lambdify((self.var_u, self.var_v), self.expr_z)
        return (fx(mesh_u, mesh_v), fy(mesh_u, mesh_v), fz(mesh_u, mesh_v))


### Contours
class ContourSeries(BaseSeries):
    """Representation for a contour plot."""
    #The code is mostly repetition of SurfaceOver2DRange.
    #XXX: Presently not used in any of those functions.
    #XXX: Add contour plot and use this seties.

    is_contour = True

    def __init__(self, expr, var_start_end_x, var_start_end_y):
        super(ContourSeries, self).__init__()
        self.nb_of_points_x = 50
        self.nb_of_points_y = 50
        self.expr = sympify(expr)
        self.var_x = sympify(var_start_end_x[0])
        self.start_x = float(var_start_end_x[1])
        self.end_x = float(var_start_end_x[2])
        self.var_y = sympify(var_start_end_y[0])
        self.start_y = float(var_start_end_y[1])
        self.end_y = float(var_start_end_y[2])

        self.get_points = self.get_meshes

    def __str__(self):
        return ('contour: %s for '
                '%s over %s and %s over %s') % (
                    str(self.expr),
                    str(self.var_x),
                    str((self.start_x, self.end_x)),
                    str(self.var_y),
                    str((self.start_y, self.end_y)))

    def get_meshes(self):
        np = import_module('numpy')
        mesh_x, mesh_y = np.meshgrid(np.linspace(self.start_x, self.end_x,
                                                 num=self.nb_of_points_x),
                                     np.linspace(self.start_y, self.end_y,
                                                 num=self.nb_of_points_y))
        f = vectorized_lambdify((self.var_x, self.var_y), self.expr)
        return (mesh_x, mesh_y, f(mesh_x, mesh_y))


##############################################################################
# Backends
##############################################################################

class BaseBackend(object):
    def __init__(self, parent):
        super(BaseBackend, self).__init__()
        self.parent = parent


## don't have to check for the success of importing matplotlib in each case;
## we will only be using this backend if we can successfully import matploblib
class MatplotlibBackend(BaseBackend):
    def __init__(self, parent):
        super(MatplotlibBackend, self).__init__(parent)
        are_3D = [s.is_3D for s in self.parent._series]
        self.matplotlib = import_module('matplotlib',
            __import__kwargs={'fromlist': ['pyplot', 'cm', 'collections']},
            min_module_version='1.1.0', catch=(RuntimeError,))
        self.plt = self.matplotlib.pyplot
        self.cm = self.matplotlib.cm
        self.LineCollection = self.matplotlib.collections.LineCollection
        if any(are_3D) and not all(are_3D):
            raise ValueError('The matplotlib backend can not mix 2D and 3D.')
        elif not any(are_3D):
            self.fig = self.plt.figure()
            self.ax = self.fig.add_subplot(111)
            self.ax.spines['left'].set_position('zero')
            self.ax.spines['right'].set_color('none')
            self.ax.spines['bottom'].set_position('zero')
            self.ax.spines['top'].set_color('none')
            self.ax.spines['left'].set_smart_bounds(True)
            self.ax.spines['bottom'].set_smart_bounds(False)
            self.ax.xaxis.set_ticks_position('bottom')
            self.ax.yaxis.set_ticks_position('left')
        elif all(are_3D):
            ## mpl_toolkits.mplot3d is necessary for
            ##      projection='3d'
            mpl_toolkits = import_module('mpl_toolkits',
                                     __import__kwargs={'fromlist': ['mplot3d']})
            self.fig = self.plt.figure()
            self.ax = self.fig.add_subplot(111, projection='3d')

    def process_series(self):
        parent = self.parent

        for s in self.parent._series:
            # Create the collections
            if s.is_2Dline:
                collection = self.LineCollection(s.get_segments())
                self.ax.add_collection(collection)
            elif s.is_contour:
                self.ax.contour(*s.get_meshes())
            elif s.is_3Dline:
                # TODO too complicated, I blame matplotlib
                mpl_toolkits = import_module('mpl_toolkits',
                    __import__kwargs={'fromlist': ['mplot3d']})
                art3d = mpl_toolkits.mplot3d.art3d
                collection = art3d.Line3DCollection(s.get_segments())
                self.ax.add_collection(collection)
                x, y, z = s.get_points()
                self.ax.set_xlim((min(x), max(x)))
                self.ax.set_ylim((min(y), max(y)))
                self.ax.set_zlim((min(z), max(z)))
            elif s.is_3Dsurface:
                x, y, z = s.get_meshes()
                collection = self.ax.plot_surface(x, y, z,
                    cmap=getattr(self.cm, 'viridis', self.cm.jet),
                    rstride=1, cstride=1, linewidth=0.1)
            elif s.is_implicit:
                #Smart bounds have to be set to False for implicit plots.
                self.ax.spines['left'].set_smart_bounds(False)
                self.ax.spines['bottom'].set_smart_bounds(False)
                points = s.get_raster()
                if len(points) == 2:
                    #interval math plotting
                    x, y = _matplotlib_list(points[0])
                    self.ax.fill(x, y, facecolor=s.line_color, edgecolor='None')
                else:
                    # use contourf or contour depending on whether it is
                    # an inequality or equality.
                    #XXX: ``contour`` plots multiple lines. Should be fixed.
                    ListedColormap = self.matplotlib.colors.ListedColormap
                    colormap = ListedColormap(["white", s.line_color])
                    xarray, yarray, zarray, plot_type = points
                    if plot_type == 'contour':
                        self.ax.contour(xarray, yarray, zarray,
                                contours=(0, 0), fill=False, cmap=colormap)
                    else:
                        self.ax.contourf(xarray, yarray, zarray, cmap=colormap)
            else:
                raise ValueError('The matplotlib backend supports only '
                                 'is_2Dline, is_3Dline, is_3Dsurface and '
                                 'is_contour objects.')

            # Customise the collections with the corresponding per-series
            # options.
            if hasattr(s, 'label'):
                collection.set_label(s.label)
            if s.is_line and s.line_color:
                if isinstance(s.line_color, (float, int)) or isinstance(s.line_color, Callable):
                    color_array = s.get_color_array()
                    collection.set_array(color_array)
                else:
                    collection.set_color(s.line_color)
            if s.is_3Dsurface and s.surface_color:
                if self.matplotlib.__version__ < "1.2.0":  # TODO in the distant future remove this check
                    warnings.warn('The version of matplotlib is too old to use surface coloring.')
                elif isinstance(s.surface_color, (float, int)) or isinstance(s.surface_color, Callable):
                    color_array = s.get_color_array()
                    color_array = color_array.reshape(color_array.size)
                    collection.set_array(color_array)
                else:
                    collection.set_color(s.surface_color)

        # Set global options.
        # TODO The 3D stuff
        # XXX The order of those is important.

        mpl_toolkits = import_module('mpl_toolkits',
            __import__kwargs={'fromlist': ['mplot3d']})
        Axes3D = mpl_toolkits.mplot3d.Axes3D
        if parent.xscale and not isinstance(self.ax, Axes3D):
            self.ax.set_xscale(parent.xscale)
        if parent.yscale and not isinstance(self.ax, Axes3D):
            self.ax.set_yscale(parent.yscale)
        if parent.xlim:
            self.ax.set_xlim(parent.xlim)
        else:
            if all(isinstance(s, LineOver1DRangeSeries) for s in parent._series):
                starts = [s.start for s in parent._series]
                ends = [s.end for s in parent._series]
                self.ax.set_xlim(min(starts), max(ends))
        if parent.ylim:
            self.ax.set_ylim(parent.ylim)
        if not isinstance(self.ax, Axes3D) or self.matplotlib.__version__ >= '1.2.0':  # XXX in the distant future remove this check
            self.ax.set_autoscale_on(parent.autoscale)
        if parent.axis_center:
            val = parent.axis_center
            if isinstance(self.ax, Axes3D):
                pass
            elif val == 'center':
                self.ax.spines['left'].set_position('center')
                self.ax.spines['bottom'].set_position('center')
            elif val == 'auto':
                xl, xh = self.ax.get_xlim()
                yl, yh = self.ax.get_ylim()
                pos_left = ('data', 0) if xl*xh <= 0 else 'center'
                pos_bottom = ('data', 0) if yl*yh <= 0 else 'center'
                self.ax.spines['left'].set_position(pos_left)
                self.ax.spines['bottom'].set_position(pos_bottom)
            else:
                self.ax.spines['left'].set_position(('data', val[0]))
                self.ax.spines['bottom'].set_position(('data', val[1]))
        if not parent.axis:
            self.ax.set_axis_off()
        if parent.legend:
            if self.ax.legend():
                self.ax.legend_.set_visible(parent.legend)
        if parent.margin:
            self.ax.set_xmargin(parent.margin)
            self.ax.set_ymargin(parent.margin)
        if parent.title:
            self.ax.set_title(parent.title)
        if parent.xlabel:
            self.ax.set_xlabel(parent.xlabel, position=(1, 0))
        if parent.ylabel:
            self.ax.set_ylabel(parent.ylabel, position=(0, 1))

    def show(self):
        self.process_series()
        #TODO after fixing https://github.com/ipython/ipython/issues/1255
        # you can uncomment the next line and remove the pyplot.show() call
        #self.fig.show()
        if _show:
            self.plt.show()

    def save(self, path):
        self.process_series()
        self.fig.savefig(path)

    def close(self):
        self.plt.close(self.fig)


class TextBackend(BaseBackend):
    def __init__(self, parent):
        super(TextBackend, self).__init__(parent)

    def show(self):
        if len(self.parent._series) != 1:
            raise ValueError(
                'The TextBackend supports only one graph per Plot.')
        elif not isinstance(self.parent._series[0], LineOver1DRangeSeries):
            raise ValueError(
                'The TextBackend supports only expressions over a 1D range')
        else:
            ser = self.parent._series[0]
            textplot(ser.expr, ser.start, ser.end)

    def close(self):
        pass


class DefaultBackend(BaseBackend):
    def __new__(cls, parent):
        matplotlib = import_module('matplotlib', min_module_version='1.1.0', catch=(RuntimeError,))
        if matplotlib:
            return MatplotlibBackend(parent)
        else:
            return TextBackend(parent)


plot_backends['matplotlib'] = MatplotlibBackend
plot_backends['text'] = TextBackend
plot_backends['default'] = DefaultBackend


##############################################################################
# Finding the centers of line segments or mesh faces
##############################################################################

def centers_of_segments(array):
    np = import_module('numpy')
    return np.average(np.vstack((array[:-1], array[1:])), 0)


def centers_of_faces(array):
    np = import_module('numpy')
    return np.average(np.dstack((array[:-1, :-1],
                                 array[1:, :-1],
                                 array[:-1, 1: ],
                                 array[:-1, :-1],
                                 )), 2)


def flat(x, y, z, eps=1e-3):
    """Checks whether three points are almost collinear"""
    np = import_module('numpy')
    # Workaround plotting piecewise (#8577):
    #   workaround for `lambdify` in `.experimental_lambdify` fails
    #   to return numerical values in some cases. Lower-level fix
    #   in `lambdify` is possible.
    vector_a = (x - y).astype(np.float)
    vector_b = (z - y).astype(np.float)
    dot_product = np.dot(vector_a, vector_b)
    vector_a_norm = np.linalg.norm(vector_a)
    vector_b_norm = np.linalg.norm(vector_b)
    cos_theta = dot_product / (vector_a_norm * vector_b_norm)
    return abs(cos_theta + 1) < eps


def _matplotlib_list(interval_list):
    """
    Returns lists for matplotlib ``fill`` command from a list of bounding
    rectangular intervals
    """
    xlist = []
    ylist = []
    if len(interval_list):
        for intervals in interval_list:
            intervalx = intervals[0]
            intervaly = intervals[1]
            xlist.extend([intervalx.start, intervalx.start,
                          intervalx.end, intervalx.end, None])
            ylist.extend([intervaly.start, intervaly.end,
                          intervaly.end, intervaly.start, None])
    else:
        #XXX Ugly hack. Matplotlib does not accept empty lists for ``fill``
        xlist.extend([None, None, None, None])
        ylist.extend([None, None, None, None])
    return xlist, ylist


####New API for plotting module ####

# TODO: Add color arrays for plots.
# TODO: Add more plotting options for 3d plots.
# TODO: Adaptive sampling for 3D plots.

@doctest_depends_on(modules=('numpy', 'matplotlib',))
def plot(*args, **kwargs):
    """
    Plots a function of a single variable and returns an instance of
    the ``Plot`` class (also, see the description of the
    ``show`` keyword argument below).

    The plotting uses an adaptive algorithm which samples recursively to
    accurately plot the plot. The adaptive algorithm uses a random point near
    the midpoint of two points that has to be further sampled. Hence the same
    plots can appear slightly different.

    Usage
    =====

    Single Plot

    ``plot(expr, range, **kwargs)``

    If the range is not specified, then a default range of (-10, 10) is used.

    Multiple plots with same range.

    ``plot(expr1, expr2, ..., range, **kwargs)``

    If the range is not specified, then a default range of (-10, 10) is used.

    Multiple plots with different ranges.

    ``plot((expr1, range), (expr2, range), ..., **kwargs)``

    Range has to be specified for every expression.

    Default range may change in the future if a more advanced default range
    detection algorithm is implemented.

    Arguments
    =========

    ``expr`` : Expression representing the function of single variable

    ``range``: (x, 0, 5), A 3-tuple denoting the range of the free variable.

    Keyword Arguments
    =================

    Arguments for ``plot`` function:

    ``show``: Boolean. The default value is set to ``True``. Set show to
    ``False`` and the function will not display the plot. The returned
    instance of the ``Plot`` class can then be used to save or display
    the plot by calling the ``save()`` and ``show()`` methods
    respectively.

    Arguments for ``LineOver1DRangeSeries`` class:

    ``adaptive``: Boolean. The default value is set to True. Set adaptive to False and
    specify ``nb_of_points`` if uniform sampling is required.

    ``depth``: int Recursion depth of the adaptive algorithm. A depth of value ``n``
    samples a maximum of `2^{n}` points.

    ``nb_of_points``: int. Used when the ``adaptive`` is set to False. The function
    is uniformly sampled at ``nb_of_points`` number of points.

    Aesthetics options:

    ``line_color``: float. Specifies the color for the plot.
    See ``Plot`` to see how to set color for the plots.

    If there are multiple plots, then the same series series are applied to
    all the plots. If you want to set these options separately, you can index
    the ``Plot`` object returned and set it.

    Arguments for ``Plot`` class:

    ``title`` : str. Title of the plot. It is set to the latex representation of
    the expression, if the plot has only one expression.

    ``xlabel`` : str. Label for the x-axis.

    ``ylabel`` : str. Label for the y-axis.

    ``xscale``: {'linear', 'log'} Sets the scaling of the x-axis.

    ``yscale``: {'linear', 'log'} Sets the scaling if the y-axis.

    ``axis_center``: tuple of two floats denoting the coordinates of the center or
    {'center', 'auto'}

    ``xlim`` : tuple of two floats, denoting the x-axis limits.

    ``ylim`` : tuple of two floats, denoting the y-axis limits.

    Examples
    ========

    >>> from sympy import symbols
    >>> from sympy.plotting import plot
    >>> x = symbols('x')

    Single Plot

    >>> plot(x**2, (x, -5, 5))
    Plot object containing:
    [0]: cartesian line: x**2 for x over (-5.0, 5.0)

    Multiple plots with single range.

    >>> plot(x, x**2, x**3, (x, -5, 5))
    Plot object containing:
    [0]: cartesian line: x for x over (-5.0, 5.0)
    [1]: cartesian line: x**2 for x over (-5.0, 5.0)
    [2]: cartesian line: x**3 for x over (-5.0, 5.0)


    Multiple plots with different ranges.

    >>> plot((x**2, (x, -6, 6)), (x, (x, -5, 5)))
    Plot object containing:
    [0]: cartesian line: x**2 for x over (-6.0, 6.0)
    [1]: cartesian line: x for x over (-5.0, 5.0)

    No adaptive sampling.

    >>> plot(x**2, adaptive=False, nb_of_points=400)
    Plot object containing:
    [0]: cartesian line: x**2 for x over (-10.0, 10.0)

    See Also
    ========

    Plot, LineOver1DRangeSeries.

    """
    args = list(map(sympify, args))
    free = set()
    for a in args:
        if isinstance(a, Expr):
            free |= a.free_symbols
            if len(free) > 1:
                raise ValueError(
                    'The same variable should be used in all '
                    'univariate expressions being plotted.')
    x = free.pop() if free else Symbol('x')
    kwargs.setdefault('xlabel', x.name)
    kwargs.setdefault('ylabel', 'f(%s)' % x.name)
    show = kwargs.pop('show', True)
    series = []
    plot_expr = check_arguments(args, 1, 1)
    series = [LineOver1DRangeSeries(*arg, **kwargs) for arg in plot_expr]

    plots = Plot(*series, **kwargs)
    if show:
        plots.show()
    return plots


@doctest_depends_on(modules=('numpy', 'matplotlib',))
def plot_parametric(*args, **kwargs):
    """
    Plots a 2D parametric plot.

    The plotting uses an adaptive algorithm which samples recursively to
    accurately plot the plot. The adaptive algorithm uses a random point near
    the midpoint of two points that has to be further sampled. Hence the same
    plots can appear slightly different.

    Usage
    =====

    Single plot.

    ``plot_parametric(expr_x, expr_y, range, **kwargs)``

    If the range is not specified, then a default range of (-10, 10) is used.

    Multiple plots with same range.

    ``plot_parametric((expr1_x, expr1_y), (expr2_x, expr2_y), range, **kwargs)``

    If the range is not specified, then a default range of (-10, 10) is used.

    Multiple plots with different ranges.

    ``plot_parametric((expr_x, expr_y, range), ..., **kwargs)``

    Range has to be specified for every expression.

    Default range may change in the future if a more advanced default range
    detection algorithm is implemented.

    Arguments
    =========

    ``expr_x`` : Expression representing the function along x.

    ``expr_y`` : Expression representing the function along y.

    ``range``: (u, 0, 5), A 3-tuple denoting the range of the parameter
    variable.

    Keyword Arguments
    =================

    Arguments for ``Parametric2DLineSeries`` class:

    ``adaptive``: Boolean. The default value is set to True. Set adaptive to
    False and specify ``nb_of_points`` if uniform sampling is required.

    ``depth``: int Recursion depth of the adaptive algorithm. A depth of
    value ``n`` samples a maximum of `2^{n}` points.

    ``nb_of_points``: int. Used when the ``adaptive`` is set to False. The
    function is uniformly sampled at ``nb_of_points`` number of points.

    Aesthetics
    ----------

    ``line_color``: function which returns a float. Specifies the color for the
    plot. See ``sympy.plotting.Plot`` for more details.

    If there are multiple plots, then the same Series arguments are applied to
    all the plots. If you want to set these options separately, you can index
    the returned ``Plot`` object and set it.

    Arguments for ``Plot`` class:

    ``xlabel`` : str. Label for the x-axis.

    ``ylabel`` : str. Label for the y-axis.

    ``xscale``: {'linear', 'log'} Sets the scaling of the x-axis.

    ``yscale``: {'linear', 'log'} Sets the scaling if the y-axis.

    ``axis_center``: tuple of two floats denoting the coordinates of the center
    or {'center', 'auto'}

    ``xlim`` : tuple of two floats, denoting the x-axis limits.

    ``ylim`` : tuple of two floats, denoting the y-axis limits.

    Examples
    ========

    >>> from sympy import symbols, cos, sin
    >>> from sympy.plotting import plot_parametric
    >>> u = symbols('u')

    Single Parametric plot

    >>> plot_parametric(cos(u), sin(u), (u, -5, 5))
    Plot object containing:
    [0]: parametric cartesian line: (cos(u), sin(u)) for u over (-5.0, 5.0)


    Multiple parametric plot with single range.

    >>> plot_parametric((cos(u), sin(u)), (u, cos(u)))
    Plot object containing:
    [0]: parametric cartesian line: (cos(u), sin(u)) for u over (-10.0, 10.0)
    [1]: parametric cartesian line: (u, cos(u)) for u over (-10.0, 10.0)

    Multiple parametric plots.

    >>> plot_parametric((cos(u), sin(u), (u, -5, 5)),
    ...     (cos(u), u, (u, -5, 5)))
    Plot object containing:
    [0]: parametric cartesian line: (cos(u), sin(u)) for u over (-5.0, 5.0)
    [1]: parametric cartesian line: (cos(u), u) for u over (-5.0, 5.0)


    See Also
    ========
    Plot, Parametric2DLineSeries

    """
    args = list(map(sympify, args))
    show = kwargs.pop('show', True)
    series = []
    plot_expr = check_arguments(args, 2, 1)
    series = [Parametric2DLineSeries(*arg, **kwargs) for arg in plot_expr]
    plots = Plot(*series, **kwargs)
    if show:
        plots.show()
    return plots


@doctest_depends_on(modules=('numpy', 'matplotlib',))
def plot3d_parametric_line(*args, **kwargs):
    """
    Plots a 3D parametric line plot.

    Usage
    =====

    Single plot:

    ``plot3d_parametric_line(expr_x, expr_y, expr_z, range, **kwargs)``

    If the range is not specified, then a default range of (-10, 10) is used.

    Multiple plots.

    ``plot3d_parametric_line((expr_x, expr_y, expr_z, range), ..., **kwargs)``

    Ranges have to be specified for every expression.

    Default range may change in the future if a more advanced default range
    detection algorithm is implemented.

    Arguments
    =========

    ``expr_x`` : Expression representing the function along x.

    ``expr_y`` : Expression representing the function along y.

    ``expr_z`` : Expression representing the function along z.

    ``range``: ``(u, 0, 5)``, A 3-tuple denoting the range of the parameter
    variable.

    Keyword Arguments
    =================

    Arguments for ``Parametric3DLineSeries`` class.

    ``nb_of_points``: The range is uniformly sampled at ``nb_of_points``
    number of points.

    Aesthetics:

    ``line_color``: function which returns a float. Specifies the color for the
    plot. See ``sympy.plotting.Plot`` for more details.

    If there are multiple plots, then the same series arguments are applied to
    all the plots. If you want to set these options separately, you can index
    the returned ``Plot`` object and set it.

    Arguments for ``Plot`` class.

    ``title`` : str. Title of the plot.

    Examples
    ========

    >>> from sympy import symbols, cos, sin
    >>> from sympy.plotting import plot3d_parametric_line
    >>> u = symbols('u')

    Single plot.

    >>> plot3d_parametric_line(cos(u), sin(u), u, (u, -5, 5))
    Plot object containing:
    [0]: 3D parametric cartesian line: (cos(u), sin(u), u) for u over (-5.0, 5.0)


    Multiple plots.

    >>> plot3d_parametric_line((cos(u), sin(u), u, (u, -5, 5)),
    ...     (sin(u), u**2, u, (u, -5, 5)))
    Plot object containing:
    [0]: 3D parametric cartesian line: (cos(u), sin(u), u) for u over (-5.0, 5.0)
    [1]: 3D parametric cartesian line: (sin(u), u**2, u) for u over (-5.0, 5.0)


    See Also
    ========

    Plot, Parametric3DLineSeries

    """
    args = list(map(sympify, args))
    show = kwargs.pop('show', True)
    series = []
    plot_expr = check_arguments(args, 3, 1)
    series = [Parametric3DLineSeries(*arg, **kwargs) for arg in plot_expr]
    plots = Plot(*series, **kwargs)
    if show:
        plots.show()
    return plots


@doctest_depends_on(modules=('numpy', 'matplotlib',))
def plot3d(*args, **kwargs):
    """
    Plots a 3D surface plot.

    Usage
    =====

    Single plot

    ``plot3d(expr, range_x, range_y, **kwargs)``

    If the ranges are not specified, then a default range of (-10, 10) is used.

    Multiple plot with the same range.

    ``plot3d(expr1, expr2, range_x, range_y, **kwargs)``

    If the ranges are not specified, then a default range of (-10, 10) is used.

    Multiple plots with different ranges.

    ``plot3d((expr1, range_x, range_y), (expr2, range_x, range_y), ..., **kwargs)``

    Ranges have to be specified for every expression.

    Default range may change in the future if a more advanced default range
    detection algorithm is implemented.

    Arguments
    =========

    ``expr`` : Expression representing the function along x.

    ``range_x``: (x, 0, 5), A 3-tuple denoting the range of the x
    variable.

    ``range_y``: (y, 0, 5), A 3-tuple denoting the range of the y
     variable.

    Keyword Arguments
    =================

    Arguments for ``SurfaceOver2DRangeSeries`` class:

    ``nb_of_points_x``: int. The x range is sampled uniformly at
    ``nb_of_points_x`` of points.

    ``nb_of_points_y``: int. The y range is sampled uniformly at
    ``nb_of_points_y`` of points.

    Aesthetics:

    ``surface_color``: Function which returns a float. Specifies the color for
    the surface of the plot. See ``sympy.plotting.Plot`` for more details.

    If there are multiple plots, then the same series arguments are applied to
    all the plots. If you want to set these options separately, you can index
    the returned ``Plot`` object and set it.

    Arguments for ``Plot`` class:

    ``title`` : str. Title of the plot.

    Examples
    ========

    >>> from sympy import symbols
    >>> from sympy.plotting import plot3d
    >>> x, y = symbols('x y')

    Single plot

    >>> plot3d(x*y, (x, -5, 5), (y, -5, 5))
    Plot object containing:
    [0]: cartesian surface: x*y for x over (-5.0, 5.0) and y over (-5.0, 5.0)


    Multiple plots with same range

    >>> plot3d(x*y, -x*y, (x, -5, 5), (y, -5, 5))
    Plot object containing:
    [0]: cartesian surface: x*y for x over (-5.0, 5.0) and y over (-5.0, 5.0)
    [1]: cartesian surface: -x*y for x over (-5.0, 5.0) and y over (-5.0, 5.0)


    Multiple plots with different ranges.

    >>> plot3d((x**2 + y**2, (x, -5, 5), (y, -5, 5)),
    ...     (x*y, (x, -3, 3), (y, -3, 3)))
    Plot object containing:
    [0]: cartesian surface: x**2 + y**2 for x over (-5.0, 5.0) and y over (-5.0, 5.0)
    [1]: cartesian surface: x*y for x over (-3.0, 3.0) and y over (-3.0, 3.0)


    See Also
    ========
    Plot, SurfaceOver2DRangeSeries

    """

    args = list(map(sympify, args))
    show = kwargs.pop('show', True)
    series = []
    plot_expr = check_arguments(args, 1, 2)
    series = [SurfaceOver2DRangeSeries(*arg, **kwargs) for arg in plot_expr]
    plots = Plot(*series, **kwargs)
    if show:
        plots.show()
    return plots


@doctest_depends_on(modules=('numpy', 'matplotlib',))
def plot3d_parametric_surface(*args, **kwargs):
    """
    Plots a 3D parametric surface plot.

    Usage
    =====

    Single plot.

    ``plot3d_parametric_surface(expr_x, expr_y, expr_z, range_u, range_v, **kwargs)``

    If the ranges is not specified, then a default range of (-10, 10) is used.

    Multiple plots.

    ``plot3d_parametric_surface((expr_x, expr_y, expr_z, range_u, range_v), ..., **kwargs)``

    Ranges have to be specified for every expression.

    Default range may change in the future if a more advanced default range
    detection algorithm is implemented.

    Arguments
    =========

    ``expr_x``: Expression representing the function along ``x``.

    ``expr_y``: Expression representing the function along ``y``.

    ``expr_z``: Expression representing the function along ``z``.

    ``range_u``: ``(u, 0, 5)``,  A 3-tuple denoting the range of the ``u``
    variable.

    ``range_v``: ``(v, 0, 5)``,  A 3-tuple denoting the range of the v
    variable.

    Keyword Arguments
    =================

    Arguments for ``ParametricSurfaceSeries`` class:

    ``nb_of_points_u``: int. The ``u`` range is sampled uniformly at
    ``nb_of_points_v`` of points

    ``nb_of_points_y``: int. The ``v`` range is sampled uniformly at
    ``nb_of_points_y`` of points

    Aesthetics:

    ``surface_color``: Function which returns a float. Specifies the color for
    the surface of the plot. See ``sympy.plotting.Plot`` for more details.

    If there are multiple plots, then the same series arguments are applied for
    all the plots. If you want to set these options separately, you can index
    the returned ``Plot`` object and set it.


    Arguments for ``Plot`` class:

    ``title`` : str. Title of the plot.

    Examples
    ========

    >>> from sympy import symbols, cos, sin
    >>> from sympy.plotting import plot3d_parametric_surface
    >>> u, v = symbols('u v')

    Single plot.

    >>> plot3d_parametric_surface(cos(u + v), sin(u - v), u - v,
    ...     (u, -5, 5), (v, -5, 5))
    Plot object containing:
    [0]: parametric cartesian surface: (cos(u + v), sin(u - v), u - v) for u over (-5.0, 5.0) and v over (-5.0, 5.0)


    See Also
    ========
    Plot, ParametricSurfaceSeries

    """

    args = list(map(sympify, args))
    show = kwargs.pop('show', True)
    series = []
    plot_expr = check_arguments(args, 3, 2)
    series = [ParametricSurfaceSeries(*arg, **kwargs) for arg in plot_expr]
    plots = Plot(*series, **kwargs)
    if show:
        plots.show()
    return plots


def check_arguments(args, expr_len, nb_of_free_symbols):
    """
    Checks the arguments and converts into tuples of the
    form (exprs, ranges)

    Examples
    ========

    >>> from sympy import plot, cos, sin, symbols
    >>> from sympy.plotting.plot import check_arguments
    >>> x = symbols('x')
    >>> check_arguments([cos(x), sin(x)], 2, 1)
        [(cos(x), sin(x), (x, -10, 10))]

    >>> check_arguments([x, x**2], 1, 1)
        [(x, (x, -10, 10)), (x**2, (x, -10, 10))]
    """
    if expr_len > 1 and isinstance(args[0], Expr):
        # Multiple expressions same range.
        # The arguments are tuples when the expression length is
        # greater than 1.
        if len(args) < expr_len:
            raise ValueError("len(args) should not be less than expr_len")
        for i in range(len(args)):
            if isinstance(args[i], Tuple):
                break
        else:
            i = len(args) + 1

        exprs = Tuple(*args[:i])
        free_symbols = list(set().union(*[e.free_symbols for e in exprs]))
        if len(args) == expr_len + nb_of_free_symbols:
            #Ranges given
            plots = [exprs + Tuple(*args[expr_len:])]
        else:
            default_range = Tuple(-10, 10)
            ranges = []
            for symbol in free_symbols:
                ranges.append(Tuple(symbol) + default_range)

            for i in range(len(free_symbols) - nb_of_free_symbols):
                ranges.append(Tuple(Dummy()) + default_range)
            plots = [exprs + Tuple(*ranges)]
        return plots

    if isinstance(args[0], Expr) or (isinstance(args[0], Tuple) and
                                     len(args[0]) == expr_len and
                                     expr_len != 3):
        # Cannot handle expressions with number of expression = 3. It is
        # not possible to differentiate between expressions and ranges.
        #Series of plots with same range
        for i in range(len(args)):
            if isinstance(args[i], Tuple) and len(args[i]) != expr_len:
                break
            if not isinstance(args[i], Tuple):
                args[i] = Tuple(args[i])
        else:
            i = len(args) + 1

        exprs = args[:i]
        assert all(isinstance(e, Expr) for expr in exprs for e in expr)
        free_symbols = list(set().union(*[e.free_symbols for expr in exprs
                                        for e in expr]))

        if len(free_symbols) > nb_of_free_symbols:
            raise ValueError("The number of free_symbols in the expression "
                             "is greater than %d" % nb_of_free_symbols)
        if len(args) == i + nb_of_free_symbols and isinstance(args[i], Tuple):
            ranges = Tuple(*[range_expr for range_expr in args[
                           i:i + nb_of_free_symbols]])
            plots = [expr + ranges for expr in exprs]
            return plots
        else:
            #Use default ranges.
            default_range = Tuple(-10, 10)
            ranges = []
            for symbol in free_symbols:
                ranges.append(Tuple(symbol) + default_range)

            for i in range(len(free_symbols) - nb_of_free_symbols):
                ranges.append(Tuple(Dummy()) + default_range)
            ranges = Tuple(*ranges)
            plots = [expr + ranges for expr in exprs]
            return plots

    elif isinstance(args[0], Tuple) and len(args[0]) == expr_len + nb_of_free_symbols:
        #Multiple plots with different ranges.
        for arg in args:
            for i in range(expr_len):
                if not isinstance(arg[i], Expr):
                    raise ValueError("Expected an expression, given %s" %
                                     str(arg[i]))
            for i in range(nb_of_free_symbols):
                if not len(arg[i + expr_len]) == 3:
                    raise ValueError("The ranges should be a tuple of "
                                     "length 3, got %s" % str(arg[i + expr_len]))
        return args<|MERGE_RESOLUTION|>--- conflicted
+++ resolved
@@ -183,16 +183,11 @@
 
         # The backend type. On every show() a new backend instance is created
         # in self._backend which is tightly coupled to the Plot instance
-<<<<<<< HEAD
-        # (thanks to the parent attribute of the backend). kwargs.pop('usebackend')
-        self.backend = plot_backends[kwargs.pop('backend')]
-=======
         # (thanks to the parent attribute of the backend).
         if 'usebackend' in kwargs:
-            self.backend = plot_backends[kwargs.pop('usebackend')]
+            self.backend = plot_backends[kwargs.pop('backend')]
         else:
             self.backend = DefaultBackend
->>>>>>> 79b00acb
 
         # The keyword arguments should only contain options for the plot.
         for key, val in kwargs.items():
