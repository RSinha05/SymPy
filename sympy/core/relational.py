--- conflicted
+++ resolved
@@ -1,4 +1,3 @@
-<<<<<<< HEAD
 '''
 problems
 
@@ -11,10 +10,7 @@
     zoo
 
 '''
-from typing import Dict as tDict, Union as tUnion, Type
-=======
 from __future__ import annotations
->>>>>>> 84e2ecd2
 
 from .basic import Atom, Basic
 from .sorting import ordered
