"""
There are three types of functions implemented in SymPy:

    1) defined functions (in the sense that they can be evaluated) like
       exp or sin; they have a name and a body:
           f = exp
    2) undefined function which have a name but no body. Undefined
       functions can be defined using a Function class as follows:
           f = Function('f')
       (the result will be a Function instance)
    3) anonymous function (or lambda function) which have a body (defined
       with dummy variables) but have no name:
           f = Lambda(x, exp(x)*x)
           f = Lambda((x, y), exp(x)*y)
    The fourth type of functions are composites, like (sin + cos)(x); these work in
    SymPy core, but are not yet part of SymPy.

    Examples
    ========

    >>> import sympy
    >>> f = sympy.Function("f")
    >>> from sympy.abc import x
    >>> f(x)
    f(x)
    >>> print(sympy.srepr(f(x).func))
    Function('f')
    >>> f(x).args
    (x,)

"""
from __future__ import print_function, division

from .add import Add
from .assumptions import ManagedProperties, _assume_defined
from .basic import Basic
from .cache import cacheit
from .compatibility import iterable, is_sequence, as_int, ordered, Iterable
from .decorators import _sympifyit
from .expr import Expr, AtomicExpr
from .numbers import Rational, Float
from .operations import LatticeOp
from .rules import Transform
from .singleton import S
from .sympify import sympify

from sympy.core.containers import Tuple, Dict
from sympy.core.logic import fuzzy_and
from sympy.core.compatibility import string_types, with_metaclass, range
from sympy.utilities import default_sort_key
from sympy.utilities.misc import filldedent
from sympy.utilities.iterables import uniq
from sympy.core.evaluate import global_evaluate

import sys

import mpmath
import mpmath.libmp as mlib

import inspect
from collections import Counter

def _coeff_isneg(a):
    """Return True if the leading Number is negative.

    Examples
    ========

    >>> from sympy.core.function import _coeff_isneg
    >>> from sympy import S, Symbol, oo, pi
    >>> _coeff_isneg(-3*pi)
    True
    >>> _coeff_isneg(S(3))
    False
    >>> _coeff_isneg(-oo)
    True
    >>> _coeff_isneg(Symbol('n', negative=True)) # coeff is 1
    False

    """

    if a.is_Mul:
        a = a.args[0]
    return a.is_Number and a.is_negative


class PoleError(Exception):
    pass


class ArgumentIndexError(ValueError):
    def __str__(self):
        return ("Invalid operation with argument number %s for Function %s" %
               (self.args[1], self.args[0]))

def _getnargs(cls):
    if hasattr(cls, 'eval'):
        if sys.version_info < (3, ):
            return _getnargs_old(cls.eval)
        else:
            return _getnargs_new(cls.eval)
    else:
        return None

def _getnargs_old(eval_):
    evalargspec = inspect.getargspec(eval_)
    if evalargspec.varargs:
        return None
    else:
        evalargs = len(evalargspec.args) - 1  # subtract 1 for cls
        if evalargspec.defaults:
            # if there are default args then they are optional; the
            # fewest args will occur when all defaults are used and
            # the most when none are used (i.e. all args are given)
            return tuple(range(
                evalargs - len(evalargspec.defaults), evalargs + 1))

        return evalargs

def _getnargs_new(eval_):
    parameters = inspect.signature(eval_).parameters.items()
    if [p for n,p in parameters if p.kind == p.VAR_POSITIONAL]:
        return None
    else:
        p_or_k = [p for n,p in parameters if p.kind == p.POSITIONAL_OR_KEYWORD]
        num_no_default = len(list(filter(lambda p:p.default == p.empty, p_or_k)))
        num_with_default = len(list(filter(lambda p:p.default != p.empty, p_or_k)))
        if not num_with_default:
            return num_no_default
        return tuple(range(num_no_default, num_no_default+num_with_default+1))




class FunctionClass(ManagedProperties):
    """
    Base class for function classes. FunctionClass is a subclass of type.

    Use Function('<function name>' [ , signature ]) to create
    undefined function classes.
    """
    _new = type.__new__

    def __init__(cls, *args, **kwargs):
        # honor kwarg value or class-defined value before using
        # the number of arguments in the eval function (if present)
        nargs = kwargs.pop('nargs', cls.__dict__.get('nargs', _getnargs(cls)))
        super(FunctionClass, cls).__init__(args, kwargs)

        # Canonicalize nargs here; change to set in nargs.
        if is_sequence(nargs):
            if not nargs:
                raise ValueError(filldedent('''
                    Incorrectly specified nargs as %s:
                    if there are no arguments, it should be
                    `nargs = 0`;
                    if there are any number of arguments,
                    it should be
                    `nargs = None`''' % str(nargs)))
            nargs = tuple(ordered(set(nargs)))
        elif nargs is not None:
            nargs = (as_int(nargs),)
        cls._nargs = nargs

    @property
    def __signature__(self):
        """
        Allow Python 3's inspect.signature to give a useful signature for
        Function subclasses.
        """
        # Python 3 only, but backports (like the one in IPython) still might
        # call this.
        try:
            from inspect import signature
        except ImportError:
            return None

        # TODO: Look at nargs
        return signature(self.eval)

    @property
    def nargs(self):
        """Return a set of the allowed number of arguments for the function.

        Examples
        ========

        >>> from sympy.core.function import Function
        >>> from sympy.abc import x, y
        >>> f = Function('f')

        If the function can take any number of arguments, the set of whole
        numbers is returned:

        >>> Function('f').nargs
        Naturals0

        If the function was initialized to accept one or more arguments, a
        corresponding set will be returned:

        >>> Function('f', nargs=1).nargs
        {1}
        >>> Function('f', nargs=(2, 1)).nargs
        {1, 2}

        The undefined function, after application, also has the nargs
        attribute; the actual number of arguments is always available by
        checking the ``args`` attribute:

        >>> f = Function('f')
        >>> f(1).nargs
        Naturals0
        >>> len(f(1).args)
        1
        """
        from sympy.sets.sets import FiniteSet
        # XXX it would be nice to handle this in __init__ but there are import
        # problems with trying to import FiniteSet there
        return FiniteSet(*self._nargs) if self._nargs else S.Naturals0

    def __repr__(cls):
        return cls.__name__


class Application(with_metaclass(FunctionClass, Basic)):
    """
    Base class for applied functions.

    Instances of Application represent the result of applying an application of
    any type to any object.
    """

    is_Function = True

    @cacheit
    def __new__(cls, *args, **options):
        from sympy.sets.fancysets import Naturals0
        from sympy.sets.sets import FiniteSet

        args = list(map(sympify, args))
        evaluate = options.pop('evaluate', global_evaluate[0])
        # WildFunction (and anything else like it) may have nargs defined
        # and we throw that value away here
        options.pop('nargs', None)

        if options:
            raise ValueError("Unknown options: %s" % options)

        if evaluate:
            evaluated = cls.eval(*args)
            if evaluated is not None:
                return evaluated

        obj = super(Application, cls).__new__(cls, *args, **options)

        # make nargs uniform here
        try:
            # things passing through here:
            #  - functions subclassed from Function (e.g. myfunc(1).nargs)
            #  - functions like cos(1).nargs
            #  - AppliedUndef with given nargs like Function('f', nargs=1)(1).nargs
            # Canonicalize nargs here
            if is_sequence(obj.nargs):
                nargs = tuple(ordered(set(obj.nargs)))
            elif obj.nargs is not None:
                nargs = (as_int(obj.nargs),)
            else:
                nargs = None
        except AttributeError:
            # things passing through here:
            #  - WildFunction('f').nargs
            #  - AppliedUndef with no nargs like Function('f')(1).nargs
            nargs = obj._nargs  # note the underscore here
        # convert to FiniteSet
        obj.nargs = FiniteSet(*nargs) if nargs else Naturals0()
        return obj

    @classmethod
    def eval(cls, *args):
        """
        Returns a canonical form of cls applied to arguments args.

        The eval() method is called when the class cls is about to be
        instantiated and it should return either some simplified instance
        (possible of some other class), or if the class cls should be
        unmodified, return None.

        Examples of eval() for the function "sign"
        ---------------------------------------------

        .. code-block:: python

            @classmethod
            def eval(cls, arg):
                if arg is S.NaN:
                    return S.NaN
                if arg is S.Zero: return S.Zero
                if arg.is_positive: return S.One
                if arg.is_negative: return S.NegativeOne
                if isinstance(arg, Mul):
                    coeff, terms = arg.as_coeff_Mul(rational=True)
                    if coeff is not S.One:
                        return cls(coeff) * cls(terms)

        """
        return

    @property
    def func(self):
        return self.__class__

    def _eval_subs(self, old, new):
        if (old.is_Function and new.is_Function and
            callable(old) and callable(new) and
            old == self.func and len(self.args) in new.nargs):
            return new(*self.args)


class Function(Application, Expr):
    """
    Base class for applied mathematical functions.

    It also serves as a constructor for undefined function classes.

    Examples
    ========

    First example shows how to use Function as a constructor for undefined
    function classes:

    >>> from sympy import Function, Symbol
    >>> x = Symbol('x')
    >>> f = Function('f')
    >>> g = Function('g')(x)
    >>> f
    f
    >>> f(x)
    f(x)
    >>> g
    g(x)
    >>> f(x).diff(x)
    Derivative(f(x), x)
    >>> g.diff(x)
    Derivative(g(x), x)

    Assumptions can be passed to Function.

    >>> f_real = Function('f', real=True)
    >>> f_real(x).is_real
    True

    Note that assumptions on a function are unrelated to the assumptions on
    the variable it is called on. If you want to add a relationship, subclass
    Function and define the appropriate ``_eval_is_assumption`` methods.

    In the following example Function is used as a base class for
    ``my_func`` that represents a mathematical function *my_func*. Suppose
    that it is well known, that *my_func(0)* is *1* and *my_func* at infinity
    goes to *0*, so we want those two simplifications to occur automatically.
    Suppose also that *my_func(x)* is real exactly when *x* is real. Here is
    an implementation that honours those requirements:

    >>> from sympy import Function, S, oo, I, sin
    >>> class my_func(Function):
    ...
    ...     @classmethod
    ...     def eval(cls, x):
    ...         if x.is_Number:
    ...             if x is S.Zero:
    ...                 return S.One
    ...             elif x is S.Infinity:
    ...                 return S.Zero
    ...
    ...     def _eval_is_real(self):
    ...         return self.args[0].is_real
    ...
    >>> x = S('x')
    >>> my_func(0) + sin(0)
    1
    >>> my_func(oo)
    0
    >>> my_func(3.54).n() # Not yet implemented for my_func.
    my_func(3.54)
    >>> my_func(I).is_real
    False

    In order for ``my_func`` to become useful, several other methods would
    need to be implemented. See source code of some of the already
    implemented functions for more complete examples.

    Also, if the function can take more than one argument, then ``nargs``
    must be defined, e.g. if ``my_func`` can take one or two arguments
    then,

    >>> class my_func(Function):
    ...     nargs = (1, 2)
    ...
    >>>

    """

    @property
    def _diff_wrt(self):
        """Allow derivatives wrt functions.

        Examples
        ========

        >>> from sympy import Function, Symbol
        >>> f = Function('f')
        >>> x = Symbol('x')
        >>> f(x)._diff_wrt
        True

        """
        return True

    @cacheit
    def __new__(cls, *args, **options):
        # Handle calls like Function('f')
        if cls is Function:
            return UndefinedFunction(*args, **options)

        n = len(args)
        if n not in cls.nargs:
            # XXX: exception message must be in exactly this format to
            # make it work with NumPy's functions like vectorize(). See,
            # for example, https://github.com/numpy/numpy/issues/1697.
            # The ideal solution would be just to attach metadata to
            # the exception and change NumPy to take advantage of this.
            temp = ('%(name)s takes %(qual)s %(args)s '
                   'argument%(plural)s (%(given)s given)')
            raise TypeError(temp % {
                'name': cls,
                'qual': 'exactly' if len(cls.nargs) == 1 else 'at least',
                'args': min(cls.nargs),
                'plural': 's'*(min(cls.nargs) != 1),
                'given': n})

        evaluate = options.get('evaluate', global_evaluate[0])
        result = super(Function, cls).__new__(cls, *args, **options)
        if evaluate and isinstance(result, cls) and result.args:
            pr2 = min(cls._should_evalf(a) for a in result.args)
            if pr2 > 0:
                pr = max(cls._should_evalf(a) for a in result.args)
                result = result.evalf(mlib.libmpf.prec_to_dps(pr))

        return result

    @classmethod
    def _should_evalf(cls, arg):
        """
        Decide if the function should automatically evalf().

        By default (in this implementation), this happens if (and only if) the
        ARG is a floating point number.
        This function is used by __new__.

        Returns the precision to evalf to, or -1 if it shouldn't evalf.
        """
<<<<<<< HEAD
        from sympy.core.symbol import Wild
        if arg.is_Float or arg.is_ComplexFloat:
=======
        from sympy.core.evalf import pure_complex
        if arg.is_Float:
>>>>>>> 355d9a7d
            return arg._prec
        if not arg.is_Add:
            return -1
        m = pure_complex(arg)
        if m is None or not (m[0].is_Float or m[1].is_Float):
            return -1
        l = [i._prec for i in m if i.is_Float]
        l.append(-1)
        return max(l)

    @classmethod
    def class_key(cls):
        from sympy.sets.fancysets import Naturals0
        funcs = {
            'exp': 10,
            'log': 11,
            'sin': 20,
            'cos': 21,
            'tan': 22,
            'cot': 23,
            'sinh': 30,
            'cosh': 31,
            'tanh': 32,
            'coth': 33,
            'conjugate': 40,
            're': 41,
            'im': 42,
            'arg': 43,
        }
        name = cls.__name__

        try:
            i = funcs[name]
        except KeyError:
            i = 0 if isinstance(cls.nargs, Naturals0) else 10000

        return 4, i, name

    @property
    def is_commutative(self):
        """
        Returns whether the function is commutative.
        """
        if all(getattr(t, 'is_commutative') for t in self.args):
            return True
        else:
            return False

    def _eval_evalf(self, prec):
        # Lookup mpmath function based on name
        fname = self.func.__name__
        try:
            if not hasattr(mpmath, fname):
                from sympy.utilities.lambdify import MPMATH_TRANSLATIONS
                fname = MPMATH_TRANSLATIONS[fname]
            func = getattr(mpmath, fname)
        except (AttributeError, KeyError):
            try:
                return Float(self._imp_(*[i.evalf(prec) for i in self.args]), prec)
            except (AttributeError, TypeError, ValueError):
                return

        # Convert all args to mpf or mpc
        # Convert the arguments to *higher* precision than requested for the
        # final result.
        # XXX + 5 is a guess, it is similar to what is used in evalf.py. Should
        #     we be more intelligent about it?
        try:
            args = [arg._to_mpmath(prec + 5) for arg in self.args]
            def bad(m):
                from mpmath import mpf, mpc
                # the precision of an mpf value is the last element
                # if that is 1 (and m[1] is not 1 which would indicate a
                # power of 2), then the eval failed; so check that none of
                # the arguments failed to compute to a finite precision.
                # Note: An mpc value has two parts, the re and imag tuple;
                # check each of those parts, too. Anything else is allowed to
                # pass
                if isinstance(m, mpf):
                    m = m._mpf_
                    return m[1] !=1 and m[-1] == 1
                elif isinstance(m, mpc):
                    m, n = m._mpc_
                    return m[1] !=1 and m[-1] == 1 and \
                        n[1] !=1 and n[-1] == 1
                else:
                    return False
            if any(bad(a) for a in args):
                raise ValueError  # one or more args failed to compute with significance
        except ValueError:
            return

        with mpmath.workprec(prec):
            v = func(*args)

        return Expr._from_mpmath(v, prec)

    def _eval_derivative(self, s):
        # f(x).diff(s) -> x.diff(s) * f.fdiff(1)(s)
        i = 0
        l = []
        for a in self.args:
            i += 1
            da = a.diff(s)
            if da is S.Zero:
                continue
            try:
                df = self.fdiff(i)
            except ArgumentIndexError:
                df = Function.fdiff(self, i)
            l.append(df * da)
        return Add(*l)

    def _eval_is_commutative(self):
        return fuzzy_and(a.is_commutative for a in self.args)

    def _eval_is_complex(self):
        return fuzzy_and(a.is_complex for a in self.args)

    def as_base_exp(self):
        """
        Returns the method as the 2-tuple (base, exponent).
        """
        return self, S.One

    def _eval_aseries(self, n, args0, x, logx):
        """
        Compute an asymptotic expansion around args0, in terms of self.args.
        This function is only used internally by _eval_nseries and should not
        be called directly; derived classes can overwrite this to implement
        asymptotic expansions.
        """
        from sympy.utilities.misc import filldedent
        raise PoleError(filldedent('''
            Asymptotic expansion of %s around %s is
            not implemented.''' % (type(self), args0)))

    def _eval_nseries(self, x, n, logx):
        """
        This function does compute series for multivariate functions,
        but the expansion is always in terms of *one* variable.
        Examples
        ========

        >>> from sympy import atan2
        >>> from sympy.abc import x, y
        >>> atan2(x, y).series(x, n=2)
        atan2(0, y) + x/y + O(x**2)
        >>> atan2(x, y).series(y, n=2)
        -y/x + atan2(x, 0) + O(y**2)

        This function also computes asymptotic expansions, if necessary
        and possible:

        >>> from sympy import loggamma
        >>> loggamma(1/x)._eval_nseries(x,0,None)
        -1/x - log(x)/x + log(x)/2 + O(1)

        """
        from sympy import Order
        from sympy.sets.sets import FiniteSet
        args = self.args
        args0 = [t.limit(x, 0) for t in args]
        if any(t.is_finite is False for t in args0):
            from sympy import oo, zoo, nan
            # XXX could use t.as_leading_term(x) here but it's a little
            # slower
            a = [t.compute_leading_term(x, logx=logx) for t in args]
            a0 = [t.limit(x, 0) for t in a]
            if any([t.has(oo, -oo, zoo, nan) for t in a0]):
                return self._eval_aseries(n, args0, x, logx)
            # Careful: the argument goes to oo, but only logarithmically so. We
            # are supposed to do a power series expansion "around the
            # logarithmic term". e.g.
            #      f(1+x+log(x))
            #     -> f(1+logx) + x*f'(1+logx) + O(x**2)
            # where 'logx' is given in the argument
            a = [t._eval_nseries(x, n, logx) for t in args]
            z = [r - r0 for (r, r0) in zip(a, a0)]
            p = [Dummy() for t in z]
            q = []
            v = None
            for ai, zi, pi in zip(a0, z, p):
                if zi.has(x):
                    if v is not None:
                        raise NotImplementedError
                    q.append(ai + pi)
                    v = pi
                else:
                    q.append(ai)
            e1 = self.func(*q)
            if v is None:
                return e1
            s = e1._eval_nseries(v, n, logx)
            o = s.getO()
            s = s.removeO()
            s = s.subs(v, zi).expand() + Order(o.expr.subs(v, zi), x)
            return s
        if (self.func.nargs is S.Naturals0
                or (self.func.nargs == FiniteSet(1) and args0[0])
                or any(c > 1 for c in self.func.nargs)):
            e = self
            e1 = e.expand()
            if e == e1:
                #for example when e = sin(x+1) or e = sin(cos(x))
                #let's try the general algorithm
                term = e.subs(x, S.Zero)
                if term.is_finite is False or term is S.NaN:
                    raise PoleError("Cannot expand %s around 0" % (self))
                series = term
                fact = S.One
                _x = Dummy('x')
                e = e.subs(x, _x)
                for i in range(n - 1):
                    i += 1
                    fact *= Rational(i)
                    e = e.diff(_x)
                    subs = e.subs(_x, S.Zero)
                    if subs is S.NaN:
                        # try to evaluate a limit if we have to
                        subs = e.limit(_x, S.Zero)
                    if subs.is_finite is False:
                        raise PoleError("Cannot expand %s around 0" % (self))
                    term = subs*(x**i)/fact
                    term = term.expand()
                    series += term
                return series + Order(x**n, x)
            return e1.nseries(x, n=n, logx=logx)
        arg = self.args[0]
        l = []
        g = None
        # try to predict a number of terms needed
        nterms = n + 2
        cf = Order(arg.as_leading_term(x), x).getn()
        if cf != 0:
            nterms = int(nterms / cf)
        for i in range(nterms):
            g = self.taylor_term(i, arg, g)
            g = g.nseries(x, n=n, logx=logx)
            l.append(g)
        return Add(*l) + Order(x**n, x)

    def fdiff(self, argindex=1):
        """
        Returns the first derivative of the function.
        """
        if not (1 <= argindex <= len(self.args)):
            raise ArgumentIndexError(self, argindex)

        if self.args[argindex - 1].is_Symbol:
            for i in range(len(self.args)):
                if i == argindex - 1:
                    continue
                # See issue 8510
                if self.args[argindex - 1] in self.args[i].free_symbols:
                    break
            else:
                return Derivative(self, self.args[argindex - 1], evaluate=False)
        # See issue 4624 and issue 4719 and issue 5600
        arg_dummy = Dummy('xi_%i' % argindex, dummy_index=hash(self.args[argindex - 1]))
        new_args = [arg for arg in self.args]
        new_args[argindex-1] = arg_dummy
        return Subs(Derivative(self.func(*new_args), arg_dummy),
            arg_dummy, self.args[argindex - 1])

    def _eval_as_leading_term(self, x):
        """Stub that should be overridden by new Functions to return
        the first non-zero term in a series if ever an x-dependent
        argument whose leading term vanishes as x -> 0 might be encountered.
        See, for example, cos._eval_as_leading_term.
        """
        from sympy import Order
        args = [a.as_leading_term(x) for a in self.args]
        o = Order(1, x)
        if any(x in a.free_symbols and o.contains(a) for a in args):
            # Whereas x and any finite number are contained in O(1, x),
            # expressions like 1/x are not. If any arg simplified to a
            # vanishing expression as x -> 0 (like x or x**2, but not
            # 3, 1/x, etc...) then the _eval_as_leading_term is needed
            # to supply the first non-zero term of the series,
            #
            # e.g. expression    leading term
            #      ----------    ------------
            #      cos(1/x)      cos(1/x)
            #      cos(cos(x))   cos(1)
            #      cos(x)        1        <- _eval_as_leading_term needed
            #      sin(x)        x        <- _eval_as_leading_term needed
            #
            raise NotImplementedError(
                '%s has no _eval_as_leading_term routine' % self.func)
        else:
            return self.func(*args)

    def _sage_(self):
        import sage.all as sage
        fname = self.func.__name__
        func = getattr(sage, fname,None)
        args = [arg._sage_() for arg in self.args]

        # In the case the function is not known in sage:
        if func is None:
            import sympy
            if getattr(sympy, fname,None) is None:
                # abstract function
                return sage.function(fname)(*args)

            else:
                # the function defined in sympy is not known in sage
                # this exception is caught in sage
                raise AttributeError

        return func(*args)


class AppliedUndef(Function):
    """
    Base class for expressions resulting from the application of an undefined
    function.
    """

    is_number = False

    def __new__(cls, *args, **options):
        args = list(map(sympify, args))
        obj = super(AppliedUndef, cls).__new__(cls, *args, **options)
        return obj

    def _eval_as_leading_term(self, x):
        return self

    def _sage_(self):
        import sage.all as sage
        fname = str(self.func)
        args = [arg._sage_() for arg in self.args]
        func = sage.function(fname)(*args)
        return func

class UndefinedFunction(FunctionClass):
    """
    The (meta)class of undefined functions.
    """
    def __new__(mcl, name, bases=(AppliedUndef,), __dict__=None, **kwargs):
        __dict__ = __dict__ or {}
        # Allow Function('f', real=True)
        __dict__.update({'is_' + arg: val for arg, val in kwargs.items() if arg in _assume_defined})
        # You can add other attributes, although they do have to be hashable
        # (but seriously, if you want to add anything other than assumptions,
        # just subclass Function)
        __dict__.update(kwargs)
        # Save these for __eq__
        __dict__.update({'_extra_kwargs': kwargs})
        __dict__['__module__'] = None # For pickling
        ret = super(UndefinedFunction, mcl).__new__(mcl, name, bases, __dict__)
        return ret

    def __instancecheck__(cls, instance):
        return cls in type(instance).__mro__

    _extra_kwargs = {}

    def __hash__(self):
        return hash((self.class_key(), frozenset(self._extra_kwargs.items())))

    def __eq__(self, other):
        return (isinstance(other, self.__class__) and
            self.class_key() == other.class_key() and
            self._extra_kwargs == other._extra_kwargs)

    def __ne__(self, other):
        return not self == other

class WildFunction(Function, AtomicExpr):
    """
    A WildFunction function matches any function (with its arguments).

    Examples
    ========

    >>> from sympy import WildFunction, Function, cos
    >>> from sympy.abc import x, y
    >>> F = WildFunction('F')
    >>> f = Function('f')
    >>> F.nargs
    Naturals0
    >>> x.match(F)
    >>> F.match(F)
    {F_: F_}
    >>> f(x).match(F)
    {F_: f(x)}
    >>> cos(x).match(F)
    {F_: cos(x)}
    >>> f(x, y).match(F)
    {F_: f(x, y)}

    To match functions with a given number of arguments, set ``nargs`` to the
    desired value at instantiation:

    >>> F = WildFunction('F', nargs=2)
    >>> F.nargs
    {2}
    >>> f(x).match(F)
    >>> f(x, y).match(F)
    {F_: f(x, y)}

    To match functions with a range of arguments, set ``nargs`` to a tuple
    containing the desired number of arguments, e.g. if ``nargs = (1, 2)``
    then functions with 1 or 2 arguments will be matched.

    >>> F = WildFunction('F', nargs=(1, 2))
    >>> F.nargs
    {1, 2}
    >>> f(x).match(F)
    {F_: f(x)}
    >>> f(x, y).match(F)
    {F_: f(x, y)}
    >>> f(x, y, 1).match(F)

    """

    include = set()

    def __init__(cls, name, **assumptions):
        from sympy.sets.sets import Set, FiniteSet
        cls.name = name
        nargs = assumptions.pop('nargs', S.Naturals0)
        if not isinstance(nargs, Set):
            # Canonicalize nargs here.  See also FunctionClass.
            if is_sequence(nargs):
                nargs = tuple(ordered(set(nargs)))
            elif nargs is not None:
                nargs = (as_int(nargs),)
            nargs = FiniteSet(*nargs)
        cls.nargs = nargs

    def matches(self, expr, repl_dict={}, old=False):
        if not isinstance(expr, (AppliedUndef, Function)):
            return None
        if len(expr.args) not in self.nargs:
            return None

        repl_dict = repl_dict.copy()
        repl_dict[self] = expr
        return repl_dict


class Derivative(Expr):
    """
    Carries out differentiation of the given expression with respect to symbols.

    expr must define ._eval_derivative(symbol) method that returns
    the differentiation result. This function only needs to consider the
    non-trivial case where expr contains symbol and it should call the diff()
    method internally (not _eval_derivative); Derivative should be the only
    one to call _eval_derivative.

    Simplification of high-order derivatives:

    Because there can be a significant amount of simplification that can be
    done when multiple differentiations are performed, results will be
    automatically simplified in a fairly conservative fashion unless the
    keyword ``simplify`` is set to False.

        >>> from sympy import sqrt, diff
        >>> from sympy.abc import x
        >>> e = sqrt((x + 1)**2 + x)
        >>> diff(e, (x, 5), simplify=False).count_ops()
        136
        >>> diff(e, (x, 5)).count_ops()
        30

    Ordering of variables:

    If evaluate is set to True and the expression can not be evaluated, the
    list of differentiation symbols will be sorted, that is, the expression is
    assumed to have continuous derivatives up to the order asked. This sorting
    assumes that derivatives wrt Symbols commute, derivatives wrt non-Symbols
    commute, but Symbol and non-Symbol derivatives don't commute with each
    other.

    Derivative wrt non-Symbols:

    This class also allows derivatives wrt non-Symbols that have _diff_wrt
    set to True, such as Function and Derivative. When a derivative wrt a non-
    Symbol is attempted, the non-Symbol is temporarily converted to a Symbol
    while the differentiation is performed.

    Note that this may seem strange, that Derivative allows things like
    f(g(x)).diff(g(x)), or even f(cos(x)).diff(cos(x)).  The motivation for
    allowing this syntax is to make it easier to work with variational calculus
    (i.e., the Euler-Lagrange method).  The best way to understand this is that
    the action of derivative with respect to a non-Symbol is defined by the
    above description:  the object is substituted for a Symbol and the
    derivative is taken with respect to that.  This action is only allowed for
    objects for which this can be done unambiguously, for example Function and
    Derivative objects.  Note that this leads to what may appear to be
    mathematically inconsistent results.  For example::

        >>> from sympy import cos, sin, sqrt
        >>> from sympy.abc import x
        >>> (2*cos(x)).diff(cos(x))
        2
        >>> (2*sqrt(1 - sin(x)**2)).diff(cos(x))
        0

    This appears wrong because in fact 2*cos(x) and 2*sqrt(1 - sin(x)**2) are
    identically equal.  However this is the wrong way to think of this.  Think
    of it instead as if we have something like this::

        >>> from sympy.abc import c, s, u, x
        >>> def F(u):
        ...     return 2*u
        ...
        >>> def G(u):
        ...     return 2*sqrt(1 - u**2)
        ...
        >>> F(cos(x))
        2*cos(x)
        >>> G(sin(x))
        2*sqrt(-sin(x)**2 + 1)
        >>> F(c).diff(c)
        2
        >>> F(cos(x)).diff(cos(x))
        2
        >>> G(s).diff(c)
        0
        >>> G(sin(x)).diff(cos(x))
        0

    Here, the Symbols c and s act just like the functions cos(x) and sin(x),
    respectively. Think of 2*cos(x) as f(c).subs(c, cos(x)) (or f(c) *at*
    c = cos(x)) and 2*sqrt(1 - sin(x)**2) as g(s).subs(s, sin(x)) (or g(s) *at*
    s = sin(x)), where f(u) == 2*u and g(u) == 2*sqrt(1 - u**2).  Here, we
    define the function first and evaluate it at the function, but we can
    actually unambiguously do this in reverse in SymPy, because
    expr.subs(Function, Symbol) is well-defined:  just structurally replace the
    function everywhere it appears in the expression.

    This is the same notational convenience used in the Euler-Lagrange method
    when one says F(t, f(t), f'(t)).diff(f(t)).  What is actually meant is
    that the expression in question is represented by some F(t, u, v) at u =
    f(t) and v = f'(t), and F(t, f(t), f'(t)).diff(f(t)) simply means F(t, u,
    v).diff(u) at u = f(t).

    We do not allow derivatives to be taken with respect to expressions where this
    is not so well defined.  For example, we do not allow expr.diff(x*y)
    because there are multiple ways of structurally defining where x*y appears
    in an expression, some of which may surprise the reader (for example, a
    very strict definition would have that (x*y*z).diff(x*y) == 0).

        >>> from sympy.abc import x, y, z
        >>> (x*y*z).diff(x*y)
        Traceback (most recent call last):
        ...
        ValueError: Can't differentiate wrt the variable: x*y, 1

    Note that this definition also fits in nicely with the definition of the
    chain rule.  Note how the chain rule in SymPy is defined using unevaluated
    Subs objects::

        >>> from sympy import symbols, Function
        >>> f, g = symbols('f g', cls=Function)
        >>> f(2*g(x)).diff(x)
        2*Derivative(g(x), x)*Subs(Derivative(f(_xi_1), _xi_1),
                                              (_xi_1,), (2*g(x),))
        >>> f(g(x)).diff(x)
        Derivative(g(x), x)*Subs(Derivative(f(_xi_1), _xi_1),
                                            (_xi_1,), (g(x),))

    Finally, note that, to be consistent with variational calculus, and to
    ensure that the definition of substituting a Function for a Symbol in an
    expression is well-defined, derivatives of functions are assumed to not be
    related to the function.  In other words, we have::

        >>> from sympy import diff
        >>> diff(f(x), x).diff(f(x))
        0

    The same is true for derivatives of different orders::

        >>> diff(f(x), x, 2).diff(diff(f(x), x, 1))
        0
        >>> diff(f(x), x, 1).diff(diff(f(x), x, 2))
        0

    Note, any class can allow derivatives to be taken with respect to itself.
    See the docstring of Expr._diff_wrt.

    Examples
    ========

    Some basic examples:

        >>> from sympy import Derivative, Symbol, Function
        >>> f = Function('f')
        >>> g = Function('g')
        >>> x = Symbol('x')
        >>> y = Symbol('y')

        >>> Derivative(x**2, x, evaluate=True)
        2*x
        >>> Derivative(Derivative(f(x,y), x), y)
        Derivative(f(x, y), x, y)
        >>> Derivative(f(x), x, 3)
        Derivative(f(x), (x, 3))
        >>> Derivative(f(x, y), y, x, evaluate=True)
        Derivative(f(x, y), x, y)

    Now some derivatives wrt functions:

        >>> Derivative(f(x)**2, f(x), evaluate=True)
        2*f(x)
        >>> Derivative(f(g(x)), x, evaluate=True)
        Derivative(g(x), x)*Subs(Derivative(f(_xi_1), _xi_1),
                                            (_xi_1,), (g(x),))

    """

    is_Derivative = True

    @property
    def _diff_wrt(self):
        """Allow derivatives wrt Derivatives if it contains a function.

        Examples
        ========

            >>> from sympy import Function, Symbol, Derivative
            >>> f = Function('f')
            >>> x = Symbol('x')
            >>> Derivative(f(x),x)._diff_wrt
            True
            >>> Derivative(x**2,x)._diff_wrt
            False
        """
        if self.expr.is_Function:
            return True
        else:
            return False

    def __new__(cls, expr, *variables, **kwargs):

        from sympy.matrices.common import MatrixCommon
        from sympy import Integer
        from sympy.tensor.array import Array, NDimArray, derive_by_array
        from sympy.utilities.misc import filldedent

        expr = sympify(expr)
        try:
            has_symbol_set = isinstance(expr.free_symbols, set)
        except AttributeError:
            has_symbol_set = False
        if not has_symbol_set:
            raise ValueError(filldedent('''
                Since there are no variables in the expression %s,
                it cannot be differentiated.''' % expr))

        # There are no variables, we differentiate wrt all of the free symbols
        # in expr.
        if not variables:
            variables = expr.free_symbols
            if len(variables) != 1:
                if expr.is_number:
                    return S.Zero
                if len(variables) == 0:
                    raise ValueError(filldedent('''
                        Since there are no variables in the expression,
                        the variable(s) of differentiation must be supplied
                        to differentiate %s''' % expr))
                else:
                    raise ValueError(filldedent('''
                        Since there is more than one variable in the
                        expression, the variable(s) of differentiation
                        must be supplied to differentiate %s''' % expr))

        # Standardize the variables by sympifying them:
        variables = list(sympify(variables))

        # Split the list of variables into a list of the variables we are diff
        # wrt, where each element of the list has the form (s, count) where
        # s is the entity to diff wrt and count is the order of the
        # derivative.
        variable_count = []
        j = 0
        array_likes = (tuple, list, Tuple)

        for i, v in enumerate(variables):
            if isinstance(v, Integer):
                count = v
                if i == 0:
                    raise ValueError("First variable cannot be a number: %i" % v)
                prev, prevcount = variable_count[j-1]
                if prevcount != 1:
                    raise TypeError("tuple {0} followed by number {1}".format((prev, prevcount), v))
                if count == 0:
                    j -= 1
                    variable_count.pop()
                else:
                    variable_count[j-1] = Tuple(prev, count)
            else:
                if isinstance(v, array_likes):
                    if len(v) == 0:
                        # Ignore empty tuples: Derivative(expr, ... , (), ... )
                        continue
                    if isinstance(v[0], array_likes):
                        # Derive by array: Derivative(expr, ... , [[x, y, z]], ... )
                        if len(v) == 1:
                            v = Array(v[0])
                            count = 1
                        else:
                            v, count = v
                            v = Array(v)
                    else:
                        v, count = v
                else:
                    count = S(1)
                if count == 0:
                    continue
                if not v._diff_wrt:
                    last_digit = int(str(count)[-1])
                    ordinal = 'st' if last_digit == 1 else 'nd' if last_digit == 2 else 'rd' if last_digit == 3 else 'th'
                    raise ValueError(filldedent('''
                    Can\'t calculate %s%s derivative wrt %s.''' % (count, ordinal, v)))
                if j != 0 and v == variable_count[-1][0]:
                    prev, prevcount = variable_count[j-1]
                    variable_count[-1] = Tuple(prev, prevcount + count)
                else:
                    variable_count.append(Tuple(v, count))
                    j += 1

        # We make a special case for 0th derivative, because there is no
        # good way to unambiguously print this.
        if len(variable_count) == 0:
            return expr

        evaluate = kwargs.get('evaluate', False)

        # Look for a quick exit if there are symbols that don't appear in
        # expression at all. Note, this cannot check non-symbols like
        # functions and Derivatives as those can be created by intermediate
        # derivatives.
        if evaluate and all(isinstance(sc[0], Symbol) for sc in variable_count):
            symbol_set = set(sc[0] for sc in variable_count if sc[1].is_positive)
            if symbol_set.difference(expr.free_symbols):
                if isinstance(expr, (MatrixCommon, NDimArray)):
                    return expr.zeros(*expr.shape)
                else:
                    return S.Zero

        # If we can't compute the derivative of expr (but we wanted to) and
        # expr is itself not a Derivative, finish building an unevaluated
        # derivative class by calling Expr.__new__.
        if (not (hasattr(expr, '_eval_derivative') and evaluate) and
           (not isinstance(expr, Derivative))):
            # If we wanted to evaluate, we sort the variables into standard
            # order for later comparisons. This is too aggressive if evaluate
            # is False, so we don't do it in that case.
            if evaluate:
                #TODO: check if assumption of discontinuous derivatives exist
                variable_count = cls._sort_variable_count(variable_count)
            obj = Expr.__new__(cls, expr, *variable_count)
            return obj

        # Compute the derivative now by repeatedly calling the
        # _eval_derivative method of expr for each variable. When this method
        # returns None, the derivative couldn't be computed wrt that variable
        # and we save the variable for later.
        unhandled_variable_count = []

        # Once we encouter a non_symbol that is unhandled, we stop taking
        # derivatives entirely. This is because derivatives wrt functions
        # don't commute with derivatives wrt symbols and we can't safely
        # continue.
        unhandled_non_symbol = False
        nderivs = 0  # how many derivatives were performed
        for v, count in variable_count:
            is_symbol = v.is_symbol

            if unhandled_non_symbol:
                obj = None
            elif (count < 0) == True:
                obj = None
            else:
                if isinstance(v, (Iterable, Tuple, MatrixCommon, NDimArray)):
                    # Treat derivatives by arrays/matrices as much as symbols.
                    is_symbol = True
                if not is_symbol:
                    new_v = Dummy('xi_%i' % i, dummy_index=hash(v))
                    expr = expr.xreplace({v: new_v})
                    old_v = v
                    v = new_v
                # Evaluate the derivative `n` times.  If
                # `_eval_derivative_n_times` is not overridden by the current
                # object, the default in `Basic` will call a loop over
                # `_eval_derivative`:
                obj = expr._eval_derivative_n_times(v, count)
                nderivs += count
                if not is_symbol:
                    if obj is not None:
                        if not old_v.is_symbol and obj.is_Derivative:
                            # Derivative evaluated at a point that is not a
                            # symbol, let subs check if this is okay to replace
                            obj = obj.subs(v, old_v)
                        else:
                            obj = obj.xreplace({v: old_v})
                    v = old_v

            if obj is None:
                unhandled_variable_count.append(Tuple(v, count))
                if not is_symbol:
                    unhandled_non_symbol = True
            elif obj is S.Zero:
                return S.Zero
            else:
                expr = obj

        if unhandled_variable_count:
            unhandled_variable_count = cls._sort_variable_count(unhandled_variable_count)
            expr = Expr.__new__(cls, expr, *unhandled_variable_count)
        else:
            # We got a Derivative at the end of it all, and we rebuild it by
            # sorting its variables.
            if isinstance(expr, Derivative):
                expr = cls(
                    expr.args[0], *cls._sort_variable_count(expr.args[1:])
                )

        if (nderivs > 1) == True and kwargs.get('simplify', True):
            from sympy.core.exprtools import factor_terms
            from sympy.simplify.simplify import signsimp
            expr = factor_terms(signsimp(expr))
        return expr

    @classmethod
    def _remove_derived_once(cls, v):
        return [i[0] if i[1] == 1 else i for i in v]

    @classmethod
    def _sort_variable_count(cls, varcounts):
        """Like ``_sort_variables``, but acting on variable-count pairs.

        Examples
        ========

        >>> from sympy import Derivative, Function, symbols
        >>> vsort = Derivative._sort_variable_count
        >>> x, y, z = symbols('x y z')
        >>> f, g, h = symbols('f g h', cls=Function)

        >>> vsort([(x, 1), (y, 2), (z, 1)])
        [(x, 1), (y, 2), (z, 1)]

        >>> vsort([(z, 1), (y, 1), (x, 1), (h(x), 1), (g(x), 1), (f(x), 1)])
        [(x, 1), (y, 1), (z, 1), (f(x), 1), (g(x), 1), (h(x), 1)]
        """
        d = dict(varcounts)
        varsorted = cls._sort_variables([i for i, j in varcounts])
        return [Tuple(var, d[var]) for var in varsorted]

    @classmethod
    def _sort_variables(cls, vars):
        """Sort variables, but disallow sorting of non-symbols.

        When taking derivatives, the following rules usually hold:

        * Derivative wrt different symbols commute.
        * Derivative wrt different non-symbols commute.
        * Derivatives wrt symbols and non-symbols don't commute.

        Examples
        ========

        >>> from sympy import Derivative, Function, symbols
        >>> vsort = Derivative._sort_variables
        >>> x, y, z = symbols('x y z')
        >>> f, g, h = symbols('f g h', cls=Function)

        >>> vsort((x,y,z))
        [x, y, z]

        >>> vsort((h(x),g(x),f(x)))
        [f(x), g(x), h(x)]

        >>> vsort((z,y,x,h(x),g(x),f(x)))
        [x, y, z, f(x), g(x), h(x)]

        >>> vsort((x,f(x),y,f(y)))
        [x, f(x), y, f(y)]

        >>> vsort((y,x,g(x),f(x),z,h(x),y,x))
        [x, y, f(x), g(x), z, h(x), x, y]

        >>> vsort((z,y,f(x),x,f(x),g(x)))
        [y, z, f(x), x, f(x), g(x)]

        >>> vsort((z,y,f(x),x,f(x),g(x),z,z,y,x))
        [y, z, f(x), x, f(x), g(x), x, y, z, z]
        """

        sorted_vars = []
        symbol_part = []
        non_symbol_part = []
        for v in vars:
            if not v.is_symbol:
                if len(symbol_part) > 0:
                    sorted_vars.extend(sorted(symbol_part,
                                              key=default_sort_key))
                    symbol_part = []
                non_symbol_part.append(v)
            else:
                if len(non_symbol_part) > 0:
                    sorted_vars.extend(sorted(non_symbol_part,
                                              key=default_sort_key))
                    non_symbol_part = []
                symbol_part.append(v)
        if len(non_symbol_part) > 0:
            sorted_vars.extend(sorted(non_symbol_part,
                                      key=default_sort_key))
        if len(symbol_part) > 0:
            sorted_vars.extend(sorted(symbol_part,
                                      key=default_sort_key))
        return sorted_vars

    def _eval_is_commutative(self):
        return self.expr.is_commutative

    def _eval_derivative_n_times(self, s, n):
        from sympy import Integer
        if isinstance(n, (int, Integer)):
            # TODO: it would be desirable to squash `_eval_derivative` into
            # this code.
            return super(Derivative, self)._eval_derivative_n_times(s, n)
        dict_var_count = dict(self.variable_count)
        if s in dict_var_count:
            dict_var_count[s] += n
        else:
            dict_var_count[s] = n
        return Derivative(self.expr, *dict_var_count.items())

    def _eval_derivative(self, v):
        # If the variable s we are diff wrt is not in self.variables, we
        # assume that we might be able to take the derivative.
        if v not in self.variables:
            obj = self.expr.diff(v)
            if obj is S.Zero:
                return S.Zero
            if isinstance(obj, Derivative):
                return obj.func(obj.expr, *(self.variable_count + obj.variable_count))
            # The derivative wrt s could have simplified things such that the
            # derivative wrt things in self.variables can now be done. Thus,
            # we set evaluate=True to see if there are any other derivatives
            # that can be done. The most common case is when obj is a simple
            # number so that the derivative wrt anything else will vanish.
            return self.func(obj, *self.variables, evaluate=True)
        # In this case s was in self.variables so the derivatve wrt s has
        # already been attempted and was not computed, either because it
        # couldn't be or evaluate=False originally.
        variable_count = list(self.variable_count)
        if variable_count[-1][0] == v:
            variable_count[-1] = Tuple(v, variable_count[-1][1] + 1)
        else:
            variable_count.append(Tuple(v, S(1)))
        return self.func(self.expr, *variable_count, evaluate=False)

    def doit(self, **hints):
        expr = self.expr
        if hints.get('deep', True):
            expr = expr.doit(**hints)
        hints['evaluate'] = True
        return self.func(expr, *self.variable_count, **hints)

    @_sympifyit('z0', NotImplementedError)
    def doit_numerically(self, z0):
        """
        Evaluate the derivative at z numerically.

        When we can represent derivatives at a point, this should be folded
        into the normal evalf. For now, we need a special method.
        """
        import mpmath
        from sympy.core.expr import Expr
        if len(self.free_symbols) != 1 or len(self.variables) != 1:
            raise NotImplementedError('partials and higher order derivatives')
        z = list(self.free_symbols)[0]

        def eval(x):
            f0 = self.expr.subs(z, Expr._from_mpmath(x, prec=mpmath.mp.prec))
            f0 = f0.evalf(mlib.libmpf.prec_to_dps(mpmath.mp.prec))
            return f0._to_mpmath(mpmath.mp.prec)
        return Expr._from_mpmath(mpmath.diff(eval,
                                             z0._to_mpmath(mpmath.mp.prec)),
                                 mpmath.mp.prec)

    @property
    def expr(self):
        return self._args[0]

    @property
    def variables(self):
        # TODO: deprecate?
        # TODO: support for `d^n`?
        return tuple(v for v, count in self.variable_count if count.is_Integer for i in (range(count) if count.is_Integer else [1]))

    @property
    def variable_count(self):
        return self._args[1:]

    @property
    def derivative_count(self):
        return sum([count for var, count in self.variable_count], 0)

    @property
    def free_symbols(self):
        return self.expr.free_symbols

    def _eval_subs(self, old, new):
        if old in self.variables and not new._diff_wrt:
            # issue 4719
            return Subs(self, old, new)
        # If both are Derivatives with the same expr, check if old is
        # equivalent to self or if old is a subderivative of self.
        if old.is_Derivative and old.expr == self.expr:
            # Check if canonical order of variables is equal.
            old_vars = Counter(dict(reversed(old.variable_count)))
            self_vars = Counter(dict(reversed(self.variable_count)))
            if old_vars == self_vars:
                return new

            # collections.Counter doesn't have __le__
            def _subset(a, b):
                return all((a[i] <= b[i]) == True for i in a)

            if _subset(old_vars, self_vars):
                return Derivative(new, *(self_vars - old_vars).items())

        # Check whether the substitution (old, new) cannot be done inside
        # Derivative(expr, vars). Disallowed:
        # (1) changing expr by introducing a variable among vars
        # (2) changing vars by introducing a variable contained in expr
        old_symbols = (old.free_symbols if isinstance(old.free_symbols, set)
            else set())
        new_symbols = (new.free_symbols if isinstance(new.free_symbols, set)
            else set())
        introduced_symbols = new_symbols - old_symbols
        args_subbed = tuple(x._subs(old, new) for x in self.args)
        if ((self.args[0] != args_subbed[0] and
            len(set(self.variables) & introduced_symbols) > 0
            ) or
            (self.args[1:] != args_subbed[1:] and
            len(self.free_symbols & introduced_symbols) > 0
            )):
            return Subs(self, old, new)
        else:
            return Derivative(*args_subbed)

    def _eval_lseries(self, x, logx):
        dx = self.variables
        for term in self.expr.lseries(x, logx=logx):
            yield self.func(term, *dx)

    def _eval_nseries(self, x, n, logx):
        arg = self.expr.nseries(x, n=n, logx=logx)
        o = arg.getO()
        dx = self.variables
        rv = [self.func(a, *dx) for a in Add.make_args(arg.removeO())]
        if o:
            rv.append(o/x)
        return Add(*rv)

    def _eval_as_leading_term(self, x):
        series_gen = self.expr.lseries(x)
        d = S.Zero
        for leading_term in series_gen:
            d = diff(leading_term, *self.variables)
            if d != 0:
                break
        return d

    def _sage_(self):
        import sage.all as sage
        args = [arg._sage_() for arg in self.args]
        return sage.derivative(*args)

    def as_finite_difference(self, points=1, x0=None, wrt=None):
        """ Expresses a Derivative instance as a finite difference.

        Parameters
        ==========
        points : sequence or coefficient, optional
            If sequence: discrete values (length >= order+1) of the
            independent variable used for generating the finite
            difference weights.
            If it is a coefficient, it will be used as the step-size
            for generating an equidistant sequence of length order+1
            centered around ``x0``. Default: 1 (step-size 1)
        x0 : number or Symbol, optional
            the value of the independent variable (``wrt``) at which the
            derivative is to be approximated. Default: same as ``wrt``.
        wrt : Symbol, optional
            "with respect to" the variable for which the (partial)
            derivative is to be approximated for. If not provided it
            is required that the derivative is ordinary. Default: ``None``.


        Examples
        ========
        >>> from sympy import symbols, Function, exp, sqrt, Symbol
        >>> x, h = symbols('x h')
        >>> f = Function('f')
        >>> f(x).diff(x).as_finite_difference()
        -f(x - 1/2) + f(x + 1/2)

        The default step size and number of points are 1 and
        ``order + 1`` respectively. We can change the step size by
        passing a symbol as a parameter:

        >>> f(x).diff(x).as_finite_difference(h)
        -f(-h/2 + x)/h + f(h/2 + x)/h

        We can also specify the discretized values to be used in a
        sequence:

        >>> f(x).diff(x).as_finite_difference([x, x+h, x+2*h])
        -3*f(x)/(2*h) + 2*f(h + x)/h - f(2*h + x)/(2*h)

        The algorithm is not restricted to use equidistant spacing, nor
        do we need to make the approximation around ``x0``, but we can get
        an expression estimating the derivative at an offset:

        >>> e, sq2 = exp(1), sqrt(2)
        >>> xl = [x-h, x+h, x+e*h]
        >>> f(x).diff(x, 1).as_finite_difference(xl, x+h*sq2)  # doctest: +ELLIPSIS
        2*h*((h + sqrt(2)*h)/(2*h) - (-sqrt(2)*h + h)/(2*h))*f(E*h + x)/...

        Partial derivatives are also supported:

        >>> y = Symbol('y')
        >>> d2fdxdy=f(x,y).diff(x,y)
        >>> d2fdxdy.as_finite_difference(wrt=x)
        -Derivative(f(x - 1/2, y), y) + Derivative(f(x + 1/2, y), y)

        We can apply ``as_finite_difference`` to ``Derivative`` instances in
        compound expressions using ``replace``:

        >>> (1 + 42**f(x).diff(x)).replace(lambda arg: arg.is_Derivative,
        ...     lambda arg: arg.as_finite_difference())
        42**(-f(x - 1/2) + f(x + 1/2)) + 1


        See also
        ========

        sympy.calculus.finite_diff.apply_finite_diff
        sympy.calculus.finite_diff.differentiate_finite
        sympy.calculus.finite_diff.finite_diff_weights

        """
        from ..calculus.finite_diff import _as_finite_diff
        return _as_finite_diff(self, points, x0, wrt)


class Lambda(Expr):
    """
    Lambda(x, expr) represents a lambda function similar to Python's
    'lambda x: expr'. A function of several variables is written as
    Lambda((x, y, ...), expr).

    A simple example:

    >>> from sympy import Lambda
    >>> from sympy.abc import x
    >>> f = Lambda(x, x**2)
    >>> f(4)
    16

    For multivariate functions, use:

    >>> from sympy.abc import y, z, t
    >>> f2 = Lambda((x, y, z, t), x + y**z + t**z)
    >>> f2(1, 2, 3, 4)
    73

    A handy shortcut for lots of arguments:

    >>> p = x, y, z
    >>> f = Lambda(p, x + y*z)
    >>> f(*p)
    x + y*z

    """
    is_Function = True

    def __new__(cls, variables, expr):
        from sympy.sets.sets import FiniteSet
        v = list(variables) if iterable(variables) else [variables]
        for i in v:
            if not getattr(i, 'is_Symbol', False):
                raise TypeError('variable is not a symbol: %s' % i)
        if len(v) == 1 and v[0] == expr:
            return S.IdentityFunction

        obj = Expr.__new__(cls, Tuple(*v), sympify(expr))
        obj.nargs = FiniteSet(len(v))
        return obj

    @property
    def variables(self):
        """The variables used in the internal representation of the function"""
        return self._args[0]

    @property
    def expr(self):
        """The return value of the function"""
        return self._args[1]

    @property
    def free_symbols(self):
        return self.expr.free_symbols - set(self.variables)

    def __call__(self, *args):
        n = len(args)
        if n not in self.nargs:  # Lambda only ever has 1 value in nargs
            # XXX: exception message must be in exactly this format to
            # make it work with NumPy's functions like vectorize(). See,
            # for example, https://github.com/numpy/numpy/issues/1697.
            # The ideal solution would be just to attach metadata to
            # the exception and change NumPy to take advantage of this.
            ## XXX does this apply to Lambda? If not, remove this comment.
            temp = ('%(name)s takes exactly %(args)s '
                   'argument%(plural)s (%(given)s given)')
            raise TypeError(temp % {
                'name': self,
                'args': list(self.nargs)[0],
                'plural': 's'*(list(self.nargs)[0] != 1),
                'given': n})
        return self.expr.xreplace(dict(list(zip(self.variables, args))))

    def __eq__(self, other):
        if not isinstance(other, Lambda):
            return False
        if self.nargs != other.nargs:
            return False

        selfexpr = self.args[1]
        otherexpr = other.args[1]
        otherexpr = otherexpr.xreplace(dict(list(zip(other.args[0], self.args[0]))))
        return selfexpr == otherexpr

    def __ne__(self, other):
        return not(self == other)

    def __hash__(self):
        return super(Lambda, self).__hash__()

    def _hashable_content(self):
        return (self.expr.xreplace(self.canonical_variables),)

    @property
    def is_identity(self):
        """Return ``True`` if this ``Lambda`` is an identity function. """
        if len(self.args) == 2:
            return self.args[0] == self.args[1]
        else:
            return None


class Subs(Expr):
    """
    Represents unevaluated substitutions of an expression.

    ``Subs(expr, x, x0)`` receives 3 arguments: an expression, a variable or
    list of distinct variables and a point or list of evaluation points
    corresponding to those variables.

    ``Subs`` objects are generally useful to represent unevaluated derivatives
    calculated at a point.

    The variables may be expressions, but they are subjected to the limitations
    of subs(), so it is usually a good practice to use only symbols for
    variables, since in that case there can be no ambiguity.

    There's no automatic expansion - use the method .doit() to effect all
    possible substitutions of the object and also of objects inside the
    expression.

    When evaluating derivatives at a point that is not a symbol, a Subs object
    is returned. One is also able to calculate derivatives of Subs objects - in
    this case the expression is always expanded (for the unevaluated form, use
    Derivative()).

    A simple example:

    >>> from sympy import Subs, Function, sin
    >>> from sympy.abc import x, y, z
    >>> f = Function('f')
    >>> e = Subs(f(x).diff(x), x, y)
    >>> e.subs(y, 0)
    Subs(Derivative(f(x), x), (x,), (0,))
    >>> e.subs(f, sin).doit()
    cos(y)

    An example with several variables:

    >>> Subs(f(x)*sin(y) + z, (x, y), (0, 1))
    Subs(z + f(x)*sin(y), (x, y), (0, 1))
    >>> _.doit()
    z + f(0)*sin(1)

    """
    def __new__(cls, expr, variables, point, **assumptions):
        from sympy import Symbol
        if not is_sequence(variables, Tuple):
            variables = [variables]
        variables = list(sympify(variables))

        if list(uniq(variables)) != variables:
            repeated = [ v for v in set(variables) if variables.count(v) > 1 ]
            raise ValueError('cannot substitute expressions %s more than '
                             'once.' % repeated)

        point = Tuple(*(point if is_sequence(point, Tuple) else [point]))

        if len(point) != len(variables):
            raise ValueError('Number of point values must be the same as '
                             'the number of variables.')

        expr = sympify(expr)

        # use symbols with names equal to the point value (with preppended _)
        # to give a variable-independent expression
        pre = "_"
        pts = sorted(set(point), key=default_sort_key)
        from sympy.printing import StrPrinter
        class CustomStrPrinter(StrPrinter):
            def _print_Dummy(self, expr):
                return str(expr) + str(expr.dummy_index)
        def mystr(expr, **settings):
            p = CustomStrPrinter(settings)
            return p.doprint(expr)
        while 1:
            s_pts = {p: Symbol(pre + mystr(p)) for p in pts}
            reps = [(v, s_pts[p])
                for v, p in zip(variables, point)]
            # if any underscore-preppended symbol is already a free symbol
            # and is a variable with a different point value, then there
            # is a clash, e.g. _0 clashes in Subs(_0 + _1, (_0, _1), (1, 0))
            # because the new symbol that would be created is _1 but _1
            # is already mapped to 0 so __0 and __1 are used for the new
            # symbols
            if any(r in expr.free_symbols and
                   r in variables and
                   Symbol(pre + mystr(point[variables.index(r)])) != r
                   for _, r in reps):
                pre += "_"
                continue
            break

        obj = Expr.__new__(cls, expr, Tuple(*variables), point)
        obj._expr = expr.subs(reps)
        return obj

    def _eval_is_commutative(self):
        return self.expr.is_commutative

    def doit(self):
        return self.expr.doit().subs(list(zip(self.variables, self.point)))

    def evalf(self, prec=None, **options):
        return self.doit().evalf(prec, **options)

    n = evalf

    @property
    def variables(self):
        """The variables to be evaluated"""
        return self._args[1]

    @property
    def expr(self):
        """The expression on which the substitution operates"""
        return self._args[0]

    @property
    def point(self):
        """The values for which the variables are to be substituted"""
        return self._args[2]

    @property
    def free_symbols(self):
        return (self.expr.free_symbols - set(self.variables) |
            set(self.point.free_symbols))

    @property
    def expr_free_symbols(self):
        return (self.expr.expr_free_symbols - set(self.variables) |
            set(self.point.expr_free_symbols))

    def _has(self, pattern):
        if pattern in self.variables and pattern not in self.point:
            return False
        return super(Subs, self)._has(pattern)

    def __eq__(self, other):
        if not isinstance(other, Subs):
            return False
        return self._expr == other._expr

    def __ne__(self, other):
        return not(self == other)

    def __hash__(self):
        return super(Subs, self).__hash__()

    def _hashable_content(self):
        return (self._expr.xreplace(self.canonical_variables),)

    def _eval_subs(self, old, new):
        if old in self.variables:
            if old in self.point:
                newpoint = tuple(new if i == old else i for i in self.point)
                return self.func(self.expr, self.variables, newpoint)
            return self

    def _eval_derivative(self, s):
        # Apply the chain rule of the derivative on the substitution variables:
        val = Add.fromiter(p.diff(s) * Subs(self.expr.diff(v), self.variables, self.point).doit() for v, p in zip(self.variables, self.point))

        # Check if there are free symbols in `self.expr`:
        # First get the `expr_free_symbols`, which returns the free symbols
        # that are directly contained in an expression node (i.e. stop
        # searching if the node isn't an expression). At this point turn the
        # expressions into `free_symbols` and check if there are common free
        # symbols in `self.expr` and the deriving factor.
        fs1 = {j for i in self.expr_free_symbols for j in i.free_symbols}
        if len(fs1 & s.free_symbols) > 0:
            val += Subs(self.expr.diff(s), self.variables, self.point).doit()
        return val

    def _eval_nseries(self, x, n, logx):
        if x in self.point:
            # x is the variable being substituted into
            apos = self.point.index(x)
            other = self.variables[apos]
            arg = self.expr.nseries(other, n=n, logx=logx)
            o = arg.getO()
            subs_args = [self.func(a, *self.args[1:]) for a in arg.removeO().args]
            return Add(*subs_args) + o.subs(other, x)
        arg = self.expr.nseries(x, n=n, logx=logx)
        o = arg.getO()
        subs_args = [self.func(a, *self.args[1:]) for a in arg.removeO().args]
        return Add(*subs_args) + o

    def _eval_as_leading_term(self, x):
        if x in self.point:
            ipos = self.point.index(x)
            xvar = self.variables[ipos]
            return self.expr.as_leading_term(xvar)
        if x in self.variables:
            # if `x` is a dummy variable, it means it won't exist after the
            # substitution has been performed:
            return self
        # The variable is independent of the substitution:
        return self.expr.as_leading_term(x)


def diff(f, *symbols, **kwargs):
    """
    Differentiate f with respect to symbols.

    This is just a wrapper to unify .diff() and the Derivative class; its
    interface is similar to that of integrate().  You can use the same
    shortcuts for multiple variables as with Derivative.  For example,
    diff(f(x), x, x, x) and diff(f(x), x, 3) both return the third derivative
    of f(x).

    You can pass evaluate=False to get an unevaluated Derivative class.  Note
    that if there are 0 symbols (such as diff(f(x), x, 0), then the result will
    be the function (the zeroth derivative), even if evaluate=False.

    Examples
    ========

    >>> from sympy import sin, cos, Function, diff
    >>> from sympy.abc import x, y
    >>> f = Function('f')

    >>> diff(sin(x), x)
    cos(x)
    >>> diff(f(x), x, x, x)
    Derivative(f(x), (x, 3))
    >>> diff(f(x), x, 3)
    Derivative(f(x), (x, 3))
    >>> diff(sin(x)*cos(y), x, 2, y, 2)
    sin(x)*cos(y)

    >>> type(diff(sin(x), x))
    cos
    >>> type(diff(sin(x), x, evaluate=False))
    <class 'sympy.core.function.Derivative'>
    >>> type(diff(sin(x), x, 0))
    sin
    >>> type(diff(sin(x), x, 0, evaluate=False))
    sin

    >>> diff(sin(x))
    cos(x)
    >>> diff(sin(x*y))
    Traceback (most recent call last):
    ...
    ValueError: specify differentiation variables to differentiate sin(x*y)

    Note that ``diff(sin(x))`` syntax is meant only for convenience
    in interactive sessions and should be avoided in library code.

    References
    ==========

    http://reference.wolfram.com/legacy/v5_2/Built-inFunctions/AlgebraicComputation/Calculus/D.html

    See Also
    ========

    Derivative
    sympy.geometry.util.idiff: computes the derivative implicitly

    """
    kwargs.setdefault('evaluate', True)
    try:
        return f._eval_diff(*symbols, **kwargs)
    except AttributeError:
        pass
    return Derivative(f, *symbols, **kwargs)


def expand(e, deep=True, modulus=None, power_base=True, power_exp=True,
        mul=True, log=True, multinomial=True, basic=True, **hints):
    r"""
    Expand an expression using methods given as hints.

    Hints evaluated unless explicitly set to False are:  ``basic``, ``log``,
    ``multinomial``, ``mul``, ``power_base``, and ``power_exp`` The following
    hints are supported but not applied unless set to True:  ``complex``,
    ``func``, and ``trig``.  In addition, the following meta-hints are
    supported by some or all of the other hints:  ``frac``, ``numer``,
    ``denom``, ``modulus``, and ``force``.  ``deep`` is supported by all
    hints.  Additionally, subclasses of Expr may define their own hints or
    meta-hints.

    The ``basic`` hint is used for any special rewriting of an object that
    should be done automatically (along with the other hints like ``mul``)
    when expand is called. This is a catch-all hint to handle any sort of
    expansion that may not be described by the existing hint names. To use
    this hint an object should override the ``_eval_expand_basic`` method.
    Objects may also define their own expand methods, which are not run by
    default.  See the API section below.

    If ``deep`` is set to ``True`` (the default), things like arguments of
    functions are recursively expanded.  Use ``deep=False`` to only expand on
    the top level.

    If the ``force`` hint is used, assumptions about variables will be ignored
    in making the expansion.

    Hints
    =====

    These hints are run by default

    mul
    ---

    Distributes multiplication over addition:

    >>> from sympy import cos, exp, sin
    >>> from sympy.abc import x, y, z
    >>> (y*(x + z)).expand(mul=True)
    x*y + y*z

    multinomial
    -----------

    Expand (x + y + ...)**n where n is a positive integer.

    >>> ((x + y + z)**2).expand(multinomial=True)
    x**2 + 2*x*y + 2*x*z + y**2 + 2*y*z + z**2

    power_exp
    ---------

    Expand addition in exponents into multiplied bases.

    >>> exp(x + y).expand(power_exp=True)
    exp(x)*exp(y)
    >>> (2**(x + y)).expand(power_exp=True)
    2**x*2**y

    power_base
    ----------

    Split powers of multiplied bases.

    This only happens by default if assumptions allow, or if the
    ``force`` meta-hint is used:

    >>> ((x*y)**z).expand(power_base=True)
    (x*y)**z
    >>> ((x*y)**z).expand(power_base=True, force=True)
    x**z*y**z
    >>> ((2*y)**z).expand(power_base=True)
    2**z*y**z

    Note that in some cases where this expansion always holds, SymPy performs
    it automatically:

    >>> (x*y)**2
    x**2*y**2

    log
    ---

    Pull out power of an argument as a coefficient and split logs products
    into sums of logs.

    Note that these only work if the arguments of the log function have the
    proper assumptions--the arguments must be positive and the exponents must
    be real--or else the ``force`` hint must be True:

    >>> from sympy import log, symbols
    >>> log(x**2*y).expand(log=True)
    log(x**2*y)
    >>> log(x**2*y).expand(log=True, force=True)
    2*log(x) + log(y)
    >>> x, y = symbols('x,y', positive=True)
    >>> log(x**2*y).expand(log=True)
    2*log(x) + log(y)

    basic
    -----

    This hint is intended primarily as a way for custom subclasses to enable
    expansion by default.

    These hints are not run by default:

    complex
    -------

    Split an expression into real and imaginary parts.

    >>> x, y = symbols('x,y')
    >>> (x + y).expand(complex=True)
    re(x) + re(y) + I*im(x) + I*im(y)
    >>> cos(x).expand(complex=True)
    -I*sin(re(x))*sinh(im(x)) + cos(re(x))*cosh(im(x))

    Note that this is just a wrapper around ``as_real_imag()``.  Most objects
    that wish to redefine ``_eval_expand_complex()`` should consider
    redefining ``as_real_imag()`` instead.

    func
    ----

    Expand other functions.

    >>> from sympy import gamma
    >>> gamma(x + 1).expand(func=True)
    x*gamma(x)

    trig
    ----

    Do trigonometric expansions.

    >>> cos(x + y).expand(trig=True)
    -sin(x)*sin(y) + cos(x)*cos(y)
    >>> sin(2*x).expand(trig=True)
    2*sin(x)*cos(x)

    Note that the forms of ``sin(n*x)`` and ``cos(n*x)`` in terms of ``sin(x)``
    and ``cos(x)`` are not unique, due to the identity `\sin^2(x) + \cos^2(x)
    = 1`.  The current implementation uses the form obtained from Chebyshev
    polynomials, but this may change.  See `this MathWorld article
    <http://mathworld.wolfram.com/Multiple-AngleFormulas.html>`_ for more
    information.

    Notes
    =====

    - You can shut off unwanted methods::

        >>> (exp(x + y)*(x + y)).expand()
        x*exp(x)*exp(y) + y*exp(x)*exp(y)
        >>> (exp(x + y)*(x + y)).expand(power_exp=False)
        x*exp(x + y) + y*exp(x + y)
        >>> (exp(x + y)*(x + y)).expand(mul=False)
        (x + y)*exp(x)*exp(y)

    - Use deep=False to only expand on the top level::

        >>> exp(x + exp(x + y)).expand()
        exp(x)*exp(exp(x)*exp(y))
        >>> exp(x + exp(x + y)).expand(deep=False)
        exp(x)*exp(exp(x + y))

    - Hints are applied in an arbitrary, but consistent order (in the current
      implementation, they are applied in alphabetical order, except
      multinomial comes before mul, but this may change).  Because of this,
      some hints may prevent expansion by other hints if they are applied
      first. For example, ``mul`` may distribute multiplications and prevent
      ``log`` and ``power_base`` from expanding them. Also, if ``mul`` is
      applied before ``multinomial`, the expression might not be fully
      distributed. The solution is to use the various ``expand_hint`` helper
      functions or to use ``hint=False`` to this function to finely control
      which hints are applied. Here are some examples::

        >>> from sympy import expand, expand_mul, expand_power_base
        >>> x, y, z = symbols('x,y,z', positive=True)

        >>> expand(log(x*(y + z)))
        log(x) + log(y + z)

      Here, we see that ``log`` was applied before ``mul``.  To get the mul
      expanded form, either of the following will work::

        >>> expand_mul(log(x*(y + z)))
        log(x*y + x*z)
        >>> expand(log(x*(y + z)), log=False)
        log(x*y + x*z)

      A similar thing can happen with the ``power_base`` hint::

        >>> expand((x*(y + z))**x)
        (x*y + x*z)**x

      To get the ``power_base`` expanded form, either of the following will
      work::

        >>> expand((x*(y + z))**x, mul=False)
        x**x*(y + z)**x
        >>> expand_power_base((x*(y + z))**x)
        x**x*(y + z)**x

        >>> expand((x + y)*y/x)
        y + y**2/x

      The parts of a rational expression can be targeted::

        >>> expand((x + y)*y/x/(x + 1), frac=True)
        (x*y + y**2)/(x**2 + x)
        >>> expand((x + y)*y/x/(x + 1), numer=True)
        (x*y + y**2)/(x*(x + 1))
        >>> expand((x + y)*y/x/(x + 1), denom=True)
        y*(x + y)/(x**2 + x)

    - The ``modulus`` meta-hint can be used to reduce the coefficients of an
      expression post-expansion::

        >>> expand((3*x + 1)**2)
        9*x**2 + 6*x + 1
        >>> expand((3*x + 1)**2, modulus=5)
        4*x**2 + x + 1

    - Either ``expand()`` the function or ``.expand()`` the method can be
      used.  Both are equivalent::

        >>> expand((x + 1)**2)
        x**2 + 2*x + 1
        >>> ((x + 1)**2).expand()
        x**2 + 2*x + 1

    API
    ===

    Objects can define their own expand hints by defining
    ``_eval_expand_hint()``.  The function should take the form::

        def _eval_expand_hint(self, **hints):
            # Only apply the method to the top-level expression
            ...

    See also the example below.  Objects should define ``_eval_expand_hint()``
    methods only if ``hint`` applies to that specific object.  The generic
    ``_eval_expand_hint()`` method defined in Expr will handle the no-op case.

    Each hint should be responsible for expanding that hint only.
    Furthermore, the expansion should be applied to the top-level expression
    only.  ``expand()`` takes care of the recursion that happens when
    ``deep=True``.

    You should only call ``_eval_expand_hint()`` methods directly if you are
    100% sure that the object has the method, as otherwise you are liable to
    get unexpected ``AttributeError``s.  Note, again, that you do not need to
    recursively apply the hint to args of your object: this is handled
    automatically by ``expand()``.  ``_eval_expand_hint()`` should
    generally not be used at all outside of an ``_eval_expand_hint()`` method.
    If you want to apply a specific expansion from within another method, use
    the public ``expand()`` function, method, or ``expand_hint()`` functions.

    In order for expand to work, objects must be rebuildable by their args,
    i.e., ``obj.func(*obj.args) == obj`` must hold.

    Expand methods are passed ``**hints`` so that expand hints may use
    'metahints'--hints that control how different expand methods are applied.
    For example, the ``force=True`` hint described above that causes
    ``expand(log=True)`` to ignore assumptions is such a metahint.  The
    ``deep`` meta-hint is handled exclusively by ``expand()`` and is not
    passed to ``_eval_expand_hint()`` methods.

    Note that expansion hints should generally be methods that perform some
    kind of 'expansion'.  For hints that simply rewrite an expression, use the
    .rewrite() API.

    Examples
    ========

    >>> from sympy import Expr, sympify
    >>> class MyClass(Expr):
    ...     def __new__(cls, *args):
    ...         args = sympify(args)
    ...         return Expr.__new__(cls, *args)
    ...
    ...     def _eval_expand_double(self, **hints):
    ...         '''
    ...         Doubles the args of MyClass.
    ...
    ...         If there more than four args, doubling is not performed,
    ...         unless force=True is also used (False by default).
    ...         '''
    ...         force = hints.pop('force', False)
    ...         if not force and len(self.args) > 4:
    ...             return self
    ...         return self.func(*(self.args + self.args))
    ...
    >>> a = MyClass(1, 2, MyClass(3, 4))
    >>> a
    MyClass(1, 2, MyClass(3, 4))
    >>> a.expand(double=True)
    MyClass(1, 2, MyClass(3, 4, 3, 4), 1, 2, MyClass(3, 4, 3, 4))
    >>> a.expand(double=True, deep=False)
    MyClass(1, 2, MyClass(3, 4), 1, 2, MyClass(3, 4))

    >>> b = MyClass(1, 2, 3, 4, 5)
    >>> b.expand(double=True)
    MyClass(1, 2, 3, 4, 5)
    >>> b.expand(double=True, force=True)
    MyClass(1, 2, 3, 4, 5, 1, 2, 3, 4, 5)

    See Also
    ========

    expand_log, expand_mul, expand_multinomial, expand_complex, expand_trig,
    expand_power_base, expand_power_exp, expand_func, hyperexpand

    """
    # don't modify this; modify the Expr.expand method
    hints['power_base'] = power_base
    hints['power_exp'] = power_exp
    hints['mul'] = mul
    hints['log'] = log
    hints['multinomial'] = multinomial
    hints['basic'] = basic
    return sympify(e).expand(deep=deep, modulus=modulus, **hints)

# This is a special application of two hints

def _mexpand(expr, recursive=False):
    # expand multinomials and then expand products; this may not always
    # be sufficient to give a fully expanded expression (see
    # test_issue_8247_8354 in test_arit)
    if expr is None:
        return
    was = None
    while was != expr:
        was, expr = expr, expand_mul(expand_multinomial(expr))
        if not recursive:
            break
    return expr


# These are simple wrappers around single hints.


def expand_mul(expr, deep=True):
    """
    Wrapper around expand that only uses the mul hint.  See the expand
    docstring for more information.

    Examples
    ========

    >>> from sympy import symbols, expand_mul, exp, log
    >>> x, y = symbols('x,y', positive=True)
    >>> expand_mul(exp(x+y)*(x+y)*log(x*y**2))
    x*exp(x + y)*log(x*y**2) + y*exp(x + y)*log(x*y**2)

    """
    return sympify(expr).expand(deep=deep, mul=True, power_exp=False,
    power_base=False, basic=False, multinomial=False, log=False)


def expand_multinomial(expr, deep=True):
    """
    Wrapper around expand that only uses the multinomial hint.  See the expand
    docstring for more information.

    Examples
    ========

    >>> from sympy import symbols, expand_multinomial, exp
    >>> x, y = symbols('x y', positive=True)
    >>> expand_multinomial((x + exp(x + 1))**2)
    x**2 + 2*x*exp(x + 1) + exp(2*x + 2)

    """
    return sympify(expr).expand(deep=deep, mul=False, power_exp=False,
    power_base=False, basic=False, multinomial=True, log=False)


def expand_log(expr, deep=True, force=False):
    """
    Wrapper around expand that only uses the log hint.  See the expand
    docstring for more information.

    Examples
    ========

    >>> from sympy import symbols, expand_log, exp, log
    >>> x, y = symbols('x,y', positive=True)
    >>> expand_log(exp(x+y)*(x+y)*log(x*y**2))
    (x + y)*(log(x) + 2*log(y))*exp(x + y)

    """
    return sympify(expr).expand(deep=deep, log=True, mul=False,
        power_exp=False, power_base=False, multinomial=False,
        basic=False, force=force)


def expand_func(expr, deep=True):
    """
    Wrapper around expand that only uses the func hint.  See the expand
    docstring for more information.

    Examples
    ========

    >>> from sympy import expand_func, gamma
    >>> from sympy.abc import x
    >>> expand_func(gamma(x + 2))
    x*(x + 1)*gamma(x)

    """
    return sympify(expr).expand(deep=deep, func=True, basic=False,
    log=False, mul=False, power_exp=False, power_base=False, multinomial=False)


def expand_trig(expr, deep=True):
    """
    Wrapper around expand that only uses the trig hint.  See the expand
    docstring for more information.

    Examples
    ========

    >>> from sympy import expand_trig, sin
    >>> from sympy.abc import x, y
    >>> expand_trig(sin(x+y)*(x+y))
    (x + y)*(sin(x)*cos(y) + sin(y)*cos(x))

    """
    return sympify(expr).expand(deep=deep, trig=True, basic=False,
    log=False, mul=False, power_exp=False, power_base=False, multinomial=False)


def expand_complex(expr, deep=True):
    """
    Wrapper around expand that only uses the complex hint.  See the expand
    docstring for more information.

    Examples
    ========

    >>> from sympy import expand_complex, exp, sqrt, I
    >>> from sympy.abc import z
    >>> expand_complex(exp(z))
    I*exp(re(z))*sin(im(z)) + exp(re(z))*cos(im(z))
    >>> expand_complex(sqrt(I))
    sqrt(2)/2 + sqrt(2)*I/2

    See Also
    ========
    Expr.as_real_imag
    """
    return sympify(expr).expand(deep=deep, complex=True, basic=False,
    log=False, mul=False, power_exp=False, power_base=False, multinomial=False)


def expand_power_base(expr, deep=True, force=False):
    """
    Wrapper around expand that only uses the power_base hint.

    See the expand docstring for more information.

    A wrapper to expand(power_base=True) which separates a power with a base
    that is a Mul into a product of powers, without performing any other
    expansions, provided that assumptions about the power's base and exponent
    allow.

    deep=False (default is True) will only apply to the top-level expression.

    force=True (default is False) will cause the expansion to ignore
    assumptions about the base and exponent. When False, the expansion will
    only happen if the base is non-negative or the exponent is an integer.

    >>> from sympy.abc import x, y, z
    >>> from sympy import expand_power_base, sin, cos, exp

    >>> (x*y)**2
    x**2*y**2

    >>> (2*x)**y
    (2*x)**y
    >>> expand_power_base(_)
    2**y*x**y

    >>> expand_power_base((x*y)**z)
    (x*y)**z
    >>> expand_power_base((x*y)**z, force=True)
    x**z*y**z
    >>> expand_power_base(sin((x*y)**z), deep=False)
    sin((x*y)**z)
    >>> expand_power_base(sin((x*y)**z), force=True)
    sin(x**z*y**z)

    >>> expand_power_base((2*sin(x))**y + (2*cos(x))**y)
    2**y*sin(x)**y + 2**y*cos(x)**y

    >>> expand_power_base((2*exp(y))**x)
    2**x*exp(y)**x

    >>> expand_power_base((2*cos(x))**y)
    2**y*cos(x)**y

    Notice that sums are left untouched. If this is not the desired behavior,
    apply full ``expand()`` to the expression:

    >>> expand_power_base(((x+y)*z)**2)
    z**2*(x + y)**2
    >>> (((x+y)*z)**2).expand()
    x**2*z**2 + 2*x*y*z**2 + y**2*z**2

    >>> expand_power_base((2*y)**(1+z))
    2**(z + 1)*y**(z + 1)
    >>> ((2*y)**(1+z)).expand()
    2*2**z*y*y**z

    """
    return sympify(expr).expand(deep=deep, log=False, mul=False,
        power_exp=False, power_base=True, multinomial=False,
        basic=False, force=force)


def expand_power_exp(expr, deep=True):
    """
    Wrapper around expand that only uses the power_exp hint.

    See the expand docstring for more information.

    Examples
    ========

    >>> from sympy import expand_power_exp
    >>> from sympy.abc import x, y
    >>> expand_power_exp(x**(y + 2))
    x**2*x**y
    """
    return sympify(expr).expand(deep=deep, complex=False, basic=False,
    log=False, mul=False, power_exp=True, power_base=False, multinomial=False)


def count_ops(expr, visual=False):
    """
    Return a representation (integer or expression) of the operations in expr.

    If ``visual`` is ``False`` (default) then the sum of the coefficients of the
    visual expression will be returned.

    If ``visual`` is ``True`` then the number of each type of operation is shown
    with the core class types (or their virtual equivalent) multiplied by the
    number of times they occur.

    If expr is an iterable, the sum of the op counts of the
    items will be returned.

    Examples
    ========

    >>> from sympy.abc import a, b, x, y
    >>> from sympy import sin, count_ops

    Although there isn't a SUB object, minus signs are interpreted as
    either negations or subtractions:

    >>> (x - y).count_ops(visual=True)
    SUB
    >>> (-x).count_ops(visual=True)
    NEG

    Here, there are two Adds and a Pow:

    >>> (1 + a + b**2).count_ops(visual=True)
    2*ADD + POW

    In the following, an Add, Mul, Pow and two functions:

    >>> (sin(x)*x + sin(x)**2).count_ops(visual=True)
    ADD + MUL + POW + 2*SIN

    for a total of 5:

    >>> (sin(x)*x + sin(x)**2).count_ops(visual=False)
    5

    Note that "what you type" is not always what you get. The expression
    1/x/y is translated by sympy into 1/(x*y) so it gives a DIV and MUL rather
    than two DIVs:

    >>> (1/x/y).count_ops(visual=True)
    DIV + MUL

    The visual option can be used to demonstrate the difference in
    operations for expressions in different forms. Here, the Horner
    representation is compared with the expanded form of a polynomial:

    >>> eq=x*(1 + x*(2 + x*(3 + x)))
    >>> count_ops(eq.expand(), visual=True) - count_ops(eq, visual=True)
    -MUL + 3*POW

    The count_ops function also handles iterables:

    >>> count_ops([x, sin(x), None, True, x + 2], visual=False)
    2
    >>> count_ops([x, sin(x), None, True, x + 2], visual=True)
    ADD + SIN
    >>> count_ops({x: sin(x), x + 2: y + 1}, visual=True)
    2*ADD + SIN

    """
    from sympy import Integral, Symbol
    from sympy.core.relational import Relational
    from sympy.simplify.radsimp import fraction
    from sympy.logic.boolalg import BooleanFunction
    from sympy.utilities.misc import func_name

    expr = sympify(expr)
    if isinstance(expr, Expr) and not expr.is_Relational:

        ops = []
        args = [expr]
        NEG = Symbol('NEG')
        DIV = Symbol('DIV')
        SUB = Symbol('SUB')
        ADD = Symbol('ADD')
        while args:
            a = args.pop()

            # XXX: This is a hack to support non-Basic args
            if isinstance(a, string_types):
                continue

            if a.is_Rational:
                #-1/3 = NEG + DIV
                if a is not S.One:
                    if a.p < 0:
                        ops.append(NEG)
                    if a.q != 1:
                        ops.append(DIV)
                    continue
            elif a.is_Mul or a.is_MatMul:
                if _coeff_isneg(a):
                    ops.append(NEG)
                    if a.args[0] is S.NegativeOne:
                        a = a.as_two_terms()[1]
                    else:
                        a = -a
                n, d = fraction(a)
                if n.is_Integer:
                    ops.append(DIV)
                    if n < 0:
                        ops.append(NEG)
                    args.append(d)
                    continue  # won't be -Mul but could be Add
                elif d is not S.One:
                    if not d.is_Integer:
                        args.append(d)
                    ops.append(DIV)
                    args.append(n)
                    continue  # could be -Mul
            elif a.is_Add or a.is_MatAdd:
                aargs = list(a.args)
                negs = 0
                for i, ai in enumerate(aargs):
                    if _coeff_isneg(ai):
                        negs += 1
                        args.append(-ai)
                        if i > 0:
                            ops.append(SUB)
                    else:
                        args.append(ai)
                        if i > 0:
                            ops.append(ADD)
                if negs == len(aargs):  # -x - y = NEG + SUB
                    ops.append(NEG)
                elif _coeff_isneg(aargs[0]):  # -x + y = SUB, but already recorded ADD
                    ops.append(SUB - ADD)
                continue
            if a.is_Pow and a.exp is S.NegativeOne:
                ops.append(DIV)
                args.append(a.base)  # won't be -Mul but could be Add
                continue
            if (a.is_Mul or
                a.is_Pow or
                a.is_Function or
                isinstance(a, Derivative) or
                    isinstance(a, Integral)):

                o = Symbol(a.func.__name__.upper())
                # count the args
                if (a.is_Mul or isinstance(a, LatticeOp)):
                    ops.append(o*(len(a.args) - 1))
                else:
                    ops.append(o)
            if not a.is_Symbol:
                args.extend(a.args)

    elif type(expr) is dict:
        ops = [count_ops(k, visual=visual) +
               count_ops(v, visual=visual) for k, v in expr.items()]
    elif iterable(expr):
        ops = [count_ops(i, visual=visual) for i in expr]
    elif isinstance(expr, (Relational, BooleanFunction)):
        ops = []
        for arg in expr.args:
            ops.append(count_ops(arg, visual=True))
        o = Symbol(func_name(expr, short=True).upper())
        ops.append(o)
    elif not isinstance(expr, Basic):
        ops = []
    else:  # it's Basic not isinstance(expr, Expr):
        if not isinstance(expr, Basic):
            raise TypeError("Invalid type of expr")
        else:
            ops = []
            args = [expr]
            while args:
                a = args.pop()

                # XXX: This is a hack to support non-Basic args
                if isinstance(a, string_types):
                    continue

                if a.args:
                    o = Symbol(a.func.__name__.upper())
                    if a.is_Boolean:
                        ops.append(o*(len(a.args)-1))
                    else:
                        ops.append(o)
                    args.extend(a.args)

    if not ops:
        if visual:
            return S.Zero
        return 0

    ops = Add(*ops)

    if visual:
        return ops

    if ops.is_Number:
        return int(ops)

    return sum(int((a.args or [1])[0]) for a in Add.make_args(ops))


def nfloat(expr, n=15, exponent=False):
    """Make all Rationals in expr Floats except those in exponents
    (unless the exponents flag is set to True).

    Examples
    ========

    >>> from sympy.core.function import nfloat
    >>> from sympy.abc import x, y
    >>> from sympy import cos, pi, sqrt
    >>> nfloat(x**4 + x/2 + cos(pi/3) + 1 + sqrt(y))
    x**4 + 0.5*x + sqrt(y) + 1.5
    >>> nfloat(x**4 + sqrt(y), exponent=True)
    x**4.0 + y**0.5

    """
    from sympy.core.power import Pow
    from sympy.polys.rootoftools import RootOf

    if iterable(expr, exclude=string_types):
        if isinstance(expr, (dict, Dict)):
            return type(expr)([(k, nfloat(v, n, exponent)) for k, v in
                               list(expr.items())])
        return type(expr)([nfloat(a, n, exponent) for a in expr])
    rv = sympify(expr)

    if rv.is_Number:
        return Float(rv, n)
    elif rv.is_number:
        # evalf doesn't always set the precision
        rv = rv.n(n)
        if rv.is_Number:
            rv = Float(rv.n(n), n)
        else:
            pass  # pure_complex(rv) is likely True
        return rv

    # watch out for RootOf instances that don't like to have
    # their exponents replaced with Dummies and also sometimes have
    # problems with evaluating at low precision (issue 6393)
    rv = rv.xreplace({ro: ro.n(n) for ro in rv.atoms(RootOf)})

    if not exponent:
        reps = [(p, Pow(p.base, Dummy())) for p in rv.atoms(Pow)]
        rv = rv.xreplace(dict(reps))
    rv = rv.n(n)
    if not exponent:
        rv = rv.xreplace({d.exp: p.exp for p, d in reps})
    else:
        # Pow._eval_evalf special cases Integer exponents so if
        # exponent is suppose to be handled we have to do so here
        rv = rv.xreplace(Transform(
            lambda x: Pow(x.base, Float(x.exp, n)),
            lambda x: x.is_Pow and x.exp.is_Integer))

    return rv.xreplace(Transform(
        lambda x: x.func(*nfloat(x.args, n, exponent)),
        lambda x: isinstance(x, Function)))


from sympy.core.symbol import Dummy, Symbol<|MERGE_RESOLUTION|>--- conflicted
+++ resolved
@@ -458,13 +458,8 @@
 
         Returns the precision to evalf to, or -1 if it shouldn't evalf.
         """
-<<<<<<< HEAD
-        from sympy.core.symbol import Wild
+        from sympy.core.evalf import pure_complex
         if arg.is_Float or arg.is_ComplexFloat:
-=======
-        from sympy.core.evalf import pure_complex
-        if arg.is_Float:
->>>>>>> 355d9a7d
             return arg._prec
         if not arg.is_Add:
             return -1
