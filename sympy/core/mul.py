--- conflicted
+++ resolved
@@ -1532,11 +1532,7 @@
             return coeff*factors
     if coeff is S.One:
         return factors
-<<<<<<< HEAD
-    elif coeff is S.NegativeOne: # don't keep sign?
-=======
     elif coeff is S.NegativeOne:  # don't keep sign?
->>>>>>> ef61493d
         return -factors
     elif factors.is_Add:
         if not clear and coeff.is_Rational and coeff.q != 1:
