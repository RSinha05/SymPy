--- conflicted
+++ resolved
@@ -662,15 +662,14 @@
     e = 1 + d*I
     assert simplify(Eq(e, 0)) is S.false
 
-<<<<<<< HEAD
 
 def test_issue_10401():
     assert Ne(x/(x + 1), 1) is S.true
     assert Ne(x/(x - 1), 1) is S.true
-=======
+
+
 def test_issue_10633():
     assert Eq(True, False) == False
     assert Eq(False, True) == False
     assert Eq(True, True) == True
-    assert Eq(False, False) == True
->>>>>>> b72820c3
+    assert Eq(False, False) == True