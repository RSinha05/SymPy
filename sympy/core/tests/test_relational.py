from sympy.core.logic import fuzzy_and
from sympy.core.sympify import _sympify
from sympy.multipledispatch import dispatch
from sympy.testing.pytest import XFAIL, raises, warns_deprecated_sympy
from sympy.assumptions.ask import Q
from sympy.core.add import Add
from sympy.core.basic import Basic
from sympy.core.expr import Expr
from sympy.core.function import Function
from sympy.core.mul import Mul
from sympy.core.numbers import (Float, I, Rational, nan, oo, pi, zoo)
from sympy.core.power import Pow
from sympy.core.singleton import S
from sympy.core.symbol import (Symbol, symbols)
from sympy.functions.elementary.exponential import (exp, exp_polar, log)
from sympy.functions.elementary.integers import (ceiling, floor)
from sympy.functions.elementary.miscellaneous import sqrt
from sympy.functions.elementary.trigonometric import (cos, sin)
from sympy.logic.boolalg import (And, Implies, Not, Or, Xor)
from sympy.sets import Reals
from sympy.simplify.simplify import simplify
from sympy.simplify.trigsimp import trigsimp
from sympy.core.relational import (Relational, Equality, Unequality,
                                   GreaterThan, LessThan, StrictGreaterThan,
                                   StrictLessThan, Rel, Eq, Lt, Le,
                                   Gt, Ge, Ne, is_le, is_gt, is_ge, is_lt, is_eq, is_neq)
from sympy.sets.sets import Interval, FiniteSet

from itertools import combinations

x, y, z, t = symbols('x,y,z,t')


def rel_check(a, b):
    from sympy.testing.pytest import raises
    assert a.is_number and b.is_number
    for do in range(len({type(a), type(b)})):
        if S.NaN in (a, b):
            v = [(a == b), (a != b)]
            assert len(set(v)) == 1 and v[0] == False
            assert not (a != b) and not (a == b)
            assert raises(TypeError, lambda: a < b)
            assert raises(TypeError, lambda: a <= b)
            assert raises(TypeError, lambda: a > b)
            assert raises(TypeError, lambda: a >= b)
        else:
            E = [(a == b), (a != b)]
            assert len(set(E)) == 2
            v = [
            (a < b), (a <= b), (a > b), (a >= b)]
            i = [
            [True,    True,     False,   False],
            [False,   True,     False,   True], # <-- i == 1
            [False,   False,    True,    True]].index(v)
            if i == 1:
                assert E[0] or (a.is_Float != b.is_Float) # ugh
            else:
                assert E[1]
        a, b = b, a
    return True


def test_rel_ne():
    assert Relational(x, y, '!=') == Ne(x, y)

    # issue 6116
    p = Symbol('p', positive=True)
    assert Ne(p, 0) is S.true


def test_rel_subs():
    e = Relational(x, y, '==')
    e = e.subs(x, z)

    assert isinstance(e, Equality)
    assert e.lhs == z
    assert e.rhs == y

    e = Relational(x, y, '>=')
    e = e.subs(x, z)

    assert isinstance(e, GreaterThan)
    assert e.lhs == z
    assert e.rhs == y

    e = Relational(x, y, '<=')
    e = e.subs(x, z)

    assert isinstance(e, LessThan)
    assert e.lhs == z
    assert e.rhs == y

    e = Relational(x, y, '>')
    e = e.subs(x, z)

    assert isinstance(e, StrictGreaterThan)
    assert e.lhs == z
    assert e.rhs == y

    e = Relational(x, y, '<')
    e = e.subs(x, z)

    assert isinstance(e, StrictLessThan)
    assert e.lhs == z
    assert e.rhs == y

    e = Eq(x, 0)
    assert e.subs(x, 0) is S.true
    assert e.subs(x, 1) is S.false


def test_wrappers():
    e = x + x**2

    res = Relational(y, e, '==')
    assert Rel(y, x + x**2, '==') == res
    assert Eq(y, x + x**2) == res

    res = Relational(y, e, '<')
    assert Lt(y, x + x**2) == res

    res = Relational(y, e, '<=')
    assert Le(y, x + x**2) == res

    res = Relational(y, e, '>')
    assert Gt(y, x + x**2) == res

    res = Relational(y, e, '>=')
    assert Ge(y, x + x**2) == res

    res = Relational(y, e, '!=')
    assert Ne(y, x + x**2) == res


def test_Eq_Ne():

    assert Eq(x, x)  # issue 5719

    with warns_deprecated_sympy():
        assert Eq(x) == Eq(x, 0)

    # issue 6116
    p = Symbol('p', positive=True)
    assert Eq(p, 0) is S.false

    # issue 13348; 19048
    # SymPy is strict about 0 and 1 not being
    # interpreted as Booleans
    assert Eq(True, 1) is S.false
    assert Eq(False, 0) is S.false
    assert Eq(~x, 0) is S.false
    assert Eq(~x, 1) is S.false
    assert Ne(True, 1) is S.true
    assert Ne(False, 0) is S.true
    assert Ne(~x, 0) is S.true
    assert Ne(~x, 1) is S.true

    assert Eq((), 1) is S.false
    assert Ne((), 1) is S.true


def test_as_poly():
    from sympy.polys.polytools import Poly
    # Only Eq should have an as_poly method:
    assert Eq(x, 1).as_poly() == Poly(x - 1, x, domain='ZZ')
    raises(AttributeError, lambda: Ne(x, 1).as_poly())
    raises(AttributeError, lambda: Ge(x, 1).as_poly())
    raises(AttributeError, lambda: Gt(x, 1).as_poly())
    raises(AttributeError, lambda: Le(x, 1).as_poly())
    raises(AttributeError, lambda: Lt(x, 1).as_poly())


def test_rel_Infinity():
    # NOTE: All of these are actually handled by sympy.core.Number, and do
    # not create Relational objects.
    assert (oo > oo) is S.false
    assert (oo > -oo) is S.true
    assert (oo > 1) is S.true
    assert (oo < oo) is S.false
    assert (oo < -oo) is S.false
    assert (oo < 1) is S.false
    assert (oo >= oo) is S.true
    assert (oo >= -oo) is S.true
    assert (oo >= 1) is S.true
    assert (oo <= oo) is S.true
    assert (oo <= -oo) is S.false
    assert (oo <= 1) is S.false
    assert (-oo > oo) is S.false
    assert (-oo > -oo) is S.false
    assert (-oo > 1) is S.false
    assert (-oo < oo) is S.true
    assert (-oo < -oo) is S.false
    assert (-oo < 1) is S.true
    assert (-oo >= oo) is S.false
    assert (-oo >= -oo) is S.true
    assert (-oo >= 1) is S.false
    assert (-oo <= oo) is S.true
    assert (-oo <= -oo) is S.true
    assert (-oo <= 1) is S.true


def test_infinite_symbol_inequalities():
    x = Symbol('x', extended_positive=True, infinite=True)
    y = Symbol('y', extended_positive=True, infinite=True)
    z = Symbol('z', extended_negative=True, infinite=True)
    w = Symbol('w', extended_negative=True, infinite=True)

    inf_set = (x, y, oo)
    ninf_set = (z, w, -oo)

    for inf1 in inf_set:
        assert (inf1 < 1) is S.false
        assert (inf1 > 1) is S.true
        assert (inf1 <= 1) is S.false
        assert (inf1 >= 1) is S.true

        for inf2 in inf_set:
            assert (inf1 < inf2) is S.false
            assert (inf1 > inf2) is S.false
            assert (inf1 <= inf2) is S.true
            assert (inf1 >= inf2) is S.true

        for ninf1 in ninf_set:
            assert (inf1 < ninf1) is S.false
            assert (inf1 > ninf1) is S.true
            assert (inf1 <= ninf1) is S.false
            assert (inf1 >= ninf1) is S.true
            assert (ninf1 < inf1) is S.true
            assert (ninf1 > inf1) is S.false
            assert (ninf1 <= inf1) is S.true
            assert (ninf1 >= inf1) is S.false

    for ninf1 in ninf_set:
        assert (ninf1 < 1) is S.true
        assert (ninf1 > 1) is S.false
        assert (ninf1 <= 1) is S.true
        assert (ninf1 >= 1) is S.false

        for ninf2 in ninf_set:
            assert (ninf1 < ninf2) is S.false
            assert (ninf1 > ninf2) is S.false
            assert (ninf1 <= ninf2) is S.true
            assert (ninf1 >= ninf2) is S.true


def test_bool():
    assert Eq(0, 0) is S.true
    assert Eq(1, 0) is S.false
    assert Ne(0, 0) is S.false
    assert Ne(1, 0) is S.true
    assert Lt(0, 1) is S.true
    assert Lt(1, 0) is S.false
    assert Le(0, 1) is S.true
    assert Le(1, 0) is S.false
    assert Le(0, 0) is S.true
    assert Gt(1, 0) is S.true
    assert Gt(0, 1) is S.false
    assert Ge(1, 0) is S.true
    assert Ge(0, 1) is S.false
    assert Ge(1, 1) is S.true
    assert Eq(I, 2) is S.false
    assert Ne(I, 2) is S.true
    raises(TypeError, lambda: Gt(I, 2))
    raises(TypeError, lambda: Ge(I, 2))
    raises(TypeError, lambda: Lt(I, 2))
    raises(TypeError, lambda: Le(I, 2))
    a = Float('.000000000000000000001', '')
    b = Float('.0000000000000000000001', '')
    assert Eq(pi + a, pi + b) is S.false


def test_rich_cmp():
    assert (x < y) == Lt(x, y)
    assert (x <= y) == Le(x, y)
    assert (x > y) == Gt(x, y)
    assert (x >= y) == Ge(x, y)


def test_doit():
    from sympy.core.symbol import Symbol
    p = Symbol('p', positive=True)
    n = Symbol('n', negative=True)
    np = Symbol('np', nonpositive=True)
    nn = Symbol('nn', nonnegative=True)

    assert Gt(p, 0).doit() is S.true
    assert Gt(p, 1).doit() == Gt(p, 1)
    assert Ge(p, 0).doit() is S.true
    assert Le(p, 0).doit() is S.false
    assert Lt(n, 0).doit() is S.true
    assert Le(np, 0).doit() is S.true
    assert Gt(nn, 0).doit() == Gt(nn, 0)
    assert Lt(nn, 0).doit() is S.false

    assert Eq(x, 0).doit() == Eq(x, 0)


def test_new_relational():
    x = Symbol('x')

    assert Eq(x, 0) == Relational(x, 0)       # None ==> Equality
    assert Eq(x, 0) == Relational(x, 0, '==')
    assert Eq(x, 0) == Relational(x, 0, 'eq')
    assert Eq(x, 0) == Equality(x, 0)

    assert Eq(x, 0) != Relational(x, 1)       # None ==> Equality
    assert Eq(x, 0) != Relational(x, 1, '==')
    assert Eq(x, 0) != Relational(x, 1, 'eq')
    assert Eq(x, 0) != Equality(x, 1)

    assert Eq(x, -1) == Relational(x, -1)       # None ==> Equality
    assert Eq(x, -1) == Relational(x, -1, '==')
    assert Eq(x, -1) == Relational(x, -1, 'eq')
    assert Eq(x, -1) == Equality(x, -1)
    assert Eq(x, -1) != Relational(x, 1)       # None ==> Equality
    assert Eq(x, -1) != Relational(x, 1, '==')
    assert Eq(x, -1) != Relational(x, 1, 'eq')
    assert Eq(x, -1) != Equality(x, 1)

    assert Ne(x, 0) == Relational(x, 0, '!=')
    assert Ne(x, 0) == Relational(x, 0, '<>')
    assert Ne(x, 0) == Relational(x, 0, 'ne')
    assert Ne(x, 0) == Unequality(x, 0)
    assert Ne(x, 0) != Relational(x, 1, '!=')
    assert Ne(x, 0) != Relational(x, 1, '<>')
    assert Ne(x, 0) != Relational(x, 1, 'ne')
    assert Ne(x, 0) != Unequality(x, 1)

    assert Ge(x, 0) == Relational(x, 0, '>=')
    assert Ge(x, 0) == Relational(x, 0, 'ge')
    assert Ge(x, 0) == GreaterThan(x, 0)
    assert Ge(x, 1) != Relational(x, 0, '>=')
    assert Ge(x, 1) != Relational(x, 0, 'ge')
    assert Ge(x, 1) != GreaterThan(x, 0)
    assert (x >= 1) == Relational(x, 1, '>=')
    assert (x >= 1) == Relational(x, 1, 'ge')
    assert (x >= 1) == GreaterThan(x, 1)
    assert (x >= 0) != Relational(x, 1, '>=')
    assert (x >= 0) != Relational(x, 1, 'ge')
    assert (x >= 0) != GreaterThan(x, 1)

    assert Le(x, 0) == Relational(x, 0, '<=')
    assert Le(x, 0) == Relational(x, 0, 'le')
    assert Le(x, 0) == LessThan(x, 0)
    assert Le(x, 1) != Relational(x, 0, '<=')
    assert Le(x, 1) != Relational(x, 0, 'le')
    assert Le(x, 1) != LessThan(x, 0)
    assert (x <= 1) == Relational(x, 1, '<=')
    assert (x <= 1) == Relational(x, 1, 'le')
    assert (x <= 1) == LessThan(x, 1)
    assert (x <= 0) != Relational(x, 1, '<=')
    assert (x <= 0) != Relational(x, 1, 'le')
    assert (x <= 0) != LessThan(x, 1)

    assert Gt(x, 0) == Relational(x, 0, '>')
    assert Gt(x, 0) == Relational(x, 0, 'gt')
    assert Gt(x, 0) == StrictGreaterThan(x, 0)
    assert Gt(x, 1) != Relational(x, 0, '>')
    assert Gt(x, 1) != Relational(x, 0, 'gt')
    assert Gt(x, 1) != StrictGreaterThan(x, 0)
    assert (x > 1) == Relational(x, 1, '>')
    assert (x > 1) == Relational(x, 1, 'gt')
    assert (x > 1) == StrictGreaterThan(x, 1)
    assert (x > 0) != Relational(x, 1, '>')
    assert (x > 0) != Relational(x, 1, 'gt')
    assert (x > 0) != StrictGreaterThan(x, 1)

    assert Lt(x, 0) == Relational(x, 0, '<')
    assert Lt(x, 0) == Relational(x, 0, 'lt')
    assert Lt(x, 0) == StrictLessThan(x, 0)
    assert Lt(x, 1) != Relational(x, 0, '<')
    assert Lt(x, 1) != Relational(x, 0, 'lt')
    assert Lt(x, 1) != StrictLessThan(x, 0)
    assert (x < 1) == Relational(x, 1, '<')
    assert (x < 1) == Relational(x, 1, 'lt')
    assert (x < 1) == StrictLessThan(x, 1)
    assert (x < 0) != Relational(x, 1, '<')
    assert (x < 0) != Relational(x, 1, 'lt')
    assert (x < 0) != StrictLessThan(x, 1)

    # finally, some fuzz testing
    from random import randint
    for i in range(100):
        while 1:
            strtype, length = (chr, 65535) if randint(0, 1) else (chr, 255)
            relation_type = strtype(randint(0, length))
            if randint(0, 1):
                relation_type += strtype(randint(0, length))
            if relation_type not in ('==', 'eq', '!=', '<>', 'ne', '>=', 'ge',
                                     '<=', 'le', '>', 'gt', '<', 'lt', ':=',
                                     '+=', '-=', '*=', '/=', '%='):
                break

        raises(ValueError, lambda: Relational(x, 1, relation_type))
    assert all(Relational(x, 0, op).rel_op == '==' for op in ('eq', '=='))
    assert all(Relational(x, 0, op).rel_op == '!='
               for op in ('ne', '<>', '!='))
    assert all(Relational(x, 0, op).rel_op == '>' for op in ('gt', '>'))
    assert all(Relational(x, 0, op).rel_op == '<' for op in ('lt', '<'))
    assert all(Relational(x, 0, op).rel_op == '>=' for op in ('ge', '>='))
    assert all(Relational(x, 0, op).rel_op == '<=' for op in ('le', '<='))


def test_relational_arithmetic():
    for cls in [Eq, Ne, Le, Lt, Ge, Gt]:
        rel = cls(x, y)
        raises(TypeError, lambda: 0+rel)
        raises(TypeError, lambda: 1*rel)
        raises(TypeError, lambda: 1**rel)
        raises(TypeError, lambda: rel**1)
        raises(TypeError, lambda: Add(0, rel))
        raises(TypeError, lambda: Mul(1, rel))
        raises(TypeError, lambda: Pow(1, rel))
        raises(TypeError, lambda: Pow(rel, 1))


def test_relational_bool_output():
    # https://github.com/sympy/sympy/issues/5931
    raises(TypeError, lambda: bool(x > 3))
    raises(TypeError, lambda: bool(x >= 3))
    raises(TypeError, lambda: bool(x < 3))
    raises(TypeError, lambda: bool(x <= 3))
    raises(TypeError, lambda: bool(Eq(x, 3)))
    raises(TypeError, lambda: bool(Ne(x, 3)))


def test_relational_logic_symbols():
    # See issue 6204
    assert (x < y) & (z < t) == And(x < y, z < t)
    assert (x < y) | (z < t) == Or(x < y, z < t)
    assert ~(x < y) == Not(x < y)
    assert (x < y) >> (z < t) == Implies(x < y, z < t)
    assert (x < y) << (z < t) == Implies(z < t, x < y)
    assert (x < y) ^ (z < t) == Xor(x < y, z < t)

    assert isinstance((x < y) & (z < t), And)
    assert isinstance((x < y) | (z < t), Or)
    assert isinstance(~(x < y), GreaterThan)
    assert isinstance((x < y) >> (z < t), Implies)
    assert isinstance((x < y) << (z < t), Implies)
    assert isinstance((x < y) ^ (z < t), (Or, Xor))


def test_univariate_relational_as_set():
    assert (x > 0).as_set() == Interval(0, oo, True, True)
    assert (x >= 0).as_set() == Interval(0, oo)
    assert (x < 0).as_set() == Interval(-oo, 0, True, True)
    assert (x <= 0).as_set() == Interval(-oo, 0)
    assert Eq(x, 0).as_set() == FiniteSet(0)
    assert Ne(x, 0).as_set() == Interval(-oo, 0, True, True) + \
        Interval(0, oo, True, True)

    assert (x**2 >= 4).as_set() == Interval(-oo, -2) + Interval(2, oo)


@XFAIL
def test_multivariate_relational_as_set():
    assert (x*y >= 0).as_set() == Interval(0, oo)*Interval(0, oo) + \
        Interval(-oo, 0)*Interval(-oo, 0)


def test_Not():
    assert Not(Equality(x, y)) == Unequality(x, y)
    assert Not(Unequality(x, y)) == Equality(x, y)
    assert Not(StrictGreaterThan(x, y)) == LessThan(x, y)
    assert Not(StrictLessThan(x, y)) == GreaterThan(x, y)
    assert Not(GreaterThan(x, y)) == StrictLessThan(x, y)
    assert Not(LessThan(x, y)) == StrictGreaterThan(x, y)


def test_evaluate():
    assert str(Eq(x, x, evaluate=False)) == 'Eq(x, x)'
    assert Eq(x, x, evaluate=False).doit() == S.true
    assert str(Ne(x, x, evaluate=False)) == 'Ne(x, x)'
    assert Ne(x, x, evaluate=False).doit() == S.false

    assert str(Ge(x, x, evaluate=False)) == 'x >= x'
    assert str(Le(x, x, evaluate=False)) == 'x <= x'
    assert str(Gt(x, x, evaluate=False)) == 'x > x'
    assert str(Lt(x, x, evaluate=False)) == 'x < x'


def assert_all_ineq_raise_TypeError(a, b):
    raises(TypeError, lambda: a > b)
    raises(TypeError, lambda: a >= b)
    raises(TypeError, lambda: a < b)
    raises(TypeError, lambda: a <= b)
    raises(TypeError, lambda: b > a)
    raises(TypeError, lambda: b >= a)
    raises(TypeError, lambda: b < a)
    raises(TypeError, lambda: b <= a)


def assert_all_ineq_give_class_Inequality(a, b):
    """All inequality operations on `a` and `b` result in class Inequality."""
    from sympy.core.relational import _Inequality as Inequality
    assert isinstance(a > b,  Inequality)
    assert isinstance(a >= b, Inequality)
    assert isinstance(a < b,  Inequality)
    assert isinstance(a <= b, Inequality)
    assert isinstance(b > a,  Inequality)
    assert isinstance(b >= a, Inequality)
    assert isinstance(b < a,  Inequality)
    assert isinstance(b <= a, Inequality)


def test_imaginary_compare_raises_TypeError():
    # See issue #5724
    assert_all_ineq_raise_TypeError(I, x)


def test_complex_compare_not_real():
    # two cases which are not real
    y = Symbol('y', imaginary=True)
    z = Symbol('z', complex=True, extended_real=False)
    for w in (y, z):
        assert_all_ineq_raise_TypeError(2, w)
    # some cases which should remain un-evaluated
    t = Symbol('t')
    x = Symbol('x', real=True)
    z = Symbol('z', complex=True)
    for w in (x, z, t):
        assert_all_ineq_give_class_Inequality(2, w)


def test_imaginary_and_inf_compare_raises_TypeError():
    # See pull request #7835
    y = Symbol('y', imaginary=True)
    assert_all_ineq_raise_TypeError(oo, y)
    assert_all_ineq_raise_TypeError(-oo, y)


def test_complex_pure_imag_not_ordered():
    raises(TypeError, lambda: 2*I < 3*I)

    # more generally
    x = Symbol('x', real=True, nonzero=True)
    y = Symbol('y', imaginary=True)
    z = Symbol('z', complex=True)
    assert_all_ineq_raise_TypeError(I, y)

    t = I*x   # an imaginary number, should raise errors
    assert_all_ineq_raise_TypeError(2, t)

    t = -I*y   # a real number, so no errors
    assert_all_ineq_give_class_Inequality(2, t)

    t = I*z   # unknown, should be unevaluated
    assert_all_ineq_give_class_Inequality(2, t)


def test_x_minus_y_not_same_as_x_lt_y():
    """
    A consequence of pull request #7792 is that `x - y < 0` and `x < y`
    are not synonymous.
    """
    x = I + 2
    y = I + 3
    raises(TypeError, lambda: x < y)
    assert x - y < 0

    ineq = Lt(x, y, evaluate=False)
    raises(TypeError, lambda: ineq.doit())
    assert ineq.lhs - ineq.rhs < 0

    t = Symbol('t', imaginary=True)
    x = 2 + t
    y = 3 + t
    ineq = Lt(x, y, evaluate=False)
    raises(TypeError, lambda: ineq.doit())
    assert ineq.lhs - ineq.rhs < 0

    # this one should give error either way
    x = I + 2
    y = 2*I + 3
    raises(TypeError, lambda: x < y)
    raises(TypeError, lambda: x - y < 0)


def test_nan_equality_exceptions():
    # See issue #7774
    import random
    assert Equality(nan, nan) is S.false
    assert Unequality(nan, nan) is S.true

    # See issue #7773
    A = (x, S.Zero, S.One/3, pi, oo, -oo)
    assert Equality(nan, random.choice(A)) is S.false
    assert Equality(random.choice(A), nan) is S.false
    assert Unequality(nan, random.choice(A)) is S.true
    assert Unequality(random.choice(A), nan) is S.true


def test_nan_inequality_raise_errors():
    # See discussion in pull request #7776.  We test inequalities with
    # a set including examples of various classes.
    for q in (x, S.Zero, S(10), S.One/3, pi, S(1.3), oo, -oo, nan):
        assert_all_ineq_raise_TypeError(q, nan)


def test_nan_complex_inequalities():
    # Comparisons of NaN with non-real raise errors, we're not too
    # fussy whether its the NaN error or complex error.
    for r in (I, zoo, Symbol('z', imaginary=True)):
        assert_all_ineq_raise_TypeError(r, nan)


def test_complex_infinity_inequalities():
    raises(TypeError, lambda: zoo > 0)
    raises(TypeError, lambda: zoo >= 0)
    raises(TypeError, lambda: zoo < 0)
    raises(TypeError, lambda: zoo <= 0)


def test_inequalities_symbol_name_same():
    """Using the operator and functional forms should give same results."""
    # We test all combinations from a set
    # FIXME: could replace with random selection after test passes
    A = (x, y, S.Zero, S.One/3, pi, oo, -oo)
    for a in A:
        for b in A:
            assert Gt(a, b) == (a > b)
            assert Lt(a, b) == (a < b)
            assert Ge(a, b) == (a >= b)
            assert Le(a, b) == (a <= b)

    for b in (y, S.Zero, S.One/3, pi, oo, -oo):
        assert Gt(x, b, evaluate=False) == (x > b)
        assert Lt(x, b, evaluate=False) == (x < b)
        assert Ge(x, b, evaluate=False) == (x >= b)
        assert Le(x, b, evaluate=False) == (x <= b)

    for b in (y, S.Zero, S.One/3, pi, oo, -oo):
        assert Gt(b, x, evaluate=False) == (b > x)
        assert Lt(b, x, evaluate=False) == (b < x)
        assert Ge(b, x, evaluate=False) == (b >= x)
        assert Le(b, x, evaluate=False) == (b <= x)


def test_inequalities_symbol_name_same_complex():
    """Using the operator and functional forms should give same results.
    With complex non-real numbers, both should raise errors.
    """
    # FIXME: could replace with random selection after test passes
    for a in (x, S.Zero, S.One/3, pi, oo, Rational(1, 3)):
        raises(TypeError, lambda: Gt(a, I))
        raises(TypeError, lambda: a > I)
        raises(TypeError, lambda: Lt(a, I))
        raises(TypeError, lambda: a < I)
        raises(TypeError, lambda: Ge(a, I))
        raises(TypeError, lambda: a >= I)
        raises(TypeError, lambda: Le(a, I))
        raises(TypeError, lambda: a <= I)


def test_inequalities_cant_sympify_other():
    # see issue 7833
    from operator import gt, lt, ge, le

    bar = "foo"

    for a in (x, S.Zero, S.One/3, pi, I, zoo, oo, -oo, nan, Rational(1, 3)):
        for op in (lt, gt, le, ge):
            raises(TypeError, lambda: op(a, bar))


def test_ineq_avoid_wild_symbol_flip():
    # see issue #7951, we try to avoid this internally, e.g., by using
    # __lt__ instead of "<".
    from sympy.core.symbol import Wild
    p = symbols('p', cls=Wild)
    # x > p might flip, but Gt should not:
    assert Gt(x, p) == Gt(x, p, evaluate=False)
    # Previously failed as 'p > x':
    e = Lt(x, y).subs({y: p})
    assert e == Lt(x, p, evaluate=False)
    # Previously failed as 'p <= x':
    e = Ge(x, p).doit()
    assert e == Ge(x, p, evaluate=False)


def test_issue_8245():
    a = S("6506833320952669167898688709329/5070602400912917605986812821504")
    assert rel_check(a, a.n(10))
    assert rel_check(a, a.n(20))
    assert rel_check(a, a.n())
    # prec of 30 is enough to fully capture a as mpf
    assert Float(a, 30) == Float(str(a.p), '')/Float(str(a.q), '')
    for i in range(31):
        r = Rational(Float(a, i))
        f = Float(r)
        assert (f < a) == (Rational(f) < a)
    # test sign handling
    assert (-f < -a) == (Rational(-f) < -a)
    # test equivalence handling
    isa = Float(a.p,'')/Float(a.q,'')
    assert isa <= a
    assert not isa < a
    assert isa >= a
    assert not isa > a
    assert isa > 0

    a = sqrt(2)
    r = Rational(str(a.n(30)))
    assert rel_check(a, r)

    a = sqrt(2)
    r = Rational(str(a.n(29)))
    assert rel_check(a, r)

    assert Eq(log(cos(2)**2 + sin(2)**2), 0) is S.true


def test_issue_8449():
    p = Symbol('p', nonnegative=True)
    assert Lt(-oo, p)
    assert Ge(-oo, p) is S.false
    assert Gt(oo, -p)
    assert Le(oo, -p) is S.false


def test_simplify_relational():
    assert simplify(x*(y + 1) - x*y - x + 1 < x) == (x > 1)
    assert simplify(x*(y + 1) - x*y - x - 1 < x) == (x > -1)
    assert simplify(x < x*(y + 1) - x*y - x + 1) == (x < 1)
    q, r = symbols("q r")
    assert (((-q + r) - (q - r)) <= 0).simplify() == (q >= r)
    root2 = sqrt(2)
    equation = ((root2 * (-q + r) - root2 * (q - r)) <= 0).simplify()
    assert equation == (q >= r)
    r = S.One < x
    # canonical operations are not the same as simplification,
    # so if there is no simplification, canonicalization will
    # be done unless the measure forbids it
    assert simplify(r) == r.canonical
    assert simplify(r, ratio=0) != r.canonical
    # this is not a random test; in _eval_simplify
    # this will simplify to S.false and that is the
    # reason for the 'if r.is_Relational' in Relational's
    # _eval_simplify routine
    assert simplify(-(2**(pi*Rational(3, 2)) + 6**pi)**(1/pi) +
                    2*(2**(pi/2) + 3**pi)**(1/pi) < 0) is S.false
    # canonical at least
    assert Eq(y, x).simplify() == Eq(x, y)
    assert Eq(x - 1, 0).simplify() == Eq(x, 1)
    assert Eq(x - 1, x).simplify() == S.false
    assert Eq(2*x - 1, x).simplify() == Eq(x, 1)
    assert Eq(2*x, 4).simplify() == Eq(x, 2)
    z = cos(1)**2 + sin(1)**2 - 1  # z.is_zero is None
    assert Eq(z*x, 0).simplify() == S.true

    assert Ne(y, x).simplify() == Ne(x, y)
    assert Ne(x - 1, 0).simplify() == Ne(x, 1)
    assert Ne(x - 1, x).simplify() == S.true
    assert Ne(2*x - 1, x).simplify() == Ne(x, 1)
    assert Ne(2*x, 4).simplify() == Ne(x, 2)
    assert Ne(z*x, 0).simplify() == S.false

    # No real-valued assumptions
    assert Ge(y, x).simplify() == Le(x, y)
    assert Ge(x - 1, 0).simplify() == Ge(x, 1)
    assert Ge(x - 1, x).simplify() == S.false
    assert Ge(2*x - 1, x).simplify() == Ge(x, 1)
    assert Ge(2*x, 4).simplify() == Ge(x, 2)
    assert Ge(z*x, 0).simplify() == S.true
    assert Ge(x, -2).simplify() == Ge(x, -2)
    assert Ge(-x, -2).simplify() == Le(x, 2)
    assert Ge(x, 2).simplify() == Ge(x, 2)
    assert Ge(-x, 2).simplify() == Le(x, -2)

    assert Le(y, x).simplify() == Ge(x, y)
    assert Le(x - 1, 0).simplify() == Le(x, 1)
    assert Le(x - 1, x).simplify() == S.true
    assert Le(2*x - 1, x).simplify() == Le(x, 1)
    assert Le(2*x, 4).simplify() == Le(x, 2)
    assert Le(z*x, 0).simplify() == S.true
    assert Le(x, -2).simplify() == Le(x, -2)
    assert Le(-x, -2).simplify() == Ge(x, 2)
    assert Le(x, 2).simplify() == Le(x, 2)
    assert Le(-x, 2).simplify() == Ge(x, -2)

    assert Gt(y, x).simplify() == Lt(x, y)
    assert Gt(x - 1, 0).simplify() == Gt(x, 1)
    assert Gt(x - 1, x).simplify() == S.false
    assert Gt(2*x - 1, x).simplify() == Gt(x, 1)
    assert Gt(2*x, 4).simplify() == Gt(x, 2)
    assert Gt(z*x, 0).simplify() == S.false
    assert Gt(x, -2).simplify() == Gt(x, -2)
    assert Gt(-x, -2).simplify() == Lt(x, 2)
    assert Gt(x, 2).simplify() == Gt(x, 2)
    assert Gt(-x, 2).simplify() == Lt(x, -2)

    assert Lt(y, x).simplify() == Gt(x, y)
    assert Lt(x - 1, 0).simplify() == Lt(x, 1)
    assert Lt(x - 1, x).simplify() == S.true
    assert Lt(2*x - 1, x).simplify() == Lt(x, 1)
    assert Lt(2*x, 4).simplify() == Lt(x, 2)
    assert Lt(z*x, 0).simplify() == S.false
    assert Lt(x, -2).simplify() == Lt(x, -2)
    assert Lt(-x, -2).simplify() == Gt(x, 2)
    assert Lt(x, 2).simplify() == Lt(x, 2)
    assert Lt(-x, 2).simplify() == Gt(x, -2)

    # Test particulat branches of _eval_simplify
    m = exp(1) - exp_polar(1)
    assert simplify(m*x > 1) is S.false
    # These two tests the same branch
    assert simplify(m*x + 2*m*y > 1) is S.false
    assert simplify(m*x + y > 1 + y) is S.false


def test_equals():
    w, x, y, z = symbols('w:z')
    f = Function('f')
    assert Eq(x, 1).equals(Eq(x*(y + 1) - x*y - x + 1, x))
    assert Eq(x, y).equals(x < y, True) == False
    assert Eq(x, f(1)).equals(Eq(x, f(2)), True) == f(1) - f(2)
    assert Eq(f(1), y).equals(Eq(f(2), y), True) == f(1) - f(2)
    assert Eq(x, f(1)).equals(Eq(f(2), x), True) == f(1) - f(2)
    assert Eq(f(1), x).equals(Eq(x, f(2)), True) == f(1) - f(2)
    assert Eq(w, x).equals(Eq(y, z), True) == False
    assert Eq(f(1), f(2)).equals(Eq(f(3), f(4)), True) == f(1) - f(3)
    assert (x < y).equals(y > x, True) == True
    assert (x < y).equals(y >= x, True) == False
    assert (x < y).equals(z < y, True) == False
    assert (x < y).equals(x < z, True) == False
    assert (x < f(1)).equals(x < f(2), True) == f(1) - f(2)
    assert (f(1) < x).equals(f(2) < x, True) == f(1) - f(2)


def test_reversed():
    assert (x < y).reversed == (y > x)
    assert (x <= y).reversed == (y >= x)
    assert Eq(x, y, evaluate=False).reversed == Eq(y, x, evaluate=False)
    assert Ne(x, y, evaluate=False).reversed == Ne(y, x, evaluate=False)
    assert (x >= y).reversed == (y <= x)
    assert (x > y).reversed == (y < x)


def test_canonical():
    c = [i.canonical for i in (
        x + y < z,
        x + 2 > 3,
        x < 2,
        S(2) > x,
        x**2 > -x/y,
        Gt(3, 2, evaluate=False)
        )]
    assert [i.canonical for i in c] == c
    assert [i.reversed.canonical for i in c] == c
    assert not any(i.lhs.is_Number and not i.rhs.is_Number for i in c)

    c = [i.reversed.func(i.rhs, i.lhs, evaluate=False).canonical for i in c]
    assert [i.canonical for i in c] == c
    assert [i.reversed.canonical for i in c] == c
    assert not any(i.lhs.is_Number and not i.rhs.is_Number for i in c)


@XFAIL
def test_issue_8444_nonworkingtests():
    x = symbols('x', real=True)
    assert (x <= oo) == (x >= -oo) == True

    x = symbols('x')
    assert x >= floor(x)
    assert (x < floor(x)) == False
    assert x <= ceiling(x)
    assert (x > ceiling(x)) == False


def test_issue_8444_workingtests():
    x = symbols('x')
    assert Gt(x, floor(x)) == Gt(x, floor(x), evaluate=False)
    assert Ge(x, floor(x)) == Ge(x, floor(x), evaluate=False)
    assert Lt(x, ceiling(x)) == Lt(x, ceiling(x), evaluate=False)
    assert Le(x, ceiling(x)) == Le(x, ceiling(x), evaluate=False)
    i = symbols('i', integer=True)
    assert (i > floor(i)) == False
    assert (i < ceiling(i)) == False


def test_issue_10304():
    d = cos(1)**2 + sin(1)**2 - 1
    assert d.is_comparable is False  # if this fails, find a new d
    e = 1 + d*I
    assert simplify(Eq(e, 0)) is S.false


def test_issue_18412():
    d = (Rational(1, 6) + z / 4 / y)
    assert Eq(x, pi * y**3 * d).replace(y**3, z) == Eq(x, pi * z * d)


def test_issue_10401():
    x = symbols('x')
    fin = symbols('inf', finite=True)
    inf = symbols('inf', infinite=True)
    inf2 = symbols('inf2', infinite=True)
    infx = symbols('infx', infinite=True, extended_real=True)
    # Used in the commented tests below:
    #infx2 = symbols('infx2', infinite=True, extended_real=True)
    infnx = symbols('inf~x', infinite=True, extended_real=False)
    infnx2 = symbols('inf~x2', infinite=True, extended_real=False)
    infp = symbols('infp', infinite=True, extended_positive=True)
    infp1 = symbols('infp1', infinite=True, extended_positive=True)
    infn = symbols('infn', infinite=True, extended_negative=True)
    zero = symbols('z', zero=True)
    nonzero = symbols('nz', zero=False, finite=True)

    assert Eq(1/(1/x + 1), 1).func is Eq
    assert Eq(1/(1/x + 1), 1).subs(x, S.ComplexInfinity) is S.true
    assert Eq(1/(1/fin + 1), 1) is S.false

    T, F = S.true, S.false
    assert Eq(fin, inf) is F
    assert Eq(inf, inf2) not in (T, F) and inf != inf2
    assert Eq(1 + inf, 2 + inf2) not in (T, F) and inf != inf2
    assert Eq(infp, infp1) is T
    assert Eq(infp, infn) is F
    assert Eq(1 + I*oo, I*oo) is F
    assert Eq(I*oo, 1 + I*oo) is F
    assert Eq(1 + I*oo, 2 + I*oo) is F
    assert Eq(1 + I*oo, 2 + I*infx) is F
    assert Eq(1 + I*oo, 2 + infx) is F
    # FIXME: The test below fails because (-infx).is_extended_positive is True
    # (should be None)
    #assert Eq(1 + I*infx, 1 + I*infx2) not in (T, F) and infx != infx2
    #
    assert Eq(zoo, sqrt(2) + I*oo) is F
    assert Eq(zoo, oo) is F
    r = Symbol('r', real=True)
    i = Symbol('i', imaginary=True)
    assert Eq(i*I, r) not in (T, F)
    assert Eq(infx, infnx) is F
    assert Eq(infnx, infnx2) not in (T, F) and infnx != infnx2
    assert Eq(zoo, oo) is F
    assert Eq(inf/inf2, 0) is F
    assert Eq(inf/fin, 0) is F
    assert Eq(fin/inf, 0) is T
    assert Eq(zero/nonzero, 0) is T and ((zero/nonzero) != 0)
    # The commented out test below is incorrect because:
    assert zoo == -zoo
    assert Eq(zoo, -zoo) is T
    assert Eq(oo, -oo) is F
    assert Eq(inf, -inf) not in (T, F)

    assert Eq(fin/(fin + 1), 1) is S.false

    o = symbols('o', odd=True)
    assert Eq(o, 2*o) is S.false

    p = symbols('p', positive=True)
    assert Eq(p/(p - 1), 1) is F


def test_issue_10633():
    assert Eq(True, False) == False
    assert Eq(False, True) == False
    assert Eq(True, True) == True
    assert Eq(False, False) == True


def test_issue_10927():
    x = symbols('x')
    assert str(Eq(x, oo)) == 'Eq(x, oo)'
    assert str(Eq(x, -oo)) == 'Eq(x, -oo)'


def test_issues_13081_12583_12534():
    # 13081
    r = Rational('905502432259640373/288230376151711744')
    assert (r < pi) is S.false
    assert (r > pi) is S.true
    # 12583
    v = sqrt(2)
    u = sqrt(v) + 2/sqrt(10 - 8/sqrt(2 - v) + 4*v*(1/sqrt(2 - v) - 1))
    assert (u >= 0) is S.true
    # 12534; Rational vs NumberSymbol
    # here are some precisions for which Rational forms
    # at a lower and higher precision bracket the value of pi
    # e.g. for p = 20:
    # Rational(pi.n(p + 1)).n(25) = 3.14159265358979323846 2834
    #                    pi.n(25) = 3.14159265358979323846 2643
    # Rational(pi.n(p    )).n(25) = 3.14159265358979323846 1987
    assert [p for p in range(20, 50) if
            (Rational(pi.n(p)) < pi) and
            (pi < Rational(pi.n(p + 1)))] == [20, 24, 27, 33, 37, 43, 48]
    # pick one such precision and affirm that the reversed operation
    # gives the opposite result, i.e. if x < y is true then x > y
    # must be false
    for i in (20, 21):
        v = pi.n(i)
        assert rel_check(Rational(v), pi)
        assert rel_check(v, pi)
    assert rel_check(pi.n(20), pi.n(21))
    # Float vs Rational
    # the rational form is less than the floating representation
    # at the same precision
    assert [i for i in range(15, 50) if Rational(pi.n(i)) > pi.n(i)] == []
    # this should be the same if we reverse the relational
    assert [i for i in range(15, 50) if pi.n(i) < Rational(pi.n(i))] == []


def test_issue_18188():
    from sympy.sets.conditionset import ConditionSet
    result1 = Eq(x*cos(x) - 3*sin(x), 0)
    assert result1.as_set() == ConditionSet(x, Eq(x*cos(x) - 3*sin(x), 0), Reals)

    result2 = Eq(x**2 + sqrt(x*2) + sin(x), 0)
    assert result2.as_set() == ConditionSet(x, Eq(sqrt(2)*sqrt(x) + x**2 + sin(x), 0), Reals)


def test_binary_symbols():
    ans = {x}
    for f in Eq, Ne:
        for t in S.true, S.false:
            eq = f(x, S.true)
            assert eq.binary_symbols == ans
            assert eq.reversed.binary_symbols == ans
        assert f(x, 1).binary_symbols == set()


def test_rel_args():
    # can't have Boolean args; this is automatic for True/False
    # with Python 3 and we confirm that SymPy does the same
    # for true/false
    for op in ['<', '<=', '>', '>=']:
        for b in (S.true, x < 1, And(x, y)):
            for v in (0.1, 1, 2**32, t, S.One):
                raises(TypeError, lambda: Relational(b, v, op))


def test_Equality_rewrite_as_Add():
    eq = Eq(x + y, y - x)
    assert eq.rewrite(Add) == 2*x
    assert eq.rewrite(Add, evaluate=None).args == (x, x, y, -y)
    assert eq.rewrite(Add, evaluate=False).args == (x, y, x, -y)


def test_issue_15847():
    a = Ne(x*(x+y), x**2 + x*y)
    assert simplify(a) == False


def test_negated_property():
    eq = Eq(x, y)
    assert eq.negated == Ne(x, y)

    eq = Ne(x, y)
    assert eq.negated == Eq(x, y)

    eq = Ge(x + y, y - x)
    assert eq.negated == Lt(x + y, y - x)

    for f in (Eq, Ne, Ge, Gt, Le, Lt):
        assert f(x, y).negated.negated == f(x, y)


def test_reversedsign_property():
    eq = Eq(x, y)
    assert eq.reversedsign == Eq(-x, -y)

    eq = Ne(x, y)
    assert eq.reversedsign == Ne(-x, -y)

    eq = Ge(x + y, y - x)
    assert eq.reversedsign == Le(-x - y, x - y)

    for f in (Eq, Ne, Ge, Gt, Le, Lt):
        assert f(x, y).reversedsign.reversedsign == f(x, y)

    for f in (Eq, Ne, Ge, Gt, Le, Lt):
        assert f(-x, y).reversedsign.reversedsign == f(-x, y)

    for f in (Eq, Ne, Ge, Gt, Le, Lt):
        assert f(x, -y).reversedsign.reversedsign == f(x, -y)

    for f in (Eq, Ne, Ge, Gt, Le, Lt):
        assert f(-x, -y).reversedsign.reversedsign == f(-x, -y)


def test_reversed_reversedsign_property():
    for f in (Eq, Ne, Ge, Gt, Le, Lt):
        assert f(x, y).reversed.reversedsign == f(x, y).reversedsign.reversed

    for f in (Eq, Ne, Ge, Gt, Le, Lt):
        assert f(-x, y).reversed.reversedsign == f(-x, y).reversedsign.reversed

    for f in (Eq, Ne, Ge, Gt, Le, Lt):
        assert f(x, -y).reversed.reversedsign == f(x, -y).reversedsign.reversed

    for f in (Eq, Ne, Ge, Gt, Le, Lt):
        assert f(-x, -y).reversed.reversedsign == \
            f(-x, -y).reversedsign.reversed


def test_improved_canonical():
    def test_different_forms(listofforms):
        for form1, form2 in combinations(listofforms, 2):
            assert form1.canonical == form2.canonical

    def generate_forms(expr):
        return [expr, expr.reversed, expr.reversedsign,
                expr.reversed.reversedsign]

    test_different_forms(generate_forms(x > -y))
    test_different_forms(generate_forms(x >= -y))
    test_different_forms(generate_forms(Eq(x, -y)))
    test_different_forms(generate_forms(Ne(x, -y)))
    test_different_forms(generate_forms(pi < x))
    test_different_forms(generate_forms(pi - 5*y < -x + 2*y**2 - 7))

    assert (pi >= x).canonical == (x <= pi)


def test_set_equality_canonical():
    a, b, c = symbols('a b c')

    A = Eq(FiniteSet(a, b, c), FiniteSet(1, 2, 3))
    B = Ne(FiniteSet(a, b, c), FiniteSet(4, 5, 6))

    assert A.canonical == A.reversed
    assert B.canonical == B.reversed


def test_trigsimp():
    # issue 16736
    s, c = sin(2*x), cos(2*x)
    eq = Eq(s, c)
    assert trigsimp(eq) == eq  # no rearrangement of sides
    # simplification of sides might result in
    # an unevaluated Eq
    changed = trigsimp(Eq(s + c, sqrt(2)))
    assert isinstance(changed, Eq)
    assert changed.subs(x, pi/8) is S.true
    # or an evaluated one
    assert trigsimp(Eq(cos(x)**2 + sin(x)**2, 1)) is S.true


def test_polynomial_relation_simplification():
    assert Ge(3*x*(x + 1) + 4, 3*x).simplify() in [Ge(x**2, -Rational(4,3)), Le(-x**2, Rational(4, 3))]
    assert Le(-(3*x*(x + 1) + 4), -3*x).simplify() in [Ge(x**2, -Rational(4,3)), Le(-x**2, Rational(4, 3))]
    assert ((x**2+3)*(x**2-1)+3*x >= 2*x**2).simplify() in [(x**4 + 3*x >= 3), (-x**4 - 3*x <= -3)]


def test_multivariate_linear_function_simplification():
    assert Ge(x + y, x - y).simplify() == Ge(y, 0)
    assert Le(-x + y, -x - y).simplify() == Le(y, 0)
    assert Eq(2*x + y, 2*x + y - 3).simplify() == False
    assert (2*x + y > 2*x + y - 3).simplify() == True
    assert (2*x + y < 2*x + y - 3).simplify() == False
    assert (2*x + y < 2*x + y + 3).simplify() == True
    a, b, c, d, e, f, g = symbols('a b c d e f g')
    assert Lt(a + b + c + 2*d, 3*d - f + g). simplify() == Lt(a, -b - c + d - f + g)


def test_nonpolymonial_relations():
    assert Eq(cos(x), 0).simplify() == Eq(cos(x), 0)


def test_18778():
    raises(TypeError, lambda: is_le(Basic(), Basic()))
    raises(TypeError, lambda: is_gt(Basic(), Basic()))
    raises(TypeError, lambda: is_ge(Basic(), Basic()))
    raises(TypeError, lambda: is_lt(Basic(), Basic()))

def test_EvalEq():
    """

    This test exists to ensure backwards compatibility.
    The method to use is _eval_is_eq
    """
    from sympy.core.expr import Expr

    class PowTest(Expr):
        def __new__(cls, base, exp):
           return Basic.__new__(PowTest, _sympify(base), _sympify(exp))

        def _eval_Eq(lhs, rhs):
            if type(lhs) == PowTest and type(rhs) == PowTest:
                return lhs.args[0] == rhs.args[0] and lhs.args[1] == rhs.args[1]

    assert is_eq(PowTest(3, 4), PowTest(3,4))
    assert is_eq(PowTest(3, 4), _sympify(4)) is None
    assert is_neq(PowTest(3, 4), PowTest(3,7))


def test_is_eq():
    # test assumptions
    assert is_eq(x, y, Q.infinite(x) & Q.finite(y)) is False
    assert is_eq(x, y, Q.infinite(x) & Q.infinite(y) & Q.extended_real(x) & ~Q.extended_real(y)) is False
    assert is_eq(x, y, Q.infinite(x) & Q.infinite(y) & Q.extended_positive(x) & Q.extended_negative(y)) is False

    assert is_eq(x+I, y+I, Q.infinite(x) & Q.finite(y)) is False
    assert is_eq(1+x*I, 1+y*I, Q.infinite(x) & Q.finite(y)) is False

    assert is_eq(x, S(0), assumptions=Q.zero(x))
    assert is_eq(x, S(0), assumptions=~Q.zero(x)) is False
    assert is_eq(x, S(0), assumptions=Q.nonzero(x)) is False
    assert is_neq(x, S(0), assumptions=Q.zero(x)) is False
    assert is_neq(x, S(0), assumptions=~Q.zero(x))
    assert is_neq(x, S(0), assumptions=Q.nonzero(x))

    # test registration
    class PowTest(Expr):
        def __new__(cls, base, exp):
            return Basic.__new__(cls, _sympify(base), _sympify(exp))

    @dispatch(PowTest, PowTest)
    def _eval_is_eq(lhs, rhs):
        if type(lhs) == PowTest and type(rhs) == PowTest:
            return fuzzy_and([is_eq(lhs.args[0], rhs.args[0]), is_eq(lhs.args[1], rhs.args[1])])

    assert is_eq(PowTest(3, 4), PowTest(3,4))
    assert is_eq(PowTest(3, 4), _sympify(4)) is None
    assert is_neq(PowTest(3, 4), PowTest(3,7))


def test_is_ge_le():
    # test assumptions
    assert is_ge(x, S(0), Q.nonnegative(x)) is True
    assert is_ge(x, S(0), Q.negative(x)) is False

    # test registration
    class PowTest(Expr):
        def __new__(cls, base, exp):
            return Basic.__new__(cls, _sympify(base), _sympify(exp))

    @dispatch(PowTest, PowTest)
    def _eval_is_ge(lhs, rhs):
        if type(lhs) == PowTest and type(rhs) == PowTest:
            return fuzzy_and([is_ge(lhs.args[0], rhs.args[0]), is_ge(lhs.args[1], rhs.args[1])])

    assert is_ge(PowTest(3, 9), PowTest(3,2))
    assert is_gt(PowTest(3, 9), PowTest(3,2))
    assert is_le(PowTest(3, 2), PowTest(3,9))
    assert is_lt(PowTest(3, 2), PowTest(3,9))


<<<<<<< HEAD
def test_21429():
    def test__trivial():
        from sympy.core.assumptions import check_assumptions, common_assumptions
        from sympy import Dummy

        # concrete numbers to test
        n = [oo, S(3), S(2), S(1), S.Half]
        n += [S(0)] + [-i for i in n]
        def nums(x):
            if x.is_number:
                return [x]
            return [i for i in n if check_assumptions(i, x)]

        def check(b, e, v):
            from sympy.core.relational import _trivial
            b = S(b)
            e = S(e)
            v = S(v)
            # symbolic check
            assert v == _trivial(Pow(b, e, evaluate=False))
            bb = nums(b)
            ee = nums(e)
            assert bb and ee
            # specific checks using numbers
            vv = set()
            for i in bb:
                for j in ee:
                   if v is not None:
                       assert v.xreplace({b: i, e: j}) == i**j, (v, {b: i, e: j}, i**j)
                   else:
                       vv.add(i**j)
            def incompatible(vv):
                if S.NaN in vv:
                    return True
                if zoo in vv:
                    return True
                # is there anything other than the generic commutative
                # and extended_real in common?
                c = [k for k,v in common_assumptions(vv).items()
                    if v and k not in ['commutative', 'extended_real']]
                return not c
            assert incompatible(vv)

        check(0, Dummy(extended_positive=True), 0)
        check(1, x, None)
        check(1, Dummy(finite=True), 1)
        check(y, x, None)
        check(1/Dummy(prime=True), Dummy(extended_positive=True, infinite=True), 0)
        check(1/Dummy(prime=True), Dummy(extended_negative=True, infinite=True), oo)
        check(Dummy(integer=True, positive=True), Dummy(extended_positive=True, infinite=True), None)
        check(Dummy(integer=True, positive=True), Dummy(extended_negative=True, infinite=True), None)
        b, e = Dummy(positive=True), Dummy(real=True)
        p = b**e
        check(b, e, p)
        b, e = Dummy(extended_nonnegative=True), Dummy(real=True)
        p = b**e
        check(b, e, None)
        b, e = Dummy(extended_nonpositive=True), Dummy(real=True)
        p = b**e
        check(b, e, None)
        check(Dummy(extended_negative=True), Dummy(integer=True), None)

    # /---remove before final commit
    from sympy.solvers.inequalities import reduce_inequalities
    assert reduce_inequalities(0 <= x + 2*y - 1, [x]) == (x >= 1 - 2*y) & (x < oo)
    assert reduce_inequalities(x + y >= 1, symbols=[x]) == (x >= -y + 1) & (x < oo)
    # ---/
    test__trivial()
    assert oo > 2*pi
    r = Symbol('r', real=True)
    assert (2*(r**2 - r) >= 0).is_Relational  # assertion 10
    assert (r**2 - 1 >= 0).is_Relational  # assertion 11, 20.5
    i = Symbol('i', positive=True)
    assert (1/i <= 1) is not S.true
    assert (r/i >= 0).is_Relational  # assertion 2
    assert (-2*y >= x).is_Relational  # recursion check
    assert (-2*i >= r).is_Relational  # recursion check
    assert (2**Dummy(infinite=True, extended_positive=True
        ) >= pi/2) is S.true  # assertion 13
    assert (2**Dummy(infinite=True, extended_negative=True
        ) >= pi/2) is S.false  # assertion 12
    def check(r, b):
        assert r <= b
        assert r < b + 1
        assert (r > b) is S.false
        assert -r >= -b
        assert -r > -b - 1, (-r , -b - 1)
        assert (-r < -b) is S.false
        assert b >= r
        assert b + S.One > r
        assert (b < r) is S.false
        assert -b <= -r
        assert -b - S.One < -r
        assert (-b > -r) is S.false
    i = Symbol('i', positive=True, integer=True)
    check(1/i, 1)
    assert 1/i + 1 >= 0
    assert S.One >= S.Half**i
    assert 2/i**2 >= 0
    assert (1/i > i) is S.false
    assert 1/i <= i
    assert i**2 >= i**2 - 1
    assert 2*i**2 >= i**2 - 1
    assert (2*i**3 >= 3*i**3 + 1) is S.false
    assert -i**2 <= i**3
    assert 2*i**3 >= -i**2
    assert -2*i**3 <= -i**2
    assert ((i + 1)**2 >= i - 1)
    assert ((i + 1)**-2 <= 1/(i - 1))
    assert ((i + 1)**2 >= (i - 1)**2)
    j = Symbol('j', positive=True, integer=True)
    assert 2 >= (i/(1 + i))**j
    i = Symbol('i', negative=True, integer=True)
    check(-1/i, 1)
    check(-i**2, -1)
    assert i**-2 >= 0
    assert i**3 <= -1
    assert not 2/i >= 0
    i = Symbol('i', prime=True, odd=True)
    assert 1/i <= S(1)/3
    i = Symbol('i', nonnegative=True)
    e = Pow(10, 1000, evaluate=False)
    assert (i + 1) <= Pow(i + 1, e, evaluate=False)
    assert i**pi >=0
    i, j = symbols('i j', integer=True, positive=True)
    assert i >= i**-pi
    assert i**pi >= i
    assert 1/i +1  <= j + 1
    assert (1/i + 1)/(j + 1) <= 1
    p = symbols('n', integer=True, positive=True)
    assert (1/p <= 1) == S.true
    assert (-1/p >= -1) == S.true
    n = symbols('n', integer=True, negative=True)
    assert (1/n >= -1) == S.true
    assert (-1/n <= 1) == S.true
    p = symbols('p', prime=True)
    assert p/n <= 0

    no = Symbol('no', odd=True, negative=True)
    ne = Symbol('ne', even=True, negative=True)
    bn = Symbol('bn', integer=True, negative=True)
    sn = 1/bn
    nn = Symbol('nn', nonnegative=True)
    np = Symbol('np', nonpositive=True)
    e = Symbol('e', even=True)
    o = Symbol('o', odd=True)
    po = Symbol('po', odd=True, positive=True)
    pe = Symbol('pe', even=True, positive=True)
    bp = Symbol('bp', integer=True, positive=True)
    sp = 1/bp

    ge1 = bn**pe, sn**ne, sp**np, bp**nn
    p01 = bn**ne, sn**pe, sp**nn, bp**np
    n01 = bn**no, sn**po
    len1 = bn**po, sn**no

    # by groups

    from sympy.core.relational import _big_ppow as f
    for i in ge1:
        assert f(*i.args), i
    from sympy.core.relational import _small_ppow as f
    for i in p01:
        assert f(*i.args), i
    from sympy.core.relational import _small_npow as f
    for i in n01:
        assert f(*i.args), i
    from sympy.core.relational import _big_npow as f
    for i in len1:
        assert f(*i.args), i

    for pow in ge1:
        assert pow >= 0
        assert pow >= -1, (pow, '>=',-1,'-->',pow>=-1)
        for i in p01 + n01 + len1:
            assert (i <= pow) == True, (i, '<=',pow,'-->',i <= pow)

    for pow in p01:
        assert pow >= 0 and pow <= 1
        assert pow <= 2
        assert pow >= -2
        assert all(i<=pow for i in n01 + len1)
        assert all(i>=pow for i in ge1)

    for pow in n01:
        assert pow >= -1 and pow <= 0
        assert pow >= -2
        assert pow <= 2
        assert all(i<=pow for i in len1)
        assert all(i>=pow for i in ge1 + p01)

    for pow in len1:
        assert pow <= -1
        assert pow <= 0
        assert pow <= 2
        assert all(i>=pow for i in ge1 + p01 + n01)

    # same b
    b = bn
    pow = b**po, b**no, b**ne, Pow(b, 0, evaluate=False), b**pe
    for i in range(len(pow)):
        for j in range(i + 1, len(pow)):
            assert pow[i] <= pow[j], (pow[i],"<=",pow[j])

    assert Pow(-1, e, evaluate=False) >= Pow(-1, o, evaluate=False)

    b = sn
    pow = b**no, b**po, b**pe, Pow(b, 0, evaluate=False), b**ne
    for i in range(len(pow)):
        for j in range(i + 1, len(pow)):
            assert pow[i] <= pow[j], (pow[i], pow[j],i,j)

    b = sp
    pow = b**bp, b**sp, Pow(b, 0, evaluate=False), b**sn, b**bn
    for i in range(len(pow)):
        for j in range(i + 1, len(pow)):
            assert (pow[i] <= pow[j]) == True, (pow[i], pow[j],i,j)

    b = bp
    pow = b**bp, b**sp, Pow(b, 0, evaluate=False), b**sn, b**bn
    for i in range(len(pow)):
        for j in range(i + 1, len(pow)):
            assert pow[i] >= pow[j]

    # same e

    for i in ge1 + p01 + n01 + len1:
        assert Pow(x, 0, evaluate=False) >= Pow(i, 0, evaluate=False)
        assert Pow(x, 0, evaluate=False) <= Pow(i, 0, evaluate=False), Pow(x, 0, evaluate=False) <= Pow(i, 0, evaluate=False)
    assert (n - 1)**pe >= n**pe
    assert n**ne >= (n - 1)**ne
    assert (nn**np >= (nn + 1)**np) is S.true
    assert (p**np >= (p + 1)**np)
    assert (nn + 1)**nn >= nn**nn
    assert (n - 1)**no >= n**no
    assert n**po >= (n - 1)**po
=======
def test_weak_strict():
    for func in (Eq, Ne):
        eq = func(x, 1)
        assert eq.strict == eq.weak == eq
    eq = Gt(x, 1)
    assert eq.weak == Ge(x, 1)
    assert eq.strict == eq
    eq = Lt(x, 1)
    assert eq.weak == Le(x, 1)
    assert eq.strict == eq
    eq = Ge(x, 1)
    assert eq.strict == Gt(x, 1)
    assert eq.weak == eq
    eq = Le(x, 1)
    assert eq.strict == Lt(x, 1)
    assert eq.weak == eq
>>>>>>> d04fa466
<|MERGE_RESOLUTION|>--- conflicted
+++ resolved
@@ -1237,11 +1237,10 @@
     assert is_lt(PowTest(3, 2), PowTest(3,9))
 
 
-<<<<<<< HEAD
 def test_21429():
+    from sympy import Dummy
     def test__trivial():
         from sympy.core.assumptions import check_assumptions, common_assumptions
-        from sympy import Dummy
 
         # concrete numbers to test
         n = [oo, S(3), S(2), S(1), S.Half]
@@ -1300,11 +1299,6 @@
         check(b, e, None)
         check(Dummy(extended_negative=True), Dummy(integer=True), None)
 
-    # /---remove before final commit
-    from sympy.solvers.inequalities import reduce_inequalities
-    assert reduce_inequalities(0 <= x + 2*y - 1, [x]) == (x >= 1 - 2*y) & (x < oo)
-    assert reduce_inequalities(x + y >= 1, symbols=[x]) == (x >= -y + 1) & (x < oo)
-    # ---/
     test__trivial()
     assert oo > 2*pi
     r = Symbol('r', real=True)
@@ -1474,7 +1468,8 @@
     assert (nn + 1)**nn >= nn**nn
     assert (n - 1)**no >= n**no
     assert n**po >= (n - 1)**po
-=======
+
+
 def test_weak_strict():
     for func in (Eq, Ne):
         eq = func(x, 1)
@@ -1490,5 +1485,4 @@
     assert eq.weak == eq
     eq = Le(x, 1)
     assert eq.strict == Lt(x, 1)
-    assert eq.weak == eq
->>>>>>> d04fa466
+    assert eq.weak == eq