--- conflicted
+++ resolved
@@ -1,11 +1,7 @@
 from sympy.utilities.pytest import XFAIL, raises
 from sympy import (S, Symbol, symbols, nan, oo, I, pi, Float, And, Or, Not,
-<<<<<<< HEAD
-                   Implies, Xor, zoo)
+                   Implies, Xor, zoo, sqrt, Rational)
 from sympy.core.symbol import Dummy
-=======
-                   Implies, Xor, zoo, sqrt, Rational)
->>>>>>> 3f57a160
 from sympy.core.relational import (Relational, Equality, Unequality,
                                    GreaterThan, LessThan, StrictGreaterThan,
                                    StrictLessThan, Rel, Eq, Lt, Le,
@@ -537,7 +533,6 @@
     assert e == Ge(x, p, evaluate=False)
 
 
-<<<<<<< HEAD
 def test_eq_no_auto_simplify():
     # takes about half second
     from sympy import sin, cos, sqrt
@@ -589,7 +584,8 @@
     e = Eq(lhs, rhs)
     assert e.subs(x, 10).simplify()
     assert e.simplify()  # FAIL
-=======
+
+
 def test_issue_8245():
     a = S("6506833320952669167898688709329/5070602400912917605986812821504")
     q = a.n(10)
@@ -615,5 +611,4 @@
     assert (r > a) == False
     assert (r < a) == True
     assert (r >= a) == False
-    assert (r <= a) == True
->>>>>>> 3f57a160
+    assert (r <= a) == True