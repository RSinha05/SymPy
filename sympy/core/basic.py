--- conflicted
+++ resolved
@@ -1218,14 +1218,8 @@
             args = []
             changed = False
             for a in self.args:
-<<<<<<< HEAD
                 try:
                     a_xr = a._xreplace(rule, evaluate)
-=======
-                _xreplace = getattr(a, '_xreplace', None)
-                if _xreplace is not None:
-                    a_xr = _xreplace(rule)
->>>>>>> 951523ef
                     args.append(a_xr[0])
                     changed |= a_xr[1]
                 else:
