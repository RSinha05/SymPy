--- conflicted
+++ resolved
@@ -907,13 +907,9 @@
         """
         from sympy.core.compatibility import _nodes, default_sort_key
         from sympy.core.containers import Dict
-<<<<<<< HEAD
-        from sympy.utilities.iterables import sift
-        from sympy import Dummy, Symbol, Subs
-=======
+        from sympy.core.function import Subs
         from sympy.core.symbol import Dummy, Symbol
         from sympy.utilities.misc import filldedent
->>>>>>> d197d038
 
         unordered = False
         if len(args) == 1:
