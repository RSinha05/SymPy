"""sympify -- convert objects SymPy internal format"""

from __future__ import print_function, division

from inspect import getmro

from .core import all_classes as sympy_classes
from .compatibility import iterable, string_types, range
from .evaluate import global_evaluate


class SympifyError(ValueError):
    def __init__(self, expr, base_exc=None):
        self.expr = expr
        self.base_exc = base_exc

    def __str__(self):
        if self.base_exc is None:
            return "SympifyError: %r" % (self.expr,)

        return ("Sympify of expression '%s' failed, because of exception being "
            "raised:\n%s: %s" % (self.expr, self.base_exc.__class__.__name__,
            str(self.base_exc)))

converter = {}  # See sympify docstring.

class CantSympify(object):
    """
    Mix in this trait to a class to disallow sympification of its instances.

    Examples
    ========

    >>> from sympy.core.sympify import sympify, CantSympify

    >>> class Something(dict):
    ...     pass
    ...
    >>> sympify(Something())
    {}

    >>> class Something(dict, CantSympify):
    ...     pass
    ...
    >>> sympify(Something())
    Traceback (most recent call last):
    ...
    SympifyError: SympifyError: {}

    """
    pass

def sympify(a, locals=None, convert_xor=True, strict=False, rational=False,
        evaluate=None):
    """Converts an arbitrary expression to a type that can be used inside SymPy.

    For example, it will convert Python ints into instance of sympy.Rational,
    floats into instances of sympy.Float, etc. It is also able to coerce symbolic
    expressions which inherit from Basic. This can be useful in cooperation
    with SAGE.

    It currently accepts as arguments:
       - any object defined in sympy
       - standard numeric python types: int, long, float, Decimal
       - strings (like "0.09" or "2e-19")
       - booleans, including ``None`` (will leave ``None`` unchanged)
       - lists, sets or tuples containing any of the above

    If the argument is already a type that SymPy understands, it will do
    nothing but return that value. This can be used at the beginning of a
    function to ensure you are working with the correct type.

    >>> from sympy import sympify

    >>> sympify(2).is_integer
    True
    >>> sympify(2).is_real
    True

    >>> sympify(2.0).is_real
    True
    >>> sympify("2.0").is_real
    True
    >>> sympify("2e-45").is_real
    True

    If the expression could not be converted, a SympifyError is raised.

    >>> sympify("x***2")
    Traceback (most recent call last):
    ...
    SympifyError: SympifyError: "could not parse u'x***2'"

    Locals
    ------

    The sympification happens with access to everything that is loaded
    by ``from sympy import *``; anything used in a string that is not
    defined by that import will be converted to a symbol. In the following,
    the ``bitcount`` function is treated as a symbol and the ``O`` is
    interpreted as the Order object (used with series) and it raises
    an error when used improperly:

    >>> s = 'bitcount(42)'
    >>> sympify(s)
    bitcount(42)
    >>> sympify("O(x)")
    O(x)
    >>> sympify("O + 1")
    Traceback (most recent call last):
    ...
    TypeError: unbound method...

    In order to have ``bitcount`` be recognized it can be imported into a
    namespace dictionary and passed as locals:

    >>> from sympy.core.compatibility import exec_
    >>> ns = {}
    >>> exec_('from sympy.core.evalf import bitcount', ns)
    >>> sympify(s, locals=ns)
    6

    In order to have the ``O`` interpreted as a Symbol, identify it as such
    in the namespace dictionary. This can be done in a variety of ways; all
    three of the following are possibilities:

    >>> from sympy import Symbol
    >>> ns["O"] = Symbol("O")  # method 1
    >>> exec_('from sympy.abc import O', ns)  # method 2
    >>> ns.update(dict(O=Symbol("O")))  # method 3
    >>> sympify("O + 1", locals=ns)
    O + 1

    If you want *all* single-letter and Greek-letter variables to be symbols
    then you can use the clashing-symbols dictionaries that have been defined
    there as private variables: _clash1 (single-letter variables), _clash2
    (the multi-letter Greek names) or _clash (both single and multi-letter
    names that are defined in abc).

    >>> from sympy.abc import _clash1
    >>> _clash1
    {'C': C, 'E': E, 'I': I, 'N': N, 'O': O, 'Q': Q, 'S': S}
    >>> sympify('I & Q', _clash1)
    And(I, Q)

    Strict
    ------

    If the option ``strict`` is set to ``True``, only the types for which an
    explicit conversion has been defined are converted. In the other
    cases, a SympifyError is raised.

    >>> print(sympify(None))
    None
    >>> sympify(None, strict=True)
    Traceback (most recent call last):
    ...
    SympifyError: SympifyError: None

    Evaluation
    ----------

    If the option ``evaluate`` is set to ``False``, then arithmetic and
    operators will be converted into their SymPy equivalents and the
    ``evaluate=False`` option will be added. Nested ``Add`` or ``Mul`` will
    be denested first. This is done via an AST transformation that replaces
    operators with their SymPy equivalents, so if an operand redefines any
    of those operations, the redefined operators will not be used.

    >>> sympify('2**2 / 3 + 5')
    19/3
    >>> sympify('2**2 / 3 + 5', evaluate=False)
    2**2/3 + 5

    Extending
    ---------

    To extend ``sympify`` to convert custom objects (not derived from ``Basic``),
    just define a ``_sympy_`` method to your class. You can do that even to
    classes that you do not own by subclassing or adding the method at runtime.

    >>> from sympy import Matrix
    >>> class MyList1(object):
    ...     def __iter__(self):
    ...         yield 1
    ...         yield 2
    ...         raise StopIteration
    ...     def __getitem__(self, i): return list(self)[i]
    ...     def _sympy_(self): return Matrix(self)
    >>> sympify(MyList1())
    Matrix([
    [1],
    [2]])

    If you do not have control over the class definition you could also use the
    ``converter`` global dictionary. The key is the class and the value is a
    function that takes a single argument and returns the desired SymPy
    object, e.g. ``converter[MyList] = lambda x: Matrix(x)``.

    >>> class MyList2(object):   # XXX Do not do this if you control the class!
    ...     def __iter__(self):  #     Use _sympy_!
    ...         yield 1
    ...         yield 2
    ...         raise StopIteration
    ...     def __getitem__(self, i): return list(self)[i]
    >>> from sympy.core.sympify import converter
    >>> converter[MyList2] = lambda x: Matrix(x)
    >>> sympify(MyList2())
    Matrix([
    [1],
    [2]])

    Notes
    =====

    Sometimes autosimplification during sympification results in expressions
    that are very different in structure than what was entered. Until such
    autosimplification is no longer done, the ``kernS`` function might be of
    some use. In the example below you can see how an expression reduces to
    -1 by autosimplification, but does not do so when ``kernS`` is used.

    >>> from sympy.core.sympify import kernS
    >>> from sympy.abc import x
    >>> -2*(-(-x + 1/x)/(x*(x - 1/x)**2) - 1/(x*(x - 1/x))) - 1
    -1
    >>> s = '-2*(-(-x + 1/x)/(x*(x - 1/x)**2) - 1/(x*(x - 1/x))) - 1'
    >>> sympify(s)
    -1
    >>> kernS(s)
    -2*(-(-x + 1/x)/(x*(x - 1/x)**2) - 1/(x*(x - 1/x))) - 1

    """
    if evaluate is None:
        evaluate = global_evaluate[0]
    try:
        if a in sympy_classes:
            return a
    except TypeError: # Type of a is unhashable
        pass
    try:
        cls = a.__class__
    except AttributeError:  # a is probably an old-style class object
        cls = type(a)
    if cls in sympy_classes:
        return a
    if cls is type(None):
        if strict:
            raise SympifyError(a)
        else:
            return a

    try:
        return converter[cls](a)
    except KeyError:
        for superclass in getmro(cls):
            try:
                return converter[superclass](a)
            except KeyError:
                continue

    if isinstance(a, CantSympify):
        raise SympifyError(a)

    try:
        return a._sympy_()
    except AttributeError:
        pass


    #Support for basic numpy datatypes.
    if type(a).__module__ == 'numpy':
<<<<<<< HEAD
        import numpy
        if(numpy.isscalar(a)):  
            try:
                return sympify(numpy.asscalar(a))
            except RuntimeError:
                return sympify(numpy.float64(a))
                #Exception case is for float128 which
                #has no native python equivalent.
=======
        import numpy as np
        try:
            return sympify(np.asscalar(a))
        except RuntimeError:
            return sympify(np.float64(a))
            #Exception case is for float128 which
            #has no native python equivalent.
>>>>>>> 5e0e00d6


    if not isinstance(a, string_types):
        for coerce in (float, int):
            try:
                return sympify(coerce(a))
            except (TypeError, ValueError, AttributeError, SympifyError):
                continue

    if strict:
        raise SympifyError(a)

    if iterable(a):
        try:
            return type(a)([sympify(x, locals=locals, convert_xor=convert_xor,
                rational=rational) for x in a])
        except TypeError:
            # Not all iterables are rebuildable with their type.
            pass
    if isinstance(a, dict):
        try:
            return type(a)([sympify(x, locals=locals, convert_xor=convert_xor,
                rational=rational) for x in a.items()])
        except TypeError:
            # Not all iterables are rebuildable with their type.
            pass


    # At this point we were given an arbitrary expression
    # which does not inherit from Basic and doesn't implement
    # _sympy_ (which is a canonical and robust way to convert
    # anything to SymPy expression).
    #
    # As a last chance, we try to take "a"'s normal form via unicode()
    # and try to parse it. If it fails, then we have no luck and
    # return an exception
    try:
        from .compatibility import unicode
        a = unicode(a)
    except Exception as exc:
        raise SympifyError(a, exc)

    from sympy.parsing.sympy_parser import (parse_expr, TokenError,
                                            standard_transformations)
    from sympy.parsing.sympy_parser import convert_xor as t_convert_xor
    from sympy.parsing.sympy_parser import rationalize as t_rationalize

    transformations = standard_transformations

    if rational:
        transformations += (t_rationalize,)
    if convert_xor:
        transformations += (t_convert_xor,)

    try:
        a = a.replace('\n', '')
        expr = parse_expr(a, local_dict=locals, transformations=transformations, evaluate=evaluate)
    except (TokenError, SyntaxError) as exc:
        raise SympifyError('could not parse %r' % a, exc)

    return expr


def _sympify(a):
    """
    Short version of sympify for internal usage for __add__ and __eq__ methods
    where it is ok to allow some things (like Python integers and floats) in
    the expression. This excludes things (like strings) that are unwise to
    allow into such an expression.

    >>> from sympy import Integer
    >>> Integer(1) == 1
    True

    >>> Integer(1) == '1'
    False

    >>> from sympy.abc import x
    >>> x + 1
    x + 1

    >>> x + '1'
    Traceback (most recent call last):
    ...
    TypeError: unsupported operand type(s) for +: 'Symbol' and 'str'

    see: sympify

    """
    return sympify(a, strict=True)


def kernS(s):
    """Use a hack to try keep autosimplification from joining Integer or
    minus sign into an Add of a Mul; this modification doesn't
    prevent the 2-arg Mul from becoming an Add, however.

    Examples
    ========

    >>> from sympy.core.sympify import kernS
    >>> from sympy.abc import x, y, z

    The 2-arg Mul allows a leading Integer to be distributed but kernS will
    prevent that:

    >>> 2*(x + y)
    2*x + 2*y
    >>> kernS('2*(x + y)')
    2*(x + y)

    If use of the hack fails, the un-hacked string will be passed to sympify...
    and you get what you get.

    XXX This hack should not be necessary once issue 4596 has been resolved.
    """
    import re
    from sympy.core.symbol import Symbol

    hit = False
    if '(' in s:
        if s.count('(') != s.count(")"):
            raise SympifyError('unmatched left parenthesis')

        kern = '_kern'
        while kern in s:
            kern += "_"
        olds = s
        # digits*( -> digits*kern*(
        s = re.sub(r'(\d+)( *\* *)\(', r'\1*%s\2(' % kern, s)
        # negated parenthetical
        kern2 = kern + "2"
        while kern2 in s:
            kern2 += "_"
        # step 1:  -(...)  -->  kern-kern*(...)
        target = r'%s-%s*(' % (kern, kern)
        s = re.sub(r'- *\(', target, s)
        # step 2: double the matching closing parenthesis
        # kern-kern*(...)  -->  kern-kern*(...)kern2
        i = nest = 0
        while True:
            j = s.find(target, i)
            if j == -1:
                break
            j = s.find('(')
            for j in range(j, len(s)):
                if s[j] == "(":
                    nest += 1
                elif s[j] == ")":
                    nest -= 1
                if nest == 0:
                    break
            s = s[:j] + kern2 + s[j:]
            i = j
        # step 3: put in the parentheses
        # kern-kern*(...)kern2  -->  (-kern*(...))
        s = s.replace(target, target.replace(kern, "(", 1))
        s = s.replace(kern2, ')')
        hit = kern in s

    for i in range(2):
        try:
            expr = sympify(s)
            break
        except:  # the kern might cause unknown errors, so use bare except
            if hit:
                s = olds  # maybe it didn't like the kern; use un-kerned s
                hit = False
                continue
            expr = sympify(s)  # let original error raise

    if not hit:
        return expr

    rep = {Symbol(kern): 1}
    def _clear(expr):
        if isinstance(expr, (list, tuple, set)):
            return type(expr)([_clear(e) for e in expr])
        if hasattr(expr, 'subs'):
            return expr.subs(rep, hack2=True)
        return expr
    expr = _clear(expr)
    # hope that kern is not there anymore
    return expr<|MERGE_RESOLUTION|>--- conflicted
+++ resolved
@@ -269,7 +269,6 @@
 
     #Support for basic numpy datatypes.
     if type(a).__module__ == 'numpy':
-<<<<<<< HEAD
         import numpy
         if(numpy.isscalar(a)):  
             try:
@@ -278,15 +277,6 @@
                 return sympify(numpy.float64(a))
                 #Exception case is for float128 which
                 #has no native python equivalent.
-=======
-        import numpy as np
-        try:
-            return sympify(np.asscalar(a))
-        except RuntimeError:
-            return sympify(np.float64(a))
-            #Exception case is for float128 which
-            #has no native python equivalent.
->>>>>>> 5e0e00d6
 
 
     if not isinstance(a, string_types):
