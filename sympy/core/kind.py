--- conflicted
+++ resolved
@@ -100,7 +100,6 @@
     def __repr__(self):
         return "UndefinedKind"
 
-<<<<<<< HEAD
     @property
     def add(self):
         from .add import Add
@@ -117,10 +116,7 @@
         return Pow
 
 
-UndefinedKind = UndefinedKind()
-=======
 UndefinedKind = _UndefinedKind()
->>>>>>> 481d250d
 
 
 class _NumberKind(Kind):
@@ -179,7 +175,6 @@
     def __repr__(self):
         return "NumberKind"
 
-<<<<<<< HEAD
     @property
     def add(self):
         from .add import Add
@@ -195,10 +190,7 @@
         from .power import Pow
         return Pow
 
-NumberKind = NumberKind()
-=======
 NumberKind = _NumberKind()
->>>>>>> 481d250d
 
 
 class _BooleanKind(Kind):
