--- conflicted
+++ resolved
@@ -545,13 +545,8 @@
                 return val
             else:
                 raise ValueError('String "%s" does not denote a Number' % obj)
-<<<<<<< HEAD
-            if isinstance(obj, Number):
-                return obj
         msg = "expected str|int|long|float|complex|Decimal|Number object but got %r"
-=======
-        msg = "expected str|int|long|float|Decimal|Number object but got %r"
->>>>>>> 6eb2021e
+
         raise TypeError(msg % type(obj).__name__)
 
     def invert(self, other, *gens, **args):
