--- conflicted
+++ resolved
@@ -107,12 +107,8 @@
 @XFAIL
 def test_latex_symbols_failing():
     rho, mass, volume = symbols('rho, mass, volume')
-<<<<<<< HEAD
-    assert latex(volume * rho == mass) == r"\rho \mathrm{volume} = \mathrm{mass}"
-=======
     assert latex(
         volume * rho == mass) == r"\rho \mathrm{volume} = \mathrm{mass}"
->>>>>>> ef61493d
     assert latex(volume / mass * rho == 1) == r"\rho \mathrm{volume} {\mathrm{mass}}^{(-1)} = 1"
     assert latex(mass**3 * volume**3) == r"{\mathrm{mass}}^{3} \cdot {\mathrm{volume}}^{3}"
 
@@ -277,11 +273,7 @@
 def test_latex_derivatives():
     assert latex(diff(x**3, x, evaluate=False)) == \
         r"\frac{\partial}{\partial x} x^{3}"
-<<<<<<< HEAD
-    assert latex(diff(sin(x)+x**2, x, evaluate=False)) == \
-=======
     assert latex(diff(sin(x) + x**2, x, evaluate=False)) == \
->>>>>>> ef61493d
         r"\frac{\partial}{\partial x}\left(x^{2} + \sin{\left (x \right )}\right)"
 
 
@@ -295,12 +287,8 @@
     assert latex(Integral(log(x), x)) == r"\int \log{\left (x \right )}\, dx"
     assert latex(Integral(x**2, (x, 0, 1))) == r"\int_{0}^{1} x^{2}\, dx"
     assert latex(Integral(x**2, (x, 10, 20))) == r"\int_{10}^{20} x^{2}\, dx"
-<<<<<<< HEAD
-    assert latex(Integral(y*x**2, (x, 0, 1), y)) == r"\int\int_{0}^{1} x^{2} y\, dx\, dy"
-=======
     assert latex(Integral(
         y*x**2, (x, 0, 1), y)) == r"\int\int_{0}^{1} x^{2} y\, dx\, dy"
->>>>>>> ef61493d
     assert latex(Integral(y*x**2, (x, 0, 1), y), mode='equation*') \
         == r"\begin{equation*}\int\int\limits_{0}^{1} x^{2} y\, dx\, dy\end{equation*}"
     assert latex(Integral(y*x**2, (x, 0, 1), y), mode='equation*', itex=True) \
@@ -426,11 +414,7 @@
     assert latex(Rational(1, -2)) == "- \\frac{1}{2}"
     assert latex(-Rational(-1, 2)) == "\\frac{1}{2}"
     assert latex(-Rational(1, 2)*x) == "- \\frac{1}{2} x"
-<<<<<<< HEAD
-    assert latex(-Rational(1, 2)*x+Rational(-2, 3)*y) in [
-=======
     assert latex(-Rational(1, 2)*x + Rational(-2, 3)*y) in [
->>>>>>> ef61493d
             "- \\frac{1}{2} x - \\frac{2}{3} y",
             "- \\frac{2}{3} y - \\frac{1}{2} x",
             ]
@@ -446,12 +430,8 @@
 def test_latex_DiracDelta():
     assert latex(DiracDelta(x)) == "\\delta\\left(x\\right)"
     assert latex(DiracDelta(x, 0)) == "\\delta\\left(x\\right)"
-<<<<<<< HEAD
-    assert latex(DiracDelta(x, 5)) == "\\delta^{\\left( 5 \\right)}\\left( x \\right)"
-=======
     assert latex(
         DiracDelta(x, 5)) == "\\delta^{\\left( 5 \\right)}\\left( x \\right)"
->>>>>>> ef61493d
 
 
 def test_mode():
@@ -478,11 +458,7 @@
 
 
 def test_latex_Matrix():
-<<<<<<< HEAD
-    M = Matrix([[1+x, y], [y, x-1]])
-=======
     M = Matrix([[1 + x, y], [y, x - 1]])
->>>>>>> ef61493d
     assert latex(M) == '\\left[\\begin{smallmatrix}x + 1 & y\\\\y & x -'\
                        '1\\end{smallmatrix}\\right]'
     settings = {'mat_str': 'bmatrix'}
@@ -639,14 +615,8 @@
     assert l._print_MatMul(sqrt(2)*A) == r'\sqrt{2} A'
     assert l._print_MatMul(-sqrt(2)*A) == r'- \sqrt{2} A'
     assert l._print_MatMul(2*sqrt(2)*x*A) == r'2 \sqrt{2} x A'
-<<<<<<< HEAD
-    assert l._print_MatMul(-2*A*(A+2*B)) in [r'-2 A \left(A + 2 B\right)',
-        r'-2 A \left(2 B + A\right)']
-
-=======
     assert l._print_MatMul(-2*A*(A + 2*B)) in [r'- 2 A \left(A + 2 B\right)',
         r'- 2 A \left(2 B + A\right)']
->>>>>>> ef61493d
 
 
 def test_latex_RandomDomain():
@@ -659,12 +629,8 @@
 
     A = Exponential('a', 1)
     B = Exponential('b', 1)
-<<<<<<< HEAD
-    assert latex(pspace(Tuple(A, B)).domain) =="Domain: 0 \leq a \wedge 0 \leq b"
-=======
     assert latex(
         pspace(Tuple(A, B)).domain) == "Domain: 0 \leq a \wedge 0 \leq b"
->>>>>>> ef61493d
 
 
 def test_PrettyPoly():
