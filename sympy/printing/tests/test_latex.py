--- conflicted
+++ resolved
@@ -895,12 +895,8 @@
     assert latex(ComplexRegion(Interval(3, 5)*Interval(4, 6))) == \
         r"\left\{\_x + \_y i\; |\; \_x, \_y \in \left[3, 5\right] \times \left[4, 6\right] \right\}"
     assert latex(ComplexRegion(Interval(0, 1)*Interval(0, 2*pi), polar=True)) == \
-<<<<<<< HEAD
-        r"\left\{\_r \left(i \sin{\left(\_\theta \right)} + \cos{\left(\_\theta \right)}\right)\; |\; \_r, \_\theta \in \left[0, 1\right] \times \left[0, 2 \pi\right) \right\}"
-=======
-        r"\left\{r \left(i \sin{\left(\theta \right)} + \cos{\left(\theta "\
-        r"\right)}\right)\; |\; r, \theta \in \left[0, 1\right] \times \left[0, 2 \pi\right) \right\}"
->>>>>>> 6f2860aa
+        r"\left\{\_r \left(i \sin{\left(\_\theta \right)} + \cos{\left(\_\theta "
+        r"\right)}\right)\; |\; \_r, \_\theta \in \left[0, 1\right] \times \left[0, 2 \pi\right) \right\}"
 
 
 def test_latex_Contains():
@@ -1973,12 +1969,7 @@
     i, j, k = symbols("i j k")
     M = MatrixSymbol("M", k, k)
     N = MatrixSymbol("N", k, k)
-<<<<<<< HEAD
     assert latex((M*N)[i, j]) == r'\sum_{\_i_{1}=0}^{k - 1} M_{i, \_i_{1}} N_{\_i_{1}, j}'
-=======
-    assert latex((M*N)[i, j]) == \
-        r'\sum_{i_{1}=0}^{k - 1} M_{i, i_{1}} N_{i_{1}, j}'
->>>>>>> 6f2860aa
 
 
 def test_MatrixSymbol_printing():
