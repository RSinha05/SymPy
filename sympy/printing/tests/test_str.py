--- conflicted
+++ resolved
@@ -1129,20 +1129,26 @@
 def test_AppliedPredicate():
     assert sstr(Q.even(x)) == 'Q.even(x)'
 
-def test_printing_str_array_expressions():
+
+def test_ArraySymbol():
     assert sstr(ArraySymbol("A", 2, 3, 4)) == "A"
-<<<<<<< HEAD
+
+
+def test_ArrayElement():
     A = ArraySymbol("A")
-    assert sstr(ArrayElement(A, (2, 1/(1-x), 0))) == "A[2, 1/(1 - x), 0]"
+    element = ArrayElement(A, (2, 1 / (1 - x), 0))
+    assert sstr(element) == "A[2, 1/(1 - x), 0]"
+    M = MatrixSymbol("M", 3, 3)
+    N = MatrixSymbol("N", 3, 3)
+    element = ArrayElement(M * N, [x, 0])
+    assert sstr(element) == "(M*N)[x, 0]"
+
+
+def test_ArraySlice():
+    A = ArraySymbol("A")
     assert sstr(A[:2]) == R"A[:2]"
     assert sstr(A[2:n:k, m]) == R"A[2:n:k, m]"
     B = ArraySymbol("B")
-    parent_without_shape = A + B
-    array_slice = ArraySlice(parent_without_shape, (slice(None), m))
-    assert sstr(array_slice) == "(A + B)[:, m]"
-=======
-    assert sstr(ArrayElement("A", (2, 1/(1-x), 0))) == "A[2, 1/(1 - x), 0]"
-    M = MatrixSymbol("M", 3, 3)
-    N = MatrixSymbol("N", 3, 3)
-    assert sstr(ArrayElement(M*N, [x, 0])) == "(M*N)[x, 0]"
->>>>>>> 586e74aa
+    expr_no_shape = A + B
+    array_slice = ArraySlice(expr_no_shape, (slice(None), m))
+    assert sstr(array_slice) == "(A + B)[:, m]"