from sympy import diff, Integral, Limit, sin, Symbol, Integer, Rational, cos, \
    tan, asin, acos, atan, sinh, cosh, tanh, asinh, acosh, atanh, E, I, oo, \
    pi, GoldenRatio, EulerGamma, Sum, Eq, Ne, Ge, Lt, Float, Matrix, Basic, S, \
    MatrixSymbol, Function, Derivative, log, Lambda, IndexedBase, symbols
<<<<<<< HEAD

=======
>>>>>>> 66a6fd6d
from sympy.core.containers import Tuple
from sympy.functions.elementary.complexes import re, im, Abs, conjugate
from sympy.functions.elementary.integers import floor, ceiling
from sympy.functions.elementary.exponential import exp
from sympy.functions.combinatorial.factorials import factorial, factorial2, binomial
from sympy.functions.elementary.complexes import conjugate
from sympy.functions.special.zeta_functions import polylog, lerchphi
from sympy.logic.boolalg import And, Or, Implies, Equivalent, Xor, Not
from sympy.matrices.expressions.determinant import Determinant
from sympy.printing.mathml import mathml, MathMLContentPrinter, MathMLPresentationPrinter, \
    MathMLPrinter
from sympy.sets.sets import FiniteSet, Union, Intersection, Complement, SymmetricDifference
from sympy.stats.rv import RandomSymbol
from sympy.sets.sets import Interval
from sympy.stats.rv import RandomSymbol
from sympy.utilities.pytest import raises

x = Symbol('x')
y = Symbol('y')
mp = MathMLContentPrinter()
mpp = MathMLPresentationPrinter()

def test_mathml_printer():
    m = MathMLPrinter()
    assert m.doprint(1+x) == mp.doprint(1+x)


def test_content_printmethod():
    assert mp.doprint(1 + x) == '<apply><plus/><ci>x</ci><cn>1</cn></apply>'


def test_content_mathml_core():
    mml_1 = mp._print(1 + x)
    assert mml_1.nodeName == 'apply'
    nodes = mml_1.childNodes
    assert len(nodes) == 3
    assert nodes[0].nodeName == 'plus'
    assert nodes[0].hasChildNodes() is False
    assert nodes[0].nodeValue is None
    assert nodes[1].nodeName in ['cn', 'ci']
    if nodes[1].nodeName == 'cn':
        assert nodes[1].childNodes[0].nodeValue == '1'
        assert nodes[2].childNodes[0].nodeValue == 'x'
    else:
        assert nodes[1].childNodes[0].nodeValue == 'x'
        assert nodes[2].childNodes[0].nodeValue == '1'

    mml_2 = mp._print(x**2)
    assert mml_2.nodeName == 'apply'
    nodes = mml_2.childNodes
    assert nodes[1].childNodes[0].nodeValue == 'x'
    assert nodes[2].childNodes[0].nodeValue == '2'

    mml_3 = mp._print(2*x)
    assert mml_3.nodeName == 'apply'
    nodes = mml_3.childNodes
    assert nodes[0].nodeName == 'times'
    assert nodes[1].childNodes[0].nodeValue == '2'
    assert nodes[2].childNodes[0].nodeValue == 'x'

    mml = mp._print(Float(1.0, 2)*x)
    assert mml.nodeName == 'apply'
    nodes = mml.childNodes
    assert nodes[0].nodeName == 'times'
    assert nodes[1].childNodes[0].nodeValue == '1.0'
    assert nodes[2].childNodes[0].nodeValue == 'x'


def test_content_mathml_functions():
    mml_1 = mp._print(sin(x))
    assert mml_1.nodeName == 'apply'
    assert mml_1.childNodes[0].nodeName == 'sin'
    assert mml_1.childNodes[1].nodeName == 'ci'

    mml_2 = mp._print(diff(sin(x), x, evaluate=False))
    assert mml_2.nodeName == 'apply'
    assert mml_2.childNodes[0].nodeName == 'diff'
    assert mml_2.childNodes[1].nodeName == 'bvar'
    assert mml_2.childNodes[1].childNodes[
        0].nodeName == 'ci'  # below bvar there's <ci>x/ci>

    mml_3 = mp._print(diff(cos(x*y), x, evaluate=False))
    assert mml_3.nodeName == 'apply'
    assert mml_3.childNodes[0].nodeName == 'partialdiff'
    assert mml_3.childNodes[1].nodeName == 'bvar'
    assert mml_3.childNodes[1].childNodes[
        0].nodeName == 'ci'  # below bvar there's <ci>x/ci>


def test_content_mathml_limits():
    # XXX No unevaluated limits
    lim_fun = sin(x)/x
    mml_1 = mp._print(Limit(lim_fun, x, 0))
    assert mml_1.childNodes[0].nodeName == 'limit'
    assert mml_1.childNodes[1].nodeName == 'bvar'
    assert mml_1.childNodes[2].nodeName == 'lowlimit'
    assert mml_1.childNodes[3].toxml() == mp._print(lim_fun).toxml()


def test_content_mathml_integrals():
    integrand = x
    mml_1 = mp._print(Integral(integrand, (x, 0, 1)))
    assert mml_1.childNodes[0].nodeName == 'int'
    assert mml_1.childNodes[1].nodeName == 'bvar'
    assert mml_1.childNodes[2].nodeName == 'lowlimit'
    assert mml_1.childNodes[3].nodeName == 'uplimit'
    assert mml_1.childNodes[4].toxml() == mp._print(integrand).toxml()

def test_content_mathml_matrices():
    A = Matrix([1, 2, 3])
    B = Matrix([[0, 5, 4], [2, 3, 1], [9, 7, 9]])
    mll_1 = mp._print(A)
    assert mll_1.childNodes[0].nodeName == 'matrixrow'
    assert mll_1.childNodes[0].childNodes[0].nodeName == 'cn'
    assert mll_1.childNodes[0].childNodes[0].childNodes[0].nodeValue == '1'
    assert mll_1.childNodes[1].nodeName == 'matrixrow'
    assert mll_1.childNodes[1].childNodes[0].nodeName == 'cn'
    assert mll_1.childNodes[1].childNodes[0].childNodes[0].nodeValue == '2'
    assert mll_1.childNodes[2].nodeName == 'matrixrow'
    assert mll_1.childNodes[2].childNodes[0].nodeName == 'cn'
    assert mll_1.childNodes[2].childNodes[0].childNodes[0].nodeValue == '3'
    mll_2 = mp._print(B)
    assert mll_2.childNodes[0].nodeName == 'matrixrow'
    assert mll_2.childNodes[0].childNodes[0].nodeName == 'cn'
    assert mll_2.childNodes[0].childNodes[0].childNodes[0].nodeValue == '0'
    assert mll_2.childNodes[0].childNodes[1].nodeName == 'cn'
    assert mll_2.childNodes[0].childNodes[1].childNodes[0].nodeValue == '5'
    assert mll_2.childNodes[0].childNodes[2].nodeName == 'cn'
    assert mll_2.childNodes[0].childNodes[2].childNodes[0].nodeValue == '4'
    assert mll_2.childNodes[1].nodeName == 'matrixrow'
    assert mll_2.childNodes[1].childNodes[0].nodeName == 'cn'
    assert mll_2.childNodes[1].childNodes[0].childNodes[0].nodeValue == '2'
    assert mll_2.childNodes[1].childNodes[1].nodeName == 'cn'
    assert mll_2.childNodes[1].childNodes[1].childNodes[0].nodeValue == '3'
    assert mll_2.childNodes[1].childNodes[2].nodeName == 'cn'
    assert mll_2.childNodes[1].childNodes[2].childNodes[0].nodeValue == '1'
    assert mll_2.childNodes[2].nodeName == 'matrixrow'
    assert mll_2.childNodes[2].childNodes[0].nodeName == 'cn'
    assert mll_2.childNodes[2].childNodes[0].childNodes[0].nodeValue == '9'
    assert mll_2.childNodes[2].childNodes[1].nodeName == 'cn'
    assert mll_2.childNodes[2].childNodes[1].childNodes[0].nodeValue == '7'
    assert mll_2.childNodes[2].childNodes[2].nodeName == 'cn'
    assert mll_2.childNodes[2].childNodes[2].childNodes[0].nodeValue == '9'

def test_content_mathml_sums():
    summand = x
    mml_1 = mp._print(Sum(summand, (x, 1, 10)))
    assert mml_1.childNodes[0].nodeName == 'sum'
    assert mml_1.childNodes[1].nodeName == 'bvar'
    assert mml_1.childNodes[2].nodeName == 'lowlimit'
    assert mml_1.childNodes[3].nodeName == 'uplimit'
    assert mml_1.childNodes[4].toxml() == mp._print(summand).toxml()


def test_content_mathml_tuples():
    mml_1 = mp._print([2])
    assert mml_1.nodeName == 'list'
    assert mml_1.childNodes[0].nodeName == 'cn'
    assert len(mml_1.childNodes) == 1

    mml_2 = mp._print([2, Integer(1)])
    assert mml_2.nodeName == 'list'
    assert mml_2.childNodes[0].nodeName == 'cn'
    assert mml_2.childNodes[1].nodeName == 'cn'
    assert len(mml_2.childNodes) == 2


def test_content_mathml_add():
    mml = mp._print(x**5 - x**4 + x)
    assert mml.childNodes[0].nodeName == 'plus'
    assert mml.childNodes[1].childNodes[0].nodeName == 'minus'
    assert mml.childNodes[1].childNodes[1].nodeName == 'apply'


def test_content_mathml_Rational():
    mml_1 = mp._print(Rational(1, 1))
    """should just return a number"""
    assert mml_1.nodeName == 'cn'

    mml_2 = mp._print(Rational(2, 5))
    assert mml_2.childNodes[0].nodeName == 'divide'


def test_content_mathml_constants():
    mml = mp._print(I)
    assert mml.nodeName == 'imaginaryi'

    mml = mp._print(E)
    assert mml.nodeName == 'exponentiale'

    mml = mp._print(oo)
    assert mml.nodeName == 'infinity'

    mml = mp._print(pi)
    assert mml.nodeName == 'pi'

    assert mathml(GoldenRatio) == '<cn>&#966;</cn>'

    mml = mathml(EulerGamma)
    assert mml == '<eulergamma/>'


def test_content_mathml_trig():
    mml = mp._print(sin(x))
    assert mml.childNodes[0].nodeName == 'sin'

    mml = mp._print(cos(x))
    assert mml.childNodes[0].nodeName == 'cos'

    mml = mp._print(tan(x))
    assert mml.childNodes[0].nodeName == 'tan'

    mml = mp._print(asin(x))
    assert mml.childNodes[0].nodeName == 'arcsin'

    mml = mp._print(acos(x))
    assert mml.childNodes[0].nodeName == 'arccos'

    mml = mp._print(atan(x))
    assert mml.childNodes[0].nodeName == 'arctan'

    mml = mp._print(sinh(x))
    assert mml.childNodes[0].nodeName == 'sinh'

    mml = mp._print(cosh(x))
    assert mml.childNodes[0].nodeName == 'cosh'

    mml = mp._print(tanh(x))
    assert mml.childNodes[0].nodeName == 'tanh'

    mml = mp._print(asinh(x))
    assert mml.childNodes[0].nodeName == 'arcsinh'

    mml = mp._print(atanh(x))
    assert mml.childNodes[0].nodeName == 'arctanh'

    mml = mp._print(acosh(x))
    assert mml.childNodes[0].nodeName == 'arccosh'


def test_content_mathml_relational():
    mml_1 = mp._print(Eq(x, 1))
    assert mml_1.nodeName == 'apply'
    assert mml_1.childNodes[0].nodeName == 'eq'
    assert mml_1.childNodes[1].nodeName == 'ci'
    assert mml_1.childNodes[1].childNodes[0].nodeValue == 'x'
    assert mml_1.childNodes[2].nodeName == 'cn'
    assert mml_1.childNodes[2].childNodes[0].nodeValue == '1'

    mml_2 = mp._print(Ne(1, x))
    assert mml_2.nodeName == 'apply'
    assert mml_2.childNodes[0].nodeName == 'neq'
    assert mml_2.childNodes[1].nodeName == 'cn'
    assert mml_2.childNodes[1].childNodes[0].nodeValue == '1'
    assert mml_2.childNodes[2].nodeName == 'ci'
    assert mml_2.childNodes[2].childNodes[0].nodeValue == 'x'

    mml_3 = mp._print(Ge(1, x))
    assert mml_3.nodeName == 'apply'
    assert mml_3.childNodes[0].nodeName == 'geq'
    assert mml_3.childNodes[1].nodeName == 'cn'
    assert mml_3.childNodes[1].childNodes[0].nodeValue == '1'
    assert mml_3.childNodes[2].nodeName == 'ci'
    assert mml_3.childNodes[2].childNodes[0].nodeValue == 'x'

    mml_4 = mp._print(Lt(1, x))
    assert mml_4.nodeName == 'apply'
    assert mml_4.childNodes[0].nodeName == 'lt'
    assert mml_4.childNodes[1].nodeName == 'cn'
    assert mml_4.childNodes[1].childNodes[0].nodeValue == '1'
    assert mml_4.childNodes[2].nodeName == 'ci'
    assert mml_4.childNodes[2].childNodes[0].nodeValue == 'x'


def test_content_symbol():
    mml = mp._print(Symbol("x"))
    assert mml.nodeName == 'ci'
    assert mml.childNodes[0].nodeValue == 'x'
    del mml

    mml = mp._print(Symbol("x^2"))
    assert mml.nodeName == 'ci'
    assert mml.childNodes[0].nodeName == 'mml:msup'
    assert mml.childNodes[0].childNodes[0].nodeName == 'mml:mi'
    assert mml.childNodes[0].childNodes[0].childNodes[0].nodeValue == 'x'
    assert mml.childNodes[0].childNodes[1].nodeName == 'mml:mi'
    assert mml.childNodes[0].childNodes[1].childNodes[0].nodeValue == '2'
    del mml

    mml = mp._print(Symbol("x__2"))
    assert mml.nodeName == 'ci'
    assert mml.childNodes[0].nodeName == 'mml:msup'
    assert mml.childNodes[0].childNodes[0].nodeName == 'mml:mi'
    assert mml.childNodes[0].childNodes[0].childNodes[0].nodeValue == 'x'
    assert mml.childNodes[0].childNodes[1].nodeName == 'mml:mi'
    assert mml.childNodes[0].childNodes[1].childNodes[0].nodeValue == '2'
    del mml

    mml = mp._print(Symbol("x_2"))
    assert mml.nodeName == 'ci'
    assert mml.childNodes[0].nodeName == 'mml:msub'
    assert mml.childNodes[0].childNodes[0].nodeName == 'mml:mi'
    assert mml.childNodes[0].childNodes[0].childNodes[0].nodeValue == 'x'
    assert mml.childNodes[0].childNodes[1].nodeName == 'mml:mi'
    assert mml.childNodes[0].childNodes[1].childNodes[0].nodeValue == '2'
    del mml

    mml = mp._print(Symbol("x^3_2"))
    assert mml.nodeName == 'ci'
    assert mml.childNodes[0].nodeName == 'mml:msubsup'
    assert mml.childNodes[0].childNodes[0].nodeName == 'mml:mi'
    assert mml.childNodes[0].childNodes[0].childNodes[0].nodeValue == 'x'
    assert mml.childNodes[0].childNodes[1].nodeName == 'mml:mi'
    assert mml.childNodes[0].childNodes[1].childNodes[0].nodeValue == '2'
    assert mml.childNodes[0].childNodes[2].nodeName == 'mml:mi'
    assert mml.childNodes[0].childNodes[2].childNodes[0].nodeValue == '3'
    del mml

    mml = mp._print(Symbol("x__3_2"))
    assert mml.nodeName == 'ci'
    assert mml.childNodes[0].nodeName == 'mml:msubsup'
    assert mml.childNodes[0].childNodes[0].nodeName == 'mml:mi'
    assert mml.childNodes[0].childNodes[0].childNodes[0].nodeValue == 'x'
    assert mml.childNodes[0].childNodes[1].nodeName == 'mml:mi'
    assert mml.childNodes[0].childNodes[1].childNodes[0].nodeValue == '2'
    assert mml.childNodes[0].childNodes[2].nodeName == 'mml:mi'
    assert mml.childNodes[0].childNodes[2].childNodes[0].nodeValue == '3'
    del mml

    mml = mp._print(Symbol("x_2_a"))
    assert mml.nodeName == 'ci'
    assert mml.childNodes[0].nodeName == 'mml:msub'
    assert mml.childNodes[0].childNodes[0].nodeName == 'mml:mi'
    assert mml.childNodes[0].childNodes[0].childNodes[0].nodeValue == 'x'
    assert mml.childNodes[0].childNodes[1].nodeName == 'mml:mrow'
    assert mml.childNodes[0].childNodes[1].childNodes[0].nodeName == 'mml:mi'
    assert mml.childNodes[0].childNodes[1].childNodes[0].childNodes[
        0].nodeValue == '2'
    assert mml.childNodes[0].childNodes[1].childNodes[1].nodeName == 'mml:mo'
    assert mml.childNodes[0].childNodes[1].childNodes[1].childNodes[
        0].nodeValue == ' '
    assert mml.childNodes[0].childNodes[1].childNodes[2].nodeName == 'mml:mi'
    assert mml.childNodes[0].childNodes[1].childNodes[2].childNodes[
        0].nodeValue == 'a'
    del mml

    mml = mp._print(Symbol("x^2^a"))
    assert mml.nodeName == 'ci'
    assert mml.childNodes[0].nodeName == 'mml:msup'
    assert mml.childNodes[0].childNodes[0].nodeName == 'mml:mi'
    assert mml.childNodes[0].childNodes[0].childNodes[0].nodeValue == 'x'
    assert mml.childNodes[0].childNodes[1].nodeName == 'mml:mrow'
    assert mml.childNodes[0].childNodes[1].childNodes[0].nodeName == 'mml:mi'
    assert mml.childNodes[0].childNodes[1].childNodes[0].childNodes[
        0].nodeValue == '2'
    assert mml.childNodes[0].childNodes[1].childNodes[1].nodeName == 'mml:mo'
    assert mml.childNodes[0].childNodes[1].childNodes[1].childNodes[
        0].nodeValue == ' '
    assert mml.childNodes[0].childNodes[1].childNodes[2].nodeName == 'mml:mi'
    assert mml.childNodes[0].childNodes[1].childNodes[2].childNodes[
        0].nodeValue == 'a'
    del mml

    mml = mp._print(Symbol("x__2__a"))
    assert mml.nodeName == 'ci'
    assert mml.childNodes[0].nodeName == 'mml:msup'
    assert mml.childNodes[0].childNodes[0].nodeName == 'mml:mi'
    assert mml.childNodes[0].childNodes[0].childNodes[0].nodeValue == 'x'
    assert mml.childNodes[0].childNodes[1].nodeName == 'mml:mrow'
    assert mml.childNodes[0].childNodes[1].childNodes[0].nodeName == 'mml:mi'
    assert mml.childNodes[0].childNodes[1].childNodes[0].childNodes[
        0].nodeValue == '2'
    assert mml.childNodes[0].childNodes[1].childNodes[1].nodeName == 'mml:mo'
    assert mml.childNodes[0].childNodes[1].childNodes[1].childNodes[
        0].nodeValue == ' '
    assert mml.childNodes[0].childNodes[1].childNodes[2].nodeName == 'mml:mi'
    assert mml.childNodes[0].childNodes[1].childNodes[2].childNodes[
        0].nodeValue == 'a'
    del mml


def test_content_mathml_greek():
    mml = mp._print(Symbol('alpha'))
    assert mml.nodeName == 'ci'
    assert mml.childNodes[0].nodeValue == u'\N{GREEK SMALL LETTER ALPHA}'

    assert mp.doprint(Symbol('alpha')) == '<ci>&#945;</ci>'
    assert mp.doprint(Symbol('beta')) == '<ci>&#946;</ci>'
    assert mp.doprint(Symbol('gamma')) == '<ci>&#947;</ci>'
    assert mp.doprint(Symbol('delta')) == '<ci>&#948;</ci>'
    assert mp.doprint(Symbol('epsilon')) == '<ci>&#949;</ci>'
    assert mp.doprint(Symbol('zeta')) == '<ci>&#950;</ci>'
    assert mp.doprint(Symbol('eta')) == '<ci>&#951;</ci>'
    assert mp.doprint(Symbol('theta')) == '<ci>&#952;</ci>'
    assert mp.doprint(Symbol('iota')) == '<ci>&#953;</ci>'
    assert mp.doprint(Symbol('kappa')) == '<ci>&#954;</ci>'
    assert mp.doprint(Symbol('lambda')) == '<ci>&#955;</ci>'
    assert mp.doprint(Symbol('mu')) == '<ci>&#956;</ci>'
    assert mp.doprint(Symbol('nu')) == '<ci>&#957;</ci>'
    assert mp.doprint(Symbol('xi')) == '<ci>&#958;</ci>'
    assert mp.doprint(Symbol('omicron')) == '<ci>&#959;</ci>'
    assert mp.doprint(Symbol('pi')) == '<ci>&#960;</ci>'
    assert mp.doprint(Symbol('rho')) == '<ci>&#961;</ci>'
    assert mp.doprint(Symbol('varsigma')) == '<ci>&#962;</ci>', mp.doprint(Symbol('varsigma'))
    assert mp.doprint(Symbol('sigma')) == '<ci>&#963;</ci>'
    assert mp.doprint(Symbol('tau')) == '<ci>&#964;</ci>'
    assert mp.doprint(Symbol('upsilon')) == '<ci>&#965;</ci>'
    assert mp.doprint(Symbol('phi')) == '<ci>&#966;</ci>'
    assert mp.doprint(Symbol('chi')) == '<ci>&#967;</ci>'
    assert mp.doprint(Symbol('psi')) == '<ci>&#968;</ci>'
    assert mp.doprint(Symbol('omega')) == '<ci>&#969;</ci>'

    assert mp.doprint(Symbol('Alpha')) == '<ci>&#913;</ci>'
    assert mp.doprint(Symbol('Beta')) == '<ci>&#914;</ci>'
    assert mp.doprint(Symbol('Gamma')) == '<ci>&#915;</ci>'
    assert mp.doprint(Symbol('Delta')) == '<ci>&#916;</ci>'
    assert mp.doprint(Symbol('Epsilon')) == '<ci>&#917;</ci>'
    assert mp.doprint(Symbol('Zeta')) == '<ci>&#918;</ci>'
    assert mp.doprint(Symbol('Eta')) == '<ci>&#919;</ci>'
    assert mp.doprint(Symbol('Theta')) == '<ci>&#920;</ci>'
    assert mp.doprint(Symbol('Iota')) == '<ci>&#921;</ci>'
    assert mp.doprint(Symbol('Kappa')) == '<ci>&#922;</ci>'
    assert mp.doprint(Symbol('Lambda')) == '<ci>&#923;</ci>'
    assert mp.doprint(Symbol('Mu')) == '<ci>&#924;</ci>'
    assert mp.doprint(Symbol('Nu')) == '<ci>&#925;</ci>'
    assert mp.doprint(Symbol('Xi')) == '<ci>&#926;</ci>'
    assert mp.doprint(Symbol('Omicron')) == '<ci>&#927;</ci>'
    assert mp.doprint(Symbol('Pi')) == '<ci>&#928;</ci>'
    assert mp.doprint(Symbol('Rho')) == '<ci>&#929;</ci>'
    assert mp.doprint(Symbol('Sigma')) == '<ci>&#931;</ci>'
    assert mp.doprint(Symbol('Tau')) == '<ci>&#932;</ci>'
    assert mp.doprint(Symbol('Upsilon')) == '<ci>&#933;</ci>'
    assert mp.doprint(Symbol('Phi')) == '<ci>&#934;</ci>'
    assert mp.doprint(Symbol('Chi')) == '<ci>&#935;</ci>'
    assert mp.doprint(Symbol('Psi')) == '<ci>&#936;</ci>'
    assert mp.doprint(Symbol('Omega')) == '<ci>&#937;</ci>'


def test_content_mathml_order():
    expr = x**3 + x**2*y + 3*x*y**3 + y**4

    mp = MathMLContentPrinter({'order': 'lex'})
    mml = mp._print(expr)

    assert mml.childNodes[1].childNodes[0].nodeName == 'power'
    assert mml.childNodes[1].childNodes[1].childNodes[0].data == 'x'
    assert mml.childNodes[1].childNodes[2].childNodes[0].data == '3'

    assert mml.childNodes[4].childNodes[0].nodeName == 'power'
    assert mml.childNodes[4].childNodes[1].childNodes[0].data == 'y'
    assert mml.childNodes[4].childNodes[2].childNodes[0].data == '4'

    mp = MathMLContentPrinter({'order': 'rev-lex'})
    mml = mp._print(expr)

    assert mml.childNodes[1].childNodes[0].nodeName == 'power'
    assert mml.childNodes[1].childNodes[1].childNodes[0].data == 'y'
    assert mml.childNodes[1].childNodes[2].childNodes[0].data == '4'

    assert mml.childNodes[4].childNodes[0].nodeName == 'power'
    assert mml.childNodes[4].childNodes[1].childNodes[0].data == 'x'
    assert mml.childNodes[4].childNodes[2].childNodes[0].data == '3'


def test_content_settings():
    raises(TypeError, lambda: mathml(Symbol("x"), method="garbage"))


def test_presentation_printmethod():
    assert mpp.doprint(1 + x) == '<mrow><mi>x</mi><mo>+</mo><mn>1</mn></mrow>'
    assert mpp.doprint(x**2) == '<msup><mi>x</mi><mn>2</mn></msup>'
    assert mpp.doprint(2*x) == '<mrow><mn>2</mn><mo>&InvisibleTimes;</mo><mi>x</mi></mrow>'


def test_presentation_mathml_core():
    mml_1 = mpp._print(1 + x)
    assert mml_1.nodeName == 'mrow'
    nodes = mml_1.childNodes
    assert len(nodes) == 3
    assert nodes[0].nodeName in ['mi', 'mn']
    assert nodes[1].nodeName == 'mo'
    if nodes[0].nodeName == 'mn':
        assert nodes[0].childNodes[0].nodeValue == '1'
        assert nodes[2].childNodes[0].nodeValue == 'x'
    else:
        assert nodes[0].childNodes[0].nodeValue == 'x'
        assert nodes[2].childNodes[0].nodeValue == '1'

    mml_2 = mpp._print(x**2)
    assert mml_2.nodeName == 'msup'
    nodes = mml_2.childNodes
    assert nodes[0].childNodes[0].nodeValue == 'x'
    assert nodes[1].childNodes[0].nodeValue == '2'

    mml_3 = mpp._print(2*x)
    assert mml_3.nodeName == 'mrow'
    nodes = mml_3.childNodes
    assert nodes[0].childNodes[0].nodeValue == '2'
    assert nodes[1].childNodes[0].nodeValue == '&InvisibleTimes;'
    assert nodes[2].childNodes[0].nodeValue == 'x'

    mml = mpp._print(Float(1.0, 2)*x)
    assert mml.nodeName == 'mrow'
    nodes = mml.childNodes
    assert nodes[0].childNodes[0].nodeValue == '1.0'
    assert nodes[1].childNodes[0].nodeValue == '&InvisibleTimes;'
    assert nodes[2].childNodes[0].nodeValue == 'x'


def test_presentation_mathml_functions():
    mml_1 = mpp._print(sin(x))
    assert mml_1.childNodes[0].childNodes[0
        ].nodeValue == 'sin'
    assert mml_1.childNodes[1].childNodes[0
        ].childNodes[0].nodeValue == 'x'

    mml_2 = mpp._print(diff(sin(x), x, evaluate=False))
    assert mml_2.nodeName == 'mrow'
    assert mml_2.childNodes[0].childNodes[0
        ].childNodes[0].childNodes[0].nodeValue == '&dd;'
    assert mml_2.childNodes[1].childNodes[1
        ].nodeName == 'mfenced'
    assert mml_2.childNodes[0].childNodes[1
        ].childNodes[0].childNodes[0].nodeValue == '&dd;'

    mml_3 = mpp._print(diff(cos(x*y), x, evaluate=False))
    assert mml_3.childNodes[0].nodeName == 'mfrac'
    assert mml_3.childNodes[0].childNodes[0
        ].childNodes[0].childNodes[0].nodeValue == '&#x2202;'
    assert mml_3.childNodes[1].childNodes[0
        ].childNodes[0].nodeValue == 'cos'


def test_print_derivative():
    f = Function('f')
    z = Symbol('z')
    d = Derivative(f(x, y, z), x, z, x, z, z, y)
    assert mathml(d) == r'<apply><partialdiff/><bvar><ci>y</ci><ci>z</ci><degree><cn>2</cn></degree><ci>x</ci><ci>z</ci><ci>x</ci></bvar><apply><f/><ci>x</ci><ci>y</ci><ci>z</ci></apply></apply>'
    assert mathml(d, printer='presentation') == r'<mrow><mfrac><mrow><msup><mo>&#x2202;</mo><mn>6</mn></msup></mrow><mrow><mo>&#x2202;</mo><mi>y</mi><msup><mo>&#x2202;</mo><mn>2</mn></msup><mi>z</mi><mo>&#x2202;</mo><mi>x</mi><mo>&#x2202;</mo><mi>z</mi><mo>&#x2202;</mo><mi>x</mi></mrow></mfrac><mrow><mi>f</mi><mfenced><mi>x</mi><mi>y</mi><mi>z</mi></mfenced></mrow></mrow>'


def test_presentation_mathml_limits():
    lim_fun = sin(x)/x
    mml_1 = mpp._print(Limit(lim_fun, x, 0))
    assert mml_1.childNodes[0].nodeName == 'munder'
    assert mml_1.childNodes[0].childNodes[0
        ].childNodes[0].nodeValue == 'lim'
    assert mml_1.childNodes[0].childNodes[1
        ].childNodes[0].childNodes[0
        ].nodeValue == 'x'
    assert mml_1.childNodes[0].childNodes[1
        ].childNodes[1].childNodes[0
        ].nodeValue == '&#x2192;'
    assert mml_1.childNodes[0].childNodes[1
        ].childNodes[2].childNodes[0
        ].nodeValue == '0'


def test_presentation_mathml_integrals():
    integrand = x
    mml_1 = mpp._print(Integral(integrand, (x, 0, 1)))
    assert mml_1.childNodes[0].nodeName == 'msubsup'
    assert len(mml_1.childNodes[0].childNodes) == 3
    assert mml_1.childNodes[0].childNodes[0
        ].childNodes[0].nodeValue == '&int;'
    assert mml_1.childNodes[0].childNodes[1
        ].childNodes[0].nodeValue == '0'
    assert mml_1.childNodes[0].childNodes[2
        ].childNodes[0].nodeValue == '1'


def test_presentation_mathml_matrices():
    A = Matrix([1, 2, 3])
    B = Matrix([[0, 5, 4], [2, 3, 1], [9, 7, 9]])
    mll_1 = mpp._print(A)
    assert mll_1.childNodes[0].nodeName == 'mtable'
    assert mll_1.childNodes[0].childNodes[0].nodeName == 'mtr'
    assert len(mll_1.childNodes[0].childNodes) == 3
    assert mll_1.childNodes[0].childNodes[0].childNodes[0].nodeName == 'mtd'
    assert len(mll_1.childNodes[0].childNodes[0].childNodes) == 1
    assert mll_1.childNodes[0].childNodes[0].childNodes[0
        ].childNodes[0].childNodes[0].nodeValue == '1'
    assert mll_1.childNodes[0].childNodes[1].childNodes[0
        ].childNodes[0].childNodes[0].nodeValue == '2'
    assert mll_1.childNodes[0].childNodes[2].childNodes[0
        ].childNodes[0].childNodes[0].nodeValue == '3'
    mll_2 = mpp._print(B)
    assert mll_2.childNodes[0].nodeName == 'mtable'
    assert mll_2.childNodes[0].childNodes[0].nodeName == 'mtr'
    assert len(mll_2.childNodes[0].childNodes) == 3
    assert mll_2.childNodes[0].childNodes[0].childNodes[0].nodeName == 'mtd'
    assert len(mll_2.childNodes[0].childNodes[0].childNodes) == 3
    assert mll_2.childNodes[0].childNodes[0].childNodes[0
        ].childNodes[0].childNodes[0].nodeValue == '0'
    assert mll_2.childNodes[0].childNodes[0].childNodes[1
        ].childNodes[0].childNodes[0].nodeValue == '5'
    assert mll_2.childNodes[0].childNodes[0].childNodes[2
        ].childNodes[0].childNodes[0].nodeValue == '4'
    assert mll_2.childNodes[0].childNodes[1].childNodes[0
        ].childNodes[0].childNodes[0].nodeValue == '2'
    assert mll_2.childNodes[0].childNodes[1].childNodes[1
        ].childNodes[0].childNodes[0].nodeValue == '3'
    assert mll_2.childNodes[0].childNodes[1].childNodes[2
        ].childNodes[0].childNodes[0].nodeValue == '1'
    assert mll_2.childNodes[0].childNodes[2].childNodes[0
        ].childNodes[0].childNodes[0].nodeValue == '9'
    assert mll_2.childNodes[0].childNodes[2].childNodes[1
        ].childNodes[0].childNodes[0].nodeValue == '7'
    assert mll_2.childNodes[0].childNodes[2].childNodes[2
        ].childNodes[0].childNodes[0].nodeValue == '9'


def test_presentation_mathml_sums():
    summand = x
    mml_1 = mpp._print(Sum(summand, (x, 1, 10)))
    assert mml_1.childNodes[0].nodeName == 'munderover'
    assert len(mml_1.childNodes[0].childNodes) == 3
    assert mml_1.childNodes[0].childNodes[0].childNodes[0
        ].nodeValue == '&#x2211;'
    assert len(mml_1.childNodes[0].childNodes[1].childNodes) == 3
    assert mml_1.childNodes[0].childNodes[2].childNodes[0
        ].nodeValue == '10'
    assert mml_1.childNodes[1].childNodes[0].nodeValue == 'x'


def test_presentation_mathml_add():
    mml = mpp._print(x**5 - x**4 + x)
    assert len(mml.childNodes) == 5
    assert mml.childNodes[0].childNodes[0].childNodes[0
        ].nodeValue == 'x'
    assert mml.childNodes[0].childNodes[1].childNodes[0
        ].nodeValue == '5'
    assert mml.childNodes[1].childNodes[0].nodeValue == '-'
    assert mml.childNodes[2].childNodes[0].childNodes[0
        ].nodeValue == 'x'
    assert mml.childNodes[2].childNodes[1].childNodes[0
        ].nodeValue == '4'
    assert mml.childNodes[3].childNodes[0].nodeValue == '+'
    assert mml.childNodes[4].childNodes[0].nodeValue == 'x'


def test_presentation_mathml_Rational():
    mml_1 = mpp._print(Rational(1, 1))
    assert mml_1.nodeName == 'mn'

    mml_2 = mpp._print(Rational(2, 5))
    assert mml_2.nodeName == 'mfrac'
    assert mml_2.childNodes[0].childNodes[0].nodeValue == '2'
    assert mml_2.childNodes[1].childNodes[0].nodeValue == '5'


def test_presentation_mathml_constants():
    mml = mpp._print(I)
    assert mml.childNodes[0].nodeValue == '&ImaginaryI;'

    mml = mpp._print(E)
    assert mml.childNodes[0].nodeValue == '&ExponentialE;'

    mml = mpp._print(oo)
    assert mml.childNodes[0].nodeValue == '&#x221E;'

    mml = mpp._print(pi)
    assert mml.childNodes[0].nodeValue == '&pi;'

    assert mathml(GoldenRatio, printer='presentation') == '<mi>&#966;</mi>'


def test_presentation_mathml_trig():
    mml = mpp._print(sin(x))
    assert mml.childNodes[0].childNodes[0].nodeValue == 'sin'

    mml = mpp._print(cos(x))
    assert mml.childNodes[0].childNodes[0].nodeValue == 'cos'

    mml = mpp._print(tan(x))
    assert mml.childNodes[0].childNodes[0].nodeValue == 'tan'

    mml = mpp._print(asin(x))
    assert mml.childNodes[0].childNodes[0].nodeValue == 'arcsin'

    mml = mpp._print(acos(x))
    assert mml.childNodes[0].childNodes[0].nodeValue == 'arccos'

    mml = mpp._print(atan(x))
    assert mml.childNodes[0].childNodes[0].nodeValue == 'arctan'

    mml = mpp._print(sinh(x))
    assert mml.childNodes[0].childNodes[0].nodeValue == 'sinh'

    mml = mpp._print(cosh(x))
    assert mml.childNodes[0].childNodes[0].nodeValue == 'cosh'

    mml = mpp._print(tanh(x))
    assert mml.childNodes[0].childNodes[0].nodeValue == 'tanh'

    mml = mpp._print(asinh(x))
    assert mml.childNodes[0].childNodes[0].nodeValue == 'arcsinh'

    mml = mpp._print(atanh(x))
    assert mml.childNodes[0].childNodes[0].nodeValue == 'arctanh'

    mml = mpp._print(acosh(x))
    assert mml.childNodes[0].childNodes[0].nodeValue == 'arccosh'


def test_presentation_mathml_relational():
    mml_1 = mpp._print(Eq(x, 1))
    assert len(mml_1.childNodes) == 3
    assert mml_1.childNodes[0].nodeName == 'mi'
    assert mml_1.childNodes[0].childNodes[0].nodeValue == 'x'
    assert mml_1.childNodes[1].nodeName == 'mo'
    assert mml_1.childNodes[1].childNodes[0].nodeValue == '='
    assert mml_1.childNodes[2].nodeName == 'mn'
    assert mml_1.childNodes[2].childNodes[0].nodeValue == '1'

    mml_2 = mpp._print(Ne(1, x))
    assert len(mml_2.childNodes) == 3
    assert mml_2.childNodes[0].nodeName == 'mn'
    assert mml_2.childNodes[0].childNodes[0].nodeValue == '1'
    assert mml_2.childNodes[1].nodeName == 'mo'
    assert mml_2.childNodes[1].childNodes[0].nodeValue == '&#x2260;'
    assert mml_2.childNodes[2].nodeName == 'mi'
    assert mml_2.childNodes[2].childNodes[0].nodeValue == 'x'

    mml_3 = mpp._print(Ge(1, x))
    assert len(mml_3.childNodes) == 3
    assert mml_3.childNodes[0].nodeName == 'mn'
    assert mml_3.childNodes[0].childNodes[0].nodeValue == '1'
    assert mml_3.childNodes[1].nodeName == 'mo'
    assert mml_3.childNodes[1].childNodes[0].nodeValue == '&#x2265;'
    assert mml_3.childNodes[2].nodeName == 'mi'
    assert mml_3.childNodes[2].childNodes[0].nodeValue == 'x'

    mml_4 = mpp._print(Lt(1, x))
    assert len(mml_4.childNodes) == 3
    assert mml_4.childNodes[0].nodeName == 'mn'
    assert mml_4.childNodes[0].childNodes[0].nodeValue == '1'
    assert mml_4.childNodes[1].nodeName == 'mo'
    assert mml_4.childNodes[1].childNodes[0].nodeValue == '<'
    assert mml_4.childNodes[2].nodeName == 'mi'
    assert mml_4.childNodes[2].childNodes[0].nodeValue == 'x'


def test_presentation_symbol():
    mml = mpp._print(Symbol("x"))
    assert mml.nodeName == 'mi'
    assert mml.childNodes[0].nodeValue == 'x'
    del mml

    mml = mpp._print(Symbol("x^2"))
    assert mml.nodeName == 'msup'
    assert mml.childNodes[0].nodeName == 'mi'
    assert mml.childNodes[0].childNodes[0].nodeValue == 'x'
    assert mml.childNodes[1].nodeName == 'mi'
    assert mml.childNodes[1].childNodes[0].nodeValue == '2'
    del mml

    mml = mpp._print(Symbol("x__2"))
    assert mml.nodeName == 'msup'
    assert mml.childNodes[0].nodeName == 'mi'
    assert mml.childNodes[0].childNodes[0].nodeValue == 'x'
    assert mml.childNodes[1].nodeName == 'mi'
    assert mml.childNodes[1].childNodes[0].nodeValue == '2'
    del mml

    mml = mpp._print(Symbol("x_2"))
    assert mml.nodeName == 'msub'
    assert mml.childNodes[0].nodeName == 'mi'
    assert mml.childNodes[0].childNodes[0].nodeValue == 'x'
    assert mml.childNodes[1].nodeName == 'mi'
    assert mml.childNodes[1].childNodes[0].nodeValue == '2'
    del mml

    mml = mpp._print(Symbol("x^3_2"))
    assert mml.nodeName == 'msubsup'
    assert mml.childNodes[0].nodeName == 'mi'
    assert mml.childNodes[0].childNodes[0].nodeValue == 'x'
    assert mml.childNodes[1].nodeName == 'mi'
    assert mml.childNodes[1].childNodes[0].nodeValue == '2'
    assert mml.childNodes[2].nodeName == 'mi'
    assert mml.childNodes[2].childNodes[0].nodeValue == '3'
    del mml

    mml = mpp._print(Symbol("x__3_2"))
    assert mml.nodeName == 'msubsup'
    assert mml.childNodes[0].nodeName == 'mi'
    assert mml.childNodes[0].childNodes[0].nodeValue == 'x'
    assert mml.childNodes[1].nodeName == 'mi'
    assert mml.childNodes[1].childNodes[0].nodeValue == '2'
    assert mml.childNodes[2].nodeName == 'mi'
    assert mml.childNodes[2].childNodes[0].nodeValue == '3'
    del mml

    mml = mpp._print(Symbol("x_2_a"))
    assert mml.nodeName == 'msub'
    assert mml.childNodes[0].nodeName == 'mi'
    assert mml.childNodes[0].childNodes[0].nodeValue == 'x'
    assert mml.childNodes[1].nodeName == 'mrow'
    assert mml.childNodes[1].childNodes[0].nodeName == 'mi'
    assert mml.childNodes[1].childNodes[0].childNodes[0].nodeValue == '2'
    assert mml.childNodes[1].childNodes[1].nodeName == 'mo'
    assert mml.childNodes[1].childNodes[1].childNodes[0].nodeValue == ' '
    assert mml.childNodes[1].childNodes[2].nodeName == 'mi'
    assert mml.childNodes[1].childNodes[2].childNodes[0].nodeValue == 'a'
    del mml

    mml = mpp._print(Symbol("x^2^a"))
    assert mml.nodeName == 'msup'
    assert mml.childNodes[0].nodeName == 'mi'
    assert mml.childNodes[0].childNodes[0].nodeValue == 'x'
    assert mml.childNodes[1].nodeName == 'mrow'
    assert mml.childNodes[1].childNodes[0].nodeName == 'mi'
    assert mml.childNodes[1].childNodes[0].childNodes[0].nodeValue == '2'
    assert mml.childNodes[1].childNodes[1].nodeName == 'mo'
    assert mml.childNodes[1].childNodes[1].childNodes[0].nodeValue == ' '
    assert mml.childNodes[1].childNodes[2].nodeName == 'mi'
    assert mml.childNodes[1].childNodes[2].childNodes[0].nodeValue == 'a'
    del mml

    mml = mpp._print(Symbol("x__2__a"))
    assert mml.nodeName == 'msup'
    assert mml.childNodes[0].nodeName == 'mi'
    assert mml.childNodes[0].childNodes[0].nodeValue == 'x'
    assert mml.childNodes[1].nodeName == 'mrow'
    assert mml.childNodes[1].childNodes[0].nodeName == 'mi'
    assert mml.childNodes[1].childNodes[0].childNodes[0].nodeValue == '2'
    assert mml.childNodes[1].childNodes[1].nodeName == 'mo'
    assert mml.childNodes[1].childNodes[1].childNodes[0].nodeValue == ' '
    assert mml.childNodes[1].childNodes[2].nodeName == 'mi'
    assert mml.childNodes[1].childNodes[2].childNodes[0].nodeValue == 'a'
    del mml


def test_presentation_mathml_greek():
    mml = mpp._print(Symbol('alpha'))
    assert mml.nodeName == 'mi'
    assert mml.childNodes[0].nodeValue == u'\N{GREEK SMALL LETTER ALPHA}'

    assert mpp.doprint(Symbol('alpha')) == '<mi>&#945;</mi>'
    assert mpp.doprint(Symbol('beta')) == '<mi>&#946;</mi>'
    assert mpp.doprint(Symbol('gamma')) == '<mi>&#947;</mi>'
    assert mpp.doprint(Symbol('delta')) == '<mi>&#948;</mi>'
    assert mpp.doprint(Symbol('epsilon')) == '<mi>&#949;</mi>'
    assert mpp.doprint(Symbol('zeta')) == '<mi>&#950;</mi>'
    assert mpp.doprint(Symbol('eta')) == '<mi>&#951;</mi>'
    assert mpp.doprint(Symbol('theta')) == '<mi>&#952;</mi>'
    assert mpp.doprint(Symbol('iota')) == '<mi>&#953;</mi>'
    assert mpp.doprint(Symbol('kappa')) == '<mi>&#954;</mi>'
    assert mpp.doprint(Symbol('lambda')) == '<mi>&#955;</mi>'
    assert mpp.doprint(Symbol('mu')) == '<mi>&#956;</mi>'
    assert mpp.doprint(Symbol('nu')) == '<mi>&#957;</mi>'
    assert mpp.doprint(Symbol('xi')) == '<mi>&#958;</mi>'
    assert mpp.doprint(Symbol('omicron')) == '<mi>&#959;</mi>'
    assert mpp.doprint(Symbol('pi')) == '<mi>&#960;</mi>'
    assert mpp.doprint(Symbol('rho')) == '<mi>&#961;</mi>'
    assert mpp.doprint(Symbol('varsigma')) == '<mi>&#962;</mi>', mp.doprint(Symbol('varsigma'))
    assert mpp.doprint(Symbol('sigma')) == '<mi>&#963;</mi>'
    assert mpp.doprint(Symbol('tau')) == '<mi>&#964;</mi>'
    assert mpp.doprint(Symbol('upsilon')) == '<mi>&#965;</mi>'
    assert mpp.doprint(Symbol('phi')) == '<mi>&#966;</mi>'
    assert mpp.doprint(Symbol('chi')) == '<mi>&#967;</mi>'
    assert mpp.doprint(Symbol('psi')) == '<mi>&#968;</mi>'
    assert mpp.doprint(Symbol('omega')) == '<mi>&#969;</mi>'

    assert mpp.doprint(Symbol('Alpha')) == '<mi>&#913;</mi>'
    assert mpp.doprint(Symbol('Beta')) == '<mi>&#914;</mi>'
    assert mpp.doprint(Symbol('Gamma')) == '<mi>&#915;</mi>'
    assert mpp.doprint(Symbol('Delta')) == '<mi>&#916;</mi>'
    assert mpp.doprint(Symbol('Epsilon')) == '<mi>&#917;</mi>'
    assert mpp.doprint(Symbol('Zeta')) == '<mi>&#918;</mi>'
    assert mpp.doprint(Symbol('Eta')) == '<mi>&#919;</mi>'
    assert mpp.doprint(Symbol('Theta')) == '<mi>&#920;</mi>'
    assert mpp.doprint(Symbol('Iota')) == '<mi>&#921;</mi>'
    assert mpp.doprint(Symbol('Kappa')) == '<mi>&#922;</mi>'
    assert mpp.doprint(Symbol('Lambda')) == '<mi>&#923;</mi>'
    assert mpp.doprint(Symbol('Mu')) == '<mi>&#924;</mi>'
    assert mpp.doprint(Symbol('Nu')) == '<mi>&#925;</mi>'
    assert mpp.doprint(Symbol('Xi')) == '<mi>&#926;</mi>'
    assert mpp.doprint(Symbol('Omicron')) == '<mi>&#927;</mi>'
    assert mpp.doprint(Symbol('Pi')) == '<mi>&#928;</mi>'
    assert mpp.doprint(Symbol('Rho')) == '<mi>&#929;</mi>'
    assert mpp.doprint(Symbol('Sigma')) == '<mi>&#931;</mi>'
    assert mpp.doprint(Symbol('Tau')) == '<mi>&#932;</mi>'
    assert mpp.doprint(Symbol('Upsilon')) == '<mi>&#933;</mi>'
    assert mpp.doprint(Symbol('Phi')) == '<mi>&#934;</mi>'
    assert mpp.doprint(Symbol('Chi')) == '<mi>&#935;</mi>'
    assert mpp.doprint(Symbol('Psi')) == '<mi>&#936;</mi>'
    assert mpp.doprint(Symbol('Omega')) == '<mi>&#937;</mi>'


def test_presentation_mathml_order():
    expr = x**3 + x**2*y + 3*x*y**3 + y**4

    mp = MathMLPresentationPrinter({'order': 'lex'})
    mml = mp._print(expr)
    assert mml.childNodes[0].nodeName == 'msup'
    assert mml.childNodes[0].childNodes[0].childNodes[0].nodeValue == 'x'
    assert mml.childNodes[0].childNodes[1].childNodes[0].nodeValue == '3'

    assert mml.childNodes[6].nodeName == 'msup'
    assert mml.childNodes[6].childNodes[0].childNodes[0].nodeValue == 'y'
    assert mml.childNodes[6].childNodes[1].childNodes[0].nodeValue == '4'

    mp = MathMLPresentationPrinter({'order': 'rev-lex'})
    mml = mp._print(expr)

    assert mml.childNodes[0].nodeName == 'msup'
    assert mml.childNodes[0].childNodes[0].childNodes[0].nodeValue == 'y'
    assert mml.childNodes[0].childNodes[1].childNodes[0].nodeValue == '4'

    assert mml.childNodes[6].nodeName == 'msup'
    assert mml.childNodes[6].childNodes[0].childNodes[0].nodeValue == 'x'
    assert mml.childNodes[6].childNodes[1].childNodes[0].nodeValue == '3'


def test_print_intervals():
    a = Symbol('a', real=True)
    assert mpp.doprint(Interval(0, a)) == '<mrow><mfenced close="]" open="["><mn>0</mn><mi>a</mi></mfenced></mrow>'
    assert mpp.doprint(Interval(0, a, False, False)) == '<mrow><mfenced close="]" open="["><mn>0</mn><mi>a</mi></mfenced></mrow>'
    assert mpp.doprint(Interval(0, a, True, False)) == '<mrow><mfenced close="]" open="("><mn>0</mn><mi>a</mi></mfenced></mrow>'
    assert mpp.doprint(Interval(0, a, False, True)) == '<mrow><mfenced close=")" open="["><mn>0</mn><mi>a</mi></mfenced></mrow>'
    assert mpp.doprint(Interval(0, a, True, True)) == '<mrow><mfenced close=")" open="("><mn>0</mn><mi>a</mi></mfenced></mrow>'


def test_print_tuples():
    a = Symbol('a')
    assert mpp.doprint(Tuple(0,)) == '<mrow><mfenced><mn>0</mn></mfenced></mrow>'
    assert mpp.doprint(Tuple(0, a)) == '<mrow><mfenced><mn>0</mn><mi>a</mi></mfenced></mrow>'
    assert mpp.doprint(Tuple(0, a, a)) == '<mrow><mfenced><mn>0</mn><mi>a</mi><mi>a</mi></mfenced></mrow>'
    assert mpp.doprint(Tuple(0, 1, 2, 3, 4)) == '<mrow><mfenced><mn>0</mn><mn>1</mn><mn>2</mn><mn>3</mn><mn>4</mn></mfenced></mrow>'
    assert mpp.doprint(Tuple(0, 1, Tuple(2, 3, 4))) == '<mrow><mfenced><mn>0</mn><mn>1</mn><mrow><mfenced><mn>2</mn><mn>3</mn><mn>4</mn></mfenced></mrow></mfenced></mrow>'


def test_print_re_im():
    x = Symbol('x')
    assert mpp.doprint(re(x)) == '<mrow><mi mathvariant="fraktur">R</mi><mfenced><mi>x</mi></mfenced></mrow>'
    assert mpp.doprint(im(x)) == '<mrow><mi mathvariant="fraktur">I</mi><mfenced><mi>x</mi></mfenced></mrow>'
    assert mpp.doprint(re(x + 1)) == '<mrow><mrow><mi mathvariant="fraktur">R</mi><mfenced><mi>x</mi></mfenced></mrow><mo>+</mo><mn>1</mn></mrow>'
    assert mpp.doprint(im(x + 1)) == '<mrow><mi mathvariant="fraktur">I</mi><mfenced><mi>x</mi></mfenced></mrow>'


def test_print_Abs():
    x = Symbol('x')
    assert mpp.doprint(Abs(x)) == '<mrow><mfenced close="|" open="|"><mi>x</mi></mfenced></mrow>'
    assert mpp.doprint(Abs(x + 1)) == '<mrow><mfenced close="|" open="|"><mrow><mi>x</mi><mo>+</mo><mn>1</mn></mrow></mfenced></mrow>'


def test_print_Determinant():
    assert mpp.doprint(Determinant(Matrix([[1, 2], [3, 4]]))) == '<mrow><mfenced close="|" open="|"><mfenced close="]" open="["><mtable><mtr><mtd><mn>1</mn></mtd><mtd><mn>2</mn></mtd></mtr><mtr><mtd><mn>3</mn></mtd><mtd><mn>4</mn></mtd></mtr></mtable></mfenced></mfenced></mrow>'


def test_presentation_settings():
    raises(TypeError, lambda: mathml(Symbol("x"), printer='presentation',method="garbage"))

def test_toprettyxml_hooking():
    # test that the patch doesn't influence the behavior of the standard library
    import xml.dom.minidom
    doc1 = xml.dom.minidom.parseString(
        "<apply><plus/><ci>x</ci><cn>1</cn></apply>")
    doc2 =  xml.dom.minidom.parseString(
        "<mrow><mi>x</mi><mo>+</mo><mn>1</mn></mrow>")
    prettyxml_old1 = doc1.toprettyxml()
    prettyxml_old2 = doc2.toprettyxml()

    mp.apply_patch()
    mp.restore_patch()

    assert prettyxml_old1 == doc1.toprettyxml()
    assert prettyxml_old2 == doc2.toprettyxml()


def test_print_domains():
    from sympy import Complexes, Integers, Naturals, Naturals0, Reals

    assert mpp.doprint(Complexes) == '<mi mathvariant="normal">&#x2102;</mi>'
    assert mpp.doprint(Integers) == '<mi mathvariant="normal">&#x2124;</mi>'
    assert mpp.doprint(Naturals) == '<mi mathvariant="normal">&#x2115;</mi>'
    assert mpp.doprint(Naturals0) == '<msub><mi mathvariant="normal">&#x2115;</mi><mn>0</mn></msub>'
    assert mpp.doprint(Reals) == '<mi mathvariant="normal">&#x211D;</mi>'


def test_print_expression_with_minus():
    assert mpp.doprint(-x) == '<mrow><mo>-</mo><mi>x</mi></mrow>'
    assert mpp.doprint(-x/y) == '<mrow><mo>-</mo><mfrac><mi>x</mi><mi>y</mi></mfrac></mrow>'
    assert mpp.doprint(-Rational(1,2)) == '<mrow><mo>-</mo><mfrac><mn>1</mn><mn>2</mn></mfrac></mrow>'


def test_print_AssocOp():
    from sympy.core.operations import AssocOp
    class TestAssocOp(AssocOp):
        identity = 0

    expr = TestAssocOp(1, 2)
    mpp.doprint(expr) == '<mrow><mi>testassocop</mi><mn>2</mn><mn>1</mn></mrow>'


def test_print_basic():
    expr = Basic(1, 2)
    assert mpp.doprint(expr) == '<mrow><mi>basic</mi><mfenced><mn>1</mn><mn>2</mn></mfenced></mrow>'
    assert mp.doprint(expr) == '<basic><cn>1</cn><cn>2</cn></basic>'


def test_mat_delim_print():
    expr = Matrix([[1, 2], [3, 4]])
    assert mathml(expr, printer='presentation', mat_delim='[') == '<mfenced close="]" open="["><mtable><mtr><mtd><mn>1</mn></mtd><mtd><mn>2</mn></mtd></mtr><mtr><mtd><mn>3</mn></mtd><mtd><mn>4</mn></mtd></mtr></mtable></mfenced>'
    assert mathml(expr, printer='presentation', mat_delim='(') == '<mfenced><mtable><mtr><mtd><mn>1</mn></mtd><mtd><mn>2</mn></mtd></mtr><mtr><mtd><mn>3</mn></mtd><mtd><mn>4</mn></mtd></mtr></mtable></mfenced>'
    assert mathml(expr, printer='presentation', mat_delim='') == '<mtable><mtr><mtd><mn>1</mn></mtd><mtd><mn>2</mn></mtd></mtr><mtr><mtd><mn>3</mn></mtd><mtd><mn>4</mn></mtd></mtr></mtable>'


def test_ln_notation_print():
    expr = log(x)
    assert mathml(expr, printer='presentation') == '<mrow><mi>log</mi><mfenced><mi>x</mi></mfenced></mrow>'
    assert mathml(expr, printer='presentation', ln_notation=False) == '<mrow><mi>log</mi><mfenced><mi>x</mi></mfenced></mrow>'
    assert mathml(expr, printer='presentation', ln_notation=True) == '<mrow><mi>ln</mi><mfenced><mi>x</mi></mfenced></mrow>'


def test_mul_symbol_print():
    expr = x * y
    assert mathml(expr, printer='presentation') == '<mrow><mi>x</mi><mo>&InvisibleTimes;</mo><mi>y</mi></mrow>'
    assert mathml(expr, printer='presentation', mul_symbol=None) == '<mrow><mi>x</mi><mo>&InvisibleTimes;</mo><mi>y</mi></mrow>'
    assert mathml(expr, printer='presentation', mul_symbol='dot') == '<mrow><mi>x</mi><mo>&#xB7;</mo><mi>y</mi></mrow>'
    assert mathml(expr, printer='presentation', mul_symbol='ldot') == '<mrow><mi>x</mi><mo>&#x2024;</mo><mi>y</mi></mrow>'
    assert mathml(expr, printer='presentation', mul_symbol='times') == '<mrow><mi>x</mi><mo>&#xD7;</mo><mi>y</mi></mrow>'


def test_print_lerchphi():
    assert mpp.doprint(lerchphi(1, 2, 3)) == '<mrow><mi>&#x3A6;</mi><mfenced><mn>1</mn><mn>2</mn><mn>3</mn></mfenced></mrow>'


def test_print_polylog():
    assert mp.doprint(polylog(x, y)) == '<apply><polylog/><ci>x</ci><ci>y</ci></apply>'
    assert mpp.doprint(polylog(x, y)) == '<mrow><msub><mi>Li</mi><mi>x</mi></msub><mfenced><mi>y</mi></mfenced></mrow>'


def test_print_set_frozenset():
    f = frozenset({1, 5, 3})
    assert mpp.doprint(f) == '<mfenced close="}" open="{"><mn>1</mn><mn>3</mn><mn>5</mn></mfenced>'
    s = set({1, 2, 3})
    assert mpp.doprint(s) == '<mfenced close="}" open="{"><mn>1</mn><mn>2</mn><mn>3</mn></mfenced>'


def test_print_FiniteSet():
    f1 = FiniteSet(x, 1, 3)
    assert mpp.doprint(f1) == '<mfenced close="}" open="{"><mn>1</mn><mn>3</mn><mi>x</mi></mfenced>'


def test_print_SetOp():
    f1 = FiniteSet(x, 1, 3)
    f2 = FiniteSet(y, 2, 4)

    assert mpp.doprint(Union(f1, f2, evaluate=False)) == '<mrow><mfenced close="}" open="{"><mn>1</mn><mn>3</mn><mi>x</mi></mfenced><mo>&#x222A;</mo><mfenced close="}" open="{"><mn>2</mn><mn>4</mn><mi>y</mi></mfenced></mrow>'
    assert mpp.doprint(Intersection(f1, f2, evaluate=False)) == '<mrow><mfenced close="}" open="{"><mn>1</mn><mn>3</mn><mi>x</mi></mfenced><mo>&#x2229;</mo><mfenced close="}" open="{"><mn>2</mn><mn>4</mn><mi>y</mi></mfenced></mrow>'
    assert mpp.doprint(Complement(f1, f2, evaluate=False)) == '<mrow><mfenced close="}" open="{"><mn>1</mn><mn>3</mn><mi>x</mi></mfenced><mo>&#x2216;</mo><mfenced close="}" open="{"><mn>2</mn><mn>4</mn><mi>y</mi></mfenced></mrow>'
    assert mpp.doprint(SymmetricDifference(f1, f2, evaluate=False)) == '<mrow><mfenced close="}" open="{"><mn>1</mn><mn>3</mn><mi>x</mi></mfenced><mo>&#x2206;</mo><mfenced close="}" open="{"><mn>2</mn><mn>4</mn><mi>y</mi></mfenced></mrow>'


def test_print_logic():
    assert mpp.doprint(And(x, y)) == '<mrow><mi>x</mi><mo>&#x2227;</mo><mi>y</mi></mrow>'
    assert mpp.doprint(Or(x, y)) == '<mrow><mi>x</mi><mo>&#x2228;</mo><mi>y</mi></mrow>'
    assert mpp.doprint(Xor(x, y)) == '<mrow><mi>x</mi><mo>&#x22BB;</mo><mi>y</mi></mrow>'
    assert mpp.doprint(Implies(x, y)) == '<mrow><mi>x</mi><mo>&#x21D2;</mo><mi>y</mi></mrow>'
    assert mpp.doprint(Equivalent(x, y)) == '<mrow><mi>x</mi><mo>&#x21D4;</mo><mi>y</mi></mrow>'

    assert mpp.doprint(And(Eq(x, y), x > 4)) == '<mrow><mrow><mi>x</mi><mo>=</mo><mi>y</mi></mrow><mo>&#x2227;</mo><mrow><mi>x</mi><mo>></mo><mn>4</mn></mrow></mrow>'
    assert mpp.doprint(And(Eq(x, 3), y < 3, x > y + 1)) == '<mrow><mrow><mi>x</mi><mo>=</mo><mn>3</mn></mrow><mo>&#x2227;</mo><mrow><mi>x</mi><mo>></mo><mrow><mi>y</mi><mo>+</mo><mn>1</mn></mrow></mrow><mo>&#x2227;</mo><mrow><mi>y</mi><mo><</mo><mn>3</mn></mrow></mrow>'
    assert mpp.doprint(Or(Eq(x, y), x > 4)) == '<mrow><mrow><mi>x</mi><mo>=</mo><mi>y</mi></mrow><mo>&#x2228;</mo><mrow><mi>x</mi><mo>></mo><mn>4</mn></mrow></mrow>'
    assert mpp.doprint(And(Eq(x, 3), Or(y < 3, x > y + 1))) == '<mrow><mrow><mi>x</mi><mo>=</mo><mn>3</mn></mrow><mo>&#x2227;</mo><mfenced><mrow><mrow><mi>x</mi><mo>></mo><mrow><mi>y</mi><mo>+</mo><mn>1</mn></mrow></mrow><mo>&#x2228;</mo><mrow><mi>y</mi><mo><</mo><mn>3</mn></mrow></mrow></mfenced></mrow>'

    assert mpp.doprint(Not(x)) == '<mrow><mo>&#xAC;</mo><mi>x</mi></mrow>'
    assert mpp.doprint(Not(And(x, y))) == '<mrow><mo>&#xAC;</mo><mfenced><mrow><mi>x</mi><mo>&#x2227;</mo><mi>y</mi></mrow></mfenced></mrow>'

def test_root_notation_print():
    assert mathml(x**(S(1)/3), printer='presentation') == '<mroot><mi>x</mi><mn>3</mn></mroot>'
    assert mathml(x**(S(1)/3), printer='presentation', root_notation=False) == '<msup><mi>x</mi><mfrac><mn>1</mn><mn>3</mn></mfrac></msup>'
    assert mathml(x**(S(1)/3), printer='content') == '<apply><root/><degree><ci>3</ci></degree><ci>x</ci></apply>'
    assert mathml(x**(S(1)/3), printer='content', root_notation=False) == '<apply><power/><ci>x</ci><apply><divide/><cn>1</cn><cn>3</cn></apply></apply>'
    assert mathml(x**(-S(1)/3), printer='presentation') == '<mfrac><mn>1</mn><mroot><mi>x</mi><mn>3</mn></mroot></mfrac>'
    assert mathml(x**(-S(1)/3), printer='presentation', root_notation=False) == '<mfrac><mn>1</mn><msup><mi>x</mi><mfrac><mn>1</mn><mn>3</mn></mfrac></msup></mfrac>'


def test_fold_frac_powers_print():
    expr = x ** Rational(5, 2)
    assert mathml(expr, printer='presentation') == '<msup><mi>x</mi><mfrac><mn>5</mn><mn>2</mn></mfrac></msup>'
    assert mathml(expr, printer='presentation', fold_frac_powers=True) == '<msup><mi>x</mi><mfrac bevelled="true"><mn>5</mn><mn>2</mn></mfrac></msup>'
    assert mathml(expr, printer='presentation', fold_frac_powers=False) == '<msup><mi>x</mi><mfrac><mn>5</mn><mn>2</mn></mfrac></msup>'


def test_fold_short_frac_print():
    expr = Rational(2, 5)
    assert mathml(expr, printer='presentation') == '<mfrac><mn>2</mn><mn>5</mn></mfrac>'
    assert mathml(expr, printer='presentation', fold_short_frac=True) == '<mfrac bevelled="true"><mn>2</mn><mn>5</mn></mfrac>'
    assert mathml(expr, printer='presentation', fold_short_frac=False) == '<mfrac><mn>2</mn><mn>5</mn></mfrac>'


def test_print_factorials():
    assert mpp.doprint(factorial(x)) == '<mrow><mi>x</mi><mo>!</mo></mrow>'
    assert mpp.doprint(factorial(x + 1)) == '<mrow><mfenced><mrow><mi>x</mi><mo>+</mo><mn>1</mn></mrow></mfenced><mo>!</mo></mrow>'
    assert mpp.doprint(factorial2(x)) == '<mrow><mi>x</mi><mo>!!</mo></mrow>'
    assert mpp.doprint(factorial2(x + 1)) == '<mrow><mfenced><mrow><mi>x</mi><mo>+</mo><mn>1</mn></mrow></mfenced><mo>!!</mo></mrow>'
    assert mpp.doprint(binomial(x, y)) == '<mfenced><mfrac linethickness="0"><mi>x</mi><mi>y</mi></mfrac></mfenced>'
    assert mpp.doprint(binomial(4, x + y)) == '<mfenced><mfrac linethickness="0"><mn>4</mn><mrow><mi>x</mi><mo>+</mo><mi>y</mi></mrow></mfrac></mfenced>'


def test_print_floor():
    expr = floor(x)
    assert mathml(expr, printer='presentation') == '<mrow><mfenced close="&#8971;" open="&#8970;"><mi>x</mi></mfenced></mrow>'


def test_print_ceiling():
    expr = ceiling(x)
    assert mathml(expr, printer='presentation') == '<mrow><mfenced close="&#8969;" open="&#8968;"><mi>x</mi></mfenced></mrow>'


def test_print_Lambda():
    expr = Lambda(x, x+1)
    assert mathml(expr, printer='presentation') == '<mfenced><mrow><mi>x</mi><mo>&#x21A6;</mo><mrow><mi>x</mi><mo>+</mo><mn>1</mn></mrow></mrow></mfenced>'
    expr = Lambda((x, y), x + y)
    assert mathml(expr, printer='presentation') == '<mfenced><mrow><mrow><mfenced><mi>x</mi><mi>y</mi></mfenced></mrow><mo>&#x21A6;</mo><mrow><mi>x</mi><mo>+</mo><mi>y</mi></mrow></mrow></mfenced>'


def test_print_conjugate():
    assert mpp.doprint(conjugate(x)) == '<menclose notation="top"><mi>x</mi></menclose>'
    assert mpp.doprint(conjugate(x + 1)) == '<mrow><menclose notation="top"><mi>x</mi></menclose><mo>+</mo><mn>1</mn></mrow>'


def test_print_matrix_symbol():
    A = MatrixSymbol('A', 1, 2)
    assert mpp.doprint(A) == '<mi>A</mi>'
    assert mp.doprint(A) == '<ci>A</ci>'
    assert mathml(A, printer='presentation', mat_symbol_style="bold" )== '<mi mathvariant="bold">A</mi>'
    assert mathml(A, mat_symbol_style="bold" )== '<ci>A</ci>' # No effect in content printer


def test_print_random_symbol():
    R = RandomSymbol(Symbol('R'))
    assert mpp.doprint(R) == '<mi>R</mi>'
    assert mp.doprint(R) == '<ci>R</ci>'


def test_print_IndexedBase():
    a,b,c,d,e = symbols('a b c d e')
    assert mathml(IndexedBase(a)[b],printer='presentation') == '<msub><mi>a</mi><mi>b</mi></msub>'
    assert mathml(IndexedBase(a)[b,c,d],printer = 'presentation') == '<msub><mi>a</mi><mfenced><mi>b</mi><mi>c</mi><mi>d</mi></mfenced></msub>'
    assert mathml(IndexedBase(a)[b]*IndexedBase(c)[d]*IndexedBase(e),printer = 'presentation') == '<mrow><msub><mi>a</mi><mi>b</mi></msub><mo>&InvisibleTimes;</mo><msub><mi>c</mi><mi>d</mi></msub><mo>&InvisibleTimes;</mo><mi>e</mi></mrow>'


def test_print_Indexed():
    a,b,c = symbols('a b c')
    assert mathml(IndexedBase(a),printer = 'presentation') == '<mi>a</mi>'
    assert mathml(IndexedBase(a/b),printer = 'presentation') == '<mrow><mfrac><mi>a</mi><mi>b</mi></mfrac></mrow>'
    assert mathml(IndexedBase((a,b)),printer = 'presentation') == '<mrow><mfenced><mi>a</mi><mi>b</mi></mfenced></mrow>'
<|MERGE_RESOLUTION|>--- conflicted
+++ resolved
@@ -2,10 +2,6 @@
     tan, asin, acos, atan, sinh, cosh, tanh, asinh, acosh, atanh, E, I, oo, \
     pi, GoldenRatio, EulerGamma, Sum, Eq, Ne, Ge, Lt, Float, Matrix, Basic, S, \
     MatrixSymbol, Function, Derivative, log, Lambda, IndexedBase, symbols
-<<<<<<< HEAD
-
-=======
->>>>>>> 66a6fd6d
 from sympy.core.containers import Tuple
 from sympy.functions.elementary.complexes import re, im, Abs, conjugate
 from sympy.functions.elementary.integers import floor, ceiling
