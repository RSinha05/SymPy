import typing

import sympy
from sympy.core import Add, Mul
from sympy.core import Symbol, Expr, Float, Rational, Integer, Basic
from sympy.core.assumptions import assumptions
from sympy.core.function import UndefinedFunction, Function
from sympy.core.relational import Relational, Unequality, Equality, LessThan, GreaterThan, StrictLessThan, StrictGreaterThan
from sympy.functions.elementary.complexes import Abs
from sympy.functions.elementary.exponential import exp, log, Pow
from sympy.functions.elementary.hyperbolic import sinh, cosh, tanh
from sympy.functions.elementary.miscellaneous import Min, Max
from sympy.functions.elementary.piecewise import Piecewise
from sympy.functions.elementary.trigonometric import sin, cos, tan, asin, acos, atan, atan2
from sympy.logic.boolalg import And, Or, Xor, Implies, Boolean
from sympy.logic.boolalg import BooleanTrue, BooleanFalse, BooleanFunction, Not, ITE
from sympy.printing.printer import Printer
from sympy.sets import Interval


class SMTLibPrinter(Printer):
    printmethod = "_smtlib"

    # based on dReal, an automated reasoning tool for solving problems that can be encoded as first-order logic formulas over the real numbers.
    # dReal's special strength is in handling problems that involve a wide range of nonlinear real functions.
    _default_settings: dict = {
        'precision': None,
        'known_types': {
            bool: 'Bool',
            int: 'Int',
            float: 'Real'
        },
        'known_constants': {
            # pi: 'MY_VARIABLE_PI_DECLARED_ELSEWHERE',
        },
        'known_functions': {
            Add: '+',
            Mul: '*',

            Equality: '=',
            LessThan: '<=',
            GreaterThan: '>=',
            StrictLessThan: '<',
            StrictGreaterThan: '>',

            exp: 'exp',
            log: 'log',
            Abs: 'abs',
            sin: 'sin',
            cos: 'cos',
            tan: 'tan',
            asin: 'arcsin',
            acos: 'arccos',
            atan: 'arctan',
            atan2: 'arctan2',
            sinh: 'sinh',
            cosh: 'cosh',
            tanh: 'tanh',
            Min: 'min',
            Max: 'max',
            Pow: 'pow',

            And: 'and',
            Or: 'or',
            Xor: 'xor',
            Not: 'not',
            ITE: 'ite',
            Implies: '=>',
        }
    }

    symbol_table: dict

    def __init__(self, settings: typing.Optional[dict] = None,
                 symbol_table=None):
        settings = settings or {}
        self.symbol_table = symbol_table or {}
        Printer.__init__(self, settings)
        self._precision = self._settings['precision']
        self._known_types = dict(self._settings['known_types'])
        self._known_constants = dict(self._settings['known_constants'])
        self._known_functions = dict(self._settings['known_functions'])

        for _ in self._known_types.values(): self._check_is_legal_name(_)
        for _ in self._known_constants.values(): self._check_is_legal_name(_)
        # for _ in self._known_functions.values(): self._check_is_legal_name(_)  # +, *, <, >, etc.

    def _is_legal_name(self, s: str):
        if not s: return False
        if s[0].isnumeric(): return False
        return all(_.isalnum() or _ == '_' for _ in s)

    def _check_is_legal_name(self, s: str):
        assert self._is_legal_name(s), f"Name `{s}` may not be legal in SMT-Lib."

    def _s_expr(self, op: str, args: typing.Union[list, tuple]) -> str:
        args_str = ' '.join(
            a if isinstance(a, str)
            else self._print(a)
            for a in args
        )
        return f'({op} {args_str})'

    def _print_Function(self, e):
        if e in self._known_functions:
            op = self._known_functions[e]
        elif type(e) in self._known_functions:
            op = self._known_functions[type(e)]
        elif type(type(e)) == UndefinedFunction:
            op = e.name
        else:
            op = self._known_functions[e]  # throw KeyError

        return self._s_expr(op, e.args)

    def _print_Relational(self, e: Relational):
        return self._print_Function(e)

    def _print_BooleanFunction(self, e: BooleanFunction):
        return self._print_Function(e)

    def _print_Expr(self, e: Expr):
        return self._print_Function(e)

    def _print_Unequality(self, e: Unequality):
        if type(e) in self._known_functions:
            return self._print_Relational(e)  # default
        else:
            eq_op = self._known_functions[Equality]
            not_op = self._known_functions[Not]
            return self._s_expr(not_op, [self._s_expr(eq_op, e.args)])

    def _print_Piecewise(self, e: Piecewise):
        def _print_Piecewise_recursive(args: typing.Union[list, tuple]):
            e, c = args[0]
            if len(args) == 1:
                assert (c is True) or isinstance(c, BooleanTrue), "Piecewise expression must end in (expr, True) statement."
                return self._print(e)
            else:
                ite = self._known_functions[ITE]
                return self._s_expr(ite, [
                    c, e, _print_Piecewise_recursive(args[1:])
                ])

        return _print_Piecewise_recursive(e.args)

    def _print_Interval(self, e: Interval):
        if e.start.is_infinite and e.end.is_infinite:
            return ''
        elif e.start.is_infinite != e.end.is_infinite:
            raise ValueError(f'One-sided intervals (`{e}`) are not supported in SMT.')
        else:
            return f'[{e.start}, {e.end}]'

    # todo: Sympy does not support quantifiers yet as of 2022, but quantifiers can be handy in SMT.
    # For now, users can extend this class and build in their own quantifier support.
    # See `test_quantifier_extensions()` in test_smtlib.py for an example of how this might look.

    # def _print_ForAll(self, e: ForAll):
    #     return self._s('forall', [
    #         self._s('', [
    #             self._s(sym.name, [self._type_name(sym), Interval(start, end)])
    #             for sym, start, end in e.limits
    #         ]),
    #         e.function
    #     ])

    def _print_BooleanTrue(self, x: BooleanTrue):
        return 'true'

    def _print_BooleanFalse(self, x: BooleanFalse):
        return 'false'

    def _print_Float(self, x: Float):
        f = x.evalf(self._precision) if self._precision else x.evalf()
        return str(f).rstrip('0')

    def _print_float(self, x: float):
        return str(x)

    def _print_Rational(self, x: Rational):
        return self._s_expr('/', [x.p, x.q])

    def _print_Integer(self, x: Integer):
        assert x.q == 1
        return str(x.p)

    def _print_int(self, x: int):
        return str(x)

    def _print_Symbol(self, x: Symbol):
        self._check_is_legal_name(x.name)
        return x.name

    def _print_RandomSymbol(self, x):
        self._check_is_legal_name(x.name)
        return x.name

    def _print_NumberSymbol(self, x):
        name = self._known_constants.get(x)
        return name if name else self._print_Float(x)

    def _print_UndefinedFunction(self, x):
        self._check_is_legal_name(x.name)
        return x.name

    def _print_Exp1(self, x):
        return (
            self._print_Function(exp(1, evaluate=False))
            if exp in self._known_functions else
            self._print_NumberSymbol(x)
        )

    def emptyPrinter(self, expr):
        raise NotImplementedError(f'Cannot convert `{repr(expr)}` of type `{type(expr)}` to SMT.')


def smtlib_code(
    expr,
    auto_assert=True, auto_declare=True,
    precision=None,
    symbol_table=None,
    known_types=None, known_constants=None, known_functions=None,
    prefix_expressions=None, suffix_expressions=None,
    log_warn=None
):
    r"""Converts ``expr`` to a string of smtlib code.

    Parameters
    ==========

    expr : Expr | List[Expr]
        A SymPy expression or system to be converted.
    auto_assert : bool, optional
        If false, do not modify expr and produce only the S-Expression equivalent of expr.
        If true, assume expr is a system and assert each boolean element.
    auto_declare : bool, optional
        If false, do not produce declarations for the symbols used in expr.
        If true, prepend all necessary declarations for variables used in expr based on symbol_table.
    precision : integer, optional
        The ``evalf(..)`` precision for numbers such as pi.
    symbol_table : dict, optional
        A dictionary where keys are ``Symbol`` or ``Function`` instances and values are their Python type i.e. ``bool``, ``int``, ``float``, or ``Callable[...]``.
        If incomplete, an attempt will be made to infer types from ``expr``.
    known_types: dict, optional
        A dictionary where keys are ``bool``, ``int``, ``float`` etc. and values are their corresponding SMT type names.
        If not given, a partial listing compatible with several solvers will be used.
    known_functions : dict, optional
        A dictionary where keys are ``Function``, ``Relational``, ``BooleanFunction``, or ``Expr`` instances and values are their SMT string representations.
        If not given, a partial listing optimized for dReal solver (but compatible with others) will be used.
    known_constants: dict, optional
        A dictionary where keys are ``NumberSymbol`` instances and values are their SMT variable names.
        When using this feature, extra caution must be taken to avoid naming collisions between user symbols and listed constants.
        If not given, constants will be expanded inline i.e. ``3.14159`` instead of ``MY_SMT_VARIABLE_FOR_PI``.
    prefix_expressions: list, optional
        A list of lists of ``str`` and/or expressions to convert into SMTLib and prefix to the output.
    suffix_expressions: list, optional
        A list of lists of ``str`` and/or expressions to convert into SMTLib and postfix to the output.
    log_warn: lambda function, optional
        A function to record all warnings during potentially risky operations.
        Soundness is a core value in SMT solving, so it is good to log all assumptions made.

    Examples
    ========
    >>> from sympy import smtlib_code, symbols, sin, Eq
    >>> x = symbols('x')
    >>> smtlib_code(sin(x).series(x).removeO(), log_warn=print)
    Could not infer type of `x`. Defaulting to float.
    Non-Boolean expression `x**5/120 - x**3/6 + x` will not be asserted. Converting to SMTLib verbatim.
    '(declare-const x Real)\n(+ x (* (/ -1 6) (pow x 3)) (* (/ 1 120) (pow x 5)))'

    >>> from sympy import Rational
    >>> x, y, tau = symbols("x, y, tau")
    >>> smtlib_code((2*tau)**Rational(7, 2), log_warn=print)
    Could not infer type of `tau`. Defaulting to float.
    Non-Boolean expression `8*sqrt(2)*tau**(7/2)` will not be asserted. Converting to SMTLib verbatim.
    '(declare-const tau Real)\n(* 8 (pow 2 (/ 1 2)) (pow tau (/ 7 2)))'

    ``Piecewise`` expressions are implemented with ``ite`` expressions by default.
    Note that if the ``Piecewise`` lacks a default term, represented by
    ``(expr, True)`` then an error will be thrown.  This is to prevent
    generating an expression that may not evaluate to anything.

    >>> from sympy import Piecewise
    >>> pw = Piecewise((x + 1, x > 0), (x, True))
    >>> smtlib_code(Eq(pw, 3), symbol_table={x: float}, log_warn=print)
    '(declare-const x Real)\n(assert (= (ite (> x 0) (+ 1 x) x) 3))'

    Custom printing can be defined for certain types by passing a dictionary of
    PythonType : "SMT Name" to the ``known_types``, ``known_constants``, and ``known_functions`` kwargs.

    >>> from typing import Callable
    >>> from sympy import Function, Add
    >>> f = Function('f')
    >>> g = Function('g')
    >>> smt_builtin_funcs = {  # functions our SMT solver will understand
    ...   f: "existing_smtlib_fcn",
    ...   Add: "sum",
    ... }
    >>> user_def_funcs = {  # functions defined by the user must have their types specified explicitly
    ...   g: Callable[[int], float],
    ... }
    >>> smtlib_code(f(x) + g(x), symbol_table=user_def_funcs, known_functions=smt_builtin_funcs, log_warn=print)
    Non-Boolean expression `f(x) + g(x)` will not be asserted. Converting to SMTLib verbatim.
    '(declare-const x Int)\n(declare-fun g (Int) Real)\n(sum (existing_smtlib_fcn x) (g x))'
    """
    log_warn = log_warn or (lambda _: None)

    if not isinstance(expr, list): expr = [expr]
    expr = [
        sympy.sympify(_, strict=True, evaluate=False, convert_xor=False)
        for _ in expr
    ]

    if not symbol_table: symbol_table = {}
    symbol_table = _auto_infer_smtlib_types(
        expr, symbol_table, auto_assert
    )
    # See [FALLBACK RULES]
    # Need SMTLibPrinter to populate known_functions and known_constants first.

    settings = {}
    if precision: settings['precision'] = precision
    del precision

    if known_types: settings['known_types'] = known_types
    del known_types

    if known_functions: settings['known_functions'] = known_functions
    del known_functions

    if known_constants: settings['known_constants'] = known_constants
    del known_constants

    if not prefix_expressions: prefix_expressions = []
    if not suffix_expressions: suffix_expressions = []

    p = SMTLibPrinter(settings, symbol_table)
    del symbol_table

    # [FALLBACK RULES]
    for e in expr:
        for sym in _atoms_symbols_preserve_rv(e):
            if (
                sym.is_symbol and
                sym not in p._known_constants and
                sym not in p.symbol_table
            ):
                log_warn(f"Could not infer type of `{sym}`. Defaulting to float.")
                p.symbol_table[sym] = float
        for fun in e.atoms(Function):
            if (
                fun.is_Function and
                type(fun) not in p._known_functions and
                type(fun) not in p.symbol_table and
                not fun.is_Piecewise
            ): raise TypeError(
                f"Unknown type of undefined function `{fun}`. "
                f"Must be mapped to ``str`` in known_functions or mapped to ``Callable[..]`` in symbol_table."
            )

    declarations = []
    if auto_declare:
        declarations = {
                           sym.name: sym for e in expr for sym in e.free_symbols  # .free_symbols preserves random variables
                           if sym not in p._known_constants
                       } | {
                           fnc.name: fnc for e in expr for fnc in e.atoms(Function)
                           if type(fnc) not in p._known_functions and not fnc.is_Piecewise
                       }
        declarations = [
            _auto_declare_smtlib(sym_or_func, p, log_warn) for sym_or_func in declarations.values()
        ]

    if auto_assert:
        expr = [_auto_assert_smtlib(e, p, log_warn) for e in expr]

    # return SMTLibPrinter().doprint(expr)
    return '\n'.join([
        # ';; PREFIX EXPRESSIONS',
        *[
            e if isinstance(e, str) else p.doprint(e)
            for e in prefix_expressions
        ],

        # ';; DECLARATIONS',
        *[line for block in sorted([_ for _ in declarations if _], key=lambda b: b[0]) for line in block],

        # ';; EXPRESSIONS',
        *[
            e if isinstance(e, str) else p.doprint(e)
            for e in expr
        ],

        # ';; SUFFIX EXPRESSIONS',
        *[
            e if isinstance(e, str) else p.doprint(e)
            for e in suffix_expressions
        ],
    ])


def _atoms_symbols_preserve_rv(expr):
    from sympy.stats.rv import RandomSymbol
    random_symbols = expr.atoms(RandomSymbol)
    simple_symbols = set(expr.atoms(Symbol)) - {_.symbol for _ in random_symbols}
    return list(simple_symbols) + list(random_symbols)


def _auto_declare_smtlib(sym: typing.Union[Symbol, Function], p: SMTLibPrinter, log_warn: typing.Callable[[str], None]):
    if sym.is_symbol:
        type_signature = p.symbol_table[sym]
        assert isinstance(type_signature, type)
        type_signature = p._known_types[type_signature]

        from sympy.stats.rv import RandomSymbol
        current_assumptions = assumptions(sym) | {'__is_random_symbol': isinstance(sym, RandomSymbol)}
        unsupported_assumptions = {
            'infinite', 'antihermitian', 'transcendental', 'imaginary', 'irrational', 'noninteger', 'even', 'odd', 'prime', 'composite'
        }
        supported_assumptions = {
            'zero': lambda: Equality(sym, 0, evaluate=False),
            'nonzero': lambda: Unequality(sym, 0, evaluate=False),
            'positive': lambda: StrictGreaterThan(sym, 0, evaluate=False),
            'nonnegative': lambda: GreaterThan(sym, 0, evaluate=False),
            'negative': lambda: StrictLessThan(sym, 0, evaluate=False),
            'nonpositive': lambda: LessThan(sym, 0, evaluate=False),
            '__is_random_symbol': lambda: sym.pspace.domain.as_boolean().simplify()
        }
        for a in unsupported_assumptions:
            if current_assumptions.get(a) and not current_assumptions.get('zero'):  # zero checks pretty much everything
                raise ValueError(f"Cannot automatically assert '{a}'-ness when declaring `{sym}`. Please assert explicitly.")
        return [
                   p._s_expr('declare-const', [sym, type_signature])
               ] + [
                   p._s_expr('assert', [predicate()])
                   for a, predicate in supported_assumptions.items()
                   if current_assumptions.get(a)
               ]

    elif sym.is_Function:
        type_signature = p.symbol_table[type(sym)]
        assert callable(type_signature)
        type_signature = [p._known_types[_] for _ in type_signature.__args__]
        assert len(type_signature) > 0
        params_signature = f"({' '.join(type_signature[:-1])})"
        return_signature = type_signature[-1]
        return [p._s_expr('declare-fun', [type(sym), params_signature, return_signature])]

    else:
        raise ValueError(f"Non-Symbol/Function `{sym}` will not be declared.")


def _auto_assert_smtlib(e: Expr, p: SMTLibPrinter, log_warn: typing.Callable[[str], None]):
    if isinstance(e, Boolean) or (
        e in p.symbol_table and p.symbol_table[e] == bool
    ) or (
        e.is_Function and
        type(e) in p.symbol_table and
        p.symbol_table[type(e)].__args__[-1] == bool
    ):
        return p._s_expr('assert', [e])
    else:
        log_warn(f"Non-Boolean expression `{e}` will not be asserted. Converting to SMTLib verbatim.")
        return e


def _auto_infer_smtlib_types(
<<<<<<< HEAD
    exprs: typing.List[Basic],
    symbol_table: dict = None,
    auto_assert: bool = True
=======
    *exprs: Basic,
    symbol_table: typing.Optional[dict] = None
>>>>>>> c87cd361
) -> dict:
    # [TYPE INFERENCE RULES]
    # X is alone in an expr and auto-assert => X is bool
    # X in BooleanFunction.args => X is bool
    # X matches to a bool param of a symbol_table function => X is bool
    # X matches to an int param of a symbol_table function => X is int
    # X.is_integer => X is int
    # X is random and X.pspace is continuous => X is float
    # X == Y, where X is T => Y is T

    # [FALLBACK RULES]
    # see _auto_declare_smtlib(..)
    # X is not bool and X is not int and X is Symbol => X is float
    # else (e.g. X is Function) => error. must be specified explicitly.

    _symbols = dict(symbol_table) if symbol_table else {}

    def safe_update(syms: set, inf):
        for s in syms:
            assert s.is_symbol
            if (old_type := _symbols.setdefault(s, inf)) != inf:
                raise TypeError(f"Could not infer type of `{s}`. Apparently both `{old_type}` and `{inf}`?")

    # EXPLICIT TYPES
    safe_update({
        e
        for e in exprs
        if e.is_symbol and auto_assert
    }, bool)

    safe_update({
        symbol
        for e in exprs
        for boolfunc in e.atoms(BooleanFunction)
        for symbol in boolfunc.args
        if symbol.is_symbol
    }, bool)

    safe_update({
        symbol
        for e in exprs
        for boolfunc in e.atoms(Function)
        if type(boolfunc) in _symbols
        for symbol, param in zip(boolfunc.args, _symbols[type(boolfunc)].__args__)
        if symbol.is_symbol and param == bool
    }, bool)

    safe_update({
        symbol
        for e in exprs
        for intfunc in e.atoms(Function)
        if type(intfunc) in _symbols
        for symbol, param in zip(intfunc.args, _symbols[type(intfunc)].__args__)
        if symbol.is_symbol and param == int
    }, int)

    safe_update({
        symbol
        for e in exprs
        for symbol in _atoms_symbols_preserve_rv(e)
        if symbol.is_integer
    }, int)

    safe_update({
        symbol
        for e in exprs
        for symbol in _atoms_symbols_preserve_rv(e)
        if symbol.is_real and not symbol.is_integer
    }, float)

    # CONTINUOUS RANDOM VARIABLE RULE
    from sympy.stats.rv import RandomSymbol
    safe_update({
        rv
        for e in exprs
        for rv in e.atoms(RandomSymbol)
        if rv.pspace.is_Continuous
    }, float)

    # EQUALITY RELATION RULE
    rels = [rel for expr in exprs for rel in expr.atoms(Equality)]
    rels = [
               (rel.lhs, rel.rhs) for rel in rels if rel.lhs.is_symbol
           ] + [
               (rel.rhs, rel.lhs) for rel in rels if rel.rhs.is_symbol
           ]
    for infer, reltd in rels:
        inference = (
            _symbols[infer] if infer in _symbols else
            _symbols[reltd] if reltd in _symbols else

            _symbols[type(reltd)].__args__[-1]
            if reltd.is_Function and type(reltd) in _symbols else

            bool if reltd.is_Boolean else
            int if reltd.is_integer or reltd.is_Integer else
            float if reltd.is_real else
            None
        )
        if inference: safe_update({infer}, inference)

    return _symbols<|MERGE_RESOLUTION|>--- conflicted
+++ resolved
@@ -71,8 +71,7 @@
 
     symbol_table: dict
 
-    def __init__(self, settings: typing.Optional[dict] = None,
-                 symbol_table=None):
+    def __init__(self, settings: typing.Optional[dict] = None, symbol_table=None):
         settings = settings or {}
         self.symbol_table = symbol_table or {}
         Printer.__init__(self, settings)
@@ -466,14 +465,9 @@
 
 
 def _auto_infer_smtlib_types(
-<<<<<<< HEAD
     exprs: typing.List[Basic],
-    symbol_table: dict = None,
+    symbol_table: typing.Optional[dict] = None,
     auto_assert: bool = True
-=======
-    *exprs: Basic,
-    symbol_table: typing.Optional[dict] = None
->>>>>>> c87cd361
 ) -> dict:
     # [TYPE INFERENCE RULES]
     # X is alone in an expr and auto-assert => X is bool
