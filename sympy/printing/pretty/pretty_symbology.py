--- conflicted
+++ resolved
@@ -642,7 +642,7 @@
     """
     return len(line.translate(_remove_combining))
 
-<<<<<<< HEAD
+
 def center_pad(wstring, wtarget):
     """
     Returns the padding strings necessary for centering a string of line_width wstring
@@ -661,12 +661,13 @@
     right = fillchar * wright
 
     return left, right
+
 
 def center(string, width):
     """Returns a centered string of line_width width."""
     left, right = center_pad(line_width(string), width)
     return ''.join([left, string, right])
-=======
+
 
 def is_subscriptable_in_unicode(subscript):
     """
@@ -687,5 +688,4 @@
     True
 
     """
-    return all(character in sub for character in subscript)
->>>>>>> aa41ecb2
+    return all(character in sub for character in subscript)