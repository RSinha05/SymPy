--- conflicted
+++ resolved
@@ -86,7 +86,6 @@
             full_prec = self._print_level == 1
         return prettyForm(sstr(e, full_prec=full_prec))
 
-<<<<<<< HEAD
     def _print_ComplexFloat(self, e):
         pform = self._print(S.ImaginaryUnit)
         if e.imag.is_negative:
@@ -97,7 +96,7 @@
         else:
             pform = prettyForm(*pform.left(self._print(e.imag)))
         return self._print(e.real) + pform
-=======
+
     def _print_Cross(self, e):
         vec1 = e._expr1
         vec2 = e._expr2
@@ -148,7 +147,6 @@
         pform = prettyForm(*pform.left(self._print(U('DOT OPERATOR'))))
         pform = prettyForm(*pform.left(self._print(U('NABLA'))))
         return pform
->>>>>>> 6eb2021e
 
     def _print_Atom(self, e):
         try:
