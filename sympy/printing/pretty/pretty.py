--- conflicted
+++ resolved
@@ -2730,10 +2730,6 @@
         pform = prettyForm(*stringPict.next(l, ' ', op, ' ', r))
         return pform
 
-<<<<<<< HEAD
-
-=======
->>>>>>> 1a2cad66
 @print_function(PrettyPrinter)
 def pretty(expr, **settings):
     """Returns a string containing the prettified form of expr.
