# -*- coding: utf-8 -*-

from sympy import (
    Abs, And, Basic, Chi, Ci, Derivative, Dict, Ei, Eq, Equivalent, FF,
    FiniteSet, Function, Function, Ge, Gt, I, Implies, Integral,
    KroneckerDelta, Lambda, Le, Limit, Lt, Matrix, Nand, Ne, Nor, Not, O,
    Or, Piecewise, Pow, Product, QQ, RR, Rational, Ray, RootOf, RootSum,
    S, Segment, Shi, Si, Subs, Sum, Symbol, Tuple, Xor, ZZ, atan2,
    binomial, catalan, ceiling, conjugate, cos, euler, exp, expint,
    factorial, factorial2, floor, gamma, groebner, homomorphism, hyper,
    log, lowergamma, meijerg, oo, pi, sin,
    sqrt, sqrt, symbols, tan, uppergamma)

from sympy.printing.pretty import pretty as xpretty
from sympy.printing.pretty import pprint

from sympy.physics.units import joule

from sympy.utilities.pytest import raises, XFAIL
from sympy.core.trace import Tr

a, b, x, y, z, k = symbols('a,b,x,y,z,k')
th = Symbol('theta')
ph = Symbol('phi')

"""
Expressions whose pretty-printing is tested here:
(A '#' to the right of an expression indicates that its various acceptable
orderings are accounted for by the tests.)


BASIC EXPRESSIONS:

oo
(x**2)
1/x
y*x**-2
x**Rational(-5,2)
(-2)**x
Pow(3, 1, evaluate=False)
(x**2 + x + 1)  #
1-x  #
1-2*x  #
x/y
-x/y
(x+2)/y  #
(1+x)*y  #3
-5*x/(x+10)  # correct placement of negative sign
1 - Rational(3,2)*(x+1)
-(-x + 5)*(-x - 2*sqrt(2) + 5) - (-y + 5)*(-y + 5) # Issue 2425


ORDERING:

x**2 + x + 1
1 - x
1 - 2*x
2*x**4 + y**2 - x**2 + y**3


RELATIONAL:

Eq(x, y)
Lt(x, y)
Gt(x, y)
Le(x, y)
Ge(x, y)
Ne(x/(y+1), y**2)  #


RATIONAL NUMBERS:

y*x**-2
y**Rational(3,2) * x**Rational(-5,2)
sin(x)**3/tan(x)**2


FUNCTIONS (ABS, CONJ, EXP, FUNCTION BRACES, FACTORIAL, FLOOR, CEILING):

(2*x + exp(x))  #
Abs(x)
Abs(x/(x**2+1)) #
Abs(1 / (y - Abs(x)))
factorial(n)
factorial(2*n)
factorial(factorial(factorial(n)))
factorial(n+1) #
conjugate(x)
conjugate(f(x+1)) #
f(x)
f(x, y)
f(x/(y+1), y) #
sin(x)**2
conjugate(a+b*I)
conjugate(exp(a+b*I))
conjugate( f(1 + conjugate(f(x))) ) #
f(x/(y+1), y)  # denom of first arg
floor(1 / (y - floor(x)))
ceiling(1 / (y - ceiling(x)))


SQRT:

sqrt(2)
2**Rational(1,3)
2**Rational(1,1000)
sqrt(x**2 + 1)
(1 + sqrt(5))**Rational(1,3)
2**(1/x)
sqrt(2+pi)
(2+(1+x**2)/(2+x))**Rational(1,4)+(1+x**Rational(1,1000))/sqrt(3+x**2)


DERIVATIVES:

Derivative(log(x), x, evaluate=False)
Derivative(log(x), x, evaluate=False) + x  #
Derivative(log(x) + x**2, x, y, evaluate=False)
Derivative(2*x*y, y, x, evaluate=False) + x**2  #
beta(alpha).diff(alpha)


INTEGRALS:

Integral(log(x), x)
Integral(x**2, x)
Integral((sin(x))**2 / (tan(x))**2)
Integral(x**(2**x), x)
Integral(x**2, (x,1,2))
Integral(x**2, (x,Rational(1,2),10))
Integral(x**2*y**2, x,y)
Integral(x**2, (x, None, 1))
Integral(x**2, (x, 1, None))
Integral(sin(th)/cos(ph), (th,0,pi), (ph, 0, 2*pi))


MATRICES:

Matrix([[x**2+1, 1], [y, x+y]])  #
Matrix([[x/y, y, th], [0, exp(I*k*ph), 1]])


PIECEWISE:

Piecewise((x,x<1),(x**2,True))


SEQUENCES (TUPLES, LISTS, DICTIONARIES):

()
[]
{}
(1/x,)
[x**2, 1/x, x, y, sin(th)**2/cos(ph)**2]
(x**2, 1/x, x, y, sin(th)**2/cos(ph)**2)
{x: sin(x)}
{1/x: 1/y, x: sin(x)**2}  #
[x**2]
(x**2,)
{x**2: 1}


LIMITS:

Limit(x, x, oo)
Limit(x**2, x, 0)
Limit(1/x, x, 0)
Limit(sin(x)/x, x, 0)


UNITS:

joule => kg*m**2/s


SUBS:

Subs(f(x), x, ph**2)
Subs(f(x).diff(x), x, 0)
Subs(f(x).diff(x)/y, (x, y), (0, Rational(1, 2)))


ORDER:

O(1)
O(1/x)
O(x**2 + y**2)

"""


def pretty(expr, order=None):
    """ASCII pretty-printing"""
    return xpretty(expr, order=order, use_unicode=False, wrap_line=False)


def upretty(expr, order=None):
    """Unicode pretty-printing"""
    return xpretty(expr, order=order, use_unicode=True, wrap_line=False)


def test_pretty_ascii_str():
    """Different acceptable outputs are listed here because of a disagreement
    between Python 2.4 and 2.6 on the output of repr('xxx').
    """
    assert pretty( 'xxx' ) in ["'xxx'", 'xxx']
    assert pretty( "xxx" ) in ["'xxx'", 'xxx']
    assert pretty( 'xxx\'xxx' ) in ['"xxx\'xxx"', 'xxx\'xxx']
    assert pretty( 'xxx"xxx' ) in ["'xxx\"xxx'", 'xxx\"xxx']
    assert pretty( 'xxx\"xxx' ) in ["'xxx\"xxx'", 'xxx\"xxx']
    assert pretty( "xxx'xxx" ) in ['"xxx\'xxx"', 'xxx\'xxx']
    assert pretty( "xxx\'xxx" ) in ['"xxx\'xxx"', 'xxx\'xxx']
    assert pretty( "xxx\"xxx" ) in ["'xxx\"xxx'", 'xxx\"xxx']
    assert pretty( "xxx\"xxx\'xxx" ) in ['\'xxx"xxx\\\'xxx\'', 'xxx"xxx\'xxx']
    assert pretty( "xxx\nxxx" ) in ["'xxx\nxxx'", 'xxx\nxxx']


def test_pretty_unicode_str():
    """Different acceptable outputs are listed here because of a disagreement
    between Python 2.4 and 2.6 on the output of repr(u'xxx').
    """
    assert pretty( u'xxx' ) in [u"'xxx'", u'xxx']
    assert pretty( u"xxx" ) in [u"'xxx'", u'xxx']
    assert pretty( u'xxx\'xxx' ) in [u'"xxx\'xxx"', u'xxx\'xxx']
    assert pretty( u'xxx"xxx' ) in [u"'xxx\"xxx'", u'xxx\"xxx']
    assert pretty( u'xxx\"xxx' ) in [u"'xxx\"xxx'", u'xxx\"xxx']
    assert pretty( u"xxx'xxx" ) in [u'"xxx\'xxx"', u'xxx\'xxx']
    assert pretty( u"xxx\'xxx" ) in [u'"xxx\'xxx"', u'xxx\'xxx']
    assert pretty( u"xxx\"xxx" ) in [u"'xxx\"xxx'", u'xxx\"xxx']
    assert pretty(
        u"xxx\"xxx\'xxx" ) in [u'\'xxx"xxx\\\'xxx\'', u'xxx"xxx\'xxx']
    assert pretty( u"xxx\nxxx" ) in [u"'xxx\nxxx'", u'xxx\nxxx']


def test_upretty_greek():
    assert upretty( oo ) == u'∞'
    assert upretty( Symbol('alpha^+_1') ) == u'α⁺₁'
    assert upretty( Symbol('beta') ) == u'β'
    assert upretty(Symbol('lambda')) == u'λ'


def test_upretty_multiindex():
    assert upretty( Symbol('beta12') ) == u'β₁₂'
    assert upretty( Symbol('Y00') ) == u'Y₀₀'
    assert upretty( Symbol('Y_00') ) == u'Y₀₀'
    assert upretty( Symbol('F^+-') ) == u'F⁺⁻'


def test_upretty_sub_super():
    assert upretty( Symbol('beta_1_2') ) == u'β₁ ₂'
    assert upretty( Symbol('beta^1^2') ) == u'β¹ ²'
    assert upretty( Symbol('beta_1^2') ) == u'β²₁'
    assert upretty( Symbol('beta_10_20') ) == u'β₁₀ ₂₀'
    assert upretty( Symbol('beta_ax_gamma^i') ) == u'βⁱₐₓ ᵧ'
    assert upretty( Symbol("F^1^2_3_4") ) == u'F¹ ²₃ ₄'
    assert upretty( Symbol("F_1_2^3^4") ) == u'F³ ⁴₁ ₂'
    assert upretty( Symbol("F_1_2_3_4") ) == u'F₁ ₂ ₃ ₄'
    assert upretty( Symbol("F^1^2^3^4") ) == u'F¹ ² ³ ⁴'


def test_upretty_subs_missingin_24():
    assert upretty( Symbol('F_beta') ) == u'Fᵦ'
    assert upretty( Symbol('F_gamma') ) == u'Fᵧ'
    assert upretty( Symbol('F_rho') ) == u'Fᵨ'
    assert upretty( Symbol('F_phi') ) == u'Fᵩ'
    assert upretty( Symbol('F_chi') ) == u'Fᵪ'

    assert upretty( Symbol('F_a') ) == u'Fₐ'
    assert upretty( Symbol('F_e') ) == u'Fₑ'
    assert upretty( Symbol('F_i') ) == u'Fᵢ'
    assert upretty( Symbol('F_o') ) == u'Fₒ'
    assert upretty( Symbol('F_u') ) == u'Fᵤ'
    assert upretty( Symbol('F_r') ) == u'Fᵣ'
    assert upretty( Symbol('F_v') ) == u'Fᵥ'
    assert upretty( Symbol('F_x') ) == u'Fₓ'


def test_pretty_basic():
    assert pretty( -Rational(1)/2 ) == '-1/2'
    assert pretty( -Rational(13)/22 ) == \
"""\
  13\n\
- --\n\
  22\
"""
    expr = oo
    ascii_str = \
"""\
oo\
"""
    ucode_str = \
u"""\
∞\
"""
    assert  pretty(expr) == ascii_str
    assert upretty(expr) == ucode_str

    expr = (x**2)
    ascii_str = \
"""\
 2\n\
x \
"""
    ucode_str = \
u"""\
 2\n\
x \
"""
    assert  pretty(expr) == ascii_str
    assert upretty(expr) == ucode_str

    expr = 1/x
    ascii_str = \
"""\
1\n\
-\n\
x\
"""
    ucode_str = \
u"""\
1\n\
─\n\
x\
"""
    assert  pretty(expr) == ascii_str
    assert upretty(expr) == ucode_str

    expr = y*x**-2
    ascii_str = \
"""\
y \n\
--\n\
 2\n\
x \
"""
    ucode_str = \
u"""\
y \n\
──\n\
 2\n\
x \
"""
    assert  pretty(expr) == ascii_str
    assert upretty(expr) == ucode_str

    expr = x**Rational(-5, 2)
    ascii_str = \
"""\
 1  \n\
----\n\
 5/2\n\
x   \
"""
    ucode_str = \
u"""\
 1  \n\
────\n\
 5/2\n\
x   \
"""
    assert  pretty(expr) == ascii_str
    assert upretty(expr) == ucode_str

    expr = (-2)**x
    ascii_str = \
"""\
    x\n\
(-2) \
"""
    ucode_str = \
u"""\
    x\n\
(-2) \
"""
    assert  pretty(expr) == ascii_str
    assert upretty(expr) == ucode_str

    # See issue 1824
    expr = Pow(3, 1, evaluate=False)
    ascii_str = \
"""\
 1\n\
3 \
"""
    ucode_str = \
u"""\
 1\n\
3 \
"""
    assert  pretty(expr) == ascii_str
    assert upretty(expr) == ucode_str

    expr = (x**2 + x + 1)
    ascii_str_1 = \
"""\
         2\n\
1 + x + x \
"""
    ascii_str_2 = \
"""\
 2        \n\
x  + x + 1\
"""
    ascii_str_3 = \
"""\
 2        \n\
x  + 1 + x\
"""
    ucode_str_1 = \
u"""\
         2\n\
1 + x + x \
"""
    ucode_str_2 = \
u"""\
 2        \n\
x  + x + 1\
"""
    ucode_str_3 = \
u"""\
 2        \n\
x  + 1 + x\
"""
    assert  pretty(expr) in [ascii_str_1, ascii_str_2, ascii_str_3]
    assert upretty(expr) in [ucode_str_1, ucode_str_2, ucode_str_3]

    expr = 1 -x
    ascii_str_1 = \
"""\
1 - x\
"""
    ascii_str_2 = \
"""\
-x + 1\
"""
    ucode_str_1 = \
u"""\
1 - x\
"""
    ucode_str_2 = \
u"""\
-x + 1\
"""
    assert  pretty(expr) in [ascii_str_1, ascii_str_2]
    assert upretty(expr) in [ucode_str_1, ucode_str_2]

    expr = 1 - 2*x
    ascii_str_1 = \
"""\
1 - 2*x\
"""
    ascii_str_2 = \
"""\
-2*x + 1\
"""
    ucode_str_1 = \
u"""\
1 - 2⋅x\
"""
    ucode_str_2 = \
u"""\
-2⋅x + 1\
"""
    assert  pretty(expr) in [ascii_str_1, ascii_str_2]
    assert upretty(expr) in [ucode_str_1, ucode_str_2]

    expr = x/y
    ascii_str = \
"""\
x\n\
-\n\
y\
"""
    ucode_str = \
u"""\
x\n\
─\n\
y\
"""
    assert  pretty(expr) == ascii_str
    assert upretty(expr) == ucode_str

    expr = -x/y
    ascii_str = \
"""\
-x\n\
--\n\
y \
"""
    ucode_str = \
u"""\
-x\n\
──\n\
y \
"""
    assert  pretty(expr) == ascii_str
    assert upretty(expr) == ucode_str

    expr = (x + 2)/y
    ascii_str_1 = \
"""\
2 + x\n\
-----\n\
  y  \
"""
    ascii_str_2 = \
"""\
x + 2\n\
-----\n\
  y  \
"""
    ucode_str_1 = \
u"""\
2 + x\n\
─────\n\
  y  \
"""
    ucode_str_2 = \
u"""\
x + 2\n\
─────\n\
  y  \
"""
    assert  pretty(expr) in [ascii_str_1, ascii_str_2]
    assert upretty(expr) in [ucode_str_1, ucode_str_2]

    expr = (1 + x)*y
    ascii_str_1 = \
"""\
y*(1 + x)\
"""
    ascii_str_2 = \
"""\
(1 + x)*y\
"""
    ascii_str_3 = \
"""\
y*(x + 1)\
"""
    ucode_str_1 = \
u"""\
y⋅(1 + x)\
"""
    ucode_str_2 = \
u"""\
(1 + x)⋅y\
"""
    ucode_str_3 = \
u"""\
y⋅(x + 1)\
"""
    assert  pretty(expr) in [ascii_str_1, ascii_str_2, ascii_str_3]
    assert upretty(expr) in [ucode_str_1, ucode_str_2, ucode_str_3]

    # Test for correct placement of the negative sign
    expr = -5*x/(x + 10)
    ascii_str_1 = \
"""\
 -5*x \n\
------\n\
10 + x\
"""
    ascii_str_2 = \
"""\
 -5*x \n\
------\n\
x + 10\
"""
    ucode_str_1 = \
u"""\
 -5⋅x \n\
──────\n\
10 + x\
"""
    ucode_str_2 = \
u"""\
 -5⋅x \n\
──────\n\
x + 10\
"""
    assert  pretty(expr) in [ascii_str_1, ascii_str_2]
    assert upretty(expr) in [ucode_str_1, ucode_str_2]

    expr = -S(1)/2 - 3*x
    ascii_str = \
"""\
-3*x - 1/2\
"""
    ucode_str = \
u"""\
-3⋅x - 1/2\
"""
    assert  pretty(expr) == ascii_str
    assert upretty(expr) == ucode_str

    expr = S(1)/2 - 3*x
    ascii_str = \
"""\
-3*x + 1/2\
"""
    ucode_str = \
u"""\
-3⋅x + 1/2\
"""
    assert  pretty(expr) == ascii_str
    assert upretty(expr) == ucode_str

    expr = -S(1)/2 - 3*x/2
    ascii_str = \
"""\
  3*x   1\n\
- --- - -\n\
   2    2\
"""
    ucode_str = \
u"""\
  3⋅x   1\n\
- ─── - ─\n\
   2    2\
"""
    assert  pretty(expr) == ascii_str
    assert upretty(expr) == ucode_str

    expr = S(1)/2 - 3*x/2
    ascii_str = \
"""\
  3*x   1\n\
- --- + -\n\
   2    2\
"""
    ucode_str = \
u"""\
  3⋅x   1\n\
- ─── + ─\n\
   2    2\
"""
    assert  pretty(expr) == ascii_str
    assert upretty(expr) == ucode_str


def test_issue_2425():
    assert pretty(-(-x + 5)*(-x - 2*sqrt(2) + 5) - (-y + 5)*(-y + 5)) == \
"""\
        /         ___    \\           2\n\
(x - 5)*\\-x - 2*\\/ 2  + 5/ - (-y + 5) \
"""

    assert upretty(-(-x + 5)*(-x - 2*sqrt(2) + 5) - (-y + 5)*(-y + 5)) == \
u"""\
        ⎛         ___    ⎞           2\n\
(x - 5)⋅⎝-x - 2⋅╲╱ 2  + 5⎠ - (-y + 5) \
"""


def test_pretty_ordering():
    assert pretty(x**2 + x + 1, order='lex') == \
"""\
 2        \n\
x  + x + 1\
"""
    assert pretty(x**2 + x + 1, order='rev-lex') == \
"""\
         2\n\
1 + x + x \
"""
    assert pretty(1 - x, order='lex') == '-x + 1'
    assert pretty(1 - x, order='rev-lex') == '1 - x'

    assert pretty(1 - 2*x, order='lex') == '-2*x + 1'
    assert pretty(1 - 2*x, order='rev-lex') == '1 - 2*x'

    f = 2*x**4 + y**2 - x**2 + y**3
    assert pretty(f, order=None) == \
"""\
   4    2    3    2\n\
2*x  - x  + y  + y \
"""
    assert pretty(f, order='lex') == \
"""\
   4    2    3    2\n\
2*x  - x  + y  + y \
"""
    assert pretty(f, order='rev-lex') == \
"""\
 2    3    2      4\n\
y  + y  - x  + 2*x \
"""

    expr = x - x**3/6 + x**5/120 + O(x**6)
    ascii_str = \
"""\
     3     5        \n\
    x     x     / 6\\\n\
x - -- + --- + O\\x /\n\
    6    120        \
"""
    ucode_str = \
u"""\
     3     5        \n\
    x     x     ⎛ 6⎞\n\
x - ── + ─── + O⎝x ⎠\n\
    6    120        \
"""
    assert  pretty(expr, order=None) == ascii_str
    assert upretty(expr, order=None) == ucode_str

    assert  pretty(expr, order='lex') == ascii_str
    assert upretty(expr, order='lex') == ucode_str

    assert  pretty(expr, order='rev-lex') == ascii_str
    assert upretty(expr, order='rev-lex') == ucode_str


def test_pretty_relational():
    expr = Eq(x, y)
    ascii_str = \
"""\
x = y\
"""
    ucode_str = \
u"""\
x = y\
"""
    assert  pretty(expr) == ascii_str
    assert upretty(expr) == ucode_str

    expr = Lt(x, y)
    ascii_str = \
"""\
x < y\
"""
    ucode_str = \
u"""\
x < y\
"""
    assert  pretty(expr) == ascii_str
    assert upretty(expr) == ucode_str

    expr = Gt(x, y)
    ascii_str = \
"""\
x > y\
"""
    ucode_str = \
u"""\
x > y\
"""
    assert  pretty(expr) == ascii_str
    assert upretty(expr) == ucode_str

    expr = Le(x, y)
    ascii_str = \
"""\
x <= y\
"""
    ucode_str = \
u"""\
x ≤ y\
"""
    assert  pretty(expr) == ascii_str
    assert upretty(expr) == ucode_str

    expr = Ge(x, y)
    ascii_str = \
"""\
x >= y\
"""
    ucode_str = \
u"""\
x ≥ y\
"""
    assert  pretty(expr) == ascii_str
    assert upretty(expr) == ucode_str

    expr = Ne(x/(y + 1), y**2)
    ascii_str_1 = \
"""\
  x       2\n\
----- != y \n\
1 + y      \
"""
    ascii_str_2 = \
"""\
  x       2\n\
----- != y \n\
y + 1      \
"""
    ucode_str_1 = \
u"""\
  x      2\n\
───── ≠ y \n\
1 + y     \
"""
    ucode_str_2 = \
u"""\
  x      2\n\
───── ≠ y \n\
y + 1     \
"""
    assert  pretty(expr) in [ascii_str_1, ascii_str_2]
    assert upretty(expr) in [ucode_str_1, ucode_str_2]


def test_pretty_rational():
    expr = y*x**-2
    ascii_str = \
"""\
y \n\
--\n\
 2\n\
x \
"""
    ucode_str = \
u"""\
y \n\
──\n\
 2\n\
x \
"""
    assert  pretty(expr) == ascii_str
    assert upretty(expr) == ucode_str

    expr = y**Rational(3, 2) * x**Rational(-5, 2)
    ascii_str = \
"""\
 3/2\n\
y   \n\
----\n\
 5/2\n\
x   \
"""
    ucode_str = \
u"""\
 3/2\n\
y   \n\
────\n\
 5/2\n\
x   \
"""
    assert  pretty(expr) == ascii_str
    assert upretty(expr) == ucode_str

    expr = sin(x)**3/tan(x)**2
    ascii_str = \
"""\
   3   \n\
sin (x)\n\
-------\n\
   2   \n\
tan (x)\
"""
    ucode_str = \
u"""\
   3   \n\
sin (x)\n\
───────\n\
   2   \n\
tan (x)\
"""
    assert  pretty(expr) == ascii_str
    assert upretty(expr) == ucode_str


def test_pretty_functions():
    """Tests for Abs, conjugate, exp, function braces, and factorial."""
    expr = (2*x + exp(x))
    ascii_str_1 = \
"""\
       x\n\
2*x + e \
"""
    ascii_str_2 = \
"""\
 x      \n\
e  + 2*x\
"""
    ucode_str_1 = \
u"""\
       x\n\
2⋅x + ℯ \
"""
    ucode_str_2 = \
u"""\
 x     \n\
ℯ + 2⋅x\
"""
    assert  pretty(expr) in [ascii_str_1, ascii_str_2]
    assert upretty(expr) in [ucode_str_1, ucode_str_2]

    expr = Abs(x)
    ascii_str = \
"""\
|x|\
"""
    ucode_str = \
u"""\
│x│\
"""
    assert  pretty(expr) == ascii_str
    assert upretty(expr) == ucode_str

    expr = Abs(x/(x**2 + 1))
    ascii_str_1 = \
"""\
|  x   |\n\
|------|\n\
|     2|\n\
|1 + x |\
"""
    ascii_str_2 = \
"""\
|  x   |\n\
|------|\n\
| 2    |\n\
|x  + 1|\
"""
    ucode_str_1 = \
u"""\
│  x   │\n\
│──────│\n\
│     2│\n\
│1 + x │\
"""
    ucode_str_2 = \
u"""\
│  x   │\n\
│──────│\n\
│ 2    │\n\
│x  + 1│\
"""
    assert  pretty(expr) in [ascii_str_1, ascii_str_2]
    assert upretty(expr) in [ucode_str_1, ucode_str_2]

    expr = Abs(1 / (y - Abs(x)))
    ascii_str = \
"""\
|   1   |\n\
|-------|\n\
|y - |x||\
"""
    ucode_str = \
u"""\
│   1   │\n\
│───────│\n\
│y - │x││\
"""
    assert  pretty(expr) == ascii_str
    assert upretty(expr) == ucode_str

    n = Symbol('n', integer=True)
    expr = factorial(n)
    ascii_str = \
"""\
n!\
"""
    ucode_str = \
u"""\
n!\
"""
    assert  pretty(expr) == ascii_str
    assert upretty(expr) == ucode_str

    expr = factorial(2*n)
    ascii_str = \
"""\
(2*n)!\
"""
    ucode_str = \
u"""\
(2⋅n)!\
"""
    assert  pretty(expr) == ascii_str
    assert upretty(expr) == ucode_str

    expr = factorial(factorial(factorial(n)))
    ascii_str = \
"""\
((n!)!)!\
"""
    ucode_str = \
u"""\
((n!)!)!\
"""
    assert  pretty(expr) == ascii_str
    assert upretty(expr) == ucode_str

    expr = factorial(n + 1)
    ascii_str_1 = \
"""\
(1 + n)!\
"""
    ascii_str_2 = \
"""\
(n + 1)!\
"""
    ucode_str_1 = \
u"""\
(1 + n)!\
"""
    ucode_str_2 = \
u"""\
(n + 1)!\
"""

    assert  pretty(expr) in [ascii_str_1, ascii_str_2]
    assert upretty(expr) in [ucode_str_1, ucode_str_2]

    n = Symbol('n', integer=True)
    expr = factorial2(n)
    ascii_str = \
"""\
n!!\
"""
    ucode_str = \
u"""\
n!!\
"""
    assert  pretty(expr) == ascii_str
    assert upretty(expr) == ucode_str

    expr = factorial2(2*n)
    ascii_str = \
"""\
(2*n)!!\
"""
    ucode_str = \
u"""\
(2⋅n)!!\
"""
    assert  pretty(expr) == ascii_str
    assert upretty(expr) == ucode_str

    expr = factorial2(factorial2(factorial2(n)))
    ascii_str = \
"""\
((n!!)!!)!!\
"""
    ucode_str = \
u"""\
((n!!)!!)!!\
"""
    assert  pretty(expr) == ascii_str
    assert upretty(expr) == ucode_str

    expr = factorial2(n + 1)
    ascii_str_1 = \
"""\
(1 + n)!!\
"""
    ascii_str_2 = \
"""\
(n + 1)!!\
"""
    ucode_str_1 = \
u"""\
(1 + n)!!\
"""
    ucode_str_2 = \
u"""\
(n + 1)!!\
"""

    assert  pretty(expr) in [ascii_str_1, ascii_str_2]
    assert upretty(expr) in [ucode_str_1, ucode_str_2]

    expr = 2*binomial(n, k)
    ascii_str = \
"""\
  /n\\\n\
2*| |\n\
  \k/\
"""
    ucode_str = \
u"""\
  ⎛n⎞\n\
2⋅⎜ ⎟\n\
  ⎝k⎠\
"""

    assert  pretty(expr) == ascii_str
    assert upretty(expr) == ucode_str

    expr = 2*binomial(2*n, k)
    ascii_str = \
"""\
  /2*n\\\n\
2*|   |\n\
  \ k /\
"""
    ucode_str = \
u"""\
  ⎛2⋅n⎞\n\
2⋅⎜   ⎟\n\
  ⎝ k ⎠\
"""

    assert  pretty(expr) == ascii_str
    assert upretty(expr) == ucode_str

    expr = 2*binomial(n**2, k)
    ascii_str = \
"""\
  / 2\\\n\
  |n |\n\
2*|  |\n\
  \k /\
"""
    ucode_str = \
u"""\
  ⎛ 2⎞\n\
  ⎜n ⎟\n\
2⋅⎜  ⎟\n\
  ⎝k ⎠\
"""

    assert  pretty(expr) == ascii_str
    assert upretty(expr) == ucode_str

    expr = catalan(n)
    ascii_str = \
"""\
C \n\
 n\
"""
    ucode_str = \
u"""\
C \n\
 n\
"""
    assert  pretty(expr) == ascii_str
    assert upretty(expr) == ucode_str

    expr = conjugate(x)
    ascii_str = \
"""\
_\n\
x\
"""
    ucode_str = \
u"""\
_\n\
x\
"""
    assert  pretty(expr) == ascii_str
    assert upretty(expr) == ucode_str

    f = Function('f')
    expr = conjugate(f(x + 1))
    ascii_str_1 = \
"""\
________\n\
f(1 + x)\
"""
    ascii_str_2 = \
"""\
________\n\
f(x + 1)\
"""
    ucode_str_1 = \
u"""\
________\n\
f(1 + x)\
"""
    ucode_str_2 = \
u"""\
________\n\
f(x + 1)\
"""
    assert  pretty(expr) in [ascii_str_1, ascii_str_2]
    assert upretty(expr) in [ucode_str_1, ucode_str_2]

    expr = f(x)
    ascii_str = \
"""\
f(x)\
"""
    ucode_str = \
u"""\
f(x)\
"""
    assert  pretty(expr) == ascii_str
    assert upretty(expr) == ucode_str

    expr = f(x, y)
    ascii_str = \
"""\
f(x, y)\
"""
    ucode_str = \
u"""\
f(x, y)\
"""
    assert  pretty(expr) == ascii_str
    assert upretty(expr) == ucode_str

    expr = f(x/(y + 1), y)
    ascii_str_1 = \
"""\
 /  x     \\\n\
f|-----, y|\n\
 \\1 + y   /\
"""
    ascii_str_2 = \
"""\
 /  x     \\\n\
f|-----, y|\n\
 \\y + 1   /\
"""
    ucode_str_1 = \
u"""\
 ⎛  x     ⎞\n\
f⎜─────, y⎟\n\
 ⎝1 + y   ⎠\
"""
    ucode_str_2 = \
u"""\
 ⎛  x     ⎞\n\
f⎜─────, y⎟\n\
 ⎝y + 1   ⎠\
"""
    assert  pretty(expr) in [ascii_str_1, ascii_str_2]
    assert upretty(expr) in [ucode_str_1, ucode_str_2]

    expr = sin(x)**2
    ascii_str = \
"""\
   2   \n\
sin (x)\
"""
    ucode_str = \
u"""\
   2   \n\
sin (x)\
"""
    assert  pretty(expr) == ascii_str
    assert upretty(expr) == ucode_str

    expr = conjugate(a + b*I)
    ascii_str = \
"""\
_     _\n\
a - I*b\
"""
    ucode_str = \
u"""\
_     _\n\
a - ⅈ⋅b\
"""
    assert  pretty(expr) == ascii_str
    assert upretty(expr) == ucode_str

    expr = conjugate(exp(a + b*I))
    ascii_str = \
"""\
 _     _\n\
 a - I*b\n\
e       \
"""
    ucode_str = \
u"""\
 _     _\n\
 a - ⅈ⋅b\n\
ℯ       \
"""
    assert  pretty(expr) == ascii_str
    assert upretty(expr) == ucode_str

    expr = conjugate( f(1 + conjugate(f(x))) )
    ascii_str_1 = \
"""\
___________\n\
 /    ____\\\n\
f\\1 + f(x)/\
"""
    ascii_str_2 = \
"""\
___________\n\
 /____    \\\n\
f\\f(x) + 1/\
"""
    ucode_str_1 = \
u"""\
___________\n\
 ⎛    ____⎞\n\
f⎝1 + f(x)⎠\
"""
    ucode_str_2 = \
u"""\
___________\n\
 ⎛____    ⎞\n\
f⎝f(x) + 1⎠\
"""
    assert  pretty(expr) in [ascii_str_1, ascii_str_2]
    assert upretty(expr) in [ucode_str_1, ucode_str_2]

    expr = f(x/(y + 1), y)
    ascii_str_1 = \
"""\
 /  x     \\\n\
f|-----, y|\n\
 \\1 + y   /\
"""
    ascii_str_2 = \
"""\
 /  x     \\\n\
f|-----, y|\n\
 \\y + 1   /\
"""
    ucode_str_1 = \
u"""\
 ⎛  x     ⎞\n\
f⎜─────, y⎟\n\
 ⎝1 + y   ⎠\
"""
    ucode_str_2 = \
u"""\
 ⎛  x     ⎞\n\
f⎜─────, y⎟\n\
 ⎝y + 1   ⎠\
"""
    assert  pretty(expr) in [ascii_str_1, ascii_str_2]
    assert upretty(expr) in [ucode_str_1, ucode_str_2]

    expr = floor(1 / (y - floor(x)))
    ascii_str = \
"""\
     /     1      \\\n\
floor|------------|\n\
     \y - floor(x)/\
"""
    ucode_str = \
u"""\
⎢   1   ⎥\n\
⎢───────⎥\n\
⎣y - ⌊x⌋⎦\
"""
    assert  pretty(expr) == ascii_str
    assert upretty(expr) == ucode_str

    expr = ceiling(1 / (y - ceiling(x)))
    ascii_str = \
"""\
       /      1       \\\n\
ceiling|--------------|\n\
       \y - ceiling(x)/\
"""
    ucode_str = \
u"""\
⎡   1   ⎤\n\
⎢───────⎥\n\
⎢y - ⌈x⌉⎥\
"""
    assert  pretty(expr) == ascii_str
    assert upretty(expr) == ucode_str

    expr = euler(n)
    ascii_str = \
"""\
E \n\
 n\
"""
    ucode_str = \
u"""\
E \n\
 n\
"""
    assert  pretty(expr) == ascii_str
    assert upretty(expr) == ucode_str

    expr = euler(1/(1 + 1/(1 + 1/n)))
    ascii_str = \
"""\
E         \n\
     1    \n\
 ---------\n\
       1  \n\
 1 + -----\n\
         1\n\
     1 + -\n\
         n\
"""

    ucode_str = \
u"""\
E         \n\
     1    \n\
 ─────────\n\
       1  \n\
 1 + ─────\n\
         1\n\
     1 + ─\n\
         n\
"""
    assert  pretty(expr) == ascii_str
    assert upretty(expr) == ucode_str


def test_pretty_sqrt():
    expr = sqrt(2)
    ascii_str = \
"""\
  ___\n\
\/ 2 \
"""
    ucode_str = \
u"""\
  ___\n\
╲╱ 2 \
"""
    assert  pretty(expr) == ascii_str
    assert upretty(expr) == ucode_str

    expr = 2**Rational(1, 3)
    ascii_str = \
"""\
3 ___\n\
\/ 2 \
"""
    ucode_str = \
u"""\
3 ___\n\
╲╱ 2 \
"""
    assert  pretty(expr) == ascii_str
    assert upretty(expr) == ucode_str

    expr = 2**Rational(1, 1000)
    ascii_str = \
"""\
1000___\n\
  \/ 2 \
"""
    ucode_str = \
u"""\
1000___\n\
  ╲╱ 2 \
"""
    assert  pretty(expr) == ascii_str
    assert upretty(expr) == ucode_str

    expr = sqrt(x**2 + 1)
    ascii_str = \
"""\
   ________\n\
  /  2     \n\
\/  x  + 1 \
"""
    ucode_str = \
u"""\
   ________\n\
  ╱  2     \n\
╲╱  x  + 1 \
"""
    assert  pretty(expr) == ascii_str
    assert upretty(expr) == ucode_str

    expr = (1 + sqrt(5))**Rational(1, 3)
    ascii_str = \
"""\
   ___________\n\
3 /       ___ \n\
\/  1 + \/ 5  \
"""
    ucode_str = \
u"""\
   ___________\n\
3 ╱       ___ \n\
╲╱  1 + ╲╱ 5  \
"""
    assert  pretty(expr) == ascii_str
    assert upretty(expr) == ucode_str

    expr = 2**(1/x)
    ascii_str = \
"""\
x ___\n\
\/ 2 \
"""
    ucode_str = \
u"""\
x ___\n\
╲╱ 2 \
"""
    assert  pretty(expr) == ascii_str
    assert upretty(expr) == ucode_str

    expr = sqrt(2 + pi)
    ascii_str = \
"""\
  ________\n\
\/ 2 + pi \
"""
    ucode_str = \
u"""\
  _______\n\
╲╱ 2 + π \
"""
    assert  pretty(expr) == ascii_str
    assert upretty(expr) == ucode_str

<<<<<<< HEAD
    expr = (2+(1+x**2)/(2+x))**Rational(1, 4)+(1+x**Rational(1, 1000))/sqrt(3+x**2)
=======
    expr = (2 +(
        1 + x**2)/(2 + x))**Rational(1, 4) + (1 + x**Rational(1, 1000))/sqrt(3 + x**2)
>>>>>>> ef61493d
    ascii_str = \
"""\
     ____________              \n\
    /      2        1000___    \n\
   /      x  + 1      \/ x  + 1\n\
4 /   2 + ------  + -----------\n\
\/        x + 2        ________\n\
                      /  2     \n\
                    \/  x  + 3 \
"""
    ucode_str = \
u"""\
     ____________              \n\
    ╱      2        1000___    \n\
   ╱      x  + 1      ╲╱ x  + 1\n\
4 ╱   2 + ──────  + ───────────\n\
╲╱        x + 2        ________\n\
                      ╱  2     \n\
                    ╲╱  x  + 3 \
"""
    assert  pretty(expr) == ascii_str
    assert upretty(expr) == ucode_str


def test_pretty_KroneckerDelta():
    x, y = symbols("x, y")
    expr = KroneckerDelta(x, y)
    ascii_str = \
"""\
d   \n\
 x,y\
"""
    ucode_str = \
u"""\
δ   \n\
 x,y\
"""
    assert pretty(expr) == ascii_str
    assert upretty(expr) == ucode_str


def test_pretty_product():
    n, m, k, l = symbols('n m k l')
    f = symbols('f', cls=Function)
    expr = Product(f((n/3)**2), (n, k**2, l))

    unicode_str = \
u"""\
    l           \n\
┬────────┬      \n\
│        │  ⎛ 2⎞\n\
│        │  ⎜n ⎟\n\
│        │ f⎜──⎟\n\
│        │  ⎝9 ⎠\n\
│        │      \n\
       2        \n\
  n = k         """
    ascii_str = \
"""\
    l           \n\
__________      \n\
|        |  / 2\\\n\
|        |  |n |\n\
|        | f|--|\n\
|        |  \9 /\n\
|        |      \n\
       2        \n\
  n = k         """

    assert pretty(expr) == ascii_str
    assert upretty(expr) == unicode_str

    expr = Product(f((n/3)**2), (n, k**2, l), (l, 1, m))

    unicode_str = \
u"""\
    m          l           \n\
┬────────┬ ┬────────┬      \n\
│        │ │        │  ⎛ 2⎞\n\
│        │ │        │  ⎜n ⎟\n\
│        │ │        │ f⎜──⎟\n\
│        │ │        │  ⎝9 ⎠\n\
│        │ │        │      \n\
  l = 1           2        \n\
             n = k         """
    ascii_str = \
"""\
    m          l           \n\
__________ __________      \n\
|        | |        |  / 2\\\n\
|        | |        |  |n |\n\
|        | |        | f|--|\n\
|        | |        |  \9 /\n\
|        | |        |      \n\
  l = 1           2        \n\
             n = k         """

    assert pretty(expr) == ascii_str
    assert upretty(expr) == unicode_str


def test_pretty_lambda():
    expr = Lambda(x, x)
    ascii_str = \
"""\
Lambda(x, x)\
"""
    ucode_str = \
u"""\
Λ(x, x)\
"""

    assert  pretty(expr) == ascii_str
    assert upretty(expr) == ucode_str

    expr = Lambda(x, x**2)
    ascii_str = \
"""\
      /    2\\\n\
Lambda\\x, x /\
"""
    ucode_str = \
u"""\
 ⎛    2⎞\n\
Λ⎝x, x ⎠\
"""

    assert  pretty(expr) == ascii_str
    assert upretty(expr) == ucode_str

    expr = Lambda(x, x**2)**2
    ascii_str = \
"""\
      2       \n\
       /    2\\\n\
Lambda \\x, x /\
"""
    ucode_str = \
u"""\
 2       \n\
  ⎛    2⎞\n\
Λ ⎝x, x ⎠\
"""

    assert  pretty(expr) == ascii_str
    assert upretty(expr) == ucode_str

    expr = Lambda((x, y), x)
    ascii_str = \
"""\
Lambda((x, y), x)\
"""
    ucode_str = \
u"""\
Λ((x, y), x)\
"""

    assert  pretty(expr) == ascii_str
    assert upretty(expr) == ucode_str

    expr = Lambda((x, y), x**2)
    ascii_str = \
"""\
      /         2\\\n\
Lambda\\(x, y), x /\
"""
    ucode_str = \
u"""\
 ⎛         2⎞\n\
Λ⎝(x, y), x ⎠\
"""

    assert  pretty(expr) == ascii_str


def test_pretty_order():
    expr = O(1)
    ascii_str = \
"""\
O(1)\
"""
    ucode_str = \
u"""\
O(1)\
"""
    assert pretty(expr) == ascii_str
    assert upretty(expr) == ucode_str

    expr = O(1/x)
    ascii_str = \
"""\
 /1\\\n\
O|-|\n\
 \\x/\
"""
    ucode_str = \
u"""\
 ⎛1⎞\n\
O⎜─⎟\n\
 ⎝x⎠\
"""
    assert pretty(expr) == ascii_str
    assert upretty(expr) == ucode_str

    expr = O(x**2 + y**2)
    ascii_str = \
"""\
 / 2    2\\\n\
O\\x  + y /\
"""
    ucode_str = \
u"""\
 ⎛ 2    2⎞\n\
O⎝x  + y ⎠\
"""
    assert pretty(expr) == ascii_str
    assert upretty(expr) == ucode_str


def test_pretty_derivatives():
    # Simple
    expr = Derivative(log(x), x, evaluate=False)
    ascii_str = \
"""\
d         \n\
--(log(x))\n\
dx        \
"""
    ucode_str = \
u"""\
d         \n\
──(log(x))\n\
dx        \
"""
    assert  pretty(expr) == ascii_str
    assert upretty(expr) == ucode_str

    expr = Derivative(log(x), x, evaluate=False) + x
    ascii_str_1 = \
"""\
    d         \n\
x + --(log(x))\n\
    dx        \
"""
    ascii_str_2 = \
"""\
d             \n\
--(log(x)) + x\n\
dx            \
"""
    ucode_str_1 = \
u"""\
    d         \n\
x + ──(log(x))\n\
    dx        \
"""
    ucode_str_2 = \
u"""\
d             \n\
──(log(x)) + x\n\
dx            \
"""
    assert  pretty(expr) in [ascii_str_1, ascii_str_2]
    assert upretty(expr) in [ucode_str_1, ucode_str_2]

    # Multiple symbols
    expr = Derivative(log(x) + x**2, x, y)
    ascii_str_1 = \
"""\
   2              \n\
  d  /          2\\\n\
-----\log(x) + x /\n\
dy dx             \
"""
    ascii_str_2 = \
"""\
   2              \n\
  d  / 2         \\\n\
-----\\x  + log(x)/\n\
dy dx             \
"""
    ucode_str_1 = \
u"""\
   2              \n\
  d  ⎛          2⎞\n\
─────⎝log(x) + x ⎠\n\
dy dx             \
"""
    ucode_str_2 = \
u"""\
   2              \n\
  d  ⎛ 2         ⎞\n\
─────⎝x  + log(x)⎠\n\
dy dx             \
"""
    assert  pretty(expr) in [ascii_str_1, ascii_str_2]
    assert upretty(expr) in [ucode_str_1, ucode_str_2]

    expr = Derivative(2*x*y, y, x) + x**2
    ascii_str_1 = \
"""\
   2             \n\
  d             2\n\
-----(2*x*y) + x \n\
dx dy            \
"""
    ascii_str_2 = \
"""\
        2        \n\
 2     d         \n\
x  + -----(2*x*y)\n\
     dx dy       \
"""
    ucode_str_1 = \
u"""\
   2             \n\
  d             2\n\
─────(2⋅x⋅y) + x \n\
dx dy            \
"""
    ucode_str_2 = \
u"""\
        2        \n\
 2     d         \n\
x  + ─────(2⋅x⋅y)\n\
     dx dy       \
"""
    assert  pretty(expr) in [ascii_str_1, ascii_str_2]
    assert upretty(expr) in [ucode_str_1, ucode_str_2]

    expr = Derivative(2*x*y, x, x)
    ascii_str = \
"""\
  2       \n\
 d        \n\
---(2*x*y)\n\
  2       \n\
dx        \
"""
    ucode_str = \
u"""\
  2       \n\
 d        \n\
───(2⋅x⋅y)\n\
  2       \n\
dx        \
"""
    assert  pretty(expr) == ascii_str
    assert upretty(expr) == ucode_str

    expr = Derivative(2*x*y, x, 17)
    ascii_str = \
"""\
 17        \n\
d          \n\
----(2*x*y)\n\
  17       \n\
dx         \
"""
    ucode_str = \
u"""\
 17        \n\
d          \n\
────(2⋅x⋅y)\n\
  17       \n\
dx         \
"""
    assert  pretty(expr) == ascii_str
    assert upretty(expr) == ucode_str

    expr = Derivative(2*x*y, x, x, y)
    ascii_str = \
"""\
   3         \n\
  d          \n\
------(2*x*y)\n\
     2       \n\
dy dx        \
"""
    ucode_str = \
u"""\
   3         \n\
  d          \n\
──────(2⋅x⋅y)\n\
     2       \n\
dy dx        \
"""
    assert  pretty(expr) == ascii_str
    assert upretty(expr) == ucode_str

    # Greek letters
    alpha = Symbol('alpha')
    beta = Function('beta')
    expr = beta(alpha).diff(alpha)
    ascii_str = \
"""\
  d                \n\
------(beta(alpha))\n\
dalpha             \
"""
    ucode_str = \
u"""\
d       \n\
──(β(α))\n\
dα      \
"""
    assert  pretty(expr) == ascii_str
    assert upretty(expr) == ucode_str


def test_pretty_integrals():
    expr = Integral(log(x), x)
    ascii_str = \
"""\
  /         \n\
 |          \n\
 | log(x) dx\n\
 |          \n\
/           \
"""
    ucode_str = \
u"""\
⌠          \n\
⎮ log(x) dx\n\
⌡          \
"""
    assert  pretty(expr) == ascii_str
    assert upretty(expr) == ucode_str

    expr = Integral(x**2, x)
    ascii_str = \
"""\
  /     \n\
 |      \n\
 |  2   \n\
 | x  dx\n\
 |      \n\
/       \
"""
    ucode_str = \
u"""\
⌠      \n\
⎮  2   \n\
⎮ x  dx\n\
⌡      \
"""
    assert  pretty(expr) == ascii_str
    assert upretty(expr) == ucode_str

    expr = Integral((sin(x))**2 / (tan(x))**2)
    ascii_str = \
"""\
  /          \n\
 |           \n\
 |    2      \n\
 | sin (x)   \n\
 | ------- dx\n\
 |    2      \n\
 | tan (x)   \n\
 |           \n\
/            \
"""
    ucode_str = \
u"""\
⌠           \n\
⎮    2      \n\
⎮ sin (x)   \n\
⎮ ─────── dx\n\
⎮    2      \n\
⎮ tan (x)   \n\
⌡           \
"""
    assert  pretty(expr) == ascii_str
    assert upretty(expr) == ucode_str

    expr = Integral(x**(2**x), x)
    ascii_str = \
"""\
  /        \n\
 |         \n\
 |  / x\   \n\
 |  \\2 /   \n\
 | x     dx\n\
 |         \n\
/          \
"""
    ucode_str = \
u"""\
⌠         \n\
⎮  ⎛ x⎞   \n\
⎮  ⎝2 ⎠   \n\
⎮ x     dx\n\
⌡         \
"""
    assert  pretty(expr) == ascii_str
    assert upretty(expr) == ucode_str

    expr = Integral(x**2, (x, 1, 2))
    ascii_str = \
"""\
  2      \n\
  /      \n\
 |       \n\
 |   2   \n\
 |  x  dx\n\
 |       \n\
/        \n\
1        \
"""
    ucode_str = \
u"""\
2      \n\
⌠      \n\
⎮  2   \n\
⎮ x  dx\n\
⌡      \n\
1      \
"""
    assert  pretty(expr) == ascii_str
    assert upretty(expr) == ucode_str

    expr = Integral(x**2, (x, Rational(1, 2), 10))
    ascii_str = \
"""\
 10      \n\
  /      \n\
 |       \n\
 |   2   \n\
 |  x  dx\n\
 |       \n\
/        \n\
1/2      \
"""
    ucode_str = \
u"""\
 10      \n\
 ⌠       \n\
 ⎮   2   \n\
 ⎮  x  dx\n\
 ⌡       \n\
1/2      \
"""
    assert  pretty(expr) == ascii_str
    assert upretty(expr) == ucode_str

    expr = Integral(x**2*y**2, x, y)
    ascii_str = \
"""\
  /  /           \n\
 |  |            \n\
 |  |  2  2      \n\
 |  | x *y  dx dy\n\
 |  |            \n\
/  /             \
"""
    ucode_str = \
u"""\
⌠ ⌠            \n\
⎮ ⎮  2  2      \n\
⎮ ⎮ x ⋅y  dx dy\n\
⌡ ⌡            \
"""
    assert  pretty(expr) == ascii_str
    assert upretty(expr) == ucode_str

    expr = Integral(sin(th)/cos(ph), (th, 0, pi), (ph, 0, 2*pi))
    ascii_str = \
"""\
 2*pi pi                           \n\
   /   /                           \n\
  |   |                            \n\
  |   |  sin(theta)                \n\
  |   |  ---------- d(theta) d(phi)\n\
  |   |   cos(phi)                 \n\
  |   |                            \n\
 /   /                             \n\
 0   0                             \
"""
    ucode_str = \
u"""\
2⋅π π             \n\
 ⌠  ⌠             \n\
 ⎮  ⎮ sin(θ)      \n\
 ⎮  ⎮ ────── dθ dφ\n\
 ⎮  ⎮ cos(φ)      \n\
 ⌡  ⌡             \n\
 0  0             \
"""
    assert  pretty(expr) == ascii_str
    assert upretty(expr) == ucode_str


def test_pretty_matrix():
    # Empty Matrix
    expr = Matrix()
    ascii_str = "[]"
    unicode_str = "[]"
    assert pretty(expr) == ascii_str
    assert upretty(expr) == unicode_str
    expr = Matrix(2, 0, lambda i, j: 0)
    ascii_str = "[]"
    unicode_str = "[]"
    assert pretty(expr) == ascii_str
    assert upretty(expr) == unicode_str
    expr = Matrix(0, 2, lambda i, j: 0)
    ascii_str = "[]"
    unicode_str = "[]"
    assert pretty(expr) == ascii_str
    assert upretty(expr) == unicode_str
    expr = Matrix([[x**2 + 1, 1], [y, x + y]])
    ascii_str_1 = \
"""\
[     2       ]
[1 + x     1  ]
[             ]
[  y     x + y]\
"""
    ascii_str_2 = \
"""\
[ 2           ]
[x  + 1    1  ]
[             ]
[  y     x + y]\
"""
    ucode_str_1 = \
u"""\
⎡     2       ⎤
⎢1 + x     1  ⎥
⎢             ⎥
⎣  y     x + y⎦\
"""
    ucode_str_2 = \
u"""\
⎡ 2           ⎤
⎢x  + 1    1  ⎥
⎢             ⎥
⎣  y     x + y⎦\
"""
    assert  pretty(expr) in [ascii_str_1, ascii_str_2]
    assert upretty(expr) in [ucode_str_1, ucode_str_2]

    expr = Matrix([[x/y, y, th], [0, exp(I*k*ph), 1]])
    ascii_str = \
"""\
[x                 ]
[-     y      theta]
[y                 ]
[                  ]
[    I*k*phi       ]
[0  e           1  ]\
"""
    ucode_str = \
u"""\
⎡x           ⎤
⎢─    y     θ⎥
⎢y           ⎥
⎢            ⎥
⎢    ⅈ⋅k⋅φ   ⎥
⎣0  ℯ       1⎦\
"""
    assert  pretty(expr) == ascii_str
    assert upretty(expr) == ucode_str


def test_pretty_piecewise():
    expr = Piecewise((x, x<1), (x**2, True))
    ascii_str = \
"""\
/x   for x < 1\n\
|             \n\
< 2           \n\
|x   otherwise\n\
\             \
"""
    ucode_str = \
u"""\
⎧x   for x < 1\n\
⎪             \n\
⎨ 2           \n\
⎪x   otherwise\n\
⎩             \
"""
    assert  pretty(expr) == ascii_str
    assert upretty(expr) == ucode_str


def test_pretty_seq():
    expr = ()
    ascii_str = \
"""\
()\
"""
    ucode_str = \
u"""\
()\
"""
    assert  pretty(expr) == ascii_str
    assert upretty(expr) == ucode_str

    expr = []
    ascii_str = \
"""\
[]\
"""
    ucode_str = \
u"""\
[]\
"""
    assert  pretty(expr) == ascii_str
    assert upretty(expr) == ucode_str

    expr = {}
    expr_2 = {}
    ascii_str = \
"""\
{}\
"""
    ucode_str = \
u"""\
{}\
"""
    assert  pretty(expr) == ascii_str
    assert  pretty(expr_2) == ascii_str
    assert upretty(expr) == ucode_str
    assert upretty(expr_2) == ucode_str

    expr = (1/x,)
    ascii_str = \
"""\
 1  \n\
(-,)\n\
 x  \
"""
    ucode_str = \
u"""\
⎛1 ⎞\n\
⎜─,⎟\n\
⎝x ⎠\
"""
    assert  pretty(expr) == ascii_str
    assert upretty(expr) == ucode_str

    expr = [x**2, 1/x, x, y, sin(th)**2/cos(ph)**2]
    ascii_str = \
"""\
                 2        \n\
  2  1        sin (theta) \n\
[x , -, x, y, -----------]\n\
     x            2       \n\
               cos (phi)  \
"""
    ucode_str = \
u"""\
⎡                2   ⎤\n\
⎢ 2  1        sin (θ)⎥\n\
⎢x , ─, x, y, ───────⎥\n\
⎢    x           2   ⎥\n\
⎣             cos (φ)⎦\
"""
    assert  pretty(expr) == ascii_str
    assert upretty(expr) == ucode_str

    expr = (x**2, 1/x, x, y, sin(th)**2/cos(ph)**2)
    ascii_str = \
"""\
                 2        \n\
  2  1        sin (theta) \n\
(x , -, x, y, -----------)\n\
     x            2       \n\
               cos (phi)  \
"""
    ucode_str = \
u"""\
⎛                2   ⎞\n\
⎜ 2  1        sin (θ)⎟\n\
⎜x , ─, x, y, ───────⎟\n\
⎜    x           2   ⎟\n\
⎝             cos (φ)⎠\
"""
    assert  pretty(expr) == ascii_str
    assert upretty(expr) == ucode_str

    expr = Tuple(x**2, 1/x, x, y, sin(th)**2/cos(ph)**2)
    ascii_str = \
"""\
                 2        \n\
  2  1        sin (theta) \n\
(x , -, x, y, -----------)\n\
     x            2       \n\
               cos (phi)  \
"""
    ucode_str = \
u"""\
⎛                2   ⎞\n\
⎜ 2  1        sin (θ)⎟\n\
⎜x , ─, x, y, ───────⎟\n\
⎜    x           2   ⎟\n\
⎝             cos (φ)⎠\
"""
    assert  pretty(expr) == ascii_str
    assert upretty(expr) == ucode_str

    expr = {x: sin(x)}
    expr_2 = Dict({x: sin(x)})
    ascii_str = \
"""\
{x: sin(x)}\
"""
    ucode_str = \
u"""\
{x: sin(x)}\
"""
    assert  pretty(expr) == ascii_str
    assert  pretty(expr_2) == ascii_str
    assert upretty(expr) == ucode_str
    assert upretty(expr_2) == ucode_str

    expr = {1/x: 1/y, x: sin(x)**2}
    expr_2 = Dict({1/x: 1/y, x: sin(x)**2})
    ascii_str = \
"""\
 1  1        2    \n\
{-: -, x: sin (x)}\n\
 x  y             \
"""
    ucode_str = \
u"""\
⎧1  1        2   ⎫\n\
⎨─: ─, x: sin (x)⎬\n\
⎩x  y            ⎭\
"""
    assert  pretty(expr) == ascii_str
    assert  pretty(expr_2) == ascii_str
    assert upretty(expr) == ucode_str
    assert upretty(expr_2) == ucode_str

    # There used to be a bug with pretty-printing sequences of even height.
    expr = [x**2]
    ascii_str = \
"""\
  2 \n\
[x ]\
"""
    ucode_str = \
u"""\
⎡ 2⎤\n\
⎣x ⎦\
"""
    assert  pretty(expr) == ascii_str
    assert upretty(expr) == ucode_str

    expr = (x**2,)
    ascii_str = \
"""\
  2  \n\
(x ,)\
"""
    ucode_str = \
u"""\
⎛ 2 ⎞\n\
⎝x ,⎠\
"""
    assert  pretty(expr) == ascii_str
    assert upretty(expr) == ucode_str

    expr = Tuple(x**2)
    ascii_str = \
"""\
  2  \n\
(x ,)\
"""
    ucode_str = \
u"""\
⎛ 2 ⎞\n\
⎝x ,⎠\
"""
    assert  pretty(expr) == ascii_str
    assert upretty(expr) == ucode_str

    expr = {x**2: 1}
    expr_2 = Dict({x**2: 1})
    ascii_str = \
"""\
  2    \n\
{x : 1}\
"""
    ucode_str = \
u"""\
⎧ 2   ⎫\n\
⎨x : 1⎬\n\
⎩     ⎭\
"""
    assert  pretty(expr) == ascii_str
    assert  pretty(expr_2) == ascii_str
    assert upretty(expr) == ucode_str
    assert upretty(expr_2) == ucode_str


def test_any_object_in_sequence():
    # Cf. issue 2207
    b1 = Basic()
    b2 = Basic(Basic())

    expr = [b2, b1]
    assert pretty(expr) == "[Basic(Basic()), Basic()]"
    assert upretty(expr) == u"[Basic(Basic()), Basic()]"

    expr = set([b2, b1])
    assert pretty(expr) == "set([Basic(), Basic(Basic())])"
    assert upretty(expr) == u"set([Basic(), Basic(Basic())])"

    expr = {b2: b1, b1: b2}
    expr2 = Dict({b2: b1, b1: b2})
    assert pretty(expr) == "{Basic(): Basic(Basic()), Basic(Basic()): Basic()}"
    assert pretty(
        expr2) == "{Basic(): Basic(Basic()), Basic(Basic()): Basic()}"
    assert upretty(
        expr) == u"{Basic(): Basic(Basic()), Basic(Basic()): Basic()}"
    assert upretty(
        expr2) == u"{Basic(): Basic(Basic()), Basic(Basic()): Basic()}"



def test_pretty_sets():
    s = FiniteSet
    assert pretty(s([x*y, x**2])) == \
"""\
  2      \n\
{x , x*y}\
"""
    assert pretty(s(range(1, 6))) == "{1, 2, 3, 4, 5}"
    assert pretty(s(range(1, 13))) == "{1, 2, 3, 4, 5, 6, 7, 8, 9, 10, 11, 12}"
    for s in (frozenset, set):
        assert pretty(s([x*y, x**2])) == \
"""\
%s   2       \n\
%s([x , x*y])\
""" % (" " * len(s.__name__), s.__name__)
        assert pretty(s(range(1, 6))) == "%s([1, 2, 3, 4, 5])" % s.__name__
        assert pretty(s(range(1, 13))) == \
            "%s([1, 2, 3, 4, 5, 6, 7, 8, 9, 10, 11, 12])" % s.__name__


def test_pretty_limits():
    expr = Limit(x, x, oo)
    ascii_str = \
"""\
 lim x\n\
x->oo \
"""
    ucode_str = \
u"""\
lim x\n\
x->∞ \
"""
    assert  pretty(expr) == ascii_str
    assert upretty(expr) == ucode_str

    expr = Limit(x**2, x, 0)
    ascii_str = \
"""\
     2\n\
lim x \n\
x->0  \
"""
    ucode_str = \
u"""\
     2\n\
lim x \n\
x->0  \
"""
    assert  pretty(expr) == ascii_str
    assert upretty(expr) == ucode_str

    expr = Limit(1/x, x, 0)
    ascii_str = \
"""\
    1\n\
lim -\n\
x->0x\
"""
    ucode_str = \
u"""\
    1\n\
lim ─\n\
x->0x\
"""
    assert  pretty(expr) == ascii_str
    assert upretty(expr) == ucode_str

    expr = Limit(sin(x)/x, x, 0)
    ascii_str = \
"""\
    sin(x)\n\
lim ------\n\
x->0  x   \
"""
    ucode_str = \
u"""\
    sin(x)\n\
lim ──────\n\
x->0  x   \
"""
    assert  pretty(expr) == ascii_str
    assert upretty(expr) == ucode_str


def test_pretty_RootOf():
    expr = RootOf(x**5 + 11*x - 2, 0)
    ascii_str = \
"""\
      / 5              \\\n\
RootOf\\x  + 11*x - 2, 0/\
"""
    ucode_str = \
u"""\
      ⎛ 5              ⎞\n\
RootOf⎝x  + 11⋅x - 2, 0⎠\
"""

    assert  pretty(expr) == ascii_str
    assert upretty(expr) == ucode_str


def test_pretty_RootSum():
    expr = RootSum(x**5 + 11*x - 2, auto=False)
    ascii_str = \
"""\
       / 5           \\\n\
RootSum\\x  + 11*x - 2/\
"""
    ucode_str = \
u"""\
       ⎛ 5           ⎞\n\
RootSum⎝x  + 11⋅x - 2⎠\
"""

    assert  pretty(expr) == ascii_str
    assert upretty(expr) == ucode_str

    expr = RootSum(x**5 + 11*x - 2, Lambda(z, exp(z)))
    ascii_str = \
"""\
       / 5                   /    z\\\\\n\
RootSum\\x  + 11*x - 2, Lambda\\z, e //\
"""
    ucode_str = \
u"""\
       ⎛ 5              ⎛    z⎞⎞\n\
RootSum⎝x  + 11⋅x - 2, Λ⎝z, ℯ ⎠⎠\
"""

    assert  pretty(expr) == ascii_str
    assert upretty(expr) == ucode_str


def test_GroebnerBasis():
    expr = groebner([], x, y)

    ascii_str = \
"""\
GroebnerBasis([], x, y, domain=ZZ, order=lex)\
"""
    ucode_str = \
u"""\
GroebnerBasis([], x, y, domain=ℤ, order=lex)\
"""

    assert  pretty(expr) == ascii_str
    assert upretty(expr) == ucode_str

    F = [x**2 - 3*y - x + 1, y**2 - 2*x + y - 1]
    expr = groebner(F, x, y, order='grlex')

    ascii_str = \
"""\
             /[ 2                 2              ]                              \\\n\
GroebnerBasis\\[x  - x - 3*y + 1, y  - 2*x + y - 1], x, y, domain=ZZ, order=grlex/\
"""
    ucode_str = \
u"""\
             ⎛⎡ 2                 2              ⎤                             ⎞\n\
GroebnerBasis⎝⎣x  - x - 3⋅y + 1, y  - 2⋅x + y - 1⎦, x, y, domain=ℤ, order=grlex⎠\
"""

    assert  pretty(expr) == ascii_str
    assert upretty(expr) == ucode_str

    expr = expr.fglm('lex')

    ascii_str = \
"""\
             /[       2           4      3      2           ]                            \\\n\
GroebnerBasis\\[2*x - y  - y + 1, y  + 2*y  - 3*y  - 16*y + 7], x, y, domain=ZZ, order=lex/\
"""
    ucode_str = \
u"""\
             ⎛⎡       2           4      3      2           ⎤                           ⎞\n\
GroebnerBasis⎝⎣2⋅x - y  - y + 1, y  + 2⋅y  - 3⋅y  - 16⋅y + 7⎦, x, y, domain=ℤ, order=lex⎠\
"""

    assert  pretty(expr) == ascii_str
    assert upretty(expr) == ucode_str


def test_pretty_Boolean():
    expr = Not(x, evaluate=False)

    assert  pretty(expr) == "Not(x)"
    assert upretty(expr) == u"¬ x"

    expr = And(x, y)

    assert  pretty(expr) == "And(x, y)"
    assert upretty(expr) == u"x ∧ y"

    expr = Or(x, y)

    assert  pretty(expr) == "Or(x, y)"
    assert upretty(expr) == u"x ∨ y"

    expr = Xor(x, y, evaluate=False)

    assert  pretty(expr) == "Xor(x, y)"
    assert upretty(expr) == u"x ⊻ y"

    expr = Nand(x, y, evaluate=False)

    assert  pretty(expr) == "Nand(x, y)"
    assert upretty(expr) == u"x ⊼ y"

    expr = Nor(x, y, evaluate=False)

    assert  pretty(expr) == "Nor(x, y)"
    assert upretty(expr) == u"x ⊽ y"

    expr = Implies(x, y, evaluate=False)

    assert  pretty(expr) == "Implies(x, y)"
    assert upretty(expr) == u"x → y"

    # don't sort args
    expr = Implies(y, x, evaluate=False)

    assert  pretty(expr) == "Implies(y, x)"
    assert upretty(expr) == u"y → x"

    expr = Equivalent(x, y, evaluate=False)

    assert  pretty(expr) == "Equivalent(x, y)"
    assert upretty(expr) == u"x ≡ y"

    expr = Equivalent(y, x, evaluate=False)

    assert  pretty(expr) == "Equivalent(x, y)"
    assert upretty(expr) == u"x ≡ y"


def test_pretty_Domain():
    expr = FF(23)

    assert  pretty(expr) == "GF(23)"
    assert upretty(expr) == u"ℤ₂₃"

    expr = ZZ

    assert  pretty(expr) == "ZZ"
    assert upretty(expr) == u"ℤ"

    expr = QQ

    assert  pretty(expr) == "QQ"
    assert upretty(expr) == u"ℚ"

    expr = RR

    assert  pretty(expr) == "RR"
    assert upretty(expr) == u"ℝ"

    expr = QQ[x]

    assert  pretty(expr) == "QQ[x]"
    assert upretty(expr) == u"ℚ[x]"

    expr = QQ[x, y]

    assert  pretty(expr) == "QQ[x, y]"
    assert upretty(expr) == u"ℚ[x, y]"

    expr = ZZ.frac_field(x)

    assert  pretty(expr) == "ZZ(x)"
    assert upretty(expr) == u"ℤ(x)"

    expr = ZZ.frac_field(x, y)

    assert  pretty(expr) == "ZZ(x, y)"
    assert upretty(expr) == u"ℤ(x, y)"

    expr = QQ.poly_ring(x, y, order="lex")

    assert  pretty(expr) == "QQ[x, y, order=lex]"
    assert upretty(expr) == u"ℚ[x, y, order=lex]"

    expr = QQ.poly_ring(x, y, order="ilex")

    assert  pretty(expr) == "QQ[x, y, order=ilex]"
    assert upretty(expr) == u"ℚ[x, y, order=ilex]"


def test_pretty_prec():
    assert xpretty(S("0.3"), full_prec=True) == "0.300000000000000"
    assert xpretty(S("0.3"), full_prec="auto") == "0.300000000000000"
    assert xpretty(S("0.3"), full_prec=False) == "0.3"
    assert xpretty(S("0.3")*x, full_prec=True, use_unicode=False) in [
            "0.300000000000000*x",
            "x*0.300000000000000"
            ]
    assert xpretty(S("0.3")*x, full_prec="auto", use_unicode=False) in [
            "0.3*x",
            "x*0.3"
            ]
    assert xpretty(S("0.3")*x, full_prec=False, use_unicode=False) in [
            "0.3*x",
            "x*0.3"
            ]


def test_pprint():
    import StringIO
    import sys
    fd = StringIO.StringIO()
    sso = sys.stdout
    sys.stdout = fd
    try:
        pprint(pi, use_unicode=False)
    finally:
        sys.stdout = sso
    assert fd.getvalue() == 'pi\n'


def test_pretty_class():
    """Test that the printer dispatcher correctly handles classes."""
    class C:
        pass   # C has no .__class__ and this was causing problems

    class D(object):
        pass

    assert pretty( C ) == str( C )
    assert pretty( D ) == str( D )


def test_pretty_no_wrap_line():
    huge_expr = 0
    for i in range(20):
        huge_expr += i*sin(i + x)
    assert xpretty(huge_expr            ).find('\n') != -1
    assert xpretty(huge_expr, wrap_line=False).find('\n') == -1


def test_settings():
    raises(TypeError, lambda: pretty(S(4), method="garbage"))


@XFAIL
def test_pretty_sum():
    from sympy.abc import x, a, b, k, m, n

    expr = Sum(k**k, (k, 0, n))
    ascii_str = \
"""\
  n     \n\
 ___    \n\
 \\  `   \n\
  \\    k\n\
  /   k \n\
 /__,   \n\
k = 0   \
"""
    ucode_str = \
u"""\
  n     \n\
 ___    \n\
 ╲      \n\
  ╲    k\n\
  ╱   k \n\
 ╱      \n\
 ‾‾‾    \n\
k = 0   \
"""
    assert  pretty(expr) == ascii_str
    assert upretty(expr) == ucode_str

    expr = Sum(k**(Integral(x**n, (x, -oo, oo))), (k, 0, n**n))
    ascii_str = \
"""\
    n             \n\
   n              \n\
______            \n\
\\     `           \n\
 \\        oo      \n\
  \\        /      \n\
   \\      |       \n\
    \\     |   n   \n\
     )    |  x  dx\n\
    /     |       \n\
   /     /        \n\
  /      -oo      \n\
 /      k         \n\
/_____,           \n\
 k = 0            \
"""
    ucode_str = \
u"""\
   n            \n\
  n             \n\
______          \n\
╲               \n\
 ╲      ∞       \n\
  ╲     ⌠       \n\
   ╲    ⎮   n   \n\
    ╲   ⎮  x  dx\n\
    ╱   ⌡       \n\
   ╱    -∞      \n\
  ╱    k        \n\
 ╱              \n\
╱               \n\
‾‾‾‾‾‾          \n\
k = 0           \
"""
    assert  pretty(expr) == ascii_str
    assert upretty(expr) == ucode_str

    expr = Sum(k**(
        Integral(x**n, (x, -oo, oo))), (k, 0, Integral(x**x, (x, -oo, oo))))
    ascii_str = \
"""\
 oo                 \n\
  /                 \n\
 |                  \n\
 |   x              \n\
 |  x  dx           \n\
 |                  \n\
/                   \n\
-oo                 \n\
 ______             \n\
 \\     `            \n\
  \\         oo      \n\
   \\         /      \n\
    \\       |       \n\
     \\      |   n   \n\
      )     |  x  dx\n\
     /      |       \n\
    /      /        \n\
   /       -oo      \n\
  /       k         \n\
 /_____,            \n\
  k = 0             \
"""
    ucode_str = \
u"""\
∞                 \n\
⌠                 \n\
⎮   x             \n\
⎮  x  dx          \n\
⌡                 \n\
-∞                \n\
 ______           \n\
 ╲                \n\
  ╲       ∞       \n\
   ╲      ⌠       \n\
    ╲     ⎮   n   \n\
     ╲    ⎮  x  dx\n\
     ╱    ⌡       \n\
    ╱     -∞      \n\
   ╱     k        \n\
  ╱               \n\
 ╱                \n\
 ‾‾‾‾‾‾           \n\
 k = 0            \
"""
    assert  pretty(expr) == ascii_str
    assert upretty(expr) == ucode_str

    expr = Sum(k**(Integral(x**n, (x, -oo, oo))), (
        k, x + n + x**2 + n**2 + (x/n) + (1/x), Integral(x**x, (x, -oo, oo))))
    ascii_str = \
"""\
          oo                          \n\
           /                          \n\
          |                           \n\
          |   x                       \n\
          |  x  dx                    \n\
          |                           \n\
         /                            \n\
         -oo                          \n\
          ______                      \n\
          \     `                     \n\
           \                  oo      \n\
            \                  /      \n\
             \                |       \n\
              \               |   n   \n\
               )              |  x  dx\n\
              /               |       \n\
             /               /        \n\
            /                -oo      \n\
           /                k         \n\
          /_____,                     \n\
     2        2       1   x           \n\
k = n  + n + x  + x + - + -           \n\
                      x   n           \
"""
    ucode_str = \
u"""\
          ∞                          \n\
          ⌠                          \n\
          ⎮   x                      \n\
          ⎮  x  dx                   \n\
          ⌡                          \n\
          -∞                         \n\
           ______                    \n\
           ╲                         \n\
            ╲                ∞       \n\
             ╲               ⌠       \n\
              ╲              ⎮   n   \n\
               ╲             ⎮  x  dx\n\
               ╱             ⌡       \n\
              ╱              -∞      \n\
             ╱              k        \n\
            ╱                        \n\
           ╱                         \n\
           ‾‾‾‾‾‾                    \n\
     2        2       1   x          \n\
k = n  + n + x  + x + ─ + ─          \n\
                      x   n          \
"""
    assert  pretty(expr) == ascii_str
    assert upretty(expr) == ucode_str

    expr = Sum(k**(
        Integral(x**n, (x, -oo, oo))), (k, 0, x + n + x**2 + n**2 + (x/n) + (1/x)))
    ascii_str = \
"""\
 2        2       1   x           \n\
n  + n + x  + x + - + -           \n\
                  x   n           \n\
        ______                    \n\
        \     `                   \n\
         \                oo      \n\
          \                /      \n\
           \              |       \n\
            \             |   n   \n\
             )            |  x  dx\n\
            /             |       \n\
           /             /        \n\
          /              -oo      \n\
         /              k         \n\
        /_____,                   \n\
         k = 0                    \
"""
    ucode_str = \
u"""\
 2        2       1   x          \n\
n  + n + x  + x + ─ + ─          \n\
                  x   n          \n\
         ______                  \n\
         ╲                       \n\
          ╲              ∞       \n\
           ╲             ⌠       \n\
            ╲            ⎮   n   \n\
             ╲           ⎮  x  dx\n\
             ╱           ⌡       \n\
            ╱            -∞      \n\
           ╱            k        \n\
          ╱                      \n\
         ╱                       \n\
         ‾‾‾‾‾‾                  \n\
         k = 0                   \
"""
    assert  pretty(expr) == ascii_str
    assert upretty(expr) == ucode_str

    expr = Sum(x, (x, 0, oo))
    ascii_str = \
"""\
  oo   \n\
 __    \n\
 \\ `   \n\
  )   x\n\
 /_,   \n\
x = 0  \
"""
    ucode_str = \
u"""\
  ∞    \n\
 ___   \n\
 ╲     \n\
  ╲   x\n\
  ╱    \n\
 ╱     \n\
 ‾‾‾   \n\
x = 0  \
"""

    assert  pretty(expr) == ascii_str
    assert upretty(expr) == ucode_str

    expr = Sum(x**2, (x, 0, oo))
    ascii_str = \
u"""\
  oo    \n\
 ___    \n\
 \\  `   \n\
  \\    2\n\
  /   x \n\
 /__,   \n\
x = 0   \
"""
    ucode_str = \
u"""\
  ∞     \n\
 ___    \n\
 ╲      \n\
  ╲    2\n\
  ╱   x \n\
 ╱      \n\
 ‾‾‾    \n\
x = 0   \
"""

    assert  pretty(expr) == ascii_str
    assert upretty(expr) == ucode_str

    expr = Sum(x/2, (x, 0, oo))
    ascii_str = \
"""\
  oo   \n\
 ___   \n\
 \\  `  \n\
  \\   x\n\
   )  -\n\
  /   2\n\
 /__,  \n\
x = 0  \
"""
    ucode_str = \
u"""\
  ∞    \n\
 ____  \n\
 ╲     \n\
  ╲   x\n\
   ╲  ─\n\
   ╱  2\n\
  ╱    \n\
 ╱     \n\
 ‾‾‾‾  \n\
x = 0  \
"""

    assert  pretty(expr) == ascii_str
    assert upretty(expr) == ucode_str

    expr = Sum(x**3/2, (x, 0, oo))
    ascii_str = \
"""\
  oo    \n\
____    \n\
\\   `   \n\
 \\     3\n\
  \\   x \n\
  /   --\n\
 /    2 \n\
/___,   \n\
x = 0   \
"""
    ucode_str = \
u"""\
  ∞     \n\
 ____   \n\
 ╲      \n\
  ╲    3\n\
   ╲  x \n\
   ╱  ──\n\
  ╱   2 \n\
 ╱      \n\
 ‾‾‾‾   \n\
x = 0   \
"""

    assert  pretty(expr) == ascii_str
    assert upretty(expr) == ucode_str

    expr = Sum((x**3*y**(x/2))**n, (x, 0, oo))
    ascii_str = \
u"""\
  oo          \n\
____          \n\
\\   `         \n\
 \\           n\n\
  \\   /    x\\ \n\
   )  |    -| \n\
  /   | 3  2| \n\
 /    \\x *y / \n\
/___,         \n\
x = 0         \
"""
    ucode_str = \
u"""\
  ∞           \n\
_____         \n\
╲             \n\
 ╲           n\n\
  ╲   ⎛    x⎞ \n\
   ╲  ⎜    ─⎟ \n\
   ╱  ⎜ 3  2⎟ \n\
  ╱   ⎝x ⋅y ⎠ \n\
 ╱            \n\
╱             \n\
‾‾‾‾‾         \n\
x = 0         \
"""

    assert  pretty(expr) == ascii_str
    assert upretty(expr) == ucode_str

    expr = Sum(1/x**2, (x, 0, oo))
    ascii_str = \
"""\
  oo    \n\
____    \n\
\\   `   \n\
 \\    1 \n\
  \\   --\n\
  /    2\n\
 /    x \n\
/___,   \n\
x = 0   \
"""
    ucode_str = \
u"""\
  ∞     \n\
 ____   \n\
 ╲      \n\
  ╲   1 \n\
   ╲  ──\n\
   ╱   2\n\
  ╱   x \n\
 ╱      \n\
 ‾‾‾‾   \n\
x = 0   \
"""

    assert  pretty(expr) == ascii_str
    assert upretty(expr) == ucode_str

    expr = Sum(1/y**(a/b), (x, 0, oo))
    ascii_str = \
"""\
  oo     \n\
____     \n\
\\   `    \n\
 \\     -a\n\
  \\    --\n\
  /    b \n\
 /    y  \n\
/___,    \n\
x = 0    \
"""
    ucode_str = \
u"""\
  ∞      \n\
 ____    \n\
 ╲       \n\
  ╲    -a\n\
   ╲   ──\n\
   ╱   b \n\
  ╱   y  \n\
 ╱       \n\
 ‾‾‾‾    \n\
x = 0    \
"""

    assert  pretty(expr) == ascii_str
    assert upretty(expr) == ucode_str

    expr = Sum(1/y**(a/b), (x, 0, oo), (y, 1, 2))
    ascii_str = \
"""\
  2     oo     \n\
____  ____     \n\
\\   ` \\   `    \n\
 \\     \\     -a\n\
  \\     \\    --\n\
  /     /    b \n\
 /     /    y  \n\
/___, /___,    \n\
y = 1 x = 0    \
"""
    ucode_str = \
u"""\
  2     ∞      \n\
____  ____     \n\
╲     ╲        \n\
 ╲     ╲     -a\n\
  ╲     ╲    ──\n\
  ╱     ╱    b \n\
 ╱     ╱    y  \n\
╱     ╱        \n\
‾‾‾‾  ‾‾‾‾     \n\
y = 1 x = 0    \
"""
    expr = Sum(1/(1 + 1/(
        1 + 1/k)) + 1, (k, 111, 1 + 1/n), (k, 1/(1 + m), oo)) + 1/(1 + 1/k)
    ascii_str = \
"""\
               1                         \n\
           1 + -                         \n\
    oo         n                         \n\
  _____    _____                         \n\
  \\    `   \\    `                        \n\
   \\        \\     /        1    \\        \n\
    \\        \\    |1 + ---------|        \n\
     \\        \\   |          1  |     1  \n\
      )        )  |    1 + -----| + -----\n\
     /        /   |            1|       1\n\
    /        /    |        1 + -|   1 + -\n\
   /        /     \\            k/       k\n\
  /____,   /____,                        \n\
      1   k = 111                        \n\
k = -----                                \n\
    m + 1                                \
"""
    ucode_str = \
u"""\
               1                         \n\
           1 + ─                         \n\
    ∞          n                         \n\
  ______   ______                        \n\
  ╲        ╲                             \n\
   ╲        ╲     ⎛        1    ⎞        \n\
    ╲        ╲    ⎜1 + ─────────⎟        \n\
     ╲        ╲   ⎜          1  ⎟        \n\
      ╲        ╲  ⎜    1 + ─────⎟     1  \n\
      ╱        ╱  ⎜            1⎟ + ─────\n\
     ╱        ╱   ⎜        1 + ─⎟       1\n\
    ╱        ╱    ⎝            k⎠   1 + ─\n\
   ╱        ╱                           k\n\
  ╱        ╱                             \n\
  ‾‾‾‾‾‾   ‾‾‾‾‾‾                        \n\
      1   k = 111                        \n\
k = ─────                                \n\
    m + 1                                \
"""

    assert  pretty(expr) == ascii_str
    assert upretty(expr) == ucode_str


def test_units():
    expr = joule
    ascii_str = \
"""\
    2\n\
kg*m \n\
-----\n\
   2 \n\
  s  \
"""

    unicode_str = \
u"""\
    2\n\
kg⋅m \n\
─────\n\
   2 \n\
  s  \
"""
    assert upretty(expr) == unicode_str
    assert pretty(expr) == ascii_str


def test_pretty_Subs():
    f = Function('f')
    expr = Subs(f(x), x, ph**2)
    ascii_str = \
"""\
(f(x))|     2\n\
      |x=phi \
"""
    unicode_str = \
u"""\
(f(x))│   2\n\
      │x=φ \
"""

    assert pretty(expr) == ascii_str
    assert upretty(expr) == unicode_str

    expr = Subs(f(x).diff(x), x, 0)
    ascii_str = \
"""\
/d       \\|   \n\
|--(f(x))||   \n\
\\dx      /|x=0\
"""
    unicode_str = \
u"""\
⎛d       ⎞│   \n\
⎜──(f(x))⎟│   \n\
⎝dx      ⎠│x=0\
"""

    assert pretty(expr) == ascii_str
    assert upretty(expr) == unicode_str

    expr = Subs(f(x).diff(x)/y, (x, y), (0, Rational(1, 2)))
    ascii_str = \
"""\
/d       \\|          \n\
|--(f(x))||          \n\
|dx      ||          \n\
|--------||          \n\
\\   y    /|x=0, y=1/2\
"""
    unicode_str = \
u"""\
⎛d       ⎞│          \n\
⎜──(f(x))⎟│          \n\
⎜dx      ⎟│          \n\
⎜────────⎟│          \n\
⎝   y    ⎠│x=0, y=1/2\
"""

    assert pretty(expr) == ascii_str
    assert upretty(expr) == unicode_str


def test_gammas():
    assert upretty(lowergamma(x, y)) == u"γ(x, y)"
    assert upretty(uppergamma(x, y)) == u"Γ(x, y)"


def test_hyper():
    expr = hyper((), (), z)
    ucode_str = \
u"""\
 ┌─  ⎛  │  ⎞\n\
 ├─  ⎜  │ z⎟\n\
0╵ 0 ⎝  │  ⎠\
"""
    ascii_str = \
"""\
  _         \n\
 |_  /  |  \\\n\
 |   |  | z|\n\
0  0 \\  |  /\
"""
    assert pretty(expr) == ascii_str
    assert upretty(expr) == ucode_str

    expr = hyper((), (1,), x)
    ucode_str = \
u"""\
 ┌─  ⎛  │  ⎞\n\
 ├─  ⎜  │ x⎟\n\
0╵ 1 ⎝1 │  ⎠\
"""
    ascii_str = \
"""\
  _         \n\
 |_  /  |  \\\n\
 |   |  | x|\n\
0  1 \\1 |  /\
"""
    assert pretty(expr) == ascii_str
    assert upretty(expr) == ucode_str

    expr = hyper([2], [1], x)
    ucode_str = \
u"""\
 ┌─  ⎛2 │  ⎞\n\
 ├─  ⎜  │ x⎟\n\
1╵ 1 ⎝1 │  ⎠\
"""
    ascii_str = \
"""\
  _         \n\
 |_  /2 |  \\\n\
 |   |  | x|\n\
1  1 \\1 |  /\
"""
    assert pretty(expr) == ascii_str
    assert upretty(expr) == ucode_str

    expr = hyper((pi/3, -2*k), (3, 4, 5, -3), x)
    ucode_str = \
u"""\
     ⎛  π         │  ⎞\n\
 ┌─  ⎜  ─, -2⋅k   │  ⎟\n\
 ├─  ⎜  3         │ x⎟\n\
2╵ 4 ⎜            │  ⎟\n\
     ⎝3, 4, 5, -3 │  ⎠\
"""
    ascii_str = \
"""\
                      \n\
  _  /  pi        |  \\\n\
 |_  |  --, -2*k  |  |\n\
 |   |  3         | x|\n\
2  4 |            |  |\n\
     \\3, 4, 5, -3 |  /\
"""
    assert pretty(expr) == ascii_str
    assert upretty(expr) == ucode_str

    expr = hyper((pi, S('2/3'), -2*k), (3, 4, 5, -3), x**2)
    ucode_str = \
u"""\
 ┌─  ⎛π, 2/3, -2⋅k │  2⎞\n\
 ├─  ⎜             │ x ⎟\n\
3╵ 4 ⎝3, 4, 5, -3  │   ⎠\
"""
    ascii_str = \
"""\
  _                      \n\
 |_  /pi, 2/3, -2*k |  2\\\n\
 |   |              | x |\n\
3  4 \\ 3, 4, 5, -3  |   /\
"""
    assert pretty(expr) == ascii_str
    assert upretty(expr) == ucode_str

    expr = hyper([1, 2], [3, 4],  1/(1/(1/(1/x + 1) + 1) + 1))
    ucode_str = \
u"""\
     ⎛     │       1      ⎞\n\
     ⎜     │ ─────────────⎟\n\
     ⎜     │         1    ⎟\n\
 ┌─  ⎜1, 2 │ 1 + ─────────⎟\n\
 ├─  ⎜     │           1  ⎟\n\
2╵ 2 ⎜3, 4 │     1 + ─────⎟\n\
     ⎜     │             1⎟\n\
     ⎜     │         1 + ─⎟\n\
     ⎝     │             x⎠\
"""

    ascii_str = \
"""\
                           \n\
     /     |       1      \\\n\
     |     | -------------|\n\
  _  |     |         1    |\n\
 |_  |1, 2 | 1 + ---------|\n\
 |   |     |           1  |\n\
2  2 |3, 4 |     1 + -----|\n\
     |     |             1|\n\
     |     |         1 + -|\n\
     \\     |             x/\
"""
    assert pretty(expr) == ascii_str
    assert upretty(expr) == ucode_str


def test_meijerg():
    expr = meijerg([pi, pi, x], [1], [0, 1], [1, 2, 3], z)
    ucode_str = \
u"""\
╭─╮2, 3 ⎛π, π, x     1    │  ⎞\n\
│╶┐     ⎜                 │ z⎟\n\
╰─╯4, 5 ⎝ 0, 1    1, 2, 3 │  ⎠\
"""
    ascii_str = \
"""\
 __2, 3 /pi, pi, x     1    |  \\\n\
/__     |                   | z|\n\
\_|4, 5 \\  0, 1     1, 2, 3 |  /\
"""
    assert pretty(expr) == ascii_str
    assert upretty(expr) == ucode_str

    expr = meijerg([1, pi/7], [2, pi, 5], [], [], z**2)
    ucode_str = \
u"""\
        ⎛   π          │   ⎞\n\
╭─╮0, 2 ⎜1, ─  2, π, 5 │  2⎟\n\
│╶┐     ⎜   7          │ z ⎟\n\
╰─╯5, 0 ⎜              │   ⎟\n\
        ⎝              │   ⎠\
"""
    ascii_str = \
"""\
        /   pi           |   \\\n\
 __0, 2 |1, --  2, pi, 5 |  2|\n\
/__     |   7            | z |\n\
\_|5, 0 |                |   |\n\
        \\                |   /\
"""
    assert pretty(expr) == ascii_str
    assert upretty(expr) == ucode_str

    ucode_str = \
u"""\
╭─╮ 1, 10 ⎛1, 1, 1, 1, 1, 1, 1, 1, 1, 1  1 │  ⎞\n\
│╶┐       ⎜                                │ z⎟\n\
╰─╯11,  2 ⎝             1                1 │  ⎠\
"""
    ascii_str = \
"""\
 __ 1, 10 /1, 1, 1, 1, 1, 1, 1, 1, 1, 1  1 |  \\\n\
/__       |                                | z|\n\
\_|11,  2 \\             1                1 |  /\
"""

    expr = meijerg([1]*10, [1], [1], [1], z)
    assert pretty(expr) == ascii_str
    assert upretty(expr) == ucode_str

    expr = meijerg([1, 2, ], [4, 3], [3], [4, 5], 1/(1/(1/(1/x + 1) + 1) + 1))

    ucode_str = \
u"""\
        ⎛           │       1      ⎞\n\
        ⎜           │ ─────────────⎟\n\
        ⎜           │         1    ⎟\n\
╭─╮1, 2 ⎜1, 2  4, 3 │ 1 + ─────────⎟\n\
│╶┐     ⎜           │           1  ⎟\n\
╰─╯4, 3 ⎜ 3    4, 5 │     1 + ─────⎟\n\
        ⎜           │             1⎟\n\
        ⎜           │         1 + ─⎟\n\
        ⎝           │             x⎠\
"""

    ascii_str = \
"""\
        /           |       1      \\\n\
        |           | -------------|\n\
        |           |         1    |\n\
 __1, 2 |1, 2  4, 3 | 1 + ---------|\n\
/__     |           |           1  |\n\
\_|4, 3 | 3    4, 5 |     1 + -----|\n\
        |           |             1|\n\
        |           |         1 + -|\n\
        \\           |             x/\
"""

    assert pretty(expr) == ascii_str
    assert upretty(expr) == ucode_str

    expr = Integral(expr, x)

    ucode_str = \
u"""\
⌠                                        \n\
⎮         ⎛           │       1      ⎞   \n\
⎮         ⎜           │ ─────────────⎟   \n\
⎮         ⎜           │         1    ⎟   \n\
⎮ ╭─╮1, 2 ⎜1, 2  4, 3 │ 1 + ─────────⎟   \n\
⎮ │╶┐     ⎜           │           1  ⎟ dx\n\
⎮ ╰─╯4, 3 ⎜ 3    4, 5 │     1 + ─────⎟   \n\
⎮         ⎜           │             1⎟   \n\
⎮         ⎜           │         1 + ─⎟   \n\
⎮         ⎝           │             x⎠   \n\
⌡                                        \
"""

    ascii_str = \
"""\
  /                                       \n\
 |                                        \n\
 |         /           |       1      \\   \n\
 |         |           | -------------|   \n\
 |         |           |         1    |   \n\
 |  __1, 2 |1, 2  4, 3 | 1 + ---------|   \n\
 | /__     |           |           1  | dx\n\
 | \_|4, 3 | 3    4, 5 |     1 + -----|   \n\
 |         |           |             1|   \n\
 |         |           |         1 + -|   \n\
 |         \\           |             x/   \n\
 |                                        \n\
/                                         \
"""

    assert pretty(expr) == ascii_str
    assert upretty(expr) == ucode_str


def test_noncommutative():
    A, B, C = symbols('A,B,C', commutative=False)

    expr = A*B*C**-1
    ascii_str = \
"""\
     -1\n\
A*B*C  \
"""
    ucode_str = \
u"""\
     -1\n\
A⋅B⋅C  \
"""
    assert pretty(expr) == ascii_str
    assert upretty(expr) == ucode_str

    expr = C**-1*A*B
    ascii_str = \
"""\
 -1    \n\
C  *A*B\
"""
    ucode_str = \
u"""\
 -1    \n\
C  ⋅A⋅B\
"""
    assert pretty(expr) == ascii_str
    assert upretty(expr) == ucode_str

    expr = A*C**-1*B
    ascii_str = \
"""\
   -1  \n\
A*C  *B\
"""
    ucode_str = \
u"""\
   -1  \n\
A⋅C  ⋅B\
"""
    assert pretty(expr) == ascii_str
    assert upretty(expr) == ucode_str

    expr = A*C**-1*B/x
    ascii_str = \
"""\
   -1  \n\
A*C  *B\n\
-------\n\
   x   \
"""
    ucode_str = \
u"""\
   -1  \n\
A⋅C  ⋅B\n\
───────\n\
   x   \
"""
    assert pretty(expr) == ascii_str
    assert upretty(expr) == ucode_str


def test_pretty_special_functions():
    x, y = symbols("x y")

    # atan2
    expr = atan2(y/sqrt(200), sqrt(x))
    ascii_str = \
"""\
     /  ___         \\\n\
     |\\/ 2 *y    ___|\n\
atan2|-------, \\/ x |\n\
     \\   20         /\
"""
    ucode_str = \
u"""\
     ⎛  ___         ⎞\n\
     ⎜╲╱ 2 ⋅y    ___⎟\n\
atan2⎜───────, ╲╱ x ⎟\n\
     ⎝   20         ⎠\
"""
    assert pretty(expr) == ascii_str
    assert upretty(expr) == ucode_str


def test_pretty_geometry():
    e = Segment((0, 1), (0, 2))
    assert pretty(e) == 'Segment(Point(0, 1), Point(0, 2))'
    e = Ray((1, 1), angle=4.2*pi)
    assert pretty(e) == 'Ray(Point(1, 1), Point(2, tan(pi/5) + 1))'


def test_expint():
    expr = Ei(x)
    string = 'Ei(x)'
    assert pretty(expr) == string
    assert upretty(expr) == string

    expr = expint(1, z)
    ucode_str = u"E₁(z)"
    ascii_str = "expint(1, z)"
    assert pretty(expr) == ascii_str
    assert upretty(expr) == ucode_str

    assert pretty(Shi(x)) == 'Shi(x)'
    assert pretty(Si(x)) == 'Si(x)'
    assert pretty(Ci(x)) == 'Ci(x)'
    assert pretty(Chi(x)) == 'Chi(x)'
    assert upretty(Shi(x)) == 'Shi(x)'
    assert upretty(Si(x)) == 'Si(x)'
    assert upretty(Ci(x)) == 'Ci(x)'
    assert upretty(Chi(x)) == 'Chi(x)'


def test_RandomDomain():
    from sympy.stats import Normal, Die, Exponential, pspace, where
    X = Normal('x1', 0, 1)
    assert upretty(where(X>0)) == u"Domain: 0 < x₁"

    D = Die('d1', 6)
    assert upretty(where(D>4)) == u'Domain: d₁ = 5 ∨ d₁ = 6'

    A = Exponential('a', 1)
    B = Exponential('b', 1)
<<<<<<< HEAD
    assert upretty(pspace(Tuple(A, B)).domain) ==u'Domain: 0 ≤ a ∧ 0 ≤ b'
=======
    assert upretty(pspace(Tuple(A, B)).domain) == u'Domain: 0 ≤ a ∧ 0 ≤ b'
>>>>>>> ef61493d


def test_PrettyPoly():
    F = QQ.frac_field(x, y)
    R = QQ[x, y]

    expr = F.convert(x/(x + y))
    assert pretty(expr) == pretty(x/(x + y))
    assert upretty(expr) == upretty(x/(x + y))

    expr = R.convert(x + y)
    assert pretty(expr) == pretty(x + y)
    assert upretty(expr) == upretty(x + y)


def test_issue_3186():
    assert pretty(Pow(2, -5, evaluate=False)) == '1 \n--\n 5\n2 '
    assert pretty(Pow(x, (1/pi))) == 'pi___\n\\/ x '


def test_complicated_symbol_unchanged():
    for symb_name in ["dexpr2_d1tau", "dexpr2^d1tau"]:
        assert pretty(Symbol(symb_name)) == symb_name


def test_categories():
    from sympy.categories import (Object, IdentityMorphism,
        NamedMorphism, Category, Diagram, DiagramGrid)

    A1 = Object("A1")
    A2 = Object("A2")
    A3 = Object("A3")

    f1 = NamedMorphism(A1, A2, "f1")
    f2 = NamedMorphism(A2, A3, "f2")
    id_A1 = IdentityMorphism(A1)

    K1 = Category("K1")

    assert pretty(A1) == "A1"
    assert upretty(A1) == u"A₁"

    assert pretty(f1) == "f1:A1-->A2"
    assert upretty(f1) == u"f₁:A₁——▶A₂"
    assert pretty(id_A1) == "id:A1-->A1"
    assert upretty(id_A1) == u"id:A₁——▶A₁"

    assert pretty(f2*f1) == "f2*f1:A1-->A3"
    assert upretty(f2*f1) == u"f₂∘f₁:A₁——▶A₃"

    assert pretty(K1) == "K1"
    assert upretty(K1) == u"K₁"

    # Test how diagrams are printed.
    d = Diagram()
    assert pretty(d) == "EmptySet()"
    assert upretty(d) == u"∅"

    d = Diagram({f1: "unique", f2: S.EmptySet})
    assert pretty(d) == "{f2*f1:A1-->A3: EmptySet(), id:A1-->A1: " \
           "EmptySet(), id:A2-->A2: EmptySet(), id:A3-->A3: " \
           "EmptySet(), f1:A1-->A2: {unique}, f2:A2-->A3: EmptySet()}"

    assert upretty(d) == u"{f₂∘f₁:A₁——▶A₃: ∅, id:A₁——▶A₁: ∅, " \
           u"id:A₂——▶A₂: ∅, id:A₃——▶A₃: ∅, f₁:A₁——▶A₂: {unique}, f₂:A₂——▶A₃: ∅}"

    d = Diagram({f1: "unique", f2: S.EmptySet}, {f2 * f1: "unique"})
    assert pretty(d) == "{f2*f1:A1-->A3: EmptySet(), id:A1-->A1: " \
           "EmptySet(), id:A2-->A2: EmptySet(), id:A3-->A3: " \
           "EmptySet(), f1:A1-->A2: {unique}, f2:A2-->A3: EmptySet()}" \
           " ==> {f2*f1:A1-->A3: {unique}}"
    assert upretty(d) == u"{f₂∘f₁:A₁——▶A₃: ∅, id:A₁——▶A₁: ∅, id:A₂——▶A₂: " \
           u"∅, id:A₃——▶A₃: ∅, f₁:A₁——▶A₂: {unique}, f₂:A₂——▶A₃: ∅}" \
           u" ══▶ {f₂∘f₁:A₁——▶A₃: {unique}}"

    grid = DiagramGrid(d)
    assert pretty(grid) == "A1  A2\n      \nA3    "
    assert upretty(grid) == u"A\u2081  A\u2082\n      \nA\u2083    "


def test_PrettyModules():
    R = QQ[x, y]
    F = R.free_module(2)
    M = F.submodule([x, y], [1, x**2])

    ucode_str = \
u"""\
       2\n\
ℚ[x, y] \
"""
    ascii_str = \
"""\
        2\n\
QQ[x, y] \
"""

    assert upretty(F) == ucode_str
    assert  pretty(F) == ascii_str

    ucode_str = \
u"""\
╱        ⎡    2⎤╲\n\
╲[x, y], ⎣1, x ⎦╱\
"""
    ascii_str = \
"""\
              2  \n\
<[x, y], [1, x ]>\
"""

    assert upretty(M) == ucode_str
    assert  pretty(M) == ascii_str

    I = R.ideal(x**2, y)

    ucode_str = \
u"""\
╱ 2   ╲\n\
╲x , y╱\
"""

    ascii_str = \
"""\
  2    \n\
<x , y>\
"""

    assert upretty(I) == ucode_str
    assert  pretty(I) == ascii_str

    Q = F / M

    ucode_str = \
u"""\
            2    \n\
     ℚ[x, y]     \n\
─────────────────\n\
╱        ⎡    2⎤╲\n\
╲[x, y], ⎣1, x ⎦╱\
"""

    ascii_str = \
"""\
            2    \n\
    QQ[x, y]     \n\
-----------------\n\
              2  \n\
<[x, y], [1, x ]>\
"""

    assert upretty(Q) == ucode_str
    assert  pretty(Q) == ascii_str

    ucode_str = \
u"""\
╱⎡    3⎤                                                ╲\n\
│⎢   x ⎥   ╱        ⎡    2⎤╲           ╱        ⎡    2⎤╲│\n\
│⎢1, ──⎥ + ╲[x, y], ⎣1, x ⎦╱, [2, y] + ╲[x, y], ⎣1, x ⎦╱│\n\
╲⎣   2 ⎦                                                ╱\
"""

    ascii_str = \
"""\
      3                                                  \n\
     x                   2                           2   \n\
<[1, --] + <[x, y], [1, x ]>, [2, y] + <[x, y], [1, x ]>>\n\
     2                                                   \
"""


def test_QuotientRing():
    R = QQ[x]/[x**2 + 1]

    ucode_str = \
u"""\
  ℚ[x]  \n\
────────\n\
╱ 2    ╲\n\
╲x  + 1╱\
"""

    ascii_str = \
"""\
 QQ[x]  \n\
--------\n\
  2     \n\
<x  + 1>\
"""

    assert upretty(R) == ucode_str
    assert  pretty(R) == ascii_str

    ucode_str = \
u"""\
    ╱ 2    ╲\n\
1 + ╲x  + 1╱\
"""

    ascii_str = \
"""\
      2     \n\
1 + <x  + 1>\
"""

    assert upretty(R.one) == ucode_str
    assert  pretty(R.one) == ascii_str


def test_Homomorphism():
    R = QQ[x]

    expr = homomorphism(R.free_module(1), R.free_module(1), [0])

    ucode_str = \
u"""\
          1         1\n\
[0] : ℚ[x]  ──> ℚ[x] \
"""

    ascii_str = \
"""\
           1          1\n\
[0] : QQ[x]  --> QQ[x] \
"""

    assert upretty(expr) == ucode_str
    assert  pretty(expr) == ascii_str

    expr = homomorphism(R.free_module(2), R.free_module(2), [0, 0])

    ucode_str = \
u"""\
⎡0  0⎤       2         2\n\
⎢    ⎥ : ℚ[x]  ──> ℚ[x] \n\
⎣0  0⎦                  \
"""

    ascii_str = \
"""\
[0  0]        2          2\n\
[    ] : QQ[x]  --> QQ[x] \n\
[0  0]                    \
"""

    assert upretty(expr) == ucode_str
    assert  pretty(expr) == ascii_str

    expr = homomorphism(R.free_module(1), R.free_module(1) / [[x]], [0])

    ucode_str = \
u"""\
                    1\n\
          1     ℚ[x] \n\
[0] : ℚ[x]  ──> ─────\n\
                <[x]>\
"""

    ascii_str = \
"""\
                      1\n\
           1     QQ[x] \n\
[0] : QQ[x]  --> ------\n\
                 <[x]> \
"""

    assert upretty(expr) == ucode_str
    assert  pretty(expr) == ascii_str


def test_Tr():
    A, B = symbols('A B', commutative=False)
    t = Tr(A*B)
    assert pretty(t) == r'Tr(A*B)'
    assert upretty(t) == u'Tr(A\u22c5B)'<|MERGE_RESOLUTION|>--- conflicted
+++ resolved
@@ -1498,12 +1498,8 @@
     assert  pretty(expr) == ascii_str
     assert upretty(expr) == ucode_str
 
-<<<<<<< HEAD
-    expr = (2+(1+x**2)/(2+x))**Rational(1, 4)+(1+x**Rational(1, 1000))/sqrt(3+x**2)
-=======
-    expr = (2 +(
-        1 + x**2)/(2 + x))**Rational(1, 4) + (1 + x**Rational(1, 1000))/sqrt(3 + x**2)
->>>>>>> ef61493d
+    expr = ((2 + (1 + x**2)/(2 + x))**Rational(1, 4) +
+        (1 + x**Rational(1, 1000))/sqrt(3 + x**2))
     ascii_str = \
 """\
      ____________              \n\
@@ -3717,11 +3713,7 @@
 
     A = Exponential('a', 1)
     B = Exponential('b', 1)
-<<<<<<< HEAD
-    assert upretty(pspace(Tuple(A, B)).domain) ==u'Domain: 0 ≤ a ∧ 0 ≤ b'
-=======
     assert upretty(pspace(Tuple(A, B)).domain) == u'Domain: 0 ≤ a ∧ 0 ≤ b'
->>>>>>> ef61493d
 
 
 def test_PrettyPoly():
