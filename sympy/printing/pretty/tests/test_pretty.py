# -*- coding: utf-8 -*-
from sympy import (
    Add, And, Basic, Derivative, Dict, Eq, Equivalent, FF,
    FiniteSet, Function, Ge, Gt, I, Implies, Integral, SingularityFunction,
    Lambda, Le, Limit, Lt, Matrix, Mul, Nand, Ne, Nor, Not, O, Or,
    Pow, Product, QQ, RR, Rational, Ray, rootof, RootSum, S,
    Segment, Subs, Sum, Symbol, Tuple, Trace, Xor, ZZ, conjugate,
    groebner, oo, pi, symbols, ilex, grlex, Range, Contains,
    SeqPer, SeqFormula, SeqAdd, SeqMul, fourier_series, fps,
    Complement, Interval, Intersection, Union, EulerGamma, GoldenRatio)
from sympy.core.expr import UnevaluatedExpr

from sympy.functions import (Abs, Chi, Ci, Ei, KroneckerDelta,
    Piecewise, Shi, Si, atan2, binomial, catalan, ceiling, cos,
    euler, exp, expint, factorial, factorial2, floor, gamma, hyper, log,
    lowergamma, meijerg, sin, sqrt, subfactorial, tan, uppergamma,
    elliptic_k, elliptic_f, elliptic_e, elliptic_pi, DiracDelta)

from sympy.codegen.ast import (Assignment, AddAugmentedAssignment,
    SubAugmentedAssignment, MulAugmentedAssignment, DivAugmentedAssignment, ModAugmentedAssignment)

from sympy.matrices import Adjoint, Inverse, MatrixSymbol, Transpose

from sympy.printing.pretty import pretty as xpretty
from sympy.printing.pretty import pprint

from sympy.physics.units import joule
from sympy.tensor.array import (ImmutableDenseNDimArray, ImmutableSparseNDimArray,
                                MutableDenseNDimArray, MutableSparseNDimArray, tensorproduct)

from sympy.utilities.pytest import raises, XFAIL
from sympy.core.trace import Tr

from sympy.core.compatibility import u_decode as u
from sympy.core.compatibility import range

a, b, x, y, z, k, n = symbols('a,b,x,y,z,k,n')
th = Symbol('theta')
ph = Symbol('phi')

"""
Expressions whose pretty-printing is tested here:
(A '#' to the right of an expression indicates that its various acceptable
orderings are accounted for by the tests.)


BASIC EXPRESSIONS:

oo
(x**2)
1/x
y*x**-2
x**Rational(-5,2)
(-2)**x
Pow(3, 1, evaluate=False)
(x**2 + x + 1)  #
1-x  #
1-2*x  #
x/y
-x/y
(x+2)/y  #
(1+x)*y  #3
-5*x/(x+10)  # correct placement of negative sign
1 - Rational(3,2)*(x+1)
-(-x + 5)*(-x - 2*sqrt(2) + 5) - (-y + 5)*(-y + 5) # issue 5524


ORDERING:

x**2 + x + 1
1 - x
1 - 2*x
2*x**4 + y**2 - x**2 + y**3


RELATIONAL:

Eq(x, y)
Lt(x, y)
Gt(x, y)
Le(x, y)
Ge(x, y)
Ne(x/(y+1), y**2)  #


RATIONAL NUMBERS:

y*x**-2
y**Rational(3,2) * x**Rational(-5,2)
sin(x)**3/tan(x)**2


FUNCTIONS (ABS, CONJ, EXP, FUNCTION BRACES, FACTORIAL, FLOOR, CEILING):

(2*x + exp(x))  #
Abs(x)
Abs(x/(x**2+1)) #
Abs(1 / (y - Abs(x)))
factorial(n)
factorial(2*n)
subfactorial(n)
subfactorial(2*n)
factorial(factorial(factorial(n)))
factorial(n+1) #
conjugate(x)
conjugate(f(x+1)) #
f(x)
f(x, y)
f(x/(y+1), y) #
f(x**x**x**x**x**x)
sin(x)**2
conjugate(a+b*I)
conjugate(exp(a+b*I))
conjugate( f(1 + conjugate(f(x))) ) #
f(x/(y+1), y)  # denom of first arg
floor(1 / (y - floor(x)))
ceiling(1 / (y - ceiling(x)))


SQRT:

sqrt(2)
2**Rational(1,3)
2**Rational(1,1000)
sqrt(x**2 + 1)
(1 + sqrt(5))**Rational(1,3)
2**(1/x)
sqrt(2+pi)
(2+(1+x**2)/(2+x))**Rational(1,4)+(1+x**Rational(1,1000))/sqrt(3+x**2)


DERIVATIVES:

Derivative(log(x), x, evaluate=False)
Derivative(log(x), x, evaluate=False) + x  #
Derivative(log(x) + x**2, x, y, evaluate=False)
Derivative(2*x*y, y, x, evaluate=False) + x**2  #
beta(alpha).diff(alpha)


INTEGRALS:

Integral(log(x), x)
Integral(x**2, x)
Integral((sin(x))**2 / (tan(x))**2)
Integral(x**(2**x), x)
Integral(x**2, (x,1,2))
Integral(x**2, (x,Rational(1,2),10))
Integral(x**2*y**2, x,y)
Integral(x**2, (x, None, 1))
Integral(x**2, (x, 1, None))
Integral(sin(th)/cos(ph), (th,0,pi), (ph, 0, 2*pi))


MATRICES:

Matrix([[x**2+1, 1], [y, x+y]])  #
Matrix([[x/y, y, th], [0, exp(I*k*ph), 1]])


PIECEWISE:

Piecewise((x,x<1),(x**2,True))


SEQUENCES (TUPLES, LISTS, DICTIONARIES):

()
[]
{}
(1/x,)
[x**2, 1/x, x, y, sin(th)**2/cos(ph)**2]
(x**2, 1/x, x, y, sin(th)**2/cos(ph)**2)
{x: sin(x)}
{1/x: 1/y, x: sin(x)**2}  #
[x**2]
(x**2,)
{x**2: 1}


LIMITS:

Limit(x, x, oo)
Limit(x**2, x, 0)
Limit(1/x, x, 0)
Limit(sin(x)/x, x, 0)


UNITS:

joule => kg*m**2/s


SUBS:

Subs(f(x), x, ph**2)
Subs(f(x).diff(x), x, 0)
Subs(f(x).diff(x)/y, (x, y), (0, Rational(1, 2)))


ORDER:

O(1)
O(1/x)
O(x**2 + y**2)

"""


def pretty(expr, order=None):
    """ASCII pretty-printing"""
    return xpretty(expr, order=order, use_unicode=False, wrap_line=False)


def upretty(expr, order=None):
    """Unicode pretty-printing"""
    return xpretty(expr, order=order, use_unicode=True, wrap_line=False)


def test_pretty_ascii_str():
    assert pretty( 'xxx' ) == 'xxx'
    assert pretty( "xxx" ) == 'xxx'
    assert pretty( 'xxx\'xxx' ) == 'xxx\'xxx'
    assert pretty( 'xxx"xxx' ) == 'xxx\"xxx'
    assert pretty( 'xxx\"xxx' ) == 'xxx\"xxx'
    assert pretty( "xxx'xxx" ) == 'xxx\'xxx'
    assert pretty( "xxx\'xxx" ) == 'xxx\'xxx'
    assert pretty( "xxx\"xxx" ) == 'xxx\"xxx'
    assert pretty( "xxx\"xxx\'xxx" ) == 'xxx"xxx\'xxx'
    assert pretty( "xxx\nxxx" ) == 'xxx\nxxx'


def test_pretty_unicode_str():
    assert pretty( u'xxx' ) == u'xxx'
    assert pretty( u'xxx' ) == u'xxx'
    assert pretty( u'xxx\'xxx' ) == u'xxx\'xxx'
    assert pretty( u'xxx"xxx' ) == u'xxx\"xxx'
    assert pretty( u'xxx\"xxx' ) == u'xxx\"xxx'
    assert pretty( u"xxx'xxx" ) == u'xxx\'xxx'
    assert pretty( u"xxx\'xxx" ) == u'xxx\'xxx'
    assert pretty( u"xxx\"xxx" ) == u'xxx\"xxx'
    assert pretty( u"xxx\"xxx\'xxx" ) == u'xxx"xxx\'xxx'
    assert pretty( u"xxx\nxxx" ) == u'xxx\nxxx'


def test_upretty_greek():
    assert upretty( oo ) == u'∞'
    assert upretty( Symbol('alpha^+_1') ) == u'α⁺₁'
    assert upretty( Symbol('beta') ) == u'β'
    assert upretty(Symbol('lambda')) == u'λ'


def test_upretty_multiindex():
    assert upretty( Symbol('beta12') ) == u'β₁₂'
    assert upretty( Symbol('Y00') ) == u'Y₀₀'
    assert upretty( Symbol('Y_00') ) == u'Y₀₀'
    assert upretty( Symbol('F^+-') ) == u'F⁺⁻'


def test_upretty_sub_super():
    assert upretty( Symbol('beta_1_2') ) == u'β₁ ₂'
    assert upretty( Symbol('beta^1^2') ) == u'β¹ ²'
    assert upretty( Symbol('beta_1^2') ) == u'β²₁'
    assert upretty( Symbol('beta_10_20') ) == u'β₁₀ ₂₀'
    assert upretty( Symbol('beta_ax_gamma^i') ) == u'βⁱₐₓ ᵧ'
    assert upretty( Symbol("F^1^2_3_4") ) == u'F¹ ²₃ ₄'
    assert upretty( Symbol("F_1_2^3^4") ) == u'F³ ⁴₁ ₂'
    assert upretty( Symbol("F_1_2_3_4") ) == u'F₁ ₂ ₃ ₄'
    assert upretty( Symbol("F^1^2^3^4") ) == u'F¹ ² ³ ⁴'


def test_upretty_subs_missing_in_24():
    assert upretty( Symbol('F_beta') ) == u'Fᵦ'
    assert upretty( Symbol('F_gamma') ) == u'Fᵧ'
    assert upretty( Symbol('F_rho') ) == u'Fᵨ'
    assert upretty( Symbol('F_phi') ) == u'Fᵩ'
    assert upretty( Symbol('F_chi') ) == u'Fᵪ'

    assert upretty( Symbol('F_a') ) == u'Fₐ'
    assert upretty( Symbol('F_e') ) == u'Fₑ'
    assert upretty( Symbol('F_i') ) == u'Fᵢ'
    assert upretty( Symbol('F_o') ) == u'Fₒ'
    assert upretty( Symbol('F_u') ) == u'Fᵤ'
    assert upretty( Symbol('F_r') ) == u'Fᵣ'
    assert upretty( Symbol('F_v') ) == u'Fᵥ'
    assert upretty( Symbol('F_x') ) == u'Fₓ'


@XFAIL
def test_missing_in_2X_issue_9047():
    import warnings
    with warnings.catch_warnings():
        warnings.simplefilter("ignore")
        assert upretty( Symbol('F_h') ) == u'Fₕ'
        assert upretty( Symbol('F_k') ) == u'Fₖ'
        assert upretty( Symbol('F_l') ) == u'Fₗ'
        assert upretty( Symbol('F_m') ) == u'Fₘ'
        assert upretty( Symbol('F_n') ) == u'Fₙ'
        assert upretty( Symbol('F_p') ) == u'Fₚ'
        assert upretty( Symbol('F_s') ) == u'Fₛ'
        assert upretty( Symbol('F_t') ) == u'Fₜ'


def test_upretty_modifiers():
    # Accents
    assert upretty( Symbol('Fmathring') ) == u'F̊'
    assert upretty( Symbol('Fddddot') ) == u'F̈̈'
    assert upretty( Symbol('Fdddot') ) == u'F̈̇'
    assert upretty( Symbol('Fddot') ) == u'F̈'
    assert upretty( Symbol('Fdot') ) == u'Ḟ'
    assert upretty( Symbol('Fcheck') ) == u'F̌'
    assert upretty( Symbol('Fbreve') ) == u'F̆'
    assert upretty( Symbol('Facute') ) == u'F́'
    assert upretty( Symbol('Fgrave') ) == u'F̀'
    assert upretty( Symbol('Ftilde') ) == u'F̃'
    assert upretty( Symbol('Fhat') ) == u'F̂'
    assert upretty( Symbol('Fbar') ) == u'F̅'
    assert upretty( Symbol('Fvec') ) == u'F⃗'
    assert upretty( Symbol('Fprime') ) == u'F′'
    assert upretty( Symbol('Fprm') ) == u'F′'
    # No faces are actually implemented, but test to make sure the modifiers are stripped
    assert upretty( Symbol('Fbold') ) == u'Fbold'
    assert upretty( Symbol('Fbm') ) == u'Fbm'
    assert upretty( Symbol('Fcal') ) == u'Fcal'
    assert upretty( Symbol('Fscr') ) == u'Fscr'
    assert upretty( Symbol('Ffrak') ) == u'Ffrak'
    # Brackets
    assert upretty( Symbol('Fnorm') ) == u'‖F‖'
    assert upretty( Symbol('Favg') ) == u'⟨F⟩'
    assert upretty( Symbol('Fabs') ) == u'|F|'
    assert upretty( Symbol('Fmag') ) == u'|F|'
    # Combinations
    assert upretty( Symbol('xvecdot') ) == u'x⃗̇'
    assert upretty( Symbol('xDotVec') ) == u'ẋ⃗'
    assert upretty( Symbol('xHATNorm') ) == u'‖x̂‖'
    assert upretty( Symbol('xMathring_yCheckPRM__zbreveAbs') ) == u'x̊_y̌′__|z̆|'
    assert upretty( Symbol('alphadothat_nVECDOT__tTildePrime') ) == u'α̇̂_n⃗̇__t̃′'
    assert upretty( Symbol('x_dot') ) == u'x_dot'
    assert upretty( Symbol('x__dot') ) == u'x__dot'


def test_pretty_Cycle():
    from sympy.combinatorics.permutations import Cycle
    assert pretty(Cycle(1, 2)) == '(1 2)'
    assert pretty(Cycle(2)) == '(2)'
    assert pretty(Cycle(1, 3)(4, 5)) == '(1 3)(4 5)'
    assert pretty(Cycle()) == '()'


def test_pretty_basic():
    assert pretty( -Rational(1)/2 ) == '-1/2'
    assert pretty( -Rational(13)/22 ) == \
"""\
-13 \n\
----\n\
 22 \
"""
    expr = oo
    ascii_str = \
"""\
oo\
"""
    ucode_str = \
u("""\
∞\
""")
    assert pretty(expr) == ascii_str
    assert upretty(expr) == ucode_str

    expr = (x**2)
    ascii_str = \
"""\
 2\n\
x \
"""
    ucode_str = \
u("""\
 2\n\
x \
""")
    assert pretty(expr) == ascii_str
    assert upretty(expr) == ucode_str

    expr = 1/x
    ascii_str = \
"""\
1\n\
-\n\
x\
"""
    ucode_str = \
u("""\
1\n\
─\n\
x\
""")
    assert pretty(expr) == ascii_str
    assert upretty(expr) == ucode_str

    # not the same as 1/x
    expr = x**-1.0
    ascii_str = \
"""\
 -1.0\n\
x    \
"""
    ucode_str = \
("""\
 -1.0\n\
x    \
""")
    assert pretty(expr) == ascii_str
    assert upretty(expr) == ucode_str

    # see issue #2860
    expr = Pow(S(2), -1.0, evaluate=False)
    ascii_str = \
"""\
 -1.0\n\
2    \
"""
    ucode_str = \
("""\
 -1.0\n\
2    \
""")
    assert pretty(expr) == ascii_str
    assert upretty(expr) == ucode_str

    expr = y*x**-2
    ascii_str = \
"""\
y \n\
--\n\
 2\n\
x \
"""
    ucode_str = \
u("""\
y \n\
──\n\
 2\n\
x \
""")
    assert pretty(expr) == ascii_str
    assert upretty(expr) == ucode_str

    expr = x**Rational(-5, 2)
    ascii_str = \
"""\
 1  \n\
----\n\
 5/2\n\
x   \
"""
    ucode_str = \
u("""\
 1  \n\
────\n\
 5/2\n\
x   \
""")
    assert pretty(expr) == ascii_str
    assert upretty(expr) == ucode_str

    expr = (-2)**x
    ascii_str = \
"""\
    x\n\
(-2) \
"""
    ucode_str = \
u("""\
    x\n\
(-2) \
""")
    assert pretty(expr) == ascii_str
    assert upretty(expr) == ucode_str

    # See issue 4923
    expr = Pow(3, 1, evaluate=False)
    ascii_str = \
"""\
 1\n\
3 \
"""
    ucode_str = \
u("""\
 1\n\
3 \
""")
    assert pretty(expr) == ascii_str
    assert upretty(expr) == ucode_str

    expr = (x**2 + x + 1)
    ascii_str_1 = \
"""\
         2\n\
1 + x + x \
"""
    ascii_str_2 = \
"""\
 2        \n\
x  + x + 1\
"""
    ascii_str_3 = \
"""\
 2        \n\
x  + 1 + x\
"""
    ucode_str_1 = \
u("""\
         2\n\
1 + x + x \
""")
    ucode_str_2 = \
u("""\
 2        \n\
x  + x + 1\
""")
    ucode_str_3 = \
u("""\
 2        \n\
x  + 1 + x\
""")
    assert pretty(expr) in [ascii_str_1, ascii_str_2, ascii_str_3]
    assert upretty(expr) in [ucode_str_1, ucode_str_2, ucode_str_3]

    expr = 1 - x
    ascii_str_1 = \
"""\
1 - x\
"""
    ascii_str_2 = \
"""\
-x + 1\
"""
    ucode_str_1 = \
u("""\
1 - x\
""")
    ucode_str_2 = \
u("""\
-x + 1\
""")
    assert pretty(expr) in [ascii_str_1, ascii_str_2]
    assert upretty(expr) in [ucode_str_1, ucode_str_2]

    expr = 1 - 2*x
    ascii_str_1 = \
"""\
1 - 2*x\
"""
    ascii_str_2 = \
"""\
-2*x + 1\
"""
    ucode_str_1 = \
u("""\
1 - 2⋅x\
""")
    ucode_str_2 = \
u("""\
-2⋅x + 1\
""")
    assert pretty(expr) in [ascii_str_1, ascii_str_2]
    assert upretty(expr) in [ucode_str_1, ucode_str_2]

    expr = x/y
    ascii_str = \
"""\
x\n\
-\n\
y\
"""
    ucode_str = \
u("""\
x\n\
─\n\
y\
""")
    assert pretty(expr) == ascii_str
    assert upretty(expr) == ucode_str

    expr = -x/y
    ascii_str = \
"""\
-x \n\
---\n\
 y \
"""
    ucode_str = \
u("""\
-x \n\
───\n\
 y \
""")
    assert pretty(expr) == ascii_str
    assert upretty(expr) == ucode_str

    expr = (x + 2)/y
    ascii_str_1 = \
"""\
2 + x\n\
-----\n\
  y  \
"""
    ascii_str_2 = \
"""\
x + 2\n\
-----\n\
  y  \
"""
    ucode_str_1 = \
u("""\
2 + x\n\
─────\n\
  y  \
""")
    ucode_str_2 = \
u("""\
x + 2\n\
─────\n\
  y  \
""")
    assert pretty(expr) in [ascii_str_1, ascii_str_2]
    assert upretty(expr) in [ucode_str_1, ucode_str_2]

    expr = (1 + x)*y
    ascii_str_1 = \
"""\
y*(1 + x)\
"""
    ascii_str_2 = \
"""\
(1 + x)*y\
"""
    ascii_str_3 = \
"""\
y*(x + 1)\
"""
    ucode_str_1 = \
u("""\
y⋅(1 + x)\
""")
    ucode_str_2 = \
u("""\
(1 + x)⋅y\
""")
    ucode_str_3 = \
u("""\
y⋅(x + 1)\
""")
    assert pretty(expr) in [ascii_str_1, ascii_str_2, ascii_str_3]
    assert upretty(expr) in [ucode_str_1, ucode_str_2, ucode_str_3]

    # Test for correct placement of the negative sign
    expr = -5*x/(x + 10)
    ascii_str_1 = \
"""\
-5*x  \n\
------\n\
10 + x\
"""
    ascii_str_2 = \
"""\
-5*x  \n\
------\n\
x + 10\
"""
    ucode_str_1 = \
u("""\
-5⋅x  \n\
──────\n\
10 + x\
""")
    ucode_str_2 = \
u("""\
-5⋅x  \n\
──────\n\
x + 10\
""")
    assert pretty(expr) in [ascii_str_1, ascii_str_2]
    assert upretty(expr) in [ucode_str_1, ucode_str_2]

    expr = -S(1)/2 - 3*x
    ascii_str = \
"""\
-3*x - 1/2\
"""
    ucode_str = \
u("""\
-3⋅x - 1/2\
""")
    assert pretty(expr) == ascii_str
    assert upretty(expr) == ucode_str

    expr = S(1)/2 - 3*x
    ascii_str = \
"""\
-3*x + 1/2\
"""
    ucode_str = \
u("""\
-3⋅x + 1/2\
""")
    assert pretty(expr) == ascii_str
    assert upretty(expr) == ucode_str

    expr = -S(1)/2 - 3*x/2
    ascii_str = \
"""\
  3*x   1\n\
- --- - -\n\
   2    2\
"""
    ucode_str = \
u("""\
  3⋅x   1\n\
- ─── - ─\n\
   2    2\
""")
    assert pretty(expr) == ascii_str
    assert upretty(expr) == ucode_str

    expr = S(1)/2 - 3*x/2
    ascii_str = \
"""\
  3*x   1\n\
- --- + -\n\
   2    2\
"""
    ucode_str = \
u("""\
  3⋅x   1\n\
- ─── + ─\n\
   2    2\
""")
    assert pretty(expr) == ascii_str
    assert upretty(expr) == ucode_str


def test_negative_fractions():
    expr = -x/y
    ascii_str =\
"""\
-x \n\
---\n\
 y \
"""
    ucode_str =\
u("""\
-x \n\
───\n\
 y \
""")
    assert pretty(expr) == ascii_str
    assert upretty(expr) == ucode_str
    expr = -x*z/y
    ascii_str =\
"""\
-x*z \n\
-----\n\
  y  \
"""
    ucode_str =\
u("""\
-x⋅z \n\
─────\n\
  y  \
""")
    assert pretty(expr) == ascii_str
    assert upretty(expr) == ucode_str
    expr = x**2/y
    ascii_str =\
"""\
 2\n\
x \n\
--\n\
y \
"""
    ucode_str =\
u("""\
 2\n\
x \n\
──\n\
y \
""")
    assert pretty(expr) == ascii_str
    assert upretty(expr) == ucode_str
    expr = -x**2/y
    ascii_str =\
"""\
  2 \n\
-x  \n\
----\n\
 y  \
"""
    ucode_str =\
u("""\
  2 \n\
-x  \n\
────\n\
 y  \
""")
    assert pretty(expr) == ascii_str
    assert upretty(expr) == ucode_str
    expr = -x/(y*z)
    ascii_str =\
"""\
-x \n\
---\n\
y*z\
"""
    ucode_str =\
u("""\
-x \n\
───\n\
y⋅z\
""")
    assert pretty(expr) == ascii_str
    assert upretty(expr) == ucode_str
    expr = -a/y**2
    ascii_str =\
"""\
-a \n\
---\n\
  2\n\
 y \
"""
    ucode_str =\
u("""\
-a \n\
───\n\
  2\n\
 y \
""")
    assert pretty(expr) == ascii_str
    assert upretty(expr) == ucode_str
    expr = y**(-a/b)
    ascii_str =\
"""\
 -a \n\
 ---\n\
  b \n\
y   \
"""
    ucode_str =\
u("""\
 -a \n\
 ───\n\
  b \n\
y   \
""")
    assert pretty(expr) == ascii_str
    assert upretty(expr) == ucode_str
    expr = -1/y**2
    ascii_str =\
"""\
-1 \n\
---\n\
  2\n\
 y \
"""
    ucode_str =\
u("""\
-1 \n\
───\n\
  2\n\
 y \
""")
    assert pretty(expr) == ascii_str
    assert upretty(expr) == ucode_str
    expr = -10/b**2
    ascii_str =\
"""\
-10 \n\
----\n\
  2 \n\
 b  \
"""
    ucode_str =\
u("""\
-10 \n\
────\n\
  2 \n\
 b  \
""")
    assert pretty(expr) == ascii_str
    assert upretty(expr) == ucode_str
    expr = Rational(-200, 37)
    ascii_str =\
"""\
-200 \n\
-----\n\
  37 \
"""
    ucode_str =\
u("""\
-200 \n\
─────\n\
  37 \
""")
    assert pretty(expr) == ascii_str
    assert upretty(expr) == ucode_str

def test_issue_5524():
    assert pretty(-(-x + 5)*(-x - 2*sqrt(2) + 5) - (-y + 5)*(-y + 5)) == \
"""\
        /         ___    \\           2\n\
(x - 5)*\\-x - 2*\\/ 2  + 5/ - (-y + 5) \
"""

    assert upretty(-(-x + 5)*(-x - 2*sqrt(2) + 5) - (-y + 5)*(-y + 5)) == \
u("""\
                                  2\n\
(x - 5)⋅(-x - 2⋅√2 + 5) - (-y + 5) \
""")


def test_pretty_ordering():
    assert pretty(x**2 + x + 1, order='lex') == \
"""\
 2        \n\
x  + x + 1\
"""
    assert pretty(x**2 + x + 1, order='rev-lex') == \
"""\
         2\n\
1 + x + x \
"""
    assert pretty(1 - x, order='lex') == '-x + 1'
    assert pretty(1 - x, order='rev-lex') == '1 - x'

    assert pretty(1 - 2*x, order='lex') == '-2*x + 1'
    assert pretty(1 - 2*x, order='rev-lex') == '1 - 2*x'

    f = 2*x**4 + y**2 - x**2 + y**3
    assert pretty(f, order=None) == \
"""\
   4    2    3    2\n\
2*x  - x  + y  + y \
"""
    assert pretty(f, order='lex') == \
"""\
   4    2    3    2\n\
2*x  - x  + y  + y \
"""
    assert pretty(f, order='rev-lex') == \
"""\
 2    3    2      4\n\
y  + y  - x  + 2*x \
"""

    expr = x - x**3/6 + x**5/120 + O(x**6)
    ascii_str = \
"""\
     3     5        \n\
    x     x     / 6\\\n\
x - -- + --- + O\\x /\n\
    6    120        \
"""
    ucode_str = \
u("""\
     3     5        \n\
    x     x     ⎛ 6⎞\n\
x - ── + ─── + O⎝x ⎠\n\
    6    120        \
""")
    assert pretty(expr, order=None) == ascii_str
    assert upretty(expr, order=None) == ucode_str

    assert pretty(expr, order='lex') == ascii_str
    assert upretty(expr, order='lex') == ucode_str

    assert pretty(expr, order='rev-lex') == ascii_str
    assert upretty(expr, order='rev-lex') == ucode_str

def test_EulerGamma():
    assert pretty(EulerGamma) == str(EulerGamma) == "EulerGamma"
    assert upretty(EulerGamma) == u"γ"

def test_GoldenRatio():
    assert pretty(GoldenRatio) == str(GoldenRatio) == "GoldenRatio"
    assert upretty(GoldenRatio) == u"φ"

def test_pretty_relational():
    expr = Eq(x, y)
    ascii_str = \
"""\
x = y\
"""
    ucode_str = \
u("""\
x = y\
""")
    assert pretty(expr) == ascii_str
    assert upretty(expr) == ucode_str

    expr = Lt(x, y)
    ascii_str = \
"""\
x < y\
"""
    ucode_str = \
u("""\
x < y\
""")
    assert pretty(expr) == ascii_str
    assert upretty(expr) == ucode_str

    expr = Gt(x, y)
    ascii_str = \
"""\
x > y\
"""
    ucode_str = \
u("""\
x > y\
""")
    assert pretty(expr) == ascii_str
    assert upretty(expr) == ucode_str

    expr = Le(x, y)
    ascii_str = \
"""\
x <= y\
"""
    ucode_str = \
u("""\
x ≤ y\
""")
    assert pretty(expr) == ascii_str
    assert upretty(expr) == ucode_str

    expr = Ge(x, y)
    ascii_str = \
"""\
x >= y\
"""
    ucode_str = \
u("""\
x ≥ y\
""")
    assert pretty(expr) == ascii_str
    assert upretty(expr) == ucode_str

    expr = Ne(x/(y + 1), y**2)
    ascii_str_1 = \
"""\
  x       2\n\
----- != y \n\
1 + y      \
"""
    ascii_str_2 = \
"""\
  x       2\n\
----- != y \n\
y + 1      \
"""
    ucode_str_1 = \
u("""\
  x      2\n\
───── ≠ y \n\
1 + y     \
""")
    ucode_str_2 = \
u("""\
  x      2\n\
───── ≠ y \n\
y + 1     \
""")
    assert pretty(expr) in [ascii_str_1, ascii_str_2]
    assert upretty(expr) in [ucode_str_1, ucode_str_2]

def test_Assignment():
    expr = Assignment(x, y)
    ascii_str = \
"""\
x := y\
"""
    ucode_str = \
u("""\
x := y\
""")
    assert pretty(expr) == ascii_str
    assert upretty(expr) == ucode_str

def test_AugmentedAssignment():
    expr = AddAugmentedAssignment(x, y)
    ascii_str = \
"""\
x += y\
"""
    ucode_str = \
u("""\
x += y\
""")
    assert pretty(expr) == ascii_str
    assert upretty(expr) == ucode_str

    expr = SubAugmentedAssignment(x, y)
    ascii_str = \
"""\
x -= y\
"""
    ucode_str = \
u("""\
x -= y\
""")
    assert pretty(expr) == ascii_str
    assert upretty(expr) == ucode_str

    expr = MulAugmentedAssignment(x, y)
    ascii_str = \
"""\
x *= y\
"""
    ucode_str = \
u("""\
x *= y\
""")
    assert pretty(expr) == ascii_str
    assert upretty(expr) == ucode_str

    expr = DivAugmentedAssignment(x, y)
    ascii_str = \
"""\
x /= y\
"""
    ucode_str = \
u("""\
x /= y\
""")
    assert pretty(expr) == ascii_str
    assert upretty(expr) == ucode_str

    expr = ModAugmentedAssignment(x, y)
    ascii_str = \
"""\
x %= y\
"""
    ucode_str = \
u("""\
x %= y\
""")
    assert pretty(expr) == ascii_str
    assert upretty(expr) == ucode_str

def test_issue_7117():
    # See also issue #5031 (hence the evaluate=False in these).
    e = Eq(x + 1, x/2)
    q = Mul(2, e, evaluate=False)
    assert upretty(q) == u("""\
  ⎛        x⎞\n\
2⋅⎜x + 1 = ─⎟\n\
  ⎝        2⎠\
""")
    q = Add(e, 6, evaluate=False)
    assert upretty(q) == u("""\
    ⎛        x⎞\n\
6 + ⎜x + 1 = ─⎟\n\
    ⎝        2⎠\
""")
    q = Pow(e, 2, evaluate=False)
    assert upretty(q) == u("""\
           2\n\
⎛        x⎞ \n\
⎜x + 1 = ─⎟ \n\
⎝        2⎠ \
""")
    e2 = Eq(x, 2)
    q = Mul(e, e2, evaluate=False)
    assert upretty(q) == u("""\
⎛        x⎞        \n\
⎜x + 1 = ─⎟⋅(x = 2)\n\
⎝        2⎠        \
""")


def test_pretty_rational():
    expr = y*x**-2
    ascii_str = \
"""\
y \n\
--\n\
 2\n\
x \
"""
    ucode_str = \
u("""\
y \n\
──\n\
 2\n\
x \
""")
    assert pretty(expr) == ascii_str
    assert upretty(expr) == ucode_str

    expr = y**Rational(3, 2) * x**Rational(-5, 2)
    ascii_str = \
"""\
 3/2\n\
y   \n\
----\n\
 5/2\n\
x   \
"""
    ucode_str = \
u("""\
 3/2\n\
y   \n\
────\n\
 5/2\n\
x   \
""")
    assert pretty(expr) == ascii_str
    assert upretty(expr) == ucode_str

    expr = sin(x)**3/tan(x)**2
    ascii_str = \
"""\
   3   \n\
sin (x)\n\
-------\n\
   2   \n\
tan (x)\
"""
    ucode_str = \
u("""\
   3   \n\
sin (x)\n\
───────\n\
   2   \n\
tan (x)\
""")
    assert pretty(expr) == ascii_str
    assert upretty(expr) == ucode_str


def test_pretty_functions():
    """Tests for Abs, conjugate, exp, function braces, and factorial."""
    expr = (2*x + exp(x))
    ascii_str_1 = \
"""\
       x\n\
2*x + e \
"""
    ascii_str_2 = \
"""\
 x      \n\
e  + 2*x\
"""
    ucode_str_1 = \
u("""\
       x\n\
2⋅x + ℯ \
""")
    ucode_str_2 = \
u("""\
 x     \n\
ℯ + 2⋅x\
""")
    assert pretty(expr) in [ascii_str_1, ascii_str_2]
    assert upretty(expr) in [ucode_str_1, ucode_str_2]

    expr = Abs(x)
    ascii_str = \
"""\
|x|\
"""
    ucode_str = \
u("""\
│x│\
""")
    assert pretty(expr) == ascii_str
    assert upretty(expr) == ucode_str

    expr = Abs(x/(x**2 + 1))
    ascii_str_1 = \
"""\
|  x   |\n\
|------|\n\
|     2|\n\
|1 + x |\
"""
    ascii_str_2 = \
"""\
|  x   |\n\
|------|\n\
| 2    |\n\
|x  + 1|\
"""
    ucode_str_1 = \
u("""\
│  x   │\n\
│──────│\n\
│     2│\n\
│1 + x │\
""")
    ucode_str_2 = \
u("""\
│  x   │\n\
│──────│\n\
│ 2    │\n\
│x  + 1│\
""")
    assert pretty(expr) in [ascii_str_1, ascii_str_2]
    assert upretty(expr) in [ucode_str_1, ucode_str_2]

    expr = Abs(1 / (y - Abs(x)))
    ascii_str = \
"""\
|   1   |\n\
|-------|\n\
|y - |x||\
"""
    ucode_str = \
u("""\
│   1   │\n\
│───────│\n\
│y - │x││\
""")
    assert pretty(expr) == ascii_str
    assert upretty(expr) == ucode_str

    n = Symbol('n', integer=True)
    expr = factorial(n)
    ascii_str = \
"""\
n!\
"""
    ucode_str = \
u("""\
n!\
""")
    assert pretty(expr) == ascii_str
    assert upretty(expr) == ucode_str

    expr = factorial(2*n)
    ascii_str = \
"""\
(2*n)!\
"""
    ucode_str = \
u("""\
(2⋅n)!\
""")
    assert pretty(expr) == ascii_str
    assert upretty(expr) == ucode_str

    expr = factorial(factorial(factorial(n)))
    ascii_str = \
"""\
((n!)!)!\
"""
    ucode_str = \
u("""\
((n!)!)!\
""")
    assert pretty(expr) == ascii_str
    assert upretty(expr) == ucode_str

    expr = factorial(n + 1)
    ascii_str_1 = \
"""\
(1 + n)!\
"""
    ascii_str_2 = \
"""\
(n + 1)!\
"""
    ucode_str_1 = \
u("""\
(1 + n)!\
""")
    ucode_str_2 = \
u("""\
(n + 1)!\
""")

    assert pretty(expr) in [ascii_str_1, ascii_str_2]
    assert upretty(expr) in [ucode_str_1, ucode_str_2]

    expr = subfactorial(n)
    ascii_str = \
"""\
!n\
"""
    ucode_str = \
u("""\
!n\
""")
    assert pretty(expr) == ascii_str
    assert upretty(expr) == ucode_str

    expr = subfactorial(2*n)
    ascii_str = \
"""\
!(2*n)\
"""
    ucode_str = \
u("""\
!(2⋅n)\
""")
    assert pretty(expr) == ascii_str
    assert upretty(expr) == ucode_str

    n = Symbol('n', integer=True)
    expr = factorial2(n)
    ascii_str = \
"""\
n!!\
"""
    ucode_str = \
u("""\
n!!\
""")
    assert pretty(expr) == ascii_str
    assert upretty(expr) == ucode_str

    expr = factorial2(2*n)
    ascii_str = \
"""\
(2*n)!!\
"""
    ucode_str = \
u("""\
(2⋅n)!!\
""")
    assert pretty(expr) == ascii_str
    assert upretty(expr) == ucode_str

    expr = factorial2(factorial2(factorial2(n)))
    ascii_str = \
"""\
((n!!)!!)!!\
"""
    ucode_str = \
u("""\
((n!!)!!)!!\
""")
    assert pretty(expr) == ascii_str
    assert upretty(expr) == ucode_str

    expr = factorial2(n + 1)
    ascii_str_1 = \
"""\
(1 + n)!!\
"""
    ascii_str_2 = \
"""\
(n + 1)!!\
"""
    ucode_str_1 = \
u("""\
(1 + n)!!\
""")
    ucode_str_2 = \
u("""\
(n + 1)!!\
""")

    assert pretty(expr) in [ascii_str_1, ascii_str_2]
    assert upretty(expr) in [ucode_str_1, ucode_str_2]

    expr = 2*binomial(n, k)
    ascii_str = \
"""\
  /n\\\n\
2*| |\n\
  \k/\
"""
    ucode_str = \
u("""\
  ⎛n⎞\n\
2⋅⎜ ⎟\n\
  ⎝k⎠\
""")

    assert pretty(expr) == ascii_str
    assert upretty(expr) == ucode_str

    expr = 2*binomial(2*n, k)
    ascii_str = \
"""\
  /2*n\\\n\
2*|   |\n\
  \ k /\
"""
    ucode_str = \
u("""\
  ⎛2⋅n⎞\n\
2⋅⎜   ⎟\n\
  ⎝ k ⎠\
""")

    assert pretty(expr) == ascii_str
    assert upretty(expr) == ucode_str

    expr = 2*binomial(n**2, k)
    ascii_str = \
"""\
  / 2\\\n\
  |n |\n\
2*|  |\n\
  \k /\
"""
    ucode_str = \
u("""\
  ⎛ 2⎞\n\
  ⎜n ⎟\n\
2⋅⎜  ⎟\n\
  ⎝k ⎠\
""")

    assert pretty(expr) == ascii_str
    assert upretty(expr) == ucode_str

    expr = catalan(n)
    ascii_str = \
"""\
C \n\
 n\
"""
    ucode_str = \
u("""\
C \n\
 n\
""")
    assert pretty(expr) == ascii_str
    assert upretty(expr) == ucode_str

    expr = conjugate(x)
    ascii_str = \
"""\
_\n\
x\
"""
    ucode_str = \
u("""\
_\n\
x\
""")
    assert pretty(expr) == ascii_str
    assert upretty(expr) == ucode_str

    f = Function('f')
    expr = conjugate(f(x + 1))
    ascii_str_1 = \
"""\
________\n\
f(1 + x)\
"""
    ascii_str_2 = \
"""\
________\n\
f(x + 1)\
"""
    ucode_str_1 = \
u("""\
________\n\
f(1 + x)\
""")
    ucode_str_2 = \
u("""\
________\n\
f(x + 1)\
""")
    assert pretty(expr) in [ascii_str_1, ascii_str_2]
    assert upretty(expr) in [ucode_str_1, ucode_str_2]

    expr = f(x)
    ascii_str = \
"""\
f(x)\
"""
    ucode_str = \
u("""\
f(x)\
""")
    assert pretty(expr) == ascii_str
    assert upretty(expr) == ucode_str

    expr = f(x, y)
    ascii_str = \
"""\
f(x, y)\
"""
    ucode_str = \
u("""\
f(x, y)\
""")
    assert pretty(expr) == ascii_str
    assert upretty(expr) == ucode_str

    expr = f(x/(y + 1), y)
    ascii_str_1 = \
"""\
 /  x     \\\n\
f|-----, y|\n\
 \\1 + y   /\
"""
    ascii_str_2 = \
"""\
 /  x     \\\n\
f|-----, y|\n\
 \\y + 1   /\
"""
    ucode_str_1 = \
u("""\
 ⎛  x     ⎞\n\
f⎜─────, y⎟\n\
 ⎝1 + y   ⎠\
""")
    ucode_str_2 = \
u("""\
 ⎛  x     ⎞\n\
f⎜─────, y⎟\n\
 ⎝y + 1   ⎠\
""")
    assert pretty(expr) in [ascii_str_1, ascii_str_2]
    assert upretty(expr) in [ucode_str_1, ucode_str_2]

    expr = f(x**x**x**x**x**x)
    ascii_str = \
"""\
 / / / / / x\\\\\\\\\\
 | | | | \\x /||||
 | | | \\x    /|||
 | | \\x       /||
 | \\x          /|
f\\x             /\
"""
    ucode_str = \
u("""\
 ⎛ ⎛ ⎛ ⎛ ⎛ x⎞⎞⎞⎞⎞
 ⎜ ⎜ ⎜ ⎜ ⎝x ⎠⎟⎟⎟⎟
 ⎜ ⎜ ⎜ ⎝x    ⎠⎟⎟⎟
 ⎜ ⎜ ⎝x       ⎠⎟⎟
 ⎜ ⎝x          ⎠⎟
f⎝x             ⎠\
""")
    assert pretty(expr) == ascii_str
    assert upretty(expr) == ucode_str

    expr = sin(x)**2
    ascii_str = \
"""\
   2   \n\
sin (x)\
"""
    ucode_str = \
u("""\
   2   \n\
sin (x)\
""")
    assert pretty(expr) == ascii_str
    assert upretty(expr) == ucode_str

    expr = conjugate(a + b*I)
    ascii_str = \
"""\
_     _\n\
a - I*b\
"""
    ucode_str = \
u("""\
_     _\n\
a - ⅈ⋅b\
""")
    assert pretty(expr) == ascii_str
    assert upretty(expr) == ucode_str

    expr = conjugate(exp(a + b*I))
    ascii_str = \
"""\
 _     _\n\
 a - I*b\n\
e       \
"""
    ucode_str = \
u("""\
 _     _\n\
 a - ⅈ⋅b\n\
ℯ       \
""")
    assert pretty(expr) == ascii_str
    assert upretty(expr) == ucode_str

    expr = conjugate( f(1 + conjugate(f(x))) )
    ascii_str_1 = \
"""\
___________\n\
 /    ____\\\n\
f\\1 + f(x)/\
"""
    ascii_str_2 = \
"""\
___________\n\
 /____    \\\n\
f\\f(x) + 1/\
"""
    ucode_str_1 = \
u("""\
___________\n\
 ⎛    ____⎞\n\
f⎝1 + f(x)⎠\
""")
    ucode_str_2 = \
u("""\
___________\n\
 ⎛____    ⎞\n\
f⎝f(x) + 1⎠\
""")
    assert pretty(expr) in [ascii_str_1, ascii_str_2]
    assert upretty(expr) in [ucode_str_1, ucode_str_2]

    expr = f(x/(y + 1), y)
    ascii_str_1 = \
"""\
 /  x     \\\n\
f|-----, y|\n\
 \\1 + y   /\
"""
    ascii_str_2 = \
"""\
 /  x     \\\n\
f|-----, y|\n\
 \\y + 1   /\
"""
    ucode_str_1 = \
u("""\
 ⎛  x     ⎞\n\
f⎜─────, y⎟\n\
 ⎝1 + y   ⎠\
""")
    ucode_str_2 = \
u("""\
 ⎛  x     ⎞\n\
f⎜─────, y⎟\n\
 ⎝y + 1   ⎠\
""")
    assert pretty(expr) in [ascii_str_1, ascii_str_2]
    assert upretty(expr) in [ucode_str_1, ucode_str_2]

    expr = floor(1 / (y - floor(x)))
    ascii_str = \
"""\
     /     1      \\\n\
floor|------------|\n\
     \y - floor(x)/\
"""
    ucode_str = \
u("""\
⎢   1   ⎥\n\
⎢───────⎥\n\
⎣y - ⌊x⌋⎦\
""")
    assert pretty(expr) == ascii_str
    assert upretty(expr) == ucode_str

    expr = ceiling(1 / (y - ceiling(x)))
    ascii_str = \
"""\
       /      1       \\\n\
ceiling|--------------|\n\
       \y - ceiling(x)/\
"""
    ucode_str = \
u("""\
⎡   1   ⎤\n\
⎢───────⎥\n\
⎢y - ⌈x⌉⎥\
""")
    assert pretty(expr) == ascii_str
    assert upretty(expr) == ucode_str

    expr = euler(n)
    ascii_str = \
"""\
E \n\
 n\
"""
    ucode_str = \
u("""\
E \n\
 n\
""")
    assert pretty(expr) == ascii_str
    assert upretty(expr) == ucode_str

    expr = euler(1/(1 + 1/(1 + 1/n)))
    ascii_str = \
"""\
E         \n\
     1    \n\
 ---------\n\
       1  \n\
 1 + -----\n\
         1\n\
     1 + -\n\
         n\
"""

    ucode_str = \
u("""\
E         \n\
     1    \n\
 ─────────\n\
       1  \n\
 1 + ─────\n\
         1\n\
     1 + ─\n\
         n\
""")
    assert pretty(expr) == ascii_str
    assert upretty(expr) == ucode_str


def test_pretty_sqrt():
    expr = sqrt(2)
    ascii_str = \
"""\
  ___\n\
\/ 2 \
"""
    ucode_str = \
u"√2"
    assert pretty(expr) == ascii_str
    assert upretty(expr) == ucode_str

    expr = 2**Rational(1, 3)
    ascii_str = \
"""\
3 ___\n\
\/ 2 \
"""
    ucode_str = \
u("""\
3 ___\n\
╲╱ 2 \
""")
    assert pretty(expr) == ascii_str
    assert upretty(expr) == ucode_str

    expr = 2**Rational(1, 1000)
    ascii_str = \
"""\
1000___\n\
  \/ 2 \
"""
    ucode_str = \
u("""\
1000___\n\
  ╲╱ 2 \
""")
    assert pretty(expr) == ascii_str
    assert upretty(expr) == ucode_str

    expr = sqrt(x**2 + 1)
    ascii_str = \
"""\
   ________\n\
  /  2     \n\
\/  x  + 1 \
"""
    ucode_str = \
u("""\
   ________\n\
  ╱  2     \n\
╲╱  x  + 1 \
""")
    assert pretty(expr) == ascii_str
    assert upretty(expr) == ucode_str

    expr = (1 + sqrt(5))**Rational(1, 3)
    ascii_str = \
"""\
   ___________\n\
3 /       ___ \n\
\/  1 + \/ 5  \
"""
    ucode_str = \
u("""\
3 ________\n\
╲╱ 1 + √5 \
""")
    assert pretty(expr) == ascii_str
    assert upretty(expr) == ucode_str

    expr = 2**(1/x)
    ascii_str = \
"""\
x ___\n\
\/ 2 \
"""
    ucode_str = \
u("""\
x ___\n\
╲╱ 2 \
""")
    assert pretty(expr) == ascii_str
    assert upretty(expr) == ucode_str

    expr = sqrt(2 + pi)
    ascii_str = \
"""\
  ________\n\
\/ 2 + pi \
"""
    ucode_str = \
u("""\
  _______\n\
╲╱ 2 + π \
""")
    assert pretty(expr) == ascii_str
    assert upretty(expr) == ucode_str

    expr = (2 + (
        1 + x**2)/(2 + x))**Rational(1, 4) + (1 + x**Rational(1, 1000))/sqrt(3 + x**2)
    ascii_str = \
"""\
     ____________              \n\
    /      2        1000___    \n\
   /      x  + 1      \/ x  + 1\n\
4 /   2 + ------  + -----------\n\
\/        x + 2        ________\n\
                      /  2     \n\
                    \/  x  + 3 \
"""
    ucode_str = \
u("""\
     ____________              \n\
    ╱      2        1000___    \n\
   ╱      x  + 1      ╲╱ x  + 1\n\
4 ╱   2 + ──────  + ───────────\n\
╲╱        x + 2        ________\n\
                      ╱  2     \n\
                    ╲╱  x  + 3 \
""")
    assert pretty(expr) == ascii_str
    assert upretty(expr) == ucode_str


def test_pretty_sqrt_char_knob():
    # See PR #9234.
    expr = sqrt(2)
    ucode_str1 = \
u("""\
  ___\n\
╲╱ 2 \
""")
    ucode_str2 = \
u"√2"
    assert xpretty(expr, use_unicode=True,
                   use_unicode_sqrt_char=False) == ucode_str1
    assert xpretty(expr, use_unicode=True,
                   use_unicode_sqrt_char=True) == ucode_str2


def test_pretty_sqrt_longsymbol_no_sqrt_char():
    # Do not use unicode sqrt char for long symbols (see PR #9234).
    expr = sqrt(Symbol('C1'))
    ucode_str = \
u("""\
  ____\n\
╲╱ C₁ \
""")
    assert upretty(expr) == ucode_str


def test_pretty_KroneckerDelta():
    x, y = symbols("x, y")
    expr = KroneckerDelta(x, y)
    ascii_str = \
"""\
d   \n\
 x,y\
"""
    ucode_str = \
u("""\
δ   \n\
 x,y\
""")
    assert pretty(expr) == ascii_str
    assert upretty(expr) == ucode_str


def test_pretty_product():
    n, m, k, l = symbols('n m k l')
    f = symbols('f', cls=Function)
    expr = Product(f((n/3)**2), (n, k**2, l))

    unicode_str = \
u("""\
    l           \n\
┬────────┬      \n\
│        │  ⎛ 2⎞\n\
│        │  ⎜n ⎟\n\
│        │ f⎜──⎟\n\
│        │  ⎝9 ⎠\n\
│        │      \n\
       2        \n\
  n = k         """)
    ascii_str = \
"""\
    l           \n\
__________      \n\
|        |  / 2\\\n\
|        |  |n |\n\
|        | f|--|\n\
|        |  \9 /\n\
|        |      \n\
       2        \n\
  n = k         """

    assert pretty(expr) == ascii_str
    assert upretty(expr) == unicode_str

    expr = Product(f((n/3)**2), (n, k**2, l), (l, 1, m))

    unicode_str = \
u("""\
    m          l           \n\
┬────────┬ ┬────────┬      \n\
│        │ │        │  ⎛ 2⎞\n\
│        │ │        │  ⎜n ⎟\n\
│        │ │        │ f⎜──⎟\n\
│        │ │        │  ⎝9 ⎠\n\
│        │ │        │      \n\
  l = 1           2        \n\
             n = k         """)
    ascii_str = \
"""\
    m          l           \n\
__________ __________      \n\
|        | |        |  / 2\\\n\
|        | |        |  |n |\n\
|        | |        | f|--|\n\
|        | |        |  \9 /\n\
|        | |        |      \n\
  l = 1           2        \n\
             n = k         """

    assert pretty(expr) == ascii_str
    assert upretty(expr) == unicode_str


def test_pretty_lambda():
    # S.IdentityFunction is a special case
    expr = Lambda(y, y)
    assert pretty(expr) == "x -> x"
    assert upretty(expr) == u"x ↦ x"

    expr = Lambda(x, x+1)
    assert pretty(expr) == "x -> x + 1"
    assert upretty(expr) == u"x ↦ x + 1"

    expr = Lambda(x, x**2)
    ascii_str = \
"""\
      2\n\
x -> x \
"""
    ucode_str = \
u("""\
     2\n\
x ↦ x \
""")
    assert pretty(expr) == ascii_str
    assert upretty(expr) == ucode_str

    expr = Lambda(x, x**2)**2
    ascii_str = \
"""\
         2
/      2\\ \n\
\\x -> x / \
"""
    ucode_str = \
u("""\
        2
⎛     2⎞ \n\
⎝x ↦ x ⎠ \
""")
    assert pretty(expr) == ascii_str
    assert upretty(expr) == ucode_str

    expr = Lambda((x, y), x)
    ascii_str = "(x, y) -> x"
    ucode_str = u"(x, y) ↦ x"
    assert pretty(expr) == ascii_str
    assert upretty(expr) == ucode_str

    expr = Lambda((x, y), x**2)
    ascii_str = \
"""\
           2\n\
(x, y) -> x \
"""
    ucode_str = \
u("""\
          2\n\
(x, y) ↦ x \
""")
    assert pretty(expr) == ascii_str
    assert upretty(expr) == ucode_str


def test_pretty_order():
    expr = O(1)
    ascii_str = \
"""\
O(1)\
"""
    ucode_str = \
u("""\
O(1)\
""")
    assert pretty(expr) == ascii_str
    assert upretty(expr) == ucode_str

    expr = O(1/x)
    ascii_str = \
"""\
 /1\\\n\
O|-|\n\
 \\x/\
"""
    ucode_str = \
u("""\
 ⎛1⎞\n\
O⎜─⎟\n\
 ⎝x⎠\
""")
    assert pretty(expr) == ascii_str
    assert upretty(expr) == ucode_str

    expr = O(x**2 + y**2)
    ascii_str = \
"""\
 / 2    2                  \\\n\
O\\x  + y ; (x, y) -> (0, 0)/\
"""
    ucode_str = \
u("""\
 ⎛ 2    2                 ⎞\n\
O⎝x  + y ; (x, y) → (0, 0)⎠\
""")
    assert pretty(expr) == ascii_str
    assert upretty(expr) == ucode_str

    expr = O(1, (x, oo))
    ascii_str = \
"""\
O(1; x -> oo)\
"""
    ucode_str = \
u("""\
O(1; x → ∞)\
""")
    assert pretty(expr) == ascii_str
    assert upretty(expr) == ucode_str

    expr = O(1/x, (x, oo))
    ascii_str = \
"""\
 /1         \\\n\
O|-; x -> oo|\n\
 \\x         /\
"""
    ucode_str = \
u("""\
 ⎛1       ⎞\n\
O⎜─; x → ∞⎟\n\
 ⎝x       ⎠\
""")
    assert pretty(expr) == ascii_str
    assert upretty(expr) == ucode_str

    expr = O(x**2 + y**2, (x, oo), (y, oo))
    ascii_str = \
"""\
 / 2    2                    \\\n\
O\\x  + y ; (x, y) -> (oo, oo)/\
"""
    ucode_str = \
u("""\
 ⎛ 2    2                 ⎞\n\
O⎝x  + y ; (x, y) → (∞, ∞)⎠\
""")
    assert pretty(expr) == ascii_str
    assert upretty(expr) == ucode_str


def test_pretty_derivatives():
    # Simple
    expr = Derivative(log(x), x, evaluate=False)
    ascii_str = \
"""\
d         \n\
--(log(x))\n\
dx        \
"""
    ucode_str = \
u("""\
d         \n\
──(log(x))\n\
dx        \
""")
    assert pretty(expr) == ascii_str
    assert upretty(expr) == ucode_str

    expr = Derivative(log(x), x, evaluate=False) + x
    ascii_str_1 = \
"""\
    d         \n\
x + --(log(x))\n\
    dx        \
"""
    ascii_str_2 = \
"""\
d             \n\
--(log(x)) + x\n\
dx            \
"""
    ucode_str_1 = \
u("""\
    d         \n\
x + ──(log(x))\n\
    dx        \
""")
    ucode_str_2 = \
u("""\
d             \n\
──(log(x)) + x\n\
dx            \
""")
    assert pretty(expr) in [ascii_str_1, ascii_str_2]
    assert upretty(expr) in [ucode_str_1, ucode_str_2]

    # basic partial derivatives
    expr = Derivative(log(x + y) + x, x)
    ascii_str_1 = \
"""\
d                 \n\
--(log(x + y) + x)\n\
dx                \
"""
    ascii_str_2 = \
"""\
d                 \n\
--(x + log(x + y))\n\
dx                \
"""
    ucode_str_1 = \
u("""\
∂                 \n\
──(log(x + y) + x)\n\
∂x                \
""")
    ucode_str_2 = \
u("""\
∂                 \n\
──(x + log(x + y))\n\
∂x                \
""")
    assert pretty(expr) in [ascii_str_1, ascii_str_2]
    assert upretty(expr) in [ucode_str_1, ucode_str_2], upretty(expr)

    # Multiple symbols
    expr = Derivative(log(x) + x**2, x, y)
    ascii_str_1 = \
"""\
   2              \n\
  d  /          2\\\n\
-----\log(x) + x /\n\
dy dx             \
"""
    ascii_str_2 = \
"""\
   2              \n\
  d  / 2         \\\n\
-----\\x  + log(x)/\n\
dy dx             \
"""
    ucode_str_1 = \
u("""\
   2              \n\
  d  ⎛          2⎞\n\
─────⎝log(x) + x ⎠\n\
dy dx             \
""")
    ucode_str_2 = \
u("""\
   2              \n\
  d  ⎛ 2         ⎞\n\
─────⎝x  + log(x)⎠\n\
dy dx             \
""")
    assert pretty(expr) in [ascii_str_1, ascii_str_2]
    assert upretty(expr) in [ucode_str_1, ucode_str_2]

    expr = Derivative(2*x*y, y, x) + x**2
    ascii_str_1 = \
"""\
   2             \n\
  d             2\n\
-----(2*x*y) + x \n\
dx dy            \
"""
    ascii_str_2 = \
"""\
        2        \n\
 2     d         \n\
x  + -----(2*x*y)\n\
     dx dy       \
"""
    ucode_str_1 = \
u("""\
   2             \n\
  ∂             2\n\
─────(2⋅x⋅y) + x \n\
∂x ∂y            \
""")
    ucode_str_2 = \
u("""\
        2        \n\
 2     ∂         \n\
x  + ─────(2⋅x⋅y)\n\
     ∂x ∂y       \
""")
    assert pretty(expr) in [ascii_str_1, ascii_str_2]
    assert upretty(expr) in [ucode_str_1, ucode_str_2]

    expr = Derivative(2*x*y, x, x)
    ascii_str = \
"""\
  2       \n\
 d        \n\
---(2*x*y)\n\
  2       \n\
dx        \
"""
    ucode_str = \
u("""\
  2       \n\
 ∂        \n\
───(2⋅x⋅y)\n\
  2       \n\
∂x        \
""")
    assert pretty(expr) == ascii_str
    assert upretty(expr) == ucode_str

    expr = Derivative(2*x*y, x, 17)
    ascii_str = \
"""\
 17        \n\
d          \n\
----(2*x*y)\n\
  17       \n\
dx         \
"""
    ucode_str = \
u("""\
 17        \n\
∂          \n\
────(2⋅x⋅y)\n\
  17       \n\
∂x         \
""")
    assert pretty(expr) == ascii_str
    assert upretty(expr) == ucode_str

    expr = Derivative(2*x*y, x, x, y)
    ascii_str = \
"""\
   3         \n\
  d          \n\
------(2*x*y)\n\
     2       \n\
dy dx        \
"""
    ucode_str = \
u("""\
   3         \n\
  ∂          \n\
──────(2⋅x⋅y)\n\
     2       \n\
∂y ∂x        \
""")
    assert pretty(expr) == ascii_str
    assert upretty(expr) == ucode_str

    # Greek letters
    alpha = Symbol('alpha')
    beta = Function('beta')
    expr = beta(alpha).diff(alpha)
    ascii_str = \
"""\
  d                \n\
------(beta(alpha))\n\
dalpha             \
"""
    ucode_str = \
u("""\
d       \n\
──(β(α))\n\
dα      \
""")
    assert pretty(expr) == ascii_str
    assert upretty(expr) == ucode_str


def test_pretty_integrals():
    expr = Integral(log(x), x)
    ascii_str = \
"""\
  /         \n\
 |          \n\
 | log(x) dx\n\
 |          \n\
/           \
"""
    ucode_str = \
u("""\
⌠          \n\
⎮ log(x) dx\n\
⌡          \
""")
    assert pretty(expr) == ascii_str
    assert upretty(expr) == ucode_str

    expr = Integral(x**2, x)
    ascii_str = \
"""\
  /     \n\
 |      \n\
 |  2   \n\
 | x  dx\n\
 |      \n\
/       \
"""
    ucode_str = \
u("""\
⌠      \n\
⎮  2   \n\
⎮ x  dx\n\
⌡      \
""")
    assert pretty(expr) == ascii_str
    assert upretty(expr) == ucode_str

    expr = Integral((sin(x))**2 / (tan(x))**2)
    ascii_str = \
"""\
  /          \n\
 |           \n\
 |    2      \n\
 | sin (x)   \n\
 | ------- dx\n\
 |    2      \n\
 | tan (x)   \n\
 |           \n\
/            \
"""
    ucode_str = \
u("""\
⌠           \n\
⎮    2      \n\
⎮ sin (x)   \n\
⎮ ─────── dx\n\
⎮    2      \n\
⎮ tan (x)   \n\
⌡           \
""")
    assert pretty(expr) == ascii_str
    assert upretty(expr) == ucode_str

    expr = Integral(x**(2**x), x)
    ascii_str = \
"""\
  /        \n\
 |         \n\
 |  / x\   \n\
 |  \\2 /   \n\
 | x     dx\n\
 |         \n\
/          \
"""
    ucode_str = \
u("""\
⌠         \n\
⎮  ⎛ x⎞   \n\
⎮  ⎝2 ⎠   \n\
⎮ x     dx\n\
⌡         \
""")
    assert pretty(expr) == ascii_str
    assert upretty(expr) == ucode_str

    expr = Integral(x**2, (x, 1, 2))
    ascii_str = \
"""\
  2      \n\
  /      \n\
 |       \n\
 |   2   \n\
 |  x  dx\n\
 |       \n\
/        \n\
1        \
"""
    ucode_str = \
u("""\
2      \n\
⌠      \n\
⎮  2   \n\
⎮ x  dx\n\
⌡      \n\
1      \
""")
    assert pretty(expr) == ascii_str
    assert upretty(expr) == ucode_str

    expr = Integral(x**2, (x, Rational(1, 2), 10))
    ascii_str = \
"""\
 10      \n\
  /      \n\
 |       \n\
 |   2   \n\
 |  x  dx\n\
 |       \n\
/        \n\
1/2      \
"""
    ucode_str = \
u("""\
 10      \n\
 ⌠       \n\
 ⎮   2   \n\
 ⎮  x  dx\n\
 ⌡       \n\
1/2      \
""")
    assert pretty(expr) == ascii_str
    assert upretty(expr) == ucode_str

    expr = Integral(x**2*y**2, x, y)
    ascii_str = \
"""\
  /  /           \n\
 |  |            \n\
 |  |  2  2      \n\
 |  | x *y  dx dy\n\
 |  |            \n\
/  /             \
"""
    ucode_str = \
u("""\
⌠ ⌠            \n\
⎮ ⎮  2  2      \n\
⎮ ⎮ x ⋅y  dx dy\n\
⌡ ⌡            \
""")
    assert pretty(expr) == ascii_str
    assert upretty(expr) == ucode_str

    expr = Integral(sin(th)/cos(ph), (th, 0, pi), (ph, 0, 2*pi))
    ascii_str = \
"""\
 2*pi pi                           \n\
   /   /                           \n\
  |   |                            \n\
  |   |  sin(theta)                \n\
  |   |  ---------- d(theta) d(phi)\n\
  |   |   cos(phi)                 \n\
  |   |                            \n\
 /   /                             \n\
 0   0                             \
"""
    ucode_str = \
u("""\
2⋅π π             \n\
 ⌠  ⌠             \n\
 ⎮  ⎮ sin(θ)      \n\
 ⎮  ⎮ ────── dθ dφ\n\
 ⎮  ⎮ cos(φ)      \n\
 ⌡  ⌡             \n\
 0  0             \
""")
    assert pretty(expr) == ascii_str
    assert upretty(expr) == ucode_str


def test_pretty_matrix():
    # Empty Matrix
    expr = Matrix()
    ascii_str = "[]"
    unicode_str = "[]"
    assert pretty(expr) == ascii_str
    assert upretty(expr) == unicode_str
    expr = Matrix(2, 0, lambda i, j: 0)
    ascii_str = "[]"
    unicode_str = "[]"
    assert pretty(expr) == ascii_str
    assert upretty(expr) == unicode_str
    expr = Matrix(0, 2, lambda i, j: 0)
    ascii_str = "[]"
    unicode_str = "[]"
    assert pretty(expr) == ascii_str
    assert upretty(expr) == unicode_str
    expr = Matrix([[x**2 + 1, 1], [y, x + y]])
    ascii_str_1 = \
"""\
[     2       ]
[1 + x     1  ]
[             ]
[  y     x + y]\
"""
    ascii_str_2 = \
"""\
[ 2           ]
[x  + 1    1  ]
[             ]
[  y     x + y]\
"""
    ucode_str_1 = \
u("""\
⎡     2       ⎤
⎢1 + x     1  ⎥
⎢             ⎥
⎣  y     x + y⎦\
""")
    ucode_str_2 = \
u("""\
⎡ 2           ⎤
⎢x  + 1    1  ⎥
⎢             ⎥
⎣  y     x + y⎦\
""")
    assert pretty(expr) in [ascii_str_1, ascii_str_2]
    assert upretty(expr) in [ucode_str_1, ucode_str_2]

    expr = Matrix([[x/y, y, th], [0, exp(I*k*ph), 1]])
    ascii_str = \
"""\
[x                 ]
[-     y      theta]
[y                 ]
[                  ]
[    I*k*phi       ]
[0  e           1  ]\
"""
    ucode_str = \
u("""\
⎡x           ⎤
⎢─    y     θ⎥
⎢y           ⎥
⎢            ⎥
⎢    ⅈ⋅k⋅φ   ⎥
⎣0  ℯ       1⎦\
""")
    assert pretty(expr) == ascii_str
    assert upretty(expr) == ucode_str


def test_pretty_ndim_arrays():
    x, y, z, w = symbols("x y z w")

    for ArrayType in (ImmutableDenseNDimArray, ImmutableSparseNDimArray, MutableDenseNDimArray, MutableSparseNDimArray):
        M = ArrayType([[1/x, y], [z, w]])
        M1 = ArrayType([1/x, y, z])

        M2 = tensorproduct(M1, M)
        M3 = tensorproduct(M, M)

        ascii_str = \
"""\
[1   ]\n\
[-  y]\n\
[x   ]\n\
[    ]\n\
[z  w]\
"""
        ucode_str = \
u("""\
⎡1   ⎤\n\
⎢─  y⎥\n\
⎢x   ⎥\n\
⎢    ⎥\n\
⎣z  w⎦\
""")
        assert pretty(M) == ascii_str
        assert upretty(M) == ucode_str

        ascii_str = \
"""\
[1      ]\n\
[-  y  z]\n\
[x      ]\
"""
        ucode_str = \
u("""\
⎡1      ⎤\n\
⎢─  y  z⎥\n\
⎣x      ⎦\
""")
        assert pretty(M1) == ascii_str
        assert upretty(M1) == ucode_str

        ascii_str = \
"""\
[[1   y]  [ y    2 ]  [z      ]]\n\
[[--  -]  [ -   y  ]  [-   y*z]]\n\
[[ 2  x]  [ x      ]  [x      ]]\n\
[[x    ]  [        ]  [       ]]\n\
[[     ]  [y*z  w*y]  [ 2     ]]\n\
[[z   w]              [z   w*z]]\n\
[[-   -]                       ]\n\
[[x   x]                       ]\
"""
        ucode_str = \
u("""\
⎡⎡1   y⎤  ⎡ y    2 ⎤  ⎡z      ⎤⎤\n\
⎢⎢──  ─⎥  ⎢ ─   y  ⎥  ⎢─   y⋅z⎥⎥\n\
⎢⎢ 2  x⎥  ⎢ x      ⎥  ⎢x      ⎥⎥\n\
⎢⎢x    ⎥  ⎢        ⎥  ⎢       ⎥⎥\n\
⎢⎢     ⎥  ⎣y⋅z  w⋅y⎦  ⎢ 2     ⎥⎥\n\
⎢⎢z   w⎥              ⎣z   w⋅z⎦⎥\n\
⎢⎢─   ─⎥                       ⎥\n\
⎣⎣x   x⎦                       ⎦\
""")
        assert pretty(M2) == ascii_str
        assert upretty(M2) == ucode_str

        ascii_str = \
"""\
[ [1   y]   [ y    2 ]]\n\
[ [--  -]   [ -   y  ]]\n\
[ [ 2  x]   [ x      ]]\n\
[ [x    ]   [        ]]\n\
[ [     ]   [y*z  w*y]]\n\
[ [z   w]             ]\n\
[ [-   -]             ]\n\
[ [x   x]             ]\n\
[                     ]\n\
[[z      ]  [ w      ]]\n\
[[-   y*z]  [ -   w*y]]\n\
[[x      ]  [ x      ]]\n\
[[       ]  [        ]]\n\
[[ 2     ]  [      2 ]]\n\
[[z   w*z]  [w*z  w  ]]\
"""
        ucode_str = \
u("""\
⎡ ⎡1   y⎤   ⎡ y    2 ⎤⎤\n\
⎢ ⎢──  ─⎥   ⎢ ─   y  ⎥⎥\n\
⎢ ⎢ 2  x⎥   ⎢ x      ⎥⎥\n\
⎢ ⎢x    ⎥   ⎢        ⎥⎥\n\
⎢ ⎢     ⎥   ⎣y⋅z  w⋅y⎦⎥\n\
⎢ ⎢z   w⎥             ⎥\n\
⎢ ⎢─   ─⎥             ⎥\n\
⎢ ⎣x   x⎦             ⎥\n\
⎢                     ⎥\n\
⎢⎡z      ⎤  ⎡ w      ⎤⎥\n\
⎢⎢─   y⋅z⎥  ⎢ ─   w⋅y⎥⎥\n\
⎢⎢x      ⎥  ⎢ x      ⎥⎥\n\
⎢⎢       ⎥  ⎢        ⎥⎥\n\
⎢⎢ 2     ⎥  ⎢      2 ⎥⎥\n\
⎣⎣z   w⋅z⎦  ⎣w⋅z  w  ⎦⎦\
""")
        assert pretty(M3) == ascii_str
        assert upretty(M3) == ucode_str

        Mrow = ArrayType([[x, y, 1 / z]])
        Mcolumn = ArrayType([[x], [y], [1 / z]])
        Mcol2 = ArrayType([Mcolumn.tolist()])

        ascii_str = \
"""\
[[      1]]\n\
[[x  y  -]]\n\
[[      z]]\
"""
        ucode_str = \
    u("""\
⎡⎡      1⎤⎤\n\
⎢⎢x  y  ─⎥⎥\n\
⎣⎣      z⎦⎦\
""")
        assert pretty(Mrow) == ascii_str
        assert upretty(Mrow) == ucode_str

        ascii_str = \
"""\
[x]\n\
[ ]\n\
[y]\n\
[ ]\n\
[1]\n\
[-]\n\
[z]\
"""
        ucode_str = \
u("""\
⎡x⎤\n\
⎢ ⎥\n\
⎢y⎥\n\
⎢ ⎥\n\
⎢1⎥\n\
⎢─⎥\n\
⎣z⎦\
""")
        assert pretty(Mcolumn) == ascii_str
        assert upretty(Mcolumn) == ucode_str

        ascii_str = \
"""\
[[x]]\n\
[[ ]]\n\
[[y]]\n\
[[ ]]\n\
[[1]]\n\
[[-]]\n\
[[z]]\
"""
        ucode_str = \
u("""\
⎡⎡x⎤⎤\n\
⎢⎢ ⎥⎥\n\
⎢⎢y⎥⎥\n\
⎢⎢ ⎥⎥\n\
⎢⎢1⎥⎥\n\
⎢⎢─⎥⎥\n\
⎣⎣z⎦⎦\
""")
        assert pretty(Mcol2) == ascii_str
        assert upretty(Mcol2) == ucode_str


def test_Adjoint():
    X = MatrixSymbol('X', 2, 2)
    Y = MatrixSymbol('Y', 2, 2)
    assert pretty(Adjoint(X)) == " +\nX "
    assert pretty(Adjoint(X + Y)) == "       +\n(X + Y) "
    assert pretty(Adjoint(X) + Adjoint(Y)) == " +    +\nX  + Y "
    assert pretty(Adjoint(X*Y)) == "     +\n(X*Y) "
    assert pretty(Adjoint(Y)*Adjoint(X)) == " +  +\nY *X "
    assert pretty(Adjoint(X**2)) == "    +\n/ 2\\ \n\\X / "
    assert pretty(Adjoint(X)**2) == "    2\n/ +\\ \n\\X / "
    assert pretty(Adjoint(Inverse(X))) == "     +\n/ -1\\ \n\\X  / "
    assert pretty(Inverse(Adjoint(X))) == "    -1\n/ +\\  \n\\X /  "
    assert pretty(Adjoint(Transpose(X))) == "    +\n/ T\\ \n\\X / "
    assert pretty(Transpose(Adjoint(X))) == "    T\n/ +\\ \n\\X / "
    assert upretty(Adjoint(X)) == u" †\nX "
    assert upretty(Adjoint(X + Y)) == u"       †\n(X + Y) "
    assert upretty(Adjoint(X) + Adjoint(Y)) == u" †    †\nX  + Y "
    assert upretty(Adjoint(X*Y)) == u"     †\n(X⋅Y) "
    assert upretty(Adjoint(Y)*Adjoint(X)) == u" †  †\nY ⋅X "
    assert upretty(Adjoint(X**2)) == \
        u"    †\n⎛ 2⎞ \n⎝X ⎠ "
    assert upretty(Adjoint(X)**2) == \
        u"    2\n⎛ †⎞ \n⎝X ⎠ "
    assert upretty(Adjoint(Inverse(X))) == \
        u"     †\n⎛ -1⎞ \n⎝X  ⎠ "
    assert upretty(Inverse(Adjoint(X))) == \
        u"    -1\n⎛ †⎞  \n⎝X ⎠  "
    assert upretty(Adjoint(Transpose(X))) == \
        u"    †\n⎛ T⎞ \n⎝X ⎠ "
    assert upretty(Transpose(Adjoint(X))) == \
        u"    T\n⎛ †⎞ \n⎝X ⎠ "

def test_pretty_Trace_issue_9044():
    X = Matrix([[1, 2], [3, 4]])
    Y = Matrix([[2, 4], [6, 8]])
    ascii_str_1 = \
"""\
  /[1  2]\\
tr|[    ]|
  \[3  4]/\
"""
    ucode_str_1 = \
u("""\
  ⎛⎡1  2⎤⎞
tr⎜⎢    ⎥⎟
  ⎝⎣3  4⎦⎠\
""")
    ascii_str_2 = \
"""\
  /[1  2]\     /[2  4]\\
tr|[    ]| + tr|[    ]|
  \[3  4]/     \[6  8]/\
"""
    ucode_str_2 = \
u("""\
  ⎛⎡1  2⎤⎞     ⎛⎡2  4⎤⎞
tr⎜⎢    ⎥⎟ + tr⎜⎢    ⎥⎟
  ⎝⎣3  4⎦⎠     ⎝⎣6  8⎦⎠\
""")
    assert pretty(Trace(X)) == ascii_str_1
    assert upretty(Trace(X)) == ucode_str_1

    assert pretty(Trace(X) + Trace(Y)) == ascii_str_2
    assert upretty(Trace(X) + Trace(Y)) == ucode_str_2


def test_MatrixExpressions():
    n = Symbol('n', integer=True)
    X = MatrixSymbol('X', n, n)

    assert pretty(X) == upretty(X) == "X"

    Y = X[1:2:3, 4:5:6]

    ascii_str = ucode_str = "X[1:3, 4:6]"

    assert pretty(Y) == ascii_str
    assert upretty(Y) == ucode_str

    Z = X[1:10:2]

    ascii_str = ucode_str = "X[1:10:2, :n]"

    assert pretty(Z) == ascii_str
    assert upretty(Z) == ucode_str

def test_pretty_dotproduct():
    from sympy.matrices import Matrix, MatrixSymbol
    from sympy.matrices.expressions.dotproduct import DotProduct
    n = symbols("n", integer=True)
    A = MatrixSymbol('A', n, 1)
    B = MatrixSymbol('B', n, 1)
    C = Matrix(1, 3, [1, 2, 3])
    D = Matrix(1, 3, [1, 3, 4])

    assert pretty(DotProduct(A, B)) == u"A*B"
    assert pretty(DotProduct(C, D)) == u"[1  2  3]*[1  3  4]"
    assert upretty(DotProduct(A, B)) == u"A⋅B"
    assert upretty(DotProduct(C, D)) == u"[1  2  3]⋅[1  3  4]"


def test_pretty_piecewise():
    expr = Piecewise((x, x < 1), (x**2, True))
    ascii_str = \
"""\
/x   for x < 1\n\
|             \n\
< 2           \n\
|x   otherwise\n\
\             \
"""
    ucode_str = \
u("""\
⎧x   for x < 1\n\
⎪             \n\
⎨ 2           \n\
⎪x   otherwise\n\
⎩             \
""")
    assert pretty(expr) == ascii_str
    assert upretty(expr) == ucode_str

    expr = -Piecewise((x, x < 1), (x**2, True))
    ascii_str = \
"""\
 //x   for x < 1\\\n\
 ||             |\n\
-|< 2           |\n\
 ||x   otherwise|\n\
 \\\\             /\
"""
    ucode_str = \
u("""\
 ⎛⎧x   for x < 1⎞\n\
 ⎜⎪             ⎟\n\
-⎜⎨ 2           ⎟\n\
 ⎜⎪x   otherwise⎟\n\
 ⎝⎩             ⎠\
""")
    assert pretty(expr) == ascii_str
    assert upretty(expr) == ucode_str

    expr = x + Piecewise((x, x > 0), (y, True)) + Piecewise((x/y, x < 2),
    (y**2, x > 2), (1, True)) + 1
    ascii_str = \
"""\
                      //x            \    \n\
                      ||-   for x < 2|    \n\
                      ||y            |    \n\
    //x  for x > 0\   ||             |    \n\
x + |<            | + |< 2           | + 1\n\
    \\\\y  otherwise/   ||y   for x > 2|    \n\
                      ||             |    \n\
                      ||1   otherwise|    \n\
                      \\\\             /    \
"""
    ucode_str = \
u("""\
                      ⎛⎧x            ⎞    \n\
                      ⎜⎪─   for x < 2⎟    \n\
                      ⎜⎪y            ⎟    \n\
    ⎛⎧x  for x > 0⎞   ⎜⎪             ⎟    \n\
x + ⎜⎨            ⎟ + ⎜⎨ 2           ⎟ + 1\n\
    ⎝⎩y  otherwise⎠   ⎜⎪y   for x > 2⎟    \n\
                      ⎜⎪             ⎟    \n\
                      ⎜⎪1   otherwise⎟    \n\
                      ⎝⎩             ⎠    \
""")
    assert pretty(expr) == ascii_str
    assert upretty(expr) == ucode_str

    expr = x - Piecewise((x, x > 0), (y, True)) + Piecewise((x/y, x < 2),
    (y**2, x > 2), (1, True)) + 1
    ascii_str = \
"""\
                      //x            \    \n\
                      ||-   for x < 2|    \n\
                      ||y            |    \n\
    //x  for x > 0\   ||             |    \n\
x - |<            | + |< 2           | + 1\n\
    \\\\y  otherwise/   ||y   for x > 2|    \n\
                      ||             |    \n\
                      ||1   otherwise|    \n\
                      \\\\             /    \
"""
    ucode_str = \
u("""\
                      ⎛⎧x            ⎞    \n\
                      ⎜⎪─   for x < 2⎟    \n\
                      ⎜⎪y            ⎟    \n\
    ⎛⎧x  for x > 0⎞   ⎜⎪             ⎟    \n\
x - ⎜⎨            ⎟ + ⎜⎨ 2           ⎟ + 1\n\
    ⎝⎩y  otherwise⎠   ⎜⎪y   for x > 2⎟    \n\
                      ⎜⎪             ⎟    \n\
                      ⎜⎪1   otherwise⎟    \n\
                      ⎝⎩             ⎠    \
""")
    assert pretty(expr) == ascii_str
    assert upretty(expr) == ucode_str

    expr = x*Piecewise((x, x > 0), (y, True))
    ascii_str = \
"""\
  //x  for x > 0\\\n\
x*|<            |\n\
  \\\\y  otherwise/\
"""
    ucode_str = \
u("""\
  ⎛⎧x  for x > 0⎞\n\
x⋅⎜⎨            ⎟\n\
  ⎝⎩y  otherwise⎠\
""")
    assert pretty(expr) == ascii_str
    assert upretty(expr) == ucode_str

    expr = Piecewise((x, x > 0), (y, True))*Piecewise((x/y, x < 2), (y**2, x >
    2), (1, True))
    ascii_str = \
"""\
                //x            \\\n\
                ||-   for x < 2|\n\
                ||y            |\n\
//x  for x > 0\ ||             |\n\
|<            |*|< 2           |\n\
\\\\y  otherwise/ ||y   for x > 2|\n\
                ||             |\n\
                ||1   otherwise|\n\
                \\\\             /\
"""
    ucode_str = \
u("""\
                ⎛⎧x            ⎞\n\
                ⎜⎪─   for x < 2⎟\n\
                ⎜⎪y            ⎟\n\
⎛⎧x  for x > 0⎞ ⎜⎪             ⎟\n\
⎜⎨            ⎟⋅⎜⎨ 2           ⎟\n\
⎝⎩y  otherwise⎠ ⎜⎪y   for x > 2⎟\n\
                ⎜⎪             ⎟\n\
                ⎜⎪1   otherwise⎟\n\
                ⎝⎩             ⎠\
""")
    assert pretty(expr) == ascii_str
    assert upretty(expr) == ucode_str

    expr = -Piecewise((x, x > 0), (y, True))*Piecewise((x/y, x < 2), (y**2, x
        > 2), (1, True))
    ascii_str = \
"""\
                 //x            \\\n\
                 ||-   for x < 2|\n\
                 ||y            |\n\
 //x  for x > 0\ ||             |\n\
-|<            |*|< 2           |\n\
 \\\\y  otherwise/ ||y   for x > 2|\n\
                 ||             |\n\
                 ||1   otherwise|\n\
                 \\\\             /\
"""
    ucode_str = \
u("""\
                 ⎛⎧x            ⎞\n\
                 ⎜⎪─   for x < 2⎟\n\
                 ⎜⎪y            ⎟\n\
 ⎛⎧x  for x > 0⎞ ⎜⎪             ⎟\n\
-⎜⎨            ⎟⋅⎜⎨ 2           ⎟\n\
 ⎝⎩y  otherwise⎠ ⎜⎪y   for x > 2⎟\n\
                 ⎜⎪             ⎟\n\
                 ⎜⎪1   otherwise⎟\n\
                 ⎝⎩             ⎠\
""")
    assert pretty(expr) == ascii_str
    assert upretty(expr) == ucode_str

    expr = Piecewise((0, Abs(1/y) < 1), (1, Abs(y) < 1), (y*meijerg(((2, 1),
        ()), ((), (1, 0)), 1/y), True))
    ascii_str = \
"""\
/                                |1|    \n\
|            0               for |-| < 1\n\
|                                |y|    \n\
|                                       \n\
<            1               for |y| < 1\n\
|                                       \n\
|   __0, 2 /2, 1       | 1\             \n\
|y*/__     |           | -|   otherwise \n\
\  \\_|2, 2 \      1, 0 | y/             \
"""
    ucode_str = \
u("""\
⎧                                │1│    \n\
⎪            0               for │─│ < 1\n\
⎪                                │y│    \n\
⎪                                       \n\
⎨            1               for │y│ < 1\n\
⎪                                       \n\
⎪  ╭─╮0, 2 ⎛2, 1       │ 1⎞             \n\
⎪y⋅│╶┐     ⎜           │ ─⎟   otherwise \n\
⎩  ╰─╯2, 2 ⎝      1, 0 │ y⎠             \
""")
    assert pretty(expr) == ascii_str
    assert upretty(expr) == ucode_str

    # XXX: We have to use evaluate=False here because Piecewise._eval_power
    # denests the power.
    expr = Pow(Piecewise((x, x > 0), (y, True)), 2, evaluate=False)
    ascii_str = \
"""\
               2\n\
//x  for x > 0\ \n\
|<            | \n\
\\\\y  otherwise/ \
"""
    ucode_str = \
u("""\
               2\n\
⎛⎧x  for x > 0⎞ \n\
⎜⎨            ⎟ \n\
⎝⎩y  otherwise⎠ \
""")
    assert pretty(expr) == ascii_str
    assert upretty(expr) == ucode_str

def test_pretty_seq():
    expr = ()
    ascii_str = \
"""\
()\
"""
    ucode_str = \
u("""\
()\
""")
    assert pretty(expr) == ascii_str
    assert upretty(expr) == ucode_str

    expr = []
    ascii_str = \
"""\
[]\
"""
    ucode_str = \
u("""\
[]\
""")
    assert pretty(expr) == ascii_str
    assert upretty(expr) == ucode_str

    expr = {}
    expr_2 = {}
    ascii_str = \
"""\
{}\
"""
    ucode_str = \
u("""\
{}\
""")
    assert pretty(expr) == ascii_str
    assert pretty(expr_2) == ascii_str
    assert upretty(expr) == ucode_str
    assert upretty(expr_2) == ucode_str

    expr = (1/x,)
    ascii_str = \
"""\
 1  \n\
(-,)\n\
 x  \
"""
    ucode_str = \
u("""\
⎛1 ⎞\n\
⎜─,⎟\n\
⎝x ⎠\
""")
    assert pretty(expr) == ascii_str
    assert upretty(expr) == ucode_str

    expr = [x**2, 1/x, x, y, sin(th)**2/cos(ph)**2]
    ascii_str = \
"""\
                 2        \n\
  2  1        sin (theta) \n\
[x , -, x, y, -----------]\n\
     x            2       \n\
               cos (phi)  \
"""
    ucode_str = \
u("""\
⎡                2   ⎤\n\
⎢ 2  1        sin (θ)⎥\n\
⎢x , ─, x, y, ───────⎥\n\
⎢    x           2   ⎥\n\
⎣             cos (φ)⎦\
""")
    assert pretty(expr) == ascii_str
    assert upretty(expr) == ucode_str

    expr = (x**2, 1/x, x, y, sin(th)**2/cos(ph)**2)
    ascii_str = \
"""\
                 2        \n\
  2  1        sin (theta) \n\
(x , -, x, y, -----------)\n\
     x            2       \n\
               cos (phi)  \
"""
    ucode_str = \
u("""\
⎛                2   ⎞\n\
⎜ 2  1        sin (θ)⎟\n\
⎜x , ─, x, y, ───────⎟\n\
⎜    x           2   ⎟\n\
⎝             cos (φ)⎠\
""")
    assert pretty(expr) == ascii_str
    assert upretty(expr) == ucode_str

    expr = Tuple(x**2, 1/x, x, y, sin(th)**2/cos(ph)**2)
    ascii_str = \
"""\
                 2        \n\
  2  1        sin (theta) \n\
(x , -, x, y, -----------)\n\
     x            2       \n\
               cos (phi)  \
"""
    ucode_str = \
u("""\
⎛                2   ⎞\n\
⎜ 2  1        sin (θ)⎟\n\
⎜x , ─, x, y, ───────⎟\n\
⎜    x           2   ⎟\n\
⎝             cos (φ)⎠\
""")
    assert pretty(expr) == ascii_str
    assert upretty(expr) == ucode_str

    expr = {x: sin(x)}
    expr_2 = Dict({x: sin(x)})
    ascii_str = \
"""\
{x: sin(x)}\
"""
    ucode_str = \
u("""\
{x: sin(x)}\
""")
    assert pretty(expr) == ascii_str
    assert pretty(expr_2) == ascii_str
    assert upretty(expr) == ucode_str
    assert upretty(expr_2) == ucode_str

    expr = {1/x: 1/y, x: sin(x)**2}
    expr_2 = Dict({1/x: 1/y, x: sin(x)**2})
    ascii_str = \
"""\
 1  1        2    \n\
{-: -, x: sin (x)}\n\
 x  y             \
"""
    ucode_str = \
u("""\
⎧1  1        2   ⎫\n\
⎨─: ─, x: sin (x)⎬\n\
⎩x  y            ⎭\
""")
    assert pretty(expr) == ascii_str
    assert pretty(expr_2) == ascii_str
    assert upretty(expr) == ucode_str
    assert upretty(expr_2) == ucode_str

    # There used to be a bug with pretty-printing sequences of even height.
    expr = [x**2]
    ascii_str = \
"""\
  2 \n\
[x ]\
"""
    ucode_str = \
u("""\
⎡ 2⎤\n\
⎣x ⎦\
""")
    assert pretty(expr) == ascii_str
    assert upretty(expr) == ucode_str

    expr = (x**2,)
    ascii_str = \
"""\
  2  \n\
(x ,)\
"""
    ucode_str = \
u("""\
⎛ 2 ⎞\n\
⎝x ,⎠\
""")
    assert pretty(expr) == ascii_str
    assert upretty(expr) == ucode_str

    expr = Tuple(x**2)
    ascii_str = \
"""\
  2  \n\
(x ,)\
"""
    ucode_str = \
u("""\
⎛ 2 ⎞\n\
⎝x ,⎠\
""")
    assert pretty(expr) == ascii_str
    assert upretty(expr) == ucode_str

    expr = {x**2: 1}
    expr_2 = Dict({x**2: 1})
    ascii_str = \
"""\
  2    \n\
{x : 1}\
"""
    ucode_str = \
u("""\
⎧ 2   ⎫\n\
⎨x : 1⎬\n\
⎩     ⎭\
""")
    assert pretty(expr) == ascii_str
    assert pretty(expr_2) == ascii_str
    assert upretty(expr) == ucode_str
    assert upretty(expr_2) == ucode_str


def test_any_object_in_sequence():
    # Cf. issue 5306
    b1 = Basic()
    b2 = Basic(Basic())

    expr = [b2, b1]
    assert pretty(expr) == "[Basic(Basic()), Basic()]"
    assert upretty(expr) == u"[Basic(Basic()), Basic()]"

    expr = {b2, b1}
    assert pretty(expr) == "set([Basic(), Basic(Basic())])"
    assert upretty(expr) == u"set([Basic(), Basic(Basic())])"

    expr = {b2: b1, b1: b2}
    expr2 = Dict({b2: b1, b1: b2})
    assert pretty(expr) == "{Basic(): Basic(Basic()), Basic(Basic()): Basic()}"
    assert pretty(
        expr2) == "{Basic(): Basic(Basic()), Basic(Basic()): Basic()}"
    assert upretty(
        expr) == u"{Basic(): Basic(Basic()), Basic(Basic()): Basic()}"
    assert upretty(
        expr2) == u"{Basic(): Basic(Basic()), Basic(Basic()): Basic()}"


def test_pretty_sets():
    s = FiniteSet
    assert pretty(s(*[x*y, x**2])) == \
"""\
  2      \n\
{x , x*y}\
"""
    assert pretty(s(*range(1, 6))) == "{1, 2, 3, 4, 5}"
    assert pretty(s(*range(1, 13))) == "{1, 2, 3, 4, 5, 6, 7, 8, 9, 10, 11, 12}"
    for s in (frozenset, set):
        assert pretty(s([x*y, x**2])) == \
"""\
%s   2       \n\
%s([x , x*y])\
""" % (" " * len(s.__name__), s.__name__)
        assert pretty(s(range(1, 6))) == "%s([1, 2, 3, 4, 5])" % s.__name__
        assert pretty(s(range(1, 13))) == \
            "%s([1, 2, 3, 4, 5, 6, 7, 8, 9, 10, 11, 12])" % s.__name__

    assert pretty(Range(0, 3, 1)) == '{0, 1, 2}'

    ascii_str = '{0, 1, ..., 29}'
    ucode_str = u'{0, 1, …, 29}'
    assert pretty(Range(0, 30, 1)) == ascii_str
    assert upretty(Range(0, 30, 1)) == ucode_str

    ascii_str = '{30, 29, ..., 2}'
    ucode_str = u('{30, 29, …, 2}')
    assert pretty(Range(30, 1, -1)) == ascii_str
    assert upretty(Range(30, 1, -1)) == ucode_str

    ascii_str = '{0, 2, ..., oo}'
    ucode_str = u'{0, 2, …, ∞}'
    assert pretty(Range(0, oo, 2)) == ascii_str
    assert upretty(Range(0, oo, 2)) == ucode_str

    ascii_str = '{oo, ..., 2, 0}'
    ucode_str = u('{∞, …, 2, 0}')
    assert pretty(Range(oo, -2, -2)) == ascii_str
    assert upretty(Range(oo, -2, -2)) == ucode_str

    ascii_str = '{-2, -3, ..., -oo}'
    ucode_str = u('{-2, -3, …, -∞}')
    assert pretty(Range(-2, -oo, -1)) == ascii_str
    assert upretty(Range(-2, -oo, -1)) == ucode_str



def test_pretty_ConditionSet():
    from sympy import ConditionSet
    ascii_str = '{x | x in (-oo, oo) and sin(x) = 0}'
    ucode_str = u'{x | x ∊ ℝ ∧ sin(x) = 0}'
    assert pretty(ConditionSet(x, Eq(sin(x), 0), S.Reals)) == ascii_str
    assert upretty(ConditionSet(x, Eq(sin(x), 0), S.Reals)) == ucode_str

    assert pretty(ConditionSet(x, Contains(x, S.Reals, evaluate=False), FiniteSet(1))) == '{1}'
    assert upretty(ConditionSet(x, Contains(x, S.Reals, evaluate=False), FiniteSet(1))) == u'{1}'

    assert pretty(ConditionSet(x, And(x > 1, x < -1), FiniteSet(1, 2, 3))) == "EmptySet()"
    assert upretty(ConditionSet(x, And(x > 1, x < -1), FiniteSet(1, 2, 3))) == u"∅"

    assert pretty(ConditionSet(x, Or(x > 1, x < -1), FiniteSet(1, 2))) == '{2}'
    assert upretty(ConditionSet(x, Or(x > 1, x < -1), FiniteSet(1, 2))) == u'{2}'


def test_pretty_ComplexRegion():
    from sympy import ComplexRegion
    ucode_str = u'{x + y⋅ⅈ | x, y ∊ [3, 5] × [4, 6]}'
    assert upretty(ComplexRegion(Interval(3, 5)*Interval(4, 6))) == ucode_str

    ucode_str = u'{r⋅(ⅈ⋅sin(θ) + cos(θ)) | r, θ ∊ [0, 1] × [0, 2⋅π)}'
    assert upretty(ComplexRegion(Interval(0, 1)*Interval(0, 2*pi), polar=True)) == ucode_str

def test_pretty_Union_issue_10414():
    a, b = Interval(2, 3), Interval(4, 7)
    ucode_str = u'[2, 3] ∪ [4, 7]'
    ascii_str = '[2, 3] U [4, 7]'
    assert upretty(Union(a, b)) == ucode_str
    assert pretty(Union(a, b)) == ascii_str

def test_pretty_Intersection_issue_10414():
    x, y, z, w = symbols('x, y, z, w')
    a, b = Interval(x, y), Interval(z, w)
    ucode_str = u'[x, y] ∩ [z, w]'
    ascii_str = '[x, y] n [z, w]'
    assert upretty(Intersection(a, b)) == ucode_str
    assert pretty(Intersection(a, b)) == ascii_str

def test_ProductSet_paranthesis():
    ucode_str = u'([4, 7] × {1, 2}) ∪ ([2, 3] × [4, 7])'

    a, b, c = Interval(2, 3), Interval(4, 7), Interval(1, 9)
    assert upretty(Union(a*b, b*FiniteSet(1, 2))) == ucode_str

def test_ProductSet_prod_char_issue_10413():
    ascii_str = '[2, 3] x [4, 7]'
    ucode_str = u'[2, 3] × [4, 7]'

    a, b = Interval(2, 3), Interval(4, 7)
    assert pretty(a*b) == ascii_str
    assert upretty(a*b) == ucode_str

def test_pretty_sequences():
    s1 = SeqFormula(a**2, (0, oo))
    s2 = SeqPer((1, 2))

    ascii_str = '[0, 1, 4, 9, ...]'
    ucode_str = u'[0, 1, 4, 9, …]'

    assert pretty(s1) == ascii_str
    assert upretty(s1) == ucode_str

    ascii_str = '[1, 2, 1, 2, ...]'
    ucode_str = u'[1, 2, 1, 2, …]'
    assert pretty(s2) == ascii_str
    assert upretty(s2) == ucode_str

    s3 = SeqFormula(a**2, (0, 2))
    s4 = SeqPer((1, 2), (0, 2))

    ascii_str = '[0, 1, 4]'
    ucode_str = u'[0, 1, 4]'

    assert pretty(s3) == ascii_str
    assert upretty(s3) == ucode_str

    ascii_str = '[1, 2, 1]'
    ucode_str = u'[1, 2, 1]'
    assert pretty(s4) == ascii_str
    assert upretty(s4) == ucode_str

    s5 = SeqFormula(a**2, (-oo, 0))
    s6 = SeqPer((1, 2), (-oo, 0))

    ascii_str = '[..., 9, 4, 1, 0]'
    ucode_str = u'[…, 9, 4, 1, 0]'

    assert pretty(s5) == ascii_str
    assert upretty(s5) == ucode_str

    ascii_str = '[..., 2, 1, 2, 1]'
    ucode_str = u'[…, 2, 1, 2, 1]'
    assert pretty(s6) == ascii_str
    assert upretty(s6) == ucode_str

    ascii_str = '[1, 3, 5, 11, ...]'
    ucode_str = u'[1, 3, 5, 11, …]'

    assert pretty(SeqAdd(s1, s2)) == ascii_str
    assert upretty(SeqAdd(s1, s2)) == ucode_str

    ascii_str = '[1, 3, 5]'
    ucode_str = u'[1, 3, 5]'

    assert pretty(SeqAdd(s3, s4)) == ascii_str
    assert upretty(SeqAdd(s3, s4)) == ucode_str

    ascii_str = '[..., 11, 5, 3, 1]'
    ucode_str = u'[…, 11, 5, 3, 1]'

    assert pretty(SeqAdd(s5, s6)) == ascii_str
    assert upretty(SeqAdd(s5, s6)) == ucode_str

    ascii_str = '[0, 2, 4, 18, ...]'
    ucode_str = u'[0, 2, 4, 18, …]'

    assert pretty(SeqMul(s1, s2)) == ascii_str
    assert upretty(SeqMul(s1, s2)) == ucode_str

    ascii_str = '[0, 2, 4]'
    ucode_str = u'[0, 2, 4]'

    assert pretty(SeqMul(s3, s4)) == ascii_str
    assert upretty(SeqMul(s3, s4)) == ucode_str

    ascii_str = '[..., 18, 4, 2, 0]'
    ucode_str = u'[…, 18, 4, 2, 0]'

    assert pretty(SeqMul(s5, s6)) == ascii_str
    assert upretty(SeqMul(s5, s6)) == ucode_str


def test_pretty_FourierSeries():
    f = fourier_series(x, (x, -pi, pi))

    ascii_str = \
"""\
                      2*sin(3*x)      \n\
2*sin(x) - sin(2*x) + ---------- + ...\n\
                          3           \
"""

    ucode_str = \
u("""\
                      2⋅sin(3⋅x)    \n\
2⋅sin(x) - sin(2⋅x) + ────────── + …\n\
                          3         \
""")

    assert pretty(f) == ascii_str
    assert upretty(f) == ucode_str


def test_pretty_FormalPowerSeries():
    f = fps(log(1 + x))


    ascii_str = \
"""\
  oo             \n\
____             \n\
\   `            \n\
 \         -k  k \n\
  \   -(-1)  *x  \n\
  /   -----------\n\
 /         k     \n\
/___,            \n\
k = 1            \
"""

    ucode_str = \
u("""\
  ∞              \n\
 ____            \n\
 ╲               \n\
  ╲        -k  k \n\
   ╲  -(-1)  ⋅x  \n\
   ╱  ───────────\n\
  ╱        k     \n\
 ╱               \n\
 ‾‾‾‾            \n\
k = 1            \
""")

    assert pretty(f) == ascii_str
    assert upretty(f) == ucode_str


def test_pretty_limits():
    expr = Limit(x, x, oo)
    ascii_str = \
"""\
 lim x\n\
x->oo \
"""
    ucode_str = \
u("""\
lim x\n\
x─→∞ \
""")
    assert pretty(expr) == ascii_str
    assert upretty(expr) == ucode_str

    expr = Limit(x**2, x, 0)
    ascii_str = \
"""\
      2\n\
 lim x \n\
x->0+  \
"""
    ucode_str = \
u("""\
      2\n\
 lim x \n\
x─→0⁺  \
""")
    assert pretty(expr) == ascii_str
    assert upretty(expr) == ucode_str

    expr = Limit(1/x, x, 0)
    ascii_str = \
"""\
     1\n\
 lim -\n\
x->0+x\
"""
    ucode_str = \
u("""\
     1\n\
 lim ─\n\
x─→0⁺x\
""")
    assert pretty(expr) == ascii_str
    assert upretty(expr) == ucode_str

    expr = Limit(sin(x)/x, x, 0)
    ascii_str = \
"""\
     /sin(x)\\\n\
 lim |------|\n\
x->0+\\  x   /\
"""
    ucode_str = \
u("""\
     ⎛sin(x)⎞\n\
 lim ⎜──────⎟\n\
x─→0⁺⎝  x   ⎠\
""")
    assert pretty(expr) == ascii_str
    assert upretty(expr) == ucode_str

    expr = Limit(sin(x)/x, x, 0, "-")
    ascii_str = \
"""\
     /sin(x)\\\n\
 lim |------|\n\
x->0-\\  x   /\
"""
    ucode_str = \
u("""\
     ⎛sin(x)⎞\n\
 lim ⎜──────⎟\n\
x─→0⁻⎝  x   ⎠\
""")
    assert pretty(expr) == ascii_str
    assert upretty(expr) == ucode_str

    expr = Limit(x + sin(x), x, 0)
    ascii_str = \
"""\
 lim (x + sin(x))\n\
x->0+            \
"""
    ucode_str = \
u("""\
 lim (x + sin(x))\n\
x─→0⁺            \
""")
    assert pretty(expr) == ascii_str
    assert upretty(expr) == ucode_str

    expr = Limit(x, x, 0)**2
    ascii_str = \
"""\
        2\n\
/ lim x\\ \n\
\\x->0+ / \
"""
    ucode_str = \
u("""\
        2\n\
⎛ lim x⎞ \n\
⎝x─→0⁺ ⎠ \
""")
    assert pretty(expr) == ascii_str
    assert upretty(expr) == ucode_str

    expr = Limit(x*Limit(y/2,y,0), x, 0)
    ascii_str = \
"""\
     /       /y\\\\\n\
 lim |x* lim |-||\n\
x->0+\\  y->0+\\2//\
"""
    ucode_str = \
u("""\
     ⎛       ⎛y⎞⎞\n\
 lim ⎜x⋅ lim ⎜─⎟⎟\n\
x─→0⁺⎝  y─→0⁺⎝2⎠⎠\
""")
    assert pretty(expr) == ascii_str
    assert upretty(expr) == ucode_str

    expr = 2*Limit(x*Limit(y/2,y,0), x, 0)
    ascii_str = \
"""\
       /       /y\\\\\n\
2* lim |x* lim |-||\n\
  x->0+\\  y->0+\\2//\
"""
    ucode_str = \
u("""\
       ⎛       ⎛y⎞⎞\n\
2⋅ lim ⎜x⋅ lim ⎜─⎟⎟\n\
  x─→0⁺⎝  y─→0⁺⎝2⎠⎠\
""")
    assert pretty(expr) == ascii_str
    assert upretty(expr) == ucode_str


def test_pretty_ComplexRootOf():
    expr = rootof(x**5 + 11*x - 2, 0)
    ascii_str = \
"""\
       / 5              \\\n\
CRootOf\\x  + 11*x - 2, 0/\
"""
    ucode_str = \
u("""\
       ⎛ 5              ⎞\n\
CRootOf⎝x  + 11⋅x - 2, 0⎠\
""")

    assert pretty(expr) == ascii_str
    assert upretty(expr) == ucode_str


def test_pretty_RootSum():
    expr = RootSum(x**5 + 11*x - 2, auto=False)
    ascii_str = \
"""\
       / 5           \\\n\
RootSum\\x  + 11*x - 2/\
"""
    ucode_str = \
u("""\
       ⎛ 5           ⎞\n\
RootSum⎝x  + 11⋅x - 2⎠\
""")

    assert pretty(expr) == ascii_str
    assert upretty(expr) == ucode_str

    expr = RootSum(x**5 + 11*x - 2, Lambda(z, exp(z)))
    ascii_str = \
"""\
       / 5                   z\\\n\
RootSum\\x  + 11*x - 2, z -> e /\
"""
    ucode_str = \
u("""\
       ⎛ 5                  z⎞\n\
RootSum⎝x  + 11⋅x - 2, z ↦ ℯ ⎠\
""")

    assert pretty(expr) == ascii_str
    assert upretty(expr) == ucode_str


def test_GroebnerBasis():
    expr = groebner([], x, y)

    ascii_str = \
"""\
GroebnerBasis([], x, y, domain=ZZ, order=lex)\
"""
    ucode_str = \
u("""\
GroebnerBasis([], x, y, domain=ℤ, order=lex)\
""")

    assert pretty(expr) == ascii_str
    assert upretty(expr) == ucode_str

    F = [x**2 - 3*y - x + 1, y**2 - 2*x + y - 1]
    expr = groebner(F, x, y, order='grlex')

    ascii_str = \
"""\
             /[ 2                 2              ]                              \\\n\
GroebnerBasis\\[x  - x - 3*y + 1, y  - 2*x + y - 1], x, y, domain=ZZ, order=grlex/\
"""
    ucode_str = \
u("""\
             ⎛⎡ 2                 2              ⎤                             ⎞\n\
GroebnerBasis⎝⎣x  - x - 3⋅y + 1, y  - 2⋅x + y - 1⎦, x, y, domain=ℤ, order=grlex⎠\
""")

    assert pretty(expr) == ascii_str
    assert upretty(expr) == ucode_str

    expr = expr.fglm('lex')

    ascii_str = \
"""\
             /[       2           4      3      2           ]                            \\\n\
GroebnerBasis\\[2*x - y  - y + 1, y  + 2*y  - 3*y  - 16*y + 7], x, y, domain=ZZ, order=lex/\
"""
    ucode_str = \
u("""\
             ⎛⎡       2           4      3      2           ⎤                           ⎞\n\
GroebnerBasis⎝⎣2⋅x - y  - y + 1, y  + 2⋅y  - 3⋅y  - 16⋅y + 7⎦, x, y, domain=ℤ, order=lex⎠\
""")

    assert pretty(expr) == ascii_str
    assert upretty(expr) == ucode_str


def test_pretty_Boolean():
    expr = Not(x, evaluate=False)

    assert pretty(expr) == "Not(x)"
    assert upretty(expr) == u"¬x"

    expr = And(x, y)

    assert pretty(expr) == "And(x, y)"
    assert upretty(expr) == u"x ∧ y"

    expr = Or(x, y)

    assert pretty(expr) == "Or(x, y)"
    assert upretty(expr) == u"x ∨ y"

    syms = symbols('a:f')
    expr = And(*syms)

    assert pretty(expr) == "And(a, b, c, d, e, f)"
    assert upretty(expr) == u"a ∧ b ∧ c ∧ d ∧ e ∧ f"

    expr = Or(*syms)

    assert pretty(expr) == "Or(a, b, c, d, e, f)"
    assert upretty(expr) == u"a ∨ b ∨ c ∨ d ∨ e ∨ f"

    expr = Xor(x, y, evaluate=False)

    assert pretty(expr) == "Xor(x, y)"
    assert upretty(expr) == u"x ⊻ y"

    expr = Nand(x, y, evaluate=False)

    assert pretty(expr) == "Nand(x, y)"
    assert upretty(expr) == u"x ⊼ y"

    expr = Nor(x, y, evaluate=False)

    assert pretty(expr) == "Nor(x, y)"
    assert upretty(expr) == u"x ⊽ y"

    expr = Implies(x, y, evaluate=False)

    assert pretty(expr) == "Implies(x, y)"
    assert upretty(expr) == u"x → y"

    # don't sort args
    expr = Implies(y, x, evaluate=False)

    assert pretty(expr) == "Implies(y, x)"
    assert upretty(expr) == u"y → x"

    expr = Equivalent(x, y, evaluate=False)

    assert pretty(expr) == "Equivalent(x, y)"
    assert upretty(expr) == u"x ≡ y"

    expr = Equivalent(y, x, evaluate=False)

    assert pretty(expr) == "Equivalent(x, y)"
    assert upretty(expr) == u"x ≡ y"


def test_pretty_Domain():
    expr = FF(23)

    assert pretty(expr) == "GF(23)"
    assert upretty(expr) == u"ℤ₂₃"

    expr = ZZ

    assert pretty(expr) == "ZZ"
    assert upretty(expr) == u"ℤ"

    expr = QQ

    assert pretty(expr) == "QQ"
    assert upretty(expr) == u"ℚ"

    expr = RR

    assert pretty(expr) == "RR"
    assert upretty(expr) == u"ℝ"

    expr = QQ[x]

    assert pretty(expr) == "QQ[x]"
    assert upretty(expr) == u"ℚ[x]"

    expr = QQ[x, y]

    assert pretty(expr) == "QQ[x, y]"
    assert upretty(expr) == u"ℚ[x, y]"

    expr = ZZ.frac_field(x)

    assert pretty(expr) == "ZZ(x)"
    assert upretty(expr) == u"ℤ(x)"

    expr = ZZ.frac_field(x, y)

    assert pretty(expr) == "ZZ(x, y)"
    assert upretty(expr) == u"ℤ(x, y)"

    expr = QQ.poly_ring(x, y, order=grlex)

    assert pretty(expr) == "QQ[x, y, order=grlex]"
    assert upretty(expr) == u"ℚ[x, y, order=grlex]"

    expr = QQ.poly_ring(x, y, order=ilex)

    assert pretty(expr) == "QQ[x, y, order=ilex]"
    assert upretty(expr) == u"ℚ[x, y, order=ilex]"


def test_pretty_prec():
    assert xpretty(S("0.3"), full_prec=True, wrap_line=False) == "0.300000000000000"
    assert xpretty(S("0.3"), full_prec="auto", wrap_line=False) == "0.300000000000000"
    assert xpretty(S("0.3"), full_prec=False, wrap_line=False) == "0.3"
    assert xpretty(S("0.3")*x, full_prec=True, use_unicode=False, wrap_line=False) in [
        "0.300000000000000*x",
        "x*0.300000000000000"
    ]
    assert xpretty(S("0.3")*x, full_prec="auto", use_unicode=False, wrap_line=False) in [
        "0.3*x",
        "x*0.3"
    ]
    assert xpretty(S("0.3")*x, full_prec=False, use_unicode=False, wrap_line=False) in [
        "0.3*x",
        "x*0.3"
    ]


def test_pprint():
    import sys
    from sympy.core.compatibility import StringIO
    fd = StringIO()
    sso = sys.stdout
    sys.stdout = fd
    try:
        pprint(pi, use_unicode=False, wrap_line=False)
    finally:
        sys.stdout = sso
    assert fd.getvalue() == 'pi\n'


def test_pretty_class():
    """Test that the printer dispatcher correctly handles classes."""
    class C:
        pass   # C has no .__class__ and this was causing problems

    class D(object):
        pass

    assert pretty( C ) == str( C )
    assert pretty( D ) == str( D )


def test_pretty_no_wrap_line():
    huge_expr = 0
    for i in range(20):
        huge_expr += i*sin(i + x)
    assert xpretty(huge_expr            ).find('\n') != -1
    assert xpretty(huge_expr, wrap_line=False).find('\n') == -1


def test_settings():
    raises(TypeError, lambda: pretty(S(4), method="garbage"))


def test_pretty_sum():
    from sympy.abc import x, a, b, k, m, n

    expr = Sum(k**k, (k, 0, n))
    ascii_str = \
"""\
  n     \n\
 ___    \n\
 \\  `   \n\
  \\    k\n\
  /   k \n\
 /__,   \n\
k = 0   \
"""
    ucode_str = \
u("""\
  n     \n\
 ___    \n\
 ╲      \n\
  ╲    k\n\
  ╱   k \n\
 ╱      \n\
 ‾‾‾    \n\
k = 0   \
""")
    assert pretty(expr) == ascii_str
    assert upretty(expr) == ucode_str

    expr = Sum(k**(Integral(x**n, (x, -oo, oo))), (k, 0, n**n))
    ascii_str = \
"""\
    n             \n\
   n              \n\
______            \n\
\\     `           \n\
 \\        oo      \n\
  \\        /      \n\
   \\      |       \n\
    \\     |   n   \n\
     )    |  x  dx\n\
    /     |       \n\
   /     /        \n\
  /      -oo      \n\
 /      k         \n\
/_____,           \n\
 k = 0            \
"""
    ucode_str = \
u("""\
   n            \n\
  n             \n\
______          \n\
╲               \n\
 ╲      ∞       \n\
  ╲     ⌠       \n\
   ╲    ⎮   n   \n\
    ╲   ⎮  x  dx\n\
    ╱   ⌡       \n\
   ╱    -∞      \n\
  ╱    k        \n\
 ╱              \n\
╱               \n\
‾‾‾‾‾‾          \n\
k = 0           \
""")
    assert pretty(expr) == ascii_str
    assert upretty(expr) == ucode_str

    expr = Sum(k**(
        Integral(x**n, (x, -oo, oo))), (k, 0, Integral(x**x, (x, -oo, oo))))
    ascii_str = \
"""\
 oo                 \n\
  /                 \n\
 |                  \n\
 |   x              \n\
 |  x  dx           \n\
 |                  \n\
/                   \n\
-oo                 \n\
 ______             \n\
 \\     `            \n\
  \\         oo      \n\
   \\         /      \n\
    \\       |       \n\
     \\      |   n   \n\
      )     |  x  dx\n\
     /      |       \n\
    /      /        \n\
   /       -oo      \n\
  /       k         \n\
 /_____,            \n\
  k = 0             \
"""
    ucode_str = \
u("""\
∞                 \n\
⌠                 \n\
⎮   x             \n\
⎮  x  dx          \n\
⌡                 \n\
-∞                \n\
 ______           \n\
 ╲                \n\
  ╲       ∞       \n\
   ╲      ⌠       \n\
    ╲     ⎮   n   \n\
     ╲    ⎮  x  dx\n\
     ╱    ⌡       \n\
    ╱     -∞      \n\
   ╱     k        \n\
  ╱               \n\
 ╱                \n\
 ‾‾‾‾‾‾           \n\
 k = 0            \
""")
    assert pretty(expr) == ascii_str
    assert upretty(expr) == ucode_str

    expr = Sum(k**(Integral(x**n, (x, -oo, oo))), (
        k, x + n + x**2 + n**2 + (x/n) + (1/x), Integral(x**x, (x, -oo, oo))))
    ascii_str = \
"""\
          oo                          \n\
           /                          \n\
          |                           \n\
          |   x                       \n\
          |  x  dx                    \n\
          |                           \n\
         /                            \n\
         -oo                          \n\
          ______                      \n\
          \     `                     \n\
           \                  oo      \n\
            \                  /      \n\
             \                |       \n\
              \               |   n   \n\
               )              |  x  dx\n\
              /               |       \n\
             /               /        \n\
            /                -oo      \n\
           /                k         \n\
          /_____,                     \n\
     2        2       1   x           \n\
k = n  + n + x  + x + - + -           \n\
                      x   n           \
"""
    ucode_str = \
u("""\
          ∞                          \n\
          ⌠                          \n\
          ⎮   x                      \n\
          ⎮  x  dx                   \n\
          ⌡                          \n\
          -∞                         \n\
           ______                    \n\
           ╲                         \n\
            ╲                ∞       \n\
             ╲               ⌠       \n\
              ╲              ⎮   n   \n\
               ╲             ⎮  x  dx\n\
               ╱             ⌡       \n\
              ╱              -∞      \n\
             ╱              k        \n\
            ╱                        \n\
           ╱                         \n\
           ‾‾‾‾‾‾                    \n\
     2        2       1   x          \n\
k = n  + n + x  + x + ─ + ─          \n\
                      x   n          \
""")
    assert pretty(expr) == ascii_str
    assert upretty(expr) == ucode_str

    expr = Sum(k**(
        Integral(x**n, (x, -oo, oo))), (k, 0, x + n + x**2 + n**2 + (x/n) + (1/x)))
    ascii_str = \
"""\
 2        2       1   x           \n\
n  + n + x  + x + - + -           \n\
                  x   n           \n\
        ______                    \n\
        \     `                   \n\
         \                oo      \n\
          \                /      \n\
           \              |       \n\
            \             |   n   \n\
             )            |  x  dx\n\
            /             |       \n\
           /             /        \n\
          /              -oo      \n\
         /              k         \n\
        /_____,                   \n\
         k = 0                    \
"""
    ucode_str = \
u("""\
 2        2       1   x          \n\
n  + n + x  + x + ─ + ─          \n\
                  x   n          \n\
         ______                  \n\
         ╲                       \n\
          ╲              ∞       \n\
           ╲             ⌠       \n\
            ╲            ⎮   n   \n\
             ╲           ⎮  x  dx\n\
             ╱           ⌡       \n\
            ╱            -∞      \n\
           ╱            k        \n\
          ╱                      \n\
         ╱                       \n\
         ‾‾‾‾‾‾                  \n\
         k = 0                   \
""")
    assert pretty(expr) == ascii_str
    assert upretty(expr) == ucode_str

    expr = Sum(x, (x, 0, oo))
    ascii_str = \
"""\
  oo   \n\
 __    \n\
 \\ `   \n\
  )   x\n\
 /_,   \n\
x = 0  \
"""
    ucode_str = \
u("""\
  ∞    \n\
 ___   \n\
 ╲     \n\
  ╲   x\n\
  ╱    \n\
 ╱     \n\
 ‾‾‾   \n\
x = 0  \
""")

    assert pretty(expr) == ascii_str
    assert upretty(expr) == ucode_str

    expr = Sum(x**2, (x, 0, oo))
    ascii_str = \
u("""\
  oo    \n\
 ___    \n\
 \\  `   \n\
  \\    2\n\
  /   x \n\
 /__,   \n\
x = 0   \
""")
    ucode_str = \
u("""\
  ∞     \n\
 ___    \n\
 ╲      \n\
  ╲    2\n\
  ╱   x \n\
 ╱      \n\
 ‾‾‾    \n\
x = 0   \
""")

    assert pretty(expr) == ascii_str
    assert upretty(expr) == ucode_str

    expr = Sum(x/2, (x, 0, oo))
    ascii_str = \
"""\
  oo   \n\
 ___   \n\
 \\  `  \n\
  \\   x\n\
   )  -\n\
  /   2\n\
 /__,  \n\
x = 0  \
"""
    ucode_str = \
u("""\
  ∞    \n\
 ____  \n\
 ╲     \n\
  ╲   x\n\
   ╲  ─\n\
   ╱  2\n\
  ╱    \n\
 ╱     \n\
 ‾‾‾‾  \n\
x = 0  \
""")

    assert pretty(expr) == ascii_str
    assert upretty(expr) == ucode_str

    expr = Sum(x**3/2, (x, 0, oo))
    ascii_str = \
"""\
  oo    \n\
____    \n\
\\   `   \n\
 \\     3\n\
  \\   x \n\
  /   --\n\
 /    2 \n\
/___,   \n\
x = 0   \
"""
    ucode_str = \
u("""\
  ∞     \n\
 ____   \n\
 ╲      \n\
  ╲    3\n\
   ╲  x \n\
   ╱  ──\n\
  ╱   2 \n\
 ╱      \n\
 ‾‾‾‾   \n\
x = 0   \
""")

    assert pretty(expr) == ascii_str
    assert upretty(expr) == ucode_str

    expr = Sum((x**3*y**(x/2))**n, (x, 0, oo))
    ascii_str = \
"""\
  oo          \n\
____          \n\
\\   `         \n\
 \\           n\n\
  \\   /    x\\ \n\
   )  |    -| \n\
  /   | 3  2| \n\
 /    \\x *y / \n\
/___,         \n\
x = 0         \
"""
    ucode_str = \
u("""\
  ∞           \n\
_____         \n\
╲             \n\
 ╲           n\n\
  ╲   ⎛    x⎞ \n\
   ╲  ⎜    ─⎟ \n\
   ╱  ⎜ 3  2⎟ \n\
  ╱   ⎝x ⋅y ⎠ \n\
 ╱            \n\
╱             \n\
‾‾‾‾‾         \n\
x = 0         \
""")

    assert pretty(expr) == ascii_str
    assert upretty(expr) == ucode_str

    expr = Sum(1/x**2, (x, 0, oo))
    ascii_str = \
"""\
  oo    \n\
____    \n\
\\   `   \n\
 \\    1 \n\
  \\   --\n\
  /    2\n\
 /    x \n\
/___,   \n\
x = 0   \
"""
    ucode_str = \
u("""\
  ∞     \n\
 ____   \n\
 ╲      \n\
  ╲   1 \n\
   ╲  ──\n\
   ╱   2\n\
  ╱   x \n\
 ╱      \n\
 ‾‾‾‾   \n\
x = 0   \
""")

    assert pretty(expr) == ascii_str
    assert upretty(expr) == ucode_str

    expr = Sum(1/y**(a/b), (x, 0, oo))
    ascii_str = \
"""\
  oo      \n\
____      \n\
\\   `     \n\
 \\     -a \n\
  \\    ---\n\
  /     b \n\
 /    y   \n\
/___,     \n\
x = 0     \
"""
    ucode_str = \
u("""\
  ∞       \n\
 ____     \n\
 ╲        \n\
  ╲    -a \n\
   ╲   ───\n\
   ╱    b \n\
  ╱   y   \n\
 ╱        \n\
 ‾‾‾‾     \n\
x = 0     \
""")

    assert pretty(expr) == ascii_str
    assert upretty(expr) == ucode_str

    expr = Sum(1/y**(a/b), (x, 0, oo), (y, 1, 2))
    ascii_str = \
"""\
  2     oo     \n\
____  ____     \n\
\\   ` \\   `    \n\
 \\     \\     -a\n\
  \\     \\    --\n\
  /     /    b \n\
 /     /    y  \n\
/___, /___,    \n\
y = 1 x = 0    \
"""
    ucode_str = \
u("""\
  2     ∞      \n\
____  ____     \n\
╲     ╲        \n\
 ╲     ╲     -a\n\
  ╲     ╲    ──\n\
  ╱     ╱    b \n\
 ╱     ╱    y  \n\
╱     ╱        \n\
‾‾‾‾  ‾‾‾‾     \n\
y = 1 x = 0    \
""")
    expr = Sum(1/(1 + 1/(
        1 + 1/k)) + 1, (k, 111, 1 + 1/n), (k, 1/(1 + m), oo)) + 1/(1 + 1/k)
    ascii_str = \
"""\
               1                         \n\
           1 + -                         \n\
    oo         n                         \n\
  _____    _____                         \n\
  \\    `   \\    `                        \n\
   \\        \\     /        1    \\        \n\
    \\        \\    |1 + ---------|        \n\
     \\        \\   |          1  |     1  \n\
      )        )  |    1 + -----| + -----\n\
     /        /   |            1|       1\n\
    /        /    |        1 + -|   1 + -\n\
   /        /     \\            k/       k\n\
  /____,   /____,                        \n\
      1   k = 111                        \n\
k = -----                                \n\
    m + 1                                \
"""
    ucode_str = \
u("""\
               1                         \n\
           1 + ─                         \n\
    ∞          n                         \n\
  ______   ______                        \n\
  ╲        ╲                             \n\
   ╲        ╲     ⎛        1    ⎞        \n\
    ╲        ╲    ⎜1 + ─────────⎟        \n\
     ╲        ╲   ⎜          1  ⎟        \n\
      ╲        ╲  ⎜    1 + ─────⎟     1  \n\
      ╱        ╱  ⎜            1⎟ + ─────\n\
     ╱        ╱   ⎜        1 + ─⎟       1\n\
    ╱        ╱    ⎝            k⎠   1 + ─\n\
   ╱        ╱                           k\n\
  ╱        ╱                             \n\
  ‾‾‾‾‾‾   ‾‾‾‾‾‾                        \n\
      1   k = 111                        \n\
k = ─────                                \n\
    m + 1                                \
""")

    assert pretty(expr) == ascii_str
    assert upretty(expr) == ucode_str


def test_units():
    expr = joule
    ascii_str = \
"""\
    2\n\
kg*m \n\
-----\n\
   2 \n\
  s  \
"""

    unicode_str = \
u("""\
    2\n\
kg⋅m \n\
─────\n\
   2 \n\
  s  \
""")
    assert upretty(expr) == unicode_str
    assert pretty(expr) == ascii_str


def test_pretty_Subs():
    f = Function('f')
    expr = Subs(f(x), x, ph**2)
    ascii_str = \
"""\
(f(x))|     2\n\
      |x=phi \
"""
    unicode_str = \
u("""\
(f(x))│   2\n\
      │x=φ \
""")

    assert pretty(expr) == ascii_str
    assert upretty(expr) == unicode_str

    expr = Subs(f(x).diff(x), x, 0)
    ascii_str = \
"""\
/d       \\|   \n\
|--(f(x))||   \n\
\\dx      /|x=0\
"""
    unicode_str = \
u("""\
⎛d       ⎞│   \n\
⎜──(f(x))⎟│   \n\
⎝dx      ⎠│x=0\
""")

    assert pretty(expr) == ascii_str
    assert upretty(expr) == unicode_str

    expr = Subs(f(x).diff(x)/y, (x, y), (0, Rational(1, 2)))
    ascii_str = \
"""\
/d       \\|          \n\
|--(f(x))||          \n\
|dx      ||          \n\
|--------||          \n\
\\   y    /|x=0, y=1/2\
"""
    unicode_str = \
u("""\
⎛d       ⎞│          \n\
⎜──(f(x))⎟│          \n\
⎜dx      ⎟│          \n\
⎜────────⎟│          \n\
⎝   y    ⎠│x=0, y=1/2\
""")

    assert pretty(expr) == ascii_str
    assert upretty(expr) == unicode_str


def test_gammas():
    assert upretty(lowergamma(x, y)) == u"γ(x, y)"
    assert upretty(uppergamma(x, y)) == u"Γ(x, y)"
    assert xpretty(gamma(x), use_unicode=True) == u'Γ(x)'


def test_SingularityFunction():
    assert xpretty(SingularityFunction(x, 0, n), use_unicode=True) == (
"""\
   n\n\
<x> \
""")
    assert xpretty(SingularityFunction(x, 1, n), use_unicode=True) == (
"""\
       n\n\
<x - 1> \
""")
    assert xpretty(SingularityFunction(x, -1, n), use_unicode=True) == (
"""\
       n\n\
<x + 1> \
""")
    assert xpretty(SingularityFunction(x, a, n), use_unicode=True) == (
"""\
        n\n\
<-a + x> \
""")
    assert xpretty(SingularityFunction(x, y, n), use_unicode=True) == (
"""\
       n\n\
<x - y> \
""")
    assert xpretty(SingularityFunction(x, 0, n), use_unicode=False) == (
"""\
   n\n\
<x> \
""")
    assert xpretty(SingularityFunction(x, 1, n), use_unicode=False) == (
"""\
       n\n\
<x - 1> \
""")
    assert xpretty(SingularityFunction(x, -1, n), use_unicode=False) == (
"""\
       n\n\
<x + 1> \
""")
    assert xpretty(SingularityFunction(x, a, n), use_unicode=False) == (
"""\
        n\n\
<-a + x> \
""")
    assert xpretty(SingularityFunction(x, y, n), use_unicode=False) == (
"""\
       n\n\
<x - y> \
""")


def test_deltas():
    assert xpretty(DiracDelta(x), use_unicode=True) == u'δ(x)'
    assert xpretty(DiracDelta(x, 1), use_unicode=True) == \
u("""\
 (1)    \n\
δ    (x)\
""")


def test_hyper():
    expr = hyper((), (), z)
    ucode_str = \
u("""\
 ┌─  ⎛  │  ⎞\n\
 ├─  ⎜  │ z⎟\n\
0╵ 0 ⎝  │  ⎠\
""")
    ascii_str = \
"""\
  _         \n\
 |_  /  |  \\\n\
 |   |  | z|\n\
0  0 \\  |  /\
"""
    assert pretty(expr) == ascii_str
    assert upretty(expr) == ucode_str

    expr = hyper((), (1,), x)
    ucode_str = \
u("""\
 ┌─  ⎛  │  ⎞\n\
 ├─  ⎜  │ x⎟\n\
0╵ 1 ⎝1 │  ⎠\
""")
    ascii_str = \
"""\
  _         \n\
 |_  /  |  \\\n\
 |   |  | x|\n\
0  1 \\1 |  /\
"""
    assert pretty(expr) == ascii_str
    assert upretty(expr) == ucode_str

    expr = hyper([2], [1], x)
    ucode_str = \
u("""\
 ┌─  ⎛2 │  ⎞\n\
 ├─  ⎜  │ x⎟\n\
1╵ 1 ⎝1 │  ⎠\
""")
    ascii_str = \
"""\
  _         \n\
 |_  /2 |  \\\n\
 |   |  | x|\n\
1  1 \\1 |  /\
"""
    assert pretty(expr) == ascii_str
    assert upretty(expr) == ucode_str

    expr = hyper((pi/3, -2*k), (3, 4, 5, -3), x)
    ucode_str = \
u("""\
     ⎛  π         │  ⎞\n\
 ┌─  ⎜  ─, -2⋅k   │  ⎟\n\
 ├─  ⎜  3         │ x⎟\n\
2╵ 4 ⎜            │  ⎟\n\
     ⎝3, 4, 5, -3 │  ⎠\
""")
    ascii_str = \
"""\
                      \n\
  _  /  pi        |  \\\n\
 |_  |  --, -2*k  |  |\n\
 |   |  3         | x|\n\
2  4 |            |  |\n\
     \\3, 4, 5, -3 |  /\
"""
    assert pretty(expr) == ascii_str
    assert upretty(expr) == ucode_str

    expr = hyper((pi, S('2/3'), -2*k), (3, 4, 5, -3), x**2)
    ucode_str = \
u("""\
 ┌─  ⎛π, 2/3, -2⋅k │  2⎞\n\
 ├─  ⎜             │ x ⎟\n\
3╵ 4 ⎝3, 4, 5, -3  │   ⎠\
""")
    ascii_str = \
"""\
  _                      \n\
 |_  /pi, 2/3, -2*k |  2\\\n\
 |   |              | x |\n\
3  4 \\ 3, 4, 5, -3  |   /\
"""
    assert pretty(expr) == ascii_str
    assert upretty(expr) == ucode_str

    expr = hyper([1, 2], [3, 4], 1/(1/(1/(1/x + 1) + 1) + 1))
    ucode_str = \
u("""\
     ⎛     │       1      ⎞\n\
     ⎜     │ ─────────────⎟\n\
     ⎜     │         1    ⎟\n\
 ┌─  ⎜1, 2 │ 1 + ─────────⎟\n\
 ├─  ⎜     │           1  ⎟\n\
2╵ 2 ⎜3, 4 │     1 + ─────⎟\n\
     ⎜     │             1⎟\n\
     ⎜     │         1 + ─⎟\n\
     ⎝     │             x⎠\
""")

    ascii_str = \
"""\
                           \n\
     /     |       1      \\\n\
     |     | -------------|\n\
  _  |     |         1    |\n\
 |_  |1, 2 | 1 + ---------|\n\
 |   |     |           1  |\n\
2  2 |3, 4 |     1 + -----|\n\
     |     |             1|\n\
     |     |         1 + -|\n\
     \\     |             x/\
"""
    assert pretty(expr) == ascii_str
    assert upretty(expr) == ucode_str


def test_meijerg():
    expr = meijerg([pi, pi, x], [1], [0, 1], [1, 2, 3], z)
    ucode_str = \
u("""\
╭─╮2, 3 ⎛π, π, x     1    │  ⎞\n\
│╶┐     ⎜                 │ z⎟\n\
╰─╯4, 5 ⎝ 0, 1    1, 2, 3 │  ⎠\
""")
    ascii_str = \
"""\
 __2, 3 /pi, pi, x     1    |  \\\n\
/__     |                   | z|\n\
\_|4, 5 \\  0, 1     1, 2, 3 |  /\
"""
    assert pretty(expr) == ascii_str
    assert upretty(expr) == ucode_str

    expr = meijerg([1, pi/7], [2, pi, 5], [], [], z**2)
    ucode_str = \
u("""\
        ⎛   π          │   ⎞\n\
╭─╮0, 2 ⎜1, ─  2, π, 5 │  2⎟\n\
│╶┐     ⎜   7          │ z ⎟\n\
╰─╯5, 0 ⎜              │   ⎟\n\
        ⎝              │   ⎠\
""")
    ascii_str = \
"""\
        /   pi           |   \\\n\
 __0, 2 |1, --  2, pi, 5 |  2|\n\
/__     |   7            | z |\n\
\_|5, 0 |                |   |\n\
        \\                |   /\
"""
    assert pretty(expr) == ascii_str
    assert upretty(expr) == ucode_str

    ucode_str = \
u("""\
╭─╮ 1, 10 ⎛1, 1, 1, 1, 1, 1, 1, 1, 1, 1  1 │  ⎞\n\
│╶┐       ⎜                                │ z⎟\n\
╰─╯11,  2 ⎝             1                1 │  ⎠\
""")
    ascii_str = \
"""\
 __ 1, 10 /1, 1, 1, 1, 1, 1, 1, 1, 1, 1  1 |  \\\n\
/__       |                                | z|\n\
\_|11,  2 \\             1                1 |  /\
"""

    expr = meijerg([1]*10, [1], [1], [1], z)
    assert pretty(expr) == ascii_str
    assert upretty(expr) == ucode_str

    expr = meijerg([1, 2, ], [4, 3], [3], [4, 5], 1/(1/(1/(1/x + 1) + 1) + 1))

    ucode_str = \
u("""\
        ⎛           │       1      ⎞\n\
        ⎜           │ ─────────────⎟\n\
        ⎜           │         1    ⎟\n\
╭─╮1, 2 ⎜1, 2  4, 3 │ 1 + ─────────⎟\n\
│╶┐     ⎜           │           1  ⎟\n\
╰─╯4, 3 ⎜ 3    4, 5 │     1 + ─────⎟\n\
        ⎜           │             1⎟\n\
        ⎜           │         1 + ─⎟\n\
        ⎝           │             x⎠\
""")

    ascii_str = \
"""\
        /           |       1      \\\n\
        |           | -------------|\n\
        |           |         1    |\n\
 __1, 2 |1, 2  4, 3 | 1 + ---------|\n\
/__     |           |           1  |\n\
\_|4, 3 | 3    4, 5 |     1 + -----|\n\
        |           |             1|\n\
        |           |         1 + -|\n\
        \\           |             x/\
"""

    assert pretty(expr) == ascii_str
    assert upretty(expr) == ucode_str

    expr = Integral(expr, x)

    ucode_str = \
u("""\
⌠                                        \n\
⎮         ⎛           │       1      ⎞   \n\
⎮         ⎜           │ ─────────────⎟   \n\
⎮         ⎜           │         1    ⎟   \n\
⎮ ╭─╮1, 2 ⎜1, 2  4, 3 │ 1 + ─────────⎟   \n\
⎮ │╶┐     ⎜           │           1  ⎟ dx\n\
⎮ ╰─╯4, 3 ⎜ 3    4, 5 │     1 + ─────⎟   \n\
⎮         ⎜           │             1⎟   \n\
⎮         ⎜           │         1 + ─⎟   \n\
⎮         ⎝           │             x⎠   \n\
⌡                                        \
""")

    ascii_str = \
"""\
  /                                       \n\
 |                                        \n\
 |         /           |       1      \\   \n\
 |         |           | -------------|   \n\
 |         |           |         1    |   \n\
 |  __1, 2 |1, 2  4, 3 | 1 + ---------|   \n\
 | /__     |           |           1  | dx\n\
 | \_|4, 3 | 3    4, 5 |     1 + -----|   \n\
 |         |           |             1|   \n\
 |         |           |         1 + -|   \n\
 |         \\           |             x/   \n\
 |                                        \n\
/                                         \
"""

    assert pretty(expr) == ascii_str
    assert upretty(expr) == ucode_str


def test_noncommutative():
    A, B, C = symbols('A,B,C', commutative=False)

    expr = A*B*C**-1
    ascii_str = \
"""\
     -1\n\
A*B*C  \
"""
    ucode_str = \
u("""\
     -1\n\
A⋅B⋅C  \
""")
    assert pretty(expr) == ascii_str
    assert upretty(expr) == ucode_str

    expr = C**-1*A*B
    ascii_str = \
"""\
 -1    \n\
C  *A*B\
"""
    ucode_str = \
u("""\
 -1    \n\
C  ⋅A⋅B\
""")
    assert pretty(expr) == ascii_str
    assert upretty(expr) == ucode_str

    expr = A*C**-1*B
    ascii_str = \
"""\
   -1  \n\
A*C  *B\
"""
    ucode_str = \
u("""\
   -1  \n\
A⋅C  ⋅B\
""")
    assert pretty(expr) == ascii_str
    assert upretty(expr) == ucode_str

    expr = A*C**-1*B/x
    ascii_str = \
"""\
   -1  \n\
A*C  *B\n\
-------\n\
   x   \
"""
    ucode_str = \
u("""\
   -1  \n\
A⋅C  ⋅B\n\
───────\n\
   x   \
""")
    assert pretty(expr) == ascii_str
    assert upretty(expr) == ucode_str


def test_pretty_special_functions():
    x, y = symbols("x y")

    # atan2
    expr = atan2(y/sqrt(200), sqrt(x))
    ascii_str = \
"""\
     /  ___         \\\n\
     |\\/ 2 *y    ___|\n\
atan2|-------, \\/ x |\n\
     \\   20         /\
"""
    ucode_str = \
u("""\
     ⎛√2⋅y    ⎞\n\
atan2⎜────, √x⎟\n\
     ⎝ 20     ⎠\
""")
    assert pretty(expr) == ascii_str
    assert upretty(expr) == ucode_str


def test_pretty_geometry():
    e = Segment((0, 1), (0, 2))
    assert pretty(e) == 'Segment2D(Point2D(0, 1), Point2D(0, 2))'
    e = Ray((1, 1), angle=4.02*pi)
    assert pretty(e) == 'Ray2D(Point2D(1, 1), Point2D(2, tan(pi/50) + 1))'


def test_expint():
    expr = Ei(x)
    string = 'Ei(x)'
    assert pretty(expr) == string
    assert upretty(expr) == string

    expr = expint(1, z)
    ucode_str = u"E₁(z)"
    ascii_str = "expint(1, z)"
    assert pretty(expr) == ascii_str
    assert upretty(expr) == ucode_str

    assert pretty(Shi(x)) == 'Shi(x)'
    assert pretty(Si(x)) == 'Si(x)'
    assert pretty(Ci(x)) == 'Ci(x)'
    assert pretty(Chi(x)) == 'Chi(x)'
    assert upretty(Shi(x)) == 'Shi(x)'
    assert upretty(Si(x)) == 'Si(x)'
    assert upretty(Ci(x)) == 'Ci(x)'
    assert upretty(Chi(x)) == 'Chi(x)'


def test_elliptic_functions():
    ascii_str = \
"""\
 /  1  \\\n\
K|-----|\n\
 \z + 1/\
"""
    ucode_str = \
u("""\
 ⎛  1  ⎞\n\
K⎜─────⎟\n\
 ⎝z + 1⎠\
""")
    expr = elliptic_k(1/(z + 1))
    assert pretty(expr) == ascii_str
    assert upretty(expr) == ucode_str

    ascii_str = \
"""\
 / |  1  \\\n\
F|1|-----|\n\
 \ |z + 1/\
"""
    ucode_str = \
u("""\
 ⎛ │  1  ⎞\n\
F⎜1│─────⎟\n\
 ⎝ │z + 1⎠\
""")
    expr = elliptic_f(1, 1/(1 + z))
    assert pretty(expr) == ascii_str
    assert upretty(expr) == ucode_str

    ascii_str = \
"""\
 /  1  \\\n\
E|-----|\n\
 \z + 1/\
"""
    ucode_str = \
u("""\
 ⎛  1  ⎞\n\
E⎜─────⎟\n\
 ⎝z + 1⎠\
""")
    expr = elliptic_e(1/(z + 1))
    assert pretty(expr) == ascii_str
    assert upretty(expr) == ucode_str

    ascii_str = \
"""\
 / |  1  \\\n\
E|1|-----|\n\
 \ |z + 1/\
"""
    ucode_str = \
u("""\
 ⎛ │  1  ⎞\n\
E⎜1│─────⎟\n\
 ⎝ │z + 1⎠\
""")
    expr = elliptic_e(1, 1/(1 + z))
    assert pretty(expr) == ascii_str
    assert upretty(expr) == ucode_str

    ascii_str = \
"""\
  / |4\\\n\
Pi|3|-|\n\
  \ |x/\
"""
    ucode_str = \
u("""\
 ⎛ │4⎞\n\
Π⎜3│─⎟\n\
 ⎝ │x⎠\
""")
    expr = elliptic_pi(3, 4/x)
    assert pretty(expr) == ascii_str
    assert upretty(expr) == ucode_str

    ascii_str = \
"""\
  /   4| \\\n\
Pi|3; -|6|\n\
  \   x| /\
"""
    ucode_str = \
u("""\
 ⎛   4│ ⎞\n\
Π⎜3; ─│6⎟\n\
 ⎝   x│ ⎠\
""")
    expr = elliptic_pi(3, 4/x, 6)
    assert pretty(expr) == ascii_str
    assert upretty(expr) == ucode_str


def test_RandomDomain():
    from sympy.stats import Normal, Die, Exponential, pspace, where
    X = Normal('x1', 0, 1)
    assert upretty(where(X > 0)) == u"Domain: 0 < x₁ ∧ x₁ < ∞"

    D = Die('d1', 6)
    assert upretty(where(D > 4)) == u'Domain: d₁ = 5 ∨ d₁ = 6'

    A = Exponential('a', 1)
    B = Exponential('b', 1)
    assert upretty(pspace(Tuple(A, B)).domain) == \
        u'Domain: 0 ≤ a ∧ 0 ≤ b ∧ a < ∞ ∧ b < ∞'


def test_PrettyPoly():
    F = QQ.frac_field(x, y)
    R = QQ.poly_ring(x, y)

    expr = F.convert(x/(x + y))
    assert pretty(expr) == "x/(x + y)"
    assert upretty(expr) == u"x/(x + y)"

    expr = R.convert(x + y)
    assert pretty(expr) == "x + y"
    assert upretty(expr) == u"x + y"


def test_issue_6285():
    assert pretty(Pow(2, -5, evaluate=False)) == '1 \n--\n 5\n2 '
    assert pretty(Pow(x, (1/pi))) == 'pi___\n\\/ x '


def test_issue_6359():
    assert pretty(Integral(x**2, x)**2) == \
"""\
          2
/  /     \ \n\
| |      | \n\
| |  2   | \n\
| | x  dx| \n\
| |      | \n\
\/       / \
"""
    assert upretty(Integral(x**2, x)**2) == \
u("""\
         2
⎛⌠      ⎞ \n\
⎜⎮  2   ⎟ \n\
⎜⎮ x  dx⎟ \n\
⎝⌡      ⎠ \
""")

    assert pretty(Sum(x**2, (x, 0, 1))**2) == \
"""\
          2
/  1     \\ \n\
| ___    | \n\
| \\  `   | \n\
|  \\    2| \n\
|  /   x | \n\
| /__,   | \n\
\\x = 0   / \
"""
    assert upretty(Sum(x**2, (x, 0, 1))**2) == \
u("""\
          2
⎛  1     ⎞ \n\
⎜ ___    ⎟ \n\
⎜ ╲      ⎟ \n\
⎜  ╲    2⎟ \n\
⎜  ╱   x ⎟ \n\
⎜ ╱      ⎟ \n\
⎜ ‾‾‾    ⎟ \n\
⎝x = 0   ⎠ \
""")

    assert pretty(Product(x**2, (x, 1, 2))**2) == \
"""\
           2
/  2      \\ \n\
|______   | \n\
||    |  2| \n\
||    | x | \n\
||    |   | \n\
\\x = 1    / \
"""
    assert upretty(Product(x**2, (x, 1, 2))**2) == \
u("""\
           2
⎛  2      ⎞ \n\
⎜┬────┬   ⎟ \n\
⎜│    │  2⎟ \n\
⎜│    │ x ⎟ \n\
⎜│    │   ⎟ \n\
⎝x = 1    ⎠ \
""")

    f = Function('f')
    assert pretty(Derivative(f(x), x)**2) == \
"""\
          2
/d       \\ \n\
|--(f(x))| \n\
\\dx      / \
"""
    assert upretty(Derivative(f(x), x)**2) == \
u("""\
          2
⎛d       ⎞ \n\
⎜──(f(x))⎟ \n\
⎝dx      ⎠ \
""")

def test_issue_6739():
    ascii_str = \
"""\
  1  \n\
-----\n\
  ___\n\
\/ x \
"""
    ucode_str = \
u("""\
1 \n\
──\n\
√x\
""")
    assert pretty(1/sqrt(x)) == ascii_str
    assert upretty(1/sqrt(x)) == ucode_str


def test_complicated_symbol_unchanged():
    for symb_name in ["dexpr2_d1tau", "dexpr2^d1tau"]:
        assert pretty(Symbol(symb_name)) == symb_name


def test_categories():
    from sympy.categories import (Object, IdentityMorphism,
        NamedMorphism, Category, Diagram, DiagramGrid)

    A1 = Object("A1")
    A2 = Object("A2")
    A3 = Object("A3")

    f1 = NamedMorphism(A1, A2, "f1")
    f2 = NamedMorphism(A2, A3, "f2")
    id_A1 = IdentityMorphism(A1)

    K1 = Category("K1")

    assert pretty(A1) == "A1"
    assert upretty(A1) == u"A₁"

    assert pretty(f1) == "f1:A1-->A2"
    assert upretty(f1) == u"f₁:A₁——▶A₂"
    assert pretty(id_A1) == "id:A1-->A1"
    assert upretty(id_A1) == u"id:A₁——▶A₁"

    assert pretty(f2*f1) == "f2*f1:A1-->A3"
    assert upretty(f2*f1) == u"f₂∘f₁:A₁——▶A₃"

    assert pretty(K1) == "K1"
    assert upretty(K1) == u"K₁"

    # Test how diagrams are printed.
    d = Diagram()
    assert pretty(d) == "EmptySet()"
    assert upretty(d) == u"∅"

    d = Diagram({f1: "unique", f2: S.EmptySet})
    assert pretty(d) == "{f2*f1:A1-->A3: EmptySet(), id:A1-->A1: " \
        "EmptySet(), id:A2-->A2: EmptySet(), id:A3-->A3: " \
        "EmptySet(), f1:A1-->A2: {unique}, f2:A2-->A3: EmptySet()}"

    assert upretty(d) == u("{f₂∘f₁:A₁——▶A₃: ∅, id:A₁——▶A₁: ∅, " \
        "id:A₂——▶A₂: ∅, id:A₃——▶A₃: ∅, f₁:A₁——▶A₂: {unique}, f₂:A₂——▶A₃: ∅}")

    d = Diagram({f1: "unique", f2: S.EmptySet}, {f2 * f1: "unique"})
    assert pretty(d) == "{f2*f1:A1-->A3: EmptySet(), id:A1-->A1: " \
        "EmptySet(), id:A2-->A2: EmptySet(), id:A3-->A3: " \
        "EmptySet(), f1:A1-->A2: {unique}, f2:A2-->A3: EmptySet()}" \
        " ==> {f2*f1:A1-->A3: {unique}}"
    assert upretty(d) == u("{f₂∘f₁:A₁——▶A₃: ∅, id:A₁——▶A₁: ∅, id:A₂——▶A₂: " \
        "∅, id:A₃——▶A₃: ∅, f₁:A₁——▶A₂: {unique}, f₂:A₂——▶A₃: ∅}" \
        " ══▶ {f₂∘f₁:A₁——▶A₃: {unique}}")

    grid = DiagramGrid(d)
    assert pretty(grid) == "A1  A2\n      \nA3    "
    assert upretty(grid) == u"A₁  A₂\n      \nA₃    "


def test_PrettyModules():
    R = QQ.old_poly_ring(x, y)
    F = R.free_module(2)
    M = F.submodule([x, y], [1, x**2])

    ucode_str = \
u("""\
       2\n\
ℚ[x, y] \
""")
    ascii_str = \
"""\
        2\n\
QQ[x, y] \
"""

    assert upretty(F) == ucode_str
    assert pretty(F) == ascii_str

    ucode_str = \
u("""\
╱        ⎡    2⎤╲\n\
╲[x, y], ⎣1, x ⎦╱\
""")
    ascii_str = \
"""\
              2  \n\
<[x, y], [1, x ]>\
"""

    assert upretty(M) == ucode_str
    assert pretty(M) == ascii_str

    I = R.ideal(x**2, y)

    ucode_str = \
u("""\
╱ 2   ╲\n\
╲x , y╱\
""")

    ascii_str = \
"""\
  2    \n\
<x , y>\
"""

    assert upretty(I) == ucode_str
    assert pretty(I) == ascii_str

    Q = F / M

    ucode_str = \
u("""\
            2    \n\
     ℚ[x, y]     \n\
─────────────────\n\
╱        ⎡    2⎤╲\n\
╲[x, y], ⎣1, x ⎦╱\
""")

    ascii_str = \
"""\
            2    \n\
    QQ[x, y]     \n\
-----------------\n\
              2  \n\
<[x, y], [1, x ]>\
"""

    assert upretty(Q) == ucode_str
    assert pretty(Q) == ascii_str

    ucode_str = \
u("""\
╱⎡    3⎤                                                ╲\n\
│⎢   x ⎥   ╱        ⎡    2⎤╲           ╱        ⎡    2⎤╲│\n\
│⎢1, ──⎥ + ╲[x, y], ⎣1, x ⎦╱, [2, y] + ╲[x, y], ⎣1, x ⎦╱│\n\
╲⎣   2 ⎦                                                ╱\
""")

    ascii_str = \
"""\
      3                                                  \n\
     x                   2                           2   \n\
<[1, --] + <[x, y], [1, x ]>, [2, y] + <[x, y], [1, x ]>>\n\
     2                                                   \
"""


def test_QuotientRing():
    R = QQ.old_poly_ring(x)/[x**2 + 1]

    ucode_str = \
u("""\
  ℚ[x]  \n\
────────\n\
╱ 2    ╲\n\
╲x  + 1╱\
""")

    ascii_str = \
"""\
 QQ[x]  \n\
--------\n\
  2     \n\
<x  + 1>\
"""

    assert upretty(R) == ucode_str
    assert pretty(R) == ascii_str

    ucode_str = \
u("""\
    ╱ 2    ╲\n\
1 + ╲x  + 1╱\
""")

    ascii_str = \
"""\
      2     \n\
1 + <x  + 1>\
"""

    assert upretty(R.one) == ucode_str
    assert pretty(R.one) == ascii_str


def test_Homomorphism():
    from sympy.polys.agca import homomorphism

    R = QQ.old_poly_ring(x)

    expr = homomorphism(R.free_module(1), R.free_module(1), [0])

    ucode_str = \
u("""\
          1         1\n\
[0] : ℚ[x]  ──> ℚ[x] \
""")

    ascii_str = \
"""\
           1          1\n\
[0] : QQ[x]  --> QQ[x] \
"""

    assert upretty(expr) == ucode_str
    assert pretty(expr) == ascii_str

    expr = homomorphism(R.free_module(2), R.free_module(2), [0, 0])

    ucode_str = \
u("""\
⎡0  0⎤       2         2\n\
⎢    ⎥ : ℚ[x]  ──> ℚ[x] \n\
⎣0  0⎦                  \
""")

    ascii_str = \
"""\
[0  0]        2          2\n\
[    ] : QQ[x]  --> QQ[x] \n\
[0  0]                    \
"""

    assert upretty(expr) == ucode_str
    assert pretty(expr) == ascii_str

    expr = homomorphism(R.free_module(1), R.free_module(1) / [[x]], [0])

    ucode_str = \
u("""\
                    1\n\
          1     ℚ[x] \n\
[0] : ℚ[x]  ──> ─────\n\
                <[x]>\
""")

    ascii_str = \
"""\
                      1\n\
           1     QQ[x] \n\
[0] : QQ[x]  --> ------\n\
                 <[x]> \
"""

    assert upretty(expr) == ucode_str
    assert pretty(expr) == ascii_str


def test_Tr():
    A, B = symbols('A B', commutative=False)
    t = Tr(A*B)
    assert pretty(t) == r'Tr(A*B)'
    assert upretty(t) == u'Tr(A⋅B)'


def test_pretty_Add():
    eq = Mul(-2, x - 2, evaluate=False) + 5
    assert pretty(eq) == '-2*(x - 2) + 5'


def test_issue_7179():
    assert upretty(Not(Equivalent(x, y))) == u'x ≢ y'
    assert upretty(Not(Implies(x, y))) == u'x ↛ y'


def test_issue_7180():
    assert upretty(Equivalent(x, y)) == u'x ≡ y'


def test_pretty_Complement():
    assert pretty(S.Reals - S.Naturals) == '(-oo, oo) \ Naturals()'
    assert upretty(S.Reals - S.Naturals) == u'ℝ \ ℕ'
    assert pretty(S.Reals - S.Naturals0) == '(-oo, oo) \ Naturals0()'
    assert upretty(S.Reals - S.Naturals0) == u'ℝ \ ℕ₀'


def test_pretty_SymmetricDifference():
    from sympy import SymmetricDifference, Interval
    from sympy.utilities.pytest import raises
    assert upretty(SymmetricDifference(Interval(2,3), Interval(3,5), \
           evaluate = False)) == u'[2, 3] ∆ [3, 5]'
    with raises(NotImplementedError):
        pretty(SymmetricDifference(Interval(2,3), Interval(3,5), evaluate = False))


def test_pretty_Contains():
    assert pretty(Contains(x, S.Integers)) == 'Contains(x, Integers())'
    assert upretty(Contains(x, S.Integers)) == u'x ∈ ℤ'


def test_issue_8292():
    from sympy.core import sympify
    e = sympify('((x+x**4)/(x-1))-(2*(x-1)**4/(x-1)**4)', evaluate=False)
    ucode_str = \
u("""\
           4    4    \n\
  2⋅(x - 1)    x  + x\n\
- ────────── + ──────\n\
          4    x - 1 \n\
   (x - 1)           \
""")
    ascii_str = \
"""\
           4    4    \n\
  2*(x - 1)    x  + x\n\
- ---------- + ------\n\
          4    x - 1 \n\
   (x - 1)           \
"""
    assert pretty(e) == ascii_str
    assert upretty(e) == ucode_str


def test_issue_4335():
    expr = -y(x).diff(x)
    ucode_str = \
u("""\
 d       \n\
-──(y(x))\n\
 dx      \
""")
    ascii_str = \
"""\
  d       \n\
- --(y(x))\n\
  dx      \
"""
    assert pretty(expr) == ascii_str
    assert upretty(expr) == ucode_str


def test_issue_8344():
    from sympy.core import sympify
    e = sympify('2*x*y**2/1**2 + 1', evaluate=False)
    ucode_str = \
u("""\
     2    \n\
2⋅x⋅y     \n\
────── + 1\n\
   2      \n\
  1       \
""")
    assert upretty(e) == ucode_str


def test_issue_6324():
    x = Pow(2, 3, evaluate=False)
    y = Pow(10, -2, evaluate=False)
    e = Mul(x, y, evaluate=False)
    ucode_str = \
u("""\
  3\n\
 2 \n\
───\n\
  2\n\
10 \
""")
    assert upretty(e) == ucode_str


def test_issue_7927():
    e = sin(x/2)**cos(x/2)
    ucode_str = \
u("""\
           ⎛x⎞\n\
        cos⎜─⎟\n\
           ⎝2⎠\n\
⎛   ⎛x⎞⎞      \n\
⎜sin⎜─⎟⎟      \n\
⎝   ⎝2⎠⎠      \
""")
    assert upretty(e) == ucode_str
    e = sin(x)**(S(11)/13)
    ucode_str = \
u("""\
        11\n\
        ──\n\
        13\n\
(sin(x))  \
""")
    assert upretty(e) == ucode_str


def test_issue_6134():
    from sympy.abc import lamda, phi, t

    e = lamda*x*Integral(phi(t)*pi*sin(pi*t), (t, 0, 1)) + lamda*x**2*Integral(phi(t)*2*pi*sin(2*pi*t), (t, 0, 1))
    ucode_str = \
u("""\
     1                              1                   \n\
   2 ⌠                              ⌠                   \n\
λ⋅x ⋅⎮ 2⋅π⋅φ(t)⋅sin(2⋅π⋅t) dt + λ⋅x⋅⎮ π⋅φ(t)⋅sin(π⋅t) dt\n\
     ⌡                              ⌡                   \n\
     0                              0                   \
""")
    assert upretty(e) == ucode_str


def test_issue_9877():
    ucode_str1 = u'(2, 3) ∪ ([1, 2] \ {x})'
    a, b, c = Interval(2, 3, True, True), Interval(1, 2), FiniteSet(x)
    assert upretty(Union(a, Complement(b, c))) == ucode_str1

    ucode_str2 = u'{x} ∩ {y} ∩ ({z} \ [1, 2])'
    d, e, f, g = FiniteSet(x), FiniteSet(y), FiniteSet(z), Interval(1, 2)
    assert upretty(Intersection(d, e, Complement(f, g))) == ucode_str2


def test_pretty_primenu():
    from sympy.ntheory.factor_ import primenu

    ascii_str1 = "nu(n)"
    ucode_str1 = u("ν(n)")

    n = symbols('n', integer=True)
    assert pretty(primenu(n)) == ascii_str1
    assert upretty(primenu(n)) == ucode_str1


def test_pretty_primeomega():
    from sympy.ntheory.factor_ import primeomega

    ascii_str1 = "Omega(n)"
    ucode_str1 = u("Ω(n)")

    n = symbols('n', integer=True)
    assert pretty(primeomega(n)) == ascii_str1
    assert upretty(primeomega(n)) == ucode_str1


def test_pretty_Mod():
    from sympy.core import Mod

    ascii_str1 = "x mod 7"
    ucode_str1 = u("x mod 7")

    ascii_str2 = "(x + 1) mod 7"
    ucode_str2 = u("(x + 1) mod 7")

    ascii_str3 = "2*x mod 7"
    ucode_str3 = u("2⋅x mod 7")

    ascii_str4 = "(x mod 7) + 1"
    ucode_str4 = u("(x mod 7) + 1")

    ascii_str5 = "2*(x mod 7)"
    ucode_str5 = u("2⋅(x mod 7)")

    x = symbols('x', integer=True)
    assert pretty(Mod(x, 7)) == ascii_str1
    assert upretty(Mod(x, 7)) == ucode_str1
    assert pretty(Mod(x + 1, 7)) == ascii_str2
    assert upretty(Mod(x + 1, 7)) == ucode_str2
    assert pretty(Mod(2 * x, 7)) == ascii_str3
    assert upretty(Mod(2 * x, 7)) == ucode_str3
    assert pretty(Mod(x, 7) + 1) == ascii_str4
    assert upretty(Mod(x, 7) + 1) == ucode_str4
    assert pretty(2 * Mod(x, 7)) == ascii_str5
    assert upretty(2 * Mod(x, 7)) == ucode_str5


<<<<<<< HEAD
def test_MatrixElement_printing():
    # test case from issue #11821

    ascii_str1 = "(-B + A)[0, 0]"
    ucode_str1 = u("(-B + A)[0, 0]")

    A = MatrixSymbol("A",1,3)
    B = MatrixSymbol("B",1,3)
    C = MatrixSymbol("C",1,3)
    E = A-B
    F = C[0,0]
    F = F.subs(C,E)

    assert pretty(F)  == ascii_str1
    assert upretty(F) == ucode_str1
=======
def test_pretty_UnevaluatedExpr():
    x = symbols('x')
    he = UnevaluatedExpr(1/x)

    ucode_str = \
u("""\
1\n\
─\n\
x\
""")

    assert upretty(he) == ucode_str

    ucode_str = \
u("""\
   2\n\
⎛1⎞ \n\
⎜─⎟ \n\
⎝x⎠ \
""")

    assert upretty(he**2) == ucode_str

    ucode_str = \
u("""\
    1\n\
1 + ─\n\
    x\
""")

    assert upretty(he + 1) == ucode_str

    ucode_str = \
u('''\
  1\n\
x⋅─\n\
  x\
''')
    assert upretty(x*he) == ucode_str
>>>>>>> 692064d8
<|MERGE_RESOLUTION|>--- conflicted
+++ resolved
@@ -5742,7 +5742,6 @@
     assert upretty(2 * Mod(x, 7)) == ucode_str5
 
 
-<<<<<<< HEAD
 def test_MatrixElement_printing():
     # test case from issue #11821
 
@@ -5758,7 +5757,7 @@
 
     assert pretty(F)  == ascii_str1
     assert upretty(F) == ucode_str1
-=======
+
 def test_pretty_UnevaluatedExpr():
     x = symbols('x')
     he = UnevaluatedExpr(1/x)
@@ -5798,4 +5797,3 @@
   x\
 ''')
     assert upretty(x*he) == ucode_str
->>>>>>> 692064d8
