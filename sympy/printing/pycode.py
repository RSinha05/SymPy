"""
Python code printers

This module contains python code printers for plain python as well as NumPy & SciPy enabled code.
"""
from collections import defaultdict
from itertools import chain
from sympy.core import S
from .precedence import precedence
from .codeprinter import CodePrinter

_kw_py2and3 = {
    'and', 'as', 'assert', 'break', 'class', 'continue', 'def', 'del', 'elif',
    'else', 'except', 'finally', 'for', 'from', 'global', 'if', 'import', 'in',
    'is', 'lambda', 'not', 'or', 'pass', 'raise', 'return', 'try', 'while',
    'with', 'yield', 'None'  # 'None' is actually not in Python 2's keyword.kwlist
}
_kw_only_py2 = {'exec', 'print'}
_kw_only_py3 = {'False', 'nonlocal', 'True'}

_known_functions = {
    'Abs': 'abs',
}
_known_functions_math = {
    'acos': 'acos',
    'acosh': 'acosh',
    'asin': 'asin',
    'asinh': 'asinh',
    'atan': 'atan',
    'atan2': 'atan2',
    'atanh': 'atanh',
    'ceiling': 'ceil',
    'cos': 'cos',
    'cosh': 'cosh',
    'erf': 'erf',
    'erfc': 'erfc',
    'exp': 'exp',
    'expm1': 'expm1',
    'factorial': 'factorial',
    'floor': 'floor',
    'gamma': 'gamma',
    'hypot': 'hypot',
    'loggamma': 'lgamma',
    'log': 'log',
    'ln': 'log',
    'log10': 'log10',
    'log1p': 'log1p',
    'log2': 'log2',
    'sin': 'sin',
    'sinh': 'sinh',
    'Sqrt': 'sqrt',
    'tan': 'tan',
    'tanh': 'tanh'
}  # Not used from ``math``: [copysign isclose isfinite isinf isnan ldexp frexp pow modf
# radians trunc fmod fsum gcd degrees fabs]
_known_constants_math = {
    'Exp1': 'e',
    'Pi': 'pi',
    'E': 'e'
    # Only in python >= 3.5:
    # 'Infinity': 'inf',
    # 'NaN': 'nan'
}

def _print_known_func(self, expr):
    known = self.known_functions[expr.__class__.__name__]
    return '{name}({args})'.format(name=self._module_format(known),
                                   args=', '.join(map(lambda arg: self._print(arg), expr.args)))


def _print_known_const(self, expr):
    known = self.known_constants[expr.__class__.__name__]
    return self._module_format(known)


class AbstractPythonCodePrinter(CodePrinter):
    printmethod = "_pythoncode"
    language = "Python"
    reserved_words = _kw_py2and3.union(_kw_only_py3)
    modules = None  # initialized to a set in __init__
    tab = '    '
    _kf = dict(chain(
        _known_functions.items(),
        [(k, 'math.' + v) for k, v in _known_functions_math.items()]
    ))
    _kc = {k: 'math.'+v for k, v in _known_constants_math.items()}
    _operators = {'and': 'and', 'or': 'or', 'not': 'not'}
    _default_settings = dict(
        CodePrinter._default_settings,
        user_functions={},
        precision=17,
        inline=True,
        fully_qualified_modules=True,
        contract=False,
        standard='python3',
    )

    def __init__(self, settings=None):
        super().__init__(settings)

        # Python standard handler
        std = self._settings['standard']
        if std is None:
            import sys
            std = 'python{}'.format(sys.version_info.major)
        if std not in ('python2', 'python3'):
            raise ValueError('Unrecognized python standard : {}'.format(std))
        self.standard = std

        self.module_imports = defaultdict(set)

        # Known functions and constants handler
        self.known_functions = dict(self._kf, **(settings or {}).get(
            'user_functions', {}))
        self.known_constants = dict(self._kc, **(settings or {}).get(
            'user_constants', {}))

    def _declare_number_const(self, name, value):
        return "%s = %s" % (name, value)

    def _module_format(self, fqn, register=True):
        parts = fqn.split('.')
        if register and len(parts) > 1:
            self.module_imports['.'.join(parts[:-1])].add(parts[-1])

        if self._settings['fully_qualified_modules']:
            return fqn
        else:
            return fqn.split('(')[0].split('[')[0].split('.')[-1]

    def _format_code(self, lines):
        return lines

    def _get_statement(self, codestring):
        return "{}".format(codestring)

    def _get_comment(self, text):
        return "  # {}".format(text)

    def _expand_fold_binary_op(self, op, args):
        """
        This method expands a fold on binary operations.

        ``functools.reduce`` is an example of a folded operation.

        For example, the expression

        `A + B + C + D`

        is folded into

        `((A + B) + C) + D`
        """
        if len(args) == 1:
            return self._print(args[0])
        else:
            return "%s(%s, %s)" % (
                self._module_format(op),
                self._expand_fold_binary_op(op, args[:-1]),
                self._print(args[-1]),
            )

    def _expand_reduce_binary_op(self, op, args):
        """
        This method expands a reductin on binary operations.

        Notice: this is NOT the same as ``functools.reduce``.

        For example, the expression

        `A + B + C + D`

        is reduced into:

        `(A + B) + (C + D)`
        """
        if len(args) == 1:
            return self._print(args[0])
        else:
            N = len(args)
            Nhalf = N // 2
            return "%s(%s, %s)" % (
                self._module_format(op),
                self._expand_reduce_binary_op(args[:Nhalf]),
                self._expand_reduce_binary_op(args[Nhalf:]),
            )

    def _get_einsum_string(self, subranks, contraction_indices):
        letters = self._get_letter_generator_for_einsum()
        contraction_string = ""
        counter = 0
        d = {j: min(i) for i in contraction_indices for j in i}
        indices = []
        for rank_arg in subranks:
            lindices = []
            for i in range(rank_arg):
                if counter in d:
                    lindices.append(d[counter])
                else:
                    lindices.append(counter)
                counter += 1
            indices.append(lindices)
        mapping = {}
        letters_free = []
        letters_dum = []
        for i in indices:
            for j in i:
                if j not in mapping:
                    l = next(letters)
                    mapping[j] = l
                else:
                    l = mapping[j]
                contraction_string += l
                if j in d:
                    if l not in letters_dum:
                        letters_dum.append(l)
                else:
                    letters_free.append(l)
            contraction_string += ","
        contraction_string = contraction_string[:-1]
        return contraction_string, letters_free, letters_dum

    def _print_NaN(self, expr):
        return "float('nan')"

    def _print_Infinity(self, expr):
        return "float('inf')"

    def _print_NegativeInfinity(self, expr):
        return "float('-inf')"

    def _print_ComplexInfinity(self, expr):
        return self._print_NaN(expr)

    def _print_Mod(self, expr):
        PREC = precedence(expr)
        return ('{} % {}'.format(*map(lambda x: self.parenthesize(x, PREC), expr.args)))

    def _print_Piecewise(self, expr):
        result = []
        i = 0
        for arg in expr.args:
            e = arg.expr
            c = arg.cond
            if i == 0:
                result.append('(')
            result.append('(')
            result.append(self._print(e))
            result.append(')')
            result.append(' if ')
            result.append(self._print(c))
            result.append(' else ')
            i += 1
        result = result[:-1]
        if result[-1] == 'True':
            result = result[:-2]
            result.append(')')
        else:
            result.append(' else None)')
        return ''.join(result)

    def _print_Relational(self, expr):
        "Relational printer for Equality and Unequality"
        op = {
            '==' :'equal',
            '!=' :'not_equal',
            '<'  :'less',
            '<=' :'less_equal',
            '>'  :'greater',
            '>=' :'greater_equal',
        }
        if expr.rel_op in op:
            lhs = self._print(expr.lhs)
            rhs = self._print(expr.rhs)
            return '({lhs} {op} {rhs})'.format(op=expr.rel_op, lhs=lhs, rhs=rhs)
        return super()._print_Relational(expr)

    def _print_ITE(self, expr):
        from sympy.functions.elementary.piecewise import Piecewise
        return self._print(expr.rewrite(Piecewise))

    def _print_Sum(self, expr):
        loops = (
            'for {i} in range({a}, {b}+1)'.format(
                i=self._print(i),
                a=self._print(a),
                b=self._print(b))
            for i, a, b in expr.limits)
        return '(builtins.sum({function} {loops}))'.format(
            function=self._print(expr.function),
            loops=' '.join(loops))

    def _print_ImaginaryUnit(self, expr):
        return '1j'

    def _print_KroneckerDelta(self, expr):
        a, b = expr.args

        return '(1 if {a} == {b} else 0)'.format(
            a = self._print(a),
            b = self._print(b)
        )

    def _print_MatrixBase(self, expr):
        name = expr.__class__.__name__
        func = self.known_functions.get(name, name)
        return "%s(%s)" % (func, self._print(expr.tolist()))

    _print_SparseMatrix = \
        _print_MutableSparseMatrix = \
        _print_ImmutableSparseMatrix = \
        _print_Matrix = \
        _print_DenseMatrix = \
        _print_MutableDenseMatrix = \
        _print_ImmutableMatrix = \
        _print_ImmutableDenseMatrix = \
        lambda self, expr: self._print_MatrixBase(expr)

    def _indent_codestring(self, codestring):
        return '\n'.join([self.tab + line for line in codestring.split('\n')])

    def _print_FunctionDefinition(self, fd):
        body = '\n'.join(map(lambda arg: self._print(arg), fd.body))
        return "def {name}({parameters}):\n{body}".format(
            name=self._print(fd.name),
            parameters=', '.join([self._print(var.symbol) for var in fd.parameters]),
            body=self._indent_codestring(body)
        )

    def _print_While(self, whl):
        body = '\n'.join(map(lambda arg: self._print(arg), whl.body))
        return "while {cond}:\n{body}".format(
            cond=self._print(whl.condition),
            body=self._indent_codestring(body)
        )

    def _print_Declaration(self, decl):
        return '%s = %s' % (
            self._print(decl.variable.symbol),
            self._print(decl.variable.value)
        )

    def _print_Return(self, ret):
        arg, = ret.args
        return 'return %s' % self._print(arg)

    def _print_Print(self, prnt):
        print_args = ', '.join(map(lambda arg: self._print(arg), prnt.print_args))
        if prnt.format_string != None: # Must be '!= None', cannot be 'is not None'
            print_args = '{} % ({})'.format(
                self._print(prnt.format_string), print_args)
        if prnt.file != None: # Must be '!= None', cannot be 'is not None'
            print_args += ', file=%s' % self._print(prnt.file)

        if self.standard == 'python2':
            return 'print %s' % print_args
        return 'print(%s)' % print_args

    def _print_Stream(self, strm):
        if str(strm.name) == 'stdout':
            return self._module_format('sys.stdout')
        elif str(strm.name) == 'stderr':
            return self._module_format('sys.stderr')
        else:
            return self._print(strm.name)

    def _print_NoneToken(self, arg):
        return 'None'

    def _hprint_Pow(self, expr, rational=False, sqrt='math.sqrt'):
        """Printing helper function for ``Pow``

        Notes
        =====

        This only preprocesses the ``sqrt`` as math formatter

        Examples
        ========

        >>> from sympy.functions import sqrt
        >>> from sympy.printing.pycode import PythonCodePrinter
        >>> from sympy.abc import x

        Python code printer automatically looks up ``math.sqrt``.

        >>> printer = PythonCodePrinter({'standard':'python3'})
        >>> printer._hprint_Pow(sqrt(x), rational=True)
        'x**(1/2)'
        >>> printer._hprint_Pow(sqrt(x), rational=False)
        'math.sqrt(x)'
        >>> printer._hprint_Pow(1/sqrt(x), rational=True)
        'x**(-1/2)'
        >>> printer._hprint_Pow(1/sqrt(x), rational=False)
        '1/math.sqrt(x)'

        Using sqrt from numpy or mpmath

        >>> printer._hprint_Pow(sqrt(x), sqrt='numpy.sqrt')
        'numpy.sqrt(x)'
        >>> printer._hprint_Pow(sqrt(x), sqrt='mpmath.sqrt')
        'mpmath.sqrt(x)'

        See Also
        ========

        sympy.printing.str.StrPrinter._print_Pow
        """
        PREC = precedence(expr)

        if expr.exp == S.Half and not rational:
            func = self._module_format(sqrt)
            arg = self._print(expr.base)
            return '{func}({arg})'.format(func=func, arg=arg)

        if expr.is_commutative:
            if -expr.exp is S.Half and not rational:
                func = self._module_format(sqrt)
                num = self._print(S.One)
                arg = self._print(expr.base)
                return "{num}/{func}({arg})".format(
                    num=num, func=func, arg=arg)

        base_str = self.parenthesize(expr.base, PREC, strict=False)
        exp_str = self.parenthesize(expr.exp, PREC, strict=False)
        return "{}**{}".format(base_str, exp_str)


class PythonCodePrinter(AbstractPythonCodePrinter):

    def _print_sign(self, e):
        return '(0.0 if {e} == 0 else {f}(1, {e}))'.format(
            f=self._module_format('math.copysign'), e=self._print(e.args[0]))

    def _print_Not(self, expr):
        PREC = precedence(expr)
        return self._operators['not'] + self.parenthesize(expr.args[0], PREC)

    def _print_Indexed(self, expr):
        base = expr.args[0]
        index = expr.args[1:]
        return "{}[{}]".format(str(base), ", ".join([self._print(ind) for ind in index]))

    def _print_Pow(self, expr, rational=False):
        return self._hprint_Pow(expr, rational=rational)

    def _print_Rational(self, expr):
        if self.standard == 'python2':
            return '{}./{}.'.format(expr.p, expr.q)
        return '{}/{}'.format(expr.p, expr.q)

    def _print_Half(self, expr):
        return self._print_Rational(expr)

    def _print_frac(self, expr):
        from sympy import Mod
        return self._print_Mod(Mod(expr.args[0], 1))

    _print_lowergamma = CodePrinter._print_not_supported
    _print_uppergamma = CodePrinter._print_not_supported
    _print_fresnelc = CodePrinter._print_not_supported
    _print_fresnels = CodePrinter._print_not_supported


for k in PythonCodePrinter._kf:
    setattr(PythonCodePrinter, '_print_%s' % k, _print_known_func)

for k in _known_constants_math:
    setattr(PythonCodePrinter, '_print_%s' % k, _print_known_const)


def pycode(expr, **settings):
    """ Converts an expr to a string of Python code

    Parameters
    ==========

    expr : Expr
        A SymPy expression.
    fully_qualified_modules : bool
        Whether or not to write out full module names of functions
        (``math.sin`` vs. ``sin``). default: ``True``.
    standard : str or None, optional
        If 'python2', Python 2 sematics will be used.
        If 'python3', Python 3 sematics will be used.
        If None, the standard will be automatically detected.
        Default is 'python3'. And this parameter may be removed in the
        future.

    Examples
    ========

    >>> from sympy import tan, Symbol
    >>> from sympy.printing.pycode import pycode
    >>> pycode(tan(Symbol('x')) + 1)
    'math.tan(x) + 1'

    """
    return PythonCodePrinter(settings).doprint(expr)


_not_in_mpmath = 'log1p log2'.split()
_in_mpmath = [(k, v) for k, v in _known_functions_math.items() if k not in _not_in_mpmath]
_known_functions_mpmath = dict(_in_mpmath, **{
    'beta': 'beta',
    'frac': 'frac',
    'fresnelc': 'fresnelc',
    'fresnels': 'fresnels',
    'sign': 'sign',
    'loggamma': 'loggamma',
})
_known_constants_mpmath = {
    'Exp1': 'e',
    'Pi': 'pi',
    'GoldenRatio': 'phi',
    'EulerGamma': 'euler',
    'Catalan': 'catalan',
    'NaN': 'nan',
    'Infinity': 'inf',
    'NegativeInfinity': 'ninf'
}


def _unpack_integral_limits(integral_expr):
    """ helper function for _print_Integral that
        - accepts an Integral expression
        - returns a tuple of
           - a list variables of integration
           - a list of tuples of the upper and lower limits of integration
    """
    integration_vars = []
    limits = []
    for integration_range in integral_expr.limits:
        if len(integration_range) == 3:
            integration_var, lower_limit, upper_limit = integration_range
        else:
            raise NotImplementedError("Only definite integrals are supported")
        integration_vars.append(integration_var)
        limits.append((lower_limit, upper_limit))
    return integration_vars, limits


class MpmathPrinter(PythonCodePrinter):
    """
    Lambda printer for mpmath which maintains precision for floats
    """
    printmethod = "_mpmathcode"

    language = "Python with mpmath"

    _kf = dict(chain(
        _known_functions.items(),
        [(k, 'mpmath.' + v) for k, v in _known_functions_mpmath.items()]
    ))
    _kc = {k: 'mpmath.'+v for k, v in _known_constants_mpmath.items()}

    def _print_Float(self, e):
        # XXX: This does not handle setting mpmath.mp.dps. It is assumed that
        # the caller of the lambdified function will have set it to sufficient
        # precision to match the Floats in the expression.

        # Remove 'mpz' if gmpy is installed.
        args = str(tuple(map(int, e._mpf_)))
        return '{func}({args})'.format(func=self._module_format('mpmath.mpf'), args=args)


    def _print_Rational(self, e):
        return "{func}({p})/{func}({q})".format(
            func=self._module_format('mpmath.mpf'),
            q=self._print(e.q),
            p=self._print(e.p)
        )

    def _print_Half(self, e):
        return self._print_Rational(e)

    def _print_uppergamma(self, e):
        return "{}({}, {}, {})".format(
            self._module_format('mpmath.gammainc'),
            self._print(e.args[0]),
            self._print(e.args[1]),
            self._module_format('mpmath.inf'))

    def _print_lowergamma(self, e):
        return "{}({}, 0, {})".format(
            self._module_format('mpmath.gammainc'),
            self._print(e.args[0]),
            self._print(e.args[1]))

    def _print_log2(self, e):
        return '{0}({1})/{0}(2)'.format(
            self._module_format('mpmath.log'), self._print(e.args[0]))

    def _print_log1p(self, e):
        return '{}({}+1)'.format(
            self._module_format('mpmath.log'), self._print(e.args[0]))

    def _print_Pow(self, expr, rational=False):
        return self._hprint_Pow(expr, rational=rational, sqrt='mpmath.sqrt')

    def _print_Integral(self, e):
        integration_vars, limits = _unpack_integral_limits(e)

        return "{}(lambda {}: {}, {})".format(
                self._module_format("mpmath.quad"),
                ", ".join(map(self._print, integration_vars)),
                self._print(e.args[0]),
                ", ".join("(%s, %s)" % tuple(map(self._print, l)) for l in limits))


for k in MpmathPrinter._kf:
    setattr(MpmathPrinter, '_print_%s' % k, _print_known_func)

for k in _known_constants_mpmath:
    setattr(MpmathPrinter, '_print_%s' % k, _print_known_const)


<<<<<<< HEAD
_not_in_numpy = 'erf erfc factorial gamma loggamma'.split()
_in_numpy = [(k, v) for k, v in _known_functions_math.items() if k not in _not_in_numpy]
_known_functions_numpy = dict(_in_numpy, **{
    'acos': 'arccos',
    'acosh': 'arccosh',
    'asin': 'arcsin',
    'asinh': 'arcsinh',
    'atan': 'arctan',
    'atan2': 'arctan2',
    'atanh': 'arctanh',
    'exp2': 'exp2',
    'sign': 'sign',
    'logaddexp': 'logaddexp',
    'logaddexp2': 'logaddexp2',
})
_known_constants_numpy = {
    'Exp1': 'e',
    'Pi': 'pi',
    'EulerGamma': 'euler_gamma',
    'NaN': 'nan',
    'Infinity': 'PINF',
    'NegativeInfinity': 'NINF'
}


class NumPyPrinter(PythonCodePrinter):
    """
    Numpy printer which handles vectorized piecewise functions,
    logical operators, etc.
    """
    printmethod = "_numpycode"
    language = "Python with NumPy"

    _kf = dict(chain(
        PythonCodePrinter._kf.items(),
        [(k, 'numpy.' + v) for k, v in _known_functions_numpy.items()]
    ))
    _kc = {k: 'numpy.'+v for k, v in _known_constants_numpy.items()}


    def _print_seq(self, seq):
        "General sequence printer: converts to tuple"
        # Print tuples here instead of lists because numba supports
        #     tuples in nopython mode.
        delimiter=', '
        return '({},)'.format(delimiter.join(self._print(item) for item in seq))

    def _print_MatMul(self, expr):
        "Matrix multiplication printer"
        if expr.as_coeff_matrices()[0] is not S.One:
            expr_list = expr.as_coeff_matrices()[1]+[(expr.as_coeff_matrices()[0])]
            return '({})'.format(').dot('.join(self._print(i) for i in expr_list))
        return '({})'.format(').dot('.join(self._print(i) for i in expr.args))

    def _print_MatPow(self, expr):
        "Matrix power printer"
        return '{}({}, {})'.format(self._module_format('numpy.linalg.matrix_power'),
            self._print(expr.args[0]), self._print(expr.args[1]))

    def _print_Inverse(self, expr):
        "Matrix inverse printer"
        return '{}({})'.format(self._module_format('numpy.linalg.inv'),
            self._print(expr.args[0]))

    def _print_DotProduct(self, expr):
        # DotProduct allows any shape order, but numpy.dot does matrix
        # multiplication, so we have to make sure it gets 1 x n by n x 1.
        arg1, arg2 = expr.args
        if arg1.shape[0] != 1:
            arg1 = arg1.T
        if arg2.shape[1] != 1:
            arg2 = arg2.T

        return "%s(%s, %s)" % (self._module_format('numpy.dot'),
                               self._print(arg1),
                               self._print(arg2))

    def _print_MatrixSolve(self, expr):
        return "%s(%s, %s)" % (self._module_format('numpy.linalg.solve'),
                               self._print(expr.matrix),
                               self._print(expr.vector))

    def _print_ZeroMatrix(self, expr):
        return '{}({})'.format(self._module_format('numpy.zeros'),
            self._print(expr.shape))

    def _print_OneMatrix(self, expr):
        return '{}({})'.format(self._module_format('numpy.ones'),
            self._print(expr.shape))

    def _print_FunctionMatrix(self, expr):
        from sympy.core.function import Lambda
        from sympy.abc import i, j
        lamda = expr.lamda
        if not isinstance(lamda, Lambda):
            lamda = Lambda((i, j), lamda(i, j))
        return '{}(lambda {}: {}, {})'.format(self._module_format('numpy.fromfunction'),
            ', '.join(self._print(arg) for arg in lamda.args[0]),
            self._print(lamda.args[1]), self._print(expr.shape))

    def _print_HadamardProduct(self, expr):
        func = self._module_format('numpy.multiply')
        return ''.join('{}({}, '.format(func, self._print(arg)) \
            for arg in expr.args[:-1]) + "{}{}".format(self._print(expr.args[-1]),
            ')' * (len(expr.args) - 1))

    def _print_KroneckerProduct(self, expr):
        func = self._module_format('numpy.kron')
        return ''.join('{}({}, '.format(func, self._print(arg)) \
            for arg in expr.args[:-1]) + "{}{}".format(self._print(expr.args[-1]),
            ')' * (len(expr.args) - 1))

    def _print_Adjoint(self, expr):
        return '{}({}({}))'.format(
            self._module_format('numpy.conjugate'),
            self._module_format('numpy.transpose'),
            self._print(expr.args[0]))

    def _print_DiagonalOf(self, expr):
        vect = '{}({})'.format(
            self._module_format('numpy.diag'),
            self._print(expr.arg))
        return '{}({}, (-1, 1))'.format(
            self._module_format('numpy.reshape'), vect)

    def _print_DiagMatrix(self, expr):
        return '{}({})'.format(self._module_format('numpy.diagflat'),
            self._print(expr.args[0]))

    def _print_DiagonalMatrix(self, expr):
        return '{}({}, {}({}, {}))'.format(self._module_format('numpy.multiply'),
            self._print(expr.arg), self._module_format('numpy.eye'),
            self._print(expr.shape[0]), self._print(expr.shape[1]))

    def _print_Piecewise(self, expr):
        "Piecewise function printer"
        exprs = '[{}]'.format(','.join(self._print(arg.expr) for arg in expr.args))
        conds = '[{}]'.format(','.join(self._print(arg.cond) for arg in expr.args))
        # If [default_value, True] is a (expr, cond) sequence in a Piecewise object
        #     it will behave the same as passing the 'default' kwarg to select()
        #     *as long as* it is the last element in expr.args.
        # If this is not the case, it may be triggered prematurely.
        return '{}({}, {}, default={})'.format(
            self._module_format('numpy.select'), conds, exprs,
            self._print(S.NaN))

    def _print_Relational(self, expr):
        "Relational printer for Equality and Unequality"
        op = {
            '==' :'equal',
            '!=' :'not_equal',
            '<'  :'less',
            '<=' :'less_equal',
            '>'  :'greater',
            '>=' :'greater_equal',
        }
        if expr.rel_op in op:
            lhs = self._print(expr.lhs)
            rhs = self._print(expr.rhs)
            return '{op}({lhs}, {rhs})'.format(op=self._module_format('numpy.'+op[expr.rel_op]),
                                               lhs=lhs, rhs=rhs)
        return super()._print_Relational(expr)

    def _print_And(self, expr):
        "Logical And printer"
        # We have to override LambdaPrinter because it uses Python 'and' keyword.
        # If LambdaPrinter didn't define it, we could use StrPrinter's
        # version of the function and add 'logical_and' to NUMPY_TRANSLATIONS.
        return '{}.reduce(({}))'.format(self._module_format('numpy.logical_and'), ','.join(self._print(i) for i in expr.args))

    def _print_Or(self, expr):
        "Logical Or printer"
        # We have to override LambdaPrinter because it uses Python 'or' keyword.
        # If LambdaPrinter didn't define it, we could use StrPrinter's
        # version of the function and add 'logical_or' to NUMPY_TRANSLATIONS.
        return '{}.reduce(({}))'.format(self._module_format('numpy.logical_or'), ','.join(self._print(i) for i in expr.args))

    def _print_Not(self, expr):
        "Logical Not printer"
        # We have to override LambdaPrinter because it uses Python 'not' keyword.
        # If LambdaPrinter didn't define it, we would still have to define our
        #     own because StrPrinter doesn't define it.
        return '{}({})'.format(self._module_format('numpy.logical_not'), ','.join(self._print(i) for i in expr.args))

    def _print_Pow(self, expr, rational=False):
        # XXX Workaround for negative integer power error
        from sympy.core.power import Pow
        if expr.exp.is_integer and expr.exp.is_negative:
            expr = Pow(expr.base, expr.exp.evalf(), evaluate=False)
        return self._hprint_Pow(expr, rational=rational, sqrt='numpy.sqrt')

    def _print_Min(self, expr):
        return '{}(({}), axis=0)'.format(self._module_format('numpy.amin'), ','.join(self._print(i) for i in expr.args))

    def _print_Max(self, expr):
        return '{}(({}), axis=0)'.format(self._module_format('numpy.amax'), ','.join(self._print(i) for i in expr.args))

    def _print_arg(self, expr):
        return "%s(%s)" % (self._module_format('numpy.angle'), self._print(expr.args[0]))

    def _print_im(self, expr):
        return "%s(%s)" % (self._module_format('numpy.imag'), self._print(expr.args[0]))

    def _print_Mod(self, expr):
        return "%s(%s)" % (self._module_format('numpy.mod'), ', '.join(
            map(lambda arg: self._print(arg), expr.args)))

    def _print_Heaviside(self, expr):
        if len(expr.args) == 1: # Use a default value for Heaviside(0)
            heaviside0 = 1/2 # Default value of heaviside at x=0. Other options include 0, 1
        else:
            heaviside0 = expr.args[1]
        return "%s(%s,%s)" % (self._module_format('numpy.heaviside'), self._print(expr.args[0]), self._print(heaviside0))


    def _print_re(self, expr):
        return "%s(%s)" % (self._module_format('numpy.real'), self._print(expr.args[0]))

    def _print_sinc(self, expr):
        return "%s(%s)" % (self._module_format('numpy.sinc'), self._print(expr.args[0]/S.Pi))

    def _print_MatrixBase(self, expr):
        func = self.known_functions.get(expr.__class__.__name__, None)
        if func is None:
            func = self._module_format('numpy.array')
        return "%s(%s)" % (func, self._print(expr.tolist()))

    def _print_Identity(self, expr):
        shape = expr.shape
        if all([dim.is_Integer for dim in shape]):
            return "%s(%s)" % (self._module_format('numpy.eye'), self._print(expr.shape[0]))
        else:
            raise NotImplementedError("Symbolic matrix dimensions are not yet supported for identity matrices")

    def _print_BlockMatrix(self, expr):
        return '{}({})'.format(self._module_format('numpy.block'),
                                 self._print(expr.args[0].tolist()))

    def _print_CodegenArrayTensorProduct(self, expr):
        array_list = [j for i, arg in enumerate(expr.args) for j in
                (self._print(arg), "[%i, %i]" % (2*i, 2*i+1))]
        return "%s(%s)" % (self._module_format('numpy.einsum'), ", ".join(array_list))

    def _print_CodegenArrayContraction(self, expr):
        from sympy.codegen.array_utils import CodegenArrayTensorProduct
        base = expr.expr
        contraction_indices = expr.contraction_indices
        if not contraction_indices:
            return self._print(base)
        if isinstance(base, CodegenArrayTensorProduct):
            counter = 0
            d = {j: min(i) for i in contraction_indices for j in i}
            indices = []
            for rank_arg in base.subranks:
                lindices = []
                for i in range(rank_arg):
                    if counter in d:
                        lindices.append(d[counter])
                    else:
                        lindices.append(counter)
                    counter += 1
                indices.append(lindices)
            elems = ["%s, %s" % (self._print(arg), ind) for arg, ind in zip(base.args, indices)]
            return "%s(%s)" % (
                self._module_format('numpy.einsum'),
                ", ".join(elems)
            )
        raise NotImplementedError()

    def _print_CodegenArrayDiagonal(self, expr):
        diagonal_indices = list(expr.diagonal_indices)
        if len(diagonal_indices) > 1:
            # TODO: this should be handled in sympy.codegen.array_utils,
            # possibly by creating the possibility of unfolding the
            # CodegenArrayDiagonal object into nested ones. Same reasoning for
            # the array contraction.
            raise NotImplementedError
        if len(diagonal_indices[0]) != 2:
            raise NotImplementedError
        return "%s(%s, 0, axis1=%s, axis2=%s)" % (
            self._module_format("numpy.diagonal"),
            self._print(expr.expr),
            diagonal_indices[0][0],
            diagonal_indices[0][1],
        )

    def _print_CodegenArrayPermuteDims(self, expr):
        return "%s(%s, %s)" % (
            self._module_format("numpy.transpose"),
            self._print(expr.expr),
            self._print(expr.permutation.array_form),
        )

    def _print_CodegenArrayElementwiseAdd(self, expr):
        return self._expand_fold_binary_op('numpy.add', expr.args)

    _print_lowergamma = CodePrinter._print_not_supported
    _print_uppergamma = CodePrinter._print_not_supported
    _print_fresnelc = CodePrinter._print_not_supported
    _print_fresnels = CodePrinter._print_not_supported


for k in NumPyPrinter._kf:
    setattr(NumPyPrinter, '_print_%s' % k, _print_known_func)

for k in NumPyPrinter._kc:
    setattr(NumPyPrinter, '_print_%s' % k, _print_known_const)


_known_functions_scipy_special = {
    'erf': 'erf',
    'erfc': 'erfc',
    'besselj': 'jv',
    'bessely': 'yv',
    'besseli': 'iv',
    'besselk': 'kv',
    'cosm1': 'cosm1',
    'factorial': 'factorial',
    'gamma': 'gamma',
    'loggamma': 'gammaln',
    'digamma': 'psi',
    'RisingFactorial': 'poch',
    'jacobi': 'eval_jacobi',
    'gegenbauer': 'eval_gegenbauer',
    'chebyshevt': 'eval_chebyt',
    'chebyshevu': 'eval_chebyu',
    'legendre': 'eval_legendre',
    'hermite': 'eval_hermite',
    'laguerre': 'eval_laguerre',
    'assoc_laguerre': 'eval_genlaguerre',
    'beta': 'beta',
    'LambertW' : 'lambertw',
}

_known_constants_scipy_constants = {
    'GoldenRatio': 'golden_ratio',
    'Pi': 'pi',
}

class SciPyPrinter(NumPyPrinter):

    language = "Python with SciPy"

    _kf = dict(chain(
        NumPyPrinter._kf.items(),
        [(k, 'scipy.special.' + v) for k, v in _known_functions_scipy_special.items()]
    ))
    _kc =dict(chain(
        NumPyPrinter._kc.items(),
        [(k, 'scipy.constants.' + v) for k, v in _known_constants_scipy_constants.items()]
    ))

    def _print_SparseMatrix(self, expr):
        i, j, data = [], [], []
        for (r, c), v in expr._smat.items():
            i.append(r)
            j.append(c)
            data.append(v)

        return "{name}(({data}, ({i}, {j})), shape={shape})".format(
            name=self._module_format('scipy.sparse.coo_matrix'),
            data=data, i=i, j=j, shape=expr.shape
        )

    _print_ImmutableSparseMatrix = _print_SparseMatrix

    # SciPy's lpmv has a different order of arguments from assoc_legendre
    def _print_assoc_legendre(self, expr):
        return "{0}({2}, {1}, {3})".format(
            self._module_format('scipy.special.lpmv'),
            self._print(expr.args[0]),
            self._print(expr.args[1]),
            self._print(expr.args[2]))

    def _print_lowergamma(self, expr):
        return "{0}({2})*{1}({2}, {3})".format(
            self._module_format('scipy.special.gamma'),
            self._module_format('scipy.special.gammainc'),
            self._print(expr.args[0]),
            self._print(expr.args[1]))

    def _print_uppergamma(self, expr):
        return "{0}({2})*{1}({2}, {3})".format(
            self._module_format('scipy.special.gamma'),
            self._module_format('scipy.special.gammaincc'),
            self._print(expr.args[0]),
            self._print(expr.args[1]))

    def _print_fresnels(self, expr):
        return "{}({})[0]".format(
                self._module_format("scipy.special.fresnel"),
                self._print(expr.args[0]))

    def _print_fresnelc(self, expr):
        return "{}({})[1]".format(
                self._module_format("scipy.special.fresnel"),
                self._print(expr.args[0]))

    def _print_airyai(self, expr):
        return "{}({})[0]".format(
                self._module_format("scipy.special.airy"),
                self._print(expr.args[0]))

    def _print_airyaiprime(self, expr):
        return "{}({})[1]".format(
                self._module_format("scipy.special.airy"),
                self._print(expr.args[0]))

    def _print_airybi(self, expr):
        return "{}({})[2]".format(
                self._module_format("scipy.special.airy"),
                self._print(expr.args[0]))

    def _print_airybiprime(self, expr):
        return "{}({})[3]".format(
                self._module_format("scipy.special.airy"),
                self._print(expr.args[0]))

    def _print_Integral(self, e):
        integration_vars, limits = _unpack_integral_limits(e)

        if len(limits) == 1:
            # nicer (but not necessary) to prefer quad over nquad for 1D case
            module_str = self._module_format("scipy.integrate.quad")
            limit_str = "%s, %s" % tuple(map(self._print, limits[0]))
        else:
            module_str = self._module_format("scipy.integrate.nquad")
            limit_str = "({})".format(", ".join(
                "(%s, %s)" % tuple(map(self._print, l)) for l in limits))

        return "{}(lambda {}: {}, {})[0]".format(
                module_str,
                ", ".join(map(self._print, integration_vars)),
                self._print(e.args[0]),
                limit_str)


for k in SciPyPrinter._kf:
    setattr(SciPyPrinter, '_print_%s' % k, _print_known_func)

for k in SciPyPrinter._kc:
    setattr(SciPyPrinter, '_print_%s' % k, _print_known_const)


=======
>>>>>>> 05f5021f
class SymPyPrinter(AbstractPythonCodePrinter):

    language = "Python with SymPy"

    def _print_Function(self, expr):
        mod = expr.func.__module__ or ''
        return '%s(%s)' % (self._module_format(mod + ('.' if mod else '') + expr.func.__name__),
                           ', '.join(map(lambda arg: self._print(arg), expr.args)))

    def _print_Pow(self, expr, rational=False):
        return self._hprint_Pow(expr, rational=rational, sqrt='sympy.sqrt')<|MERGE_RESOLUTION|>--- conflicted
+++ resolved
@@ -614,454 +614,6 @@
 for k in _known_constants_mpmath:
     setattr(MpmathPrinter, '_print_%s' % k, _print_known_const)
 
-
-<<<<<<< HEAD
-_not_in_numpy = 'erf erfc factorial gamma loggamma'.split()
-_in_numpy = [(k, v) for k, v in _known_functions_math.items() if k not in _not_in_numpy]
-_known_functions_numpy = dict(_in_numpy, **{
-    'acos': 'arccos',
-    'acosh': 'arccosh',
-    'asin': 'arcsin',
-    'asinh': 'arcsinh',
-    'atan': 'arctan',
-    'atan2': 'arctan2',
-    'atanh': 'arctanh',
-    'exp2': 'exp2',
-    'sign': 'sign',
-    'logaddexp': 'logaddexp',
-    'logaddexp2': 'logaddexp2',
-})
-_known_constants_numpy = {
-    'Exp1': 'e',
-    'Pi': 'pi',
-    'EulerGamma': 'euler_gamma',
-    'NaN': 'nan',
-    'Infinity': 'PINF',
-    'NegativeInfinity': 'NINF'
-}
-
-
-class NumPyPrinter(PythonCodePrinter):
-    """
-    Numpy printer which handles vectorized piecewise functions,
-    logical operators, etc.
-    """
-    printmethod = "_numpycode"
-    language = "Python with NumPy"
-
-    _kf = dict(chain(
-        PythonCodePrinter._kf.items(),
-        [(k, 'numpy.' + v) for k, v in _known_functions_numpy.items()]
-    ))
-    _kc = {k: 'numpy.'+v for k, v in _known_constants_numpy.items()}
-
-
-    def _print_seq(self, seq):
-        "General sequence printer: converts to tuple"
-        # Print tuples here instead of lists because numba supports
-        #     tuples in nopython mode.
-        delimiter=', '
-        return '({},)'.format(delimiter.join(self._print(item) for item in seq))
-
-    def _print_MatMul(self, expr):
-        "Matrix multiplication printer"
-        if expr.as_coeff_matrices()[0] is not S.One:
-            expr_list = expr.as_coeff_matrices()[1]+[(expr.as_coeff_matrices()[0])]
-            return '({})'.format(').dot('.join(self._print(i) for i in expr_list))
-        return '({})'.format(').dot('.join(self._print(i) for i in expr.args))
-
-    def _print_MatPow(self, expr):
-        "Matrix power printer"
-        return '{}({}, {})'.format(self._module_format('numpy.linalg.matrix_power'),
-            self._print(expr.args[0]), self._print(expr.args[1]))
-
-    def _print_Inverse(self, expr):
-        "Matrix inverse printer"
-        return '{}({})'.format(self._module_format('numpy.linalg.inv'),
-            self._print(expr.args[0]))
-
-    def _print_DotProduct(self, expr):
-        # DotProduct allows any shape order, but numpy.dot does matrix
-        # multiplication, so we have to make sure it gets 1 x n by n x 1.
-        arg1, arg2 = expr.args
-        if arg1.shape[0] != 1:
-            arg1 = arg1.T
-        if arg2.shape[1] != 1:
-            arg2 = arg2.T
-
-        return "%s(%s, %s)" % (self._module_format('numpy.dot'),
-                               self._print(arg1),
-                               self._print(arg2))
-
-    def _print_MatrixSolve(self, expr):
-        return "%s(%s, %s)" % (self._module_format('numpy.linalg.solve'),
-                               self._print(expr.matrix),
-                               self._print(expr.vector))
-
-    def _print_ZeroMatrix(self, expr):
-        return '{}({})'.format(self._module_format('numpy.zeros'),
-            self._print(expr.shape))
-
-    def _print_OneMatrix(self, expr):
-        return '{}({})'.format(self._module_format('numpy.ones'),
-            self._print(expr.shape))
-
-    def _print_FunctionMatrix(self, expr):
-        from sympy.core.function import Lambda
-        from sympy.abc import i, j
-        lamda = expr.lamda
-        if not isinstance(lamda, Lambda):
-            lamda = Lambda((i, j), lamda(i, j))
-        return '{}(lambda {}: {}, {})'.format(self._module_format('numpy.fromfunction'),
-            ', '.join(self._print(arg) for arg in lamda.args[0]),
-            self._print(lamda.args[1]), self._print(expr.shape))
-
-    def _print_HadamardProduct(self, expr):
-        func = self._module_format('numpy.multiply')
-        return ''.join('{}({}, '.format(func, self._print(arg)) \
-            for arg in expr.args[:-1]) + "{}{}".format(self._print(expr.args[-1]),
-            ')' * (len(expr.args) - 1))
-
-    def _print_KroneckerProduct(self, expr):
-        func = self._module_format('numpy.kron')
-        return ''.join('{}({}, '.format(func, self._print(arg)) \
-            for arg in expr.args[:-1]) + "{}{}".format(self._print(expr.args[-1]),
-            ')' * (len(expr.args) - 1))
-
-    def _print_Adjoint(self, expr):
-        return '{}({}({}))'.format(
-            self._module_format('numpy.conjugate'),
-            self._module_format('numpy.transpose'),
-            self._print(expr.args[0]))
-
-    def _print_DiagonalOf(self, expr):
-        vect = '{}({})'.format(
-            self._module_format('numpy.diag'),
-            self._print(expr.arg))
-        return '{}({}, (-1, 1))'.format(
-            self._module_format('numpy.reshape'), vect)
-
-    def _print_DiagMatrix(self, expr):
-        return '{}({})'.format(self._module_format('numpy.diagflat'),
-            self._print(expr.args[0]))
-
-    def _print_DiagonalMatrix(self, expr):
-        return '{}({}, {}({}, {}))'.format(self._module_format('numpy.multiply'),
-            self._print(expr.arg), self._module_format('numpy.eye'),
-            self._print(expr.shape[0]), self._print(expr.shape[1]))
-
-    def _print_Piecewise(self, expr):
-        "Piecewise function printer"
-        exprs = '[{}]'.format(','.join(self._print(arg.expr) for arg in expr.args))
-        conds = '[{}]'.format(','.join(self._print(arg.cond) for arg in expr.args))
-        # If [default_value, True] is a (expr, cond) sequence in a Piecewise object
-        #     it will behave the same as passing the 'default' kwarg to select()
-        #     *as long as* it is the last element in expr.args.
-        # If this is not the case, it may be triggered prematurely.
-        return '{}({}, {}, default={})'.format(
-            self._module_format('numpy.select'), conds, exprs,
-            self._print(S.NaN))
-
-    def _print_Relational(self, expr):
-        "Relational printer for Equality and Unequality"
-        op = {
-            '==' :'equal',
-            '!=' :'not_equal',
-            '<'  :'less',
-            '<=' :'less_equal',
-            '>'  :'greater',
-            '>=' :'greater_equal',
-        }
-        if expr.rel_op in op:
-            lhs = self._print(expr.lhs)
-            rhs = self._print(expr.rhs)
-            return '{op}({lhs}, {rhs})'.format(op=self._module_format('numpy.'+op[expr.rel_op]),
-                                               lhs=lhs, rhs=rhs)
-        return super()._print_Relational(expr)
-
-    def _print_And(self, expr):
-        "Logical And printer"
-        # We have to override LambdaPrinter because it uses Python 'and' keyword.
-        # If LambdaPrinter didn't define it, we could use StrPrinter's
-        # version of the function and add 'logical_and' to NUMPY_TRANSLATIONS.
-        return '{}.reduce(({}))'.format(self._module_format('numpy.logical_and'), ','.join(self._print(i) for i in expr.args))
-
-    def _print_Or(self, expr):
-        "Logical Or printer"
-        # We have to override LambdaPrinter because it uses Python 'or' keyword.
-        # If LambdaPrinter didn't define it, we could use StrPrinter's
-        # version of the function and add 'logical_or' to NUMPY_TRANSLATIONS.
-        return '{}.reduce(({}))'.format(self._module_format('numpy.logical_or'), ','.join(self._print(i) for i in expr.args))
-
-    def _print_Not(self, expr):
-        "Logical Not printer"
-        # We have to override LambdaPrinter because it uses Python 'not' keyword.
-        # If LambdaPrinter didn't define it, we would still have to define our
-        #     own because StrPrinter doesn't define it.
-        return '{}({})'.format(self._module_format('numpy.logical_not'), ','.join(self._print(i) for i in expr.args))
-
-    def _print_Pow(self, expr, rational=False):
-        # XXX Workaround for negative integer power error
-        from sympy.core.power import Pow
-        if expr.exp.is_integer and expr.exp.is_negative:
-            expr = Pow(expr.base, expr.exp.evalf(), evaluate=False)
-        return self._hprint_Pow(expr, rational=rational, sqrt='numpy.sqrt')
-
-    def _print_Min(self, expr):
-        return '{}(({}), axis=0)'.format(self._module_format('numpy.amin'), ','.join(self._print(i) for i in expr.args))
-
-    def _print_Max(self, expr):
-        return '{}(({}), axis=0)'.format(self._module_format('numpy.amax'), ','.join(self._print(i) for i in expr.args))
-
-    def _print_arg(self, expr):
-        return "%s(%s)" % (self._module_format('numpy.angle'), self._print(expr.args[0]))
-
-    def _print_im(self, expr):
-        return "%s(%s)" % (self._module_format('numpy.imag'), self._print(expr.args[0]))
-
-    def _print_Mod(self, expr):
-        return "%s(%s)" % (self._module_format('numpy.mod'), ', '.join(
-            map(lambda arg: self._print(arg), expr.args)))
-
-    def _print_Heaviside(self, expr):
-        if len(expr.args) == 1: # Use a default value for Heaviside(0)
-            heaviside0 = 1/2 # Default value of heaviside at x=0. Other options include 0, 1
-        else:
-            heaviside0 = expr.args[1]
-        return "%s(%s,%s)" % (self._module_format('numpy.heaviside'), self._print(expr.args[0]), self._print(heaviside0))
-
-
-    def _print_re(self, expr):
-        return "%s(%s)" % (self._module_format('numpy.real'), self._print(expr.args[0]))
-
-    def _print_sinc(self, expr):
-        return "%s(%s)" % (self._module_format('numpy.sinc'), self._print(expr.args[0]/S.Pi))
-
-    def _print_MatrixBase(self, expr):
-        func = self.known_functions.get(expr.__class__.__name__, None)
-        if func is None:
-            func = self._module_format('numpy.array')
-        return "%s(%s)" % (func, self._print(expr.tolist()))
-
-    def _print_Identity(self, expr):
-        shape = expr.shape
-        if all([dim.is_Integer for dim in shape]):
-            return "%s(%s)" % (self._module_format('numpy.eye'), self._print(expr.shape[0]))
-        else:
-            raise NotImplementedError("Symbolic matrix dimensions are not yet supported for identity matrices")
-
-    def _print_BlockMatrix(self, expr):
-        return '{}({})'.format(self._module_format('numpy.block'),
-                                 self._print(expr.args[0].tolist()))
-
-    def _print_CodegenArrayTensorProduct(self, expr):
-        array_list = [j for i, arg in enumerate(expr.args) for j in
-                (self._print(arg), "[%i, %i]" % (2*i, 2*i+1))]
-        return "%s(%s)" % (self._module_format('numpy.einsum'), ", ".join(array_list))
-
-    def _print_CodegenArrayContraction(self, expr):
-        from sympy.codegen.array_utils import CodegenArrayTensorProduct
-        base = expr.expr
-        contraction_indices = expr.contraction_indices
-        if not contraction_indices:
-            return self._print(base)
-        if isinstance(base, CodegenArrayTensorProduct):
-            counter = 0
-            d = {j: min(i) for i in contraction_indices for j in i}
-            indices = []
-            for rank_arg in base.subranks:
-                lindices = []
-                for i in range(rank_arg):
-                    if counter in d:
-                        lindices.append(d[counter])
-                    else:
-                        lindices.append(counter)
-                    counter += 1
-                indices.append(lindices)
-            elems = ["%s, %s" % (self._print(arg), ind) for arg, ind in zip(base.args, indices)]
-            return "%s(%s)" % (
-                self._module_format('numpy.einsum'),
-                ", ".join(elems)
-            )
-        raise NotImplementedError()
-
-    def _print_CodegenArrayDiagonal(self, expr):
-        diagonal_indices = list(expr.diagonal_indices)
-        if len(diagonal_indices) > 1:
-            # TODO: this should be handled in sympy.codegen.array_utils,
-            # possibly by creating the possibility of unfolding the
-            # CodegenArrayDiagonal object into nested ones. Same reasoning for
-            # the array contraction.
-            raise NotImplementedError
-        if len(diagonal_indices[0]) != 2:
-            raise NotImplementedError
-        return "%s(%s, 0, axis1=%s, axis2=%s)" % (
-            self._module_format("numpy.diagonal"),
-            self._print(expr.expr),
-            diagonal_indices[0][0],
-            diagonal_indices[0][1],
-        )
-
-    def _print_CodegenArrayPermuteDims(self, expr):
-        return "%s(%s, %s)" % (
-            self._module_format("numpy.transpose"),
-            self._print(expr.expr),
-            self._print(expr.permutation.array_form),
-        )
-
-    def _print_CodegenArrayElementwiseAdd(self, expr):
-        return self._expand_fold_binary_op('numpy.add', expr.args)
-
-    _print_lowergamma = CodePrinter._print_not_supported
-    _print_uppergamma = CodePrinter._print_not_supported
-    _print_fresnelc = CodePrinter._print_not_supported
-    _print_fresnels = CodePrinter._print_not_supported
-
-
-for k in NumPyPrinter._kf:
-    setattr(NumPyPrinter, '_print_%s' % k, _print_known_func)
-
-for k in NumPyPrinter._kc:
-    setattr(NumPyPrinter, '_print_%s' % k, _print_known_const)
-
-
-_known_functions_scipy_special = {
-    'erf': 'erf',
-    'erfc': 'erfc',
-    'besselj': 'jv',
-    'bessely': 'yv',
-    'besseli': 'iv',
-    'besselk': 'kv',
-    'cosm1': 'cosm1',
-    'factorial': 'factorial',
-    'gamma': 'gamma',
-    'loggamma': 'gammaln',
-    'digamma': 'psi',
-    'RisingFactorial': 'poch',
-    'jacobi': 'eval_jacobi',
-    'gegenbauer': 'eval_gegenbauer',
-    'chebyshevt': 'eval_chebyt',
-    'chebyshevu': 'eval_chebyu',
-    'legendre': 'eval_legendre',
-    'hermite': 'eval_hermite',
-    'laguerre': 'eval_laguerre',
-    'assoc_laguerre': 'eval_genlaguerre',
-    'beta': 'beta',
-    'LambertW' : 'lambertw',
-}
-
-_known_constants_scipy_constants = {
-    'GoldenRatio': 'golden_ratio',
-    'Pi': 'pi',
-}
-
-class SciPyPrinter(NumPyPrinter):
-
-    language = "Python with SciPy"
-
-    _kf = dict(chain(
-        NumPyPrinter._kf.items(),
-        [(k, 'scipy.special.' + v) for k, v in _known_functions_scipy_special.items()]
-    ))
-    _kc =dict(chain(
-        NumPyPrinter._kc.items(),
-        [(k, 'scipy.constants.' + v) for k, v in _known_constants_scipy_constants.items()]
-    ))
-
-    def _print_SparseMatrix(self, expr):
-        i, j, data = [], [], []
-        for (r, c), v in expr._smat.items():
-            i.append(r)
-            j.append(c)
-            data.append(v)
-
-        return "{name}(({data}, ({i}, {j})), shape={shape})".format(
-            name=self._module_format('scipy.sparse.coo_matrix'),
-            data=data, i=i, j=j, shape=expr.shape
-        )
-
-    _print_ImmutableSparseMatrix = _print_SparseMatrix
-
-    # SciPy's lpmv has a different order of arguments from assoc_legendre
-    def _print_assoc_legendre(self, expr):
-        return "{0}({2}, {1}, {3})".format(
-            self._module_format('scipy.special.lpmv'),
-            self._print(expr.args[0]),
-            self._print(expr.args[1]),
-            self._print(expr.args[2]))
-
-    def _print_lowergamma(self, expr):
-        return "{0}({2})*{1}({2}, {3})".format(
-            self._module_format('scipy.special.gamma'),
-            self._module_format('scipy.special.gammainc'),
-            self._print(expr.args[0]),
-            self._print(expr.args[1]))
-
-    def _print_uppergamma(self, expr):
-        return "{0}({2})*{1}({2}, {3})".format(
-            self._module_format('scipy.special.gamma'),
-            self._module_format('scipy.special.gammaincc'),
-            self._print(expr.args[0]),
-            self._print(expr.args[1]))
-
-    def _print_fresnels(self, expr):
-        return "{}({})[0]".format(
-                self._module_format("scipy.special.fresnel"),
-                self._print(expr.args[0]))
-
-    def _print_fresnelc(self, expr):
-        return "{}({})[1]".format(
-                self._module_format("scipy.special.fresnel"),
-                self._print(expr.args[0]))
-
-    def _print_airyai(self, expr):
-        return "{}({})[0]".format(
-                self._module_format("scipy.special.airy"),
-                self._print(expr.args[0]))
-
-    def _print_airyaiprime(self, expr):
-        return "{}({})[1]".format(
-                self._module_format("scipy.special.airy"),
-                self._print(expr.args[0]))
-
-    def _print_airybi(self, expr):
-        return "{}({})[2]".format(
-                self._module_format("scipy.special.airy"),
-                self._print(expr.args[0]))
-
-    def _print_airybiprime(self, expr):
-        return "{}({})[3]".format(
-                self._module_format("scipy.special.airy"),
-                self._print(expr.args[0]))
-
-    def _print_Integral(self, e):
-        integration_vars, limits = _unpack_integral_limits(e)
-
-        if len(limits) == 1:
-            # nicer (but not necessary) to prefer quad over nquad for 1D case
-            module_str = self._module_format("scipy.integrate.quad")
-            limit_str = "%s, %s" % tuple(map(self._print, limits[0]))
-        else:
-            module_str = self._module_format("scipy.integrate.nquad")
-            limit_str = "({})".format(", ".join(
-                "(%s, %s)" % tuple(map(self._print, l)) for l in limits))
-
-        return "{}(lambda {}: {}, {})[0]".format(
-                module_str,
-                ", ".join(map(self._print, integration_vars)),
-                self._print(e.args[0]),
-                limit_str)
-
-
-for k in SciPyPrinter._kf:
-    setattr(SciPyPrinter, '_print_%s' % k, _print_known_func)
-
-for k in SciPyPrinter._kc:
-    setattr(SciPyPrinter, '_print_%s' % k, _print_known_const)
-
-
-=======
->>>>>>> 05f5021f
 class SymPyPrinter(AbstractPythonCodePrinter):
 
     language = "Python with SymPy"
