--- conflicted
+++ resolved
@@ -1912,8 +1912,9 @@
         return self._print_MatrixSymbol(expr)
 
     def _print_ArrayElement(self, expr):
-<<<<<<< HEAD
-        return "{{%s}_{%s}}" % (expr.parent, ", ".join([f"{self._print(i)}" for i in expr.indices]))
+        parent = self.parenthesize(expr.parent, PRECEDENCE["Func"], True)
+        indices = ", ".join(self._print(i) for i in expr.indices)
+        return "{{%s}_{%s}}" % (parent, indices)
 
     def _print_ArraySlice(self, expr):
         shape = getattr(expr.parent, "shape", tuple())
@@ -1922,14 +1923,9 @@
             if idx is None:
                 break
             stringified_indices.append(self.__slice_to_str(idx, axis_size))
-        name = self.parenthesize(expr.parent, PRECEDENCE["Atom"], strict=True)
-        suffix = R'\left[' + ", ".join(stringified_indices) + R'\right]'
-        return name + suffix
-=======
-        return "{{%s}_{%s}}" % (
-            self.parenthesize(expr.name, PRECEDENCE["Func"], True),
-            ", ".join([f"{self._print(i)}" for i in expr.indices]))
->>>>>>> 586e74aa
+        parent = self.parenthesize(expr.parent, PRECEDENCE["Func"], strict=True)
+        indices = ", ".join(stringified_indices)
+        return R"%s\left[%s\right]", (parent, indices)
 
     def _print_UniversalSet(self, expr):
         return r"\mathbb{U}"
