"""
A Printer which converts an expression into its LaTeX equivalent.
"""

from __future__ import print_function, division

import itertools

from sympy.core import S, Add, Symbol, Mod
from sympy.core.function import _coeff_isneg
from sympy.core.sympify import SympifyError
from sympy.core.alphabets import greeks
from sympy.core.operations import AssocOp
from sympy.core.containers import Tuple
from sympy.logic.boolalg import true

## sympy.printing imports
from sympy.printing.precedence import precedence_traditional
from .printer import Printer
from .conventions import split_super_sub, requires_partial
from .precedence import precedence, PRECEDENCE

import mpmath.libmp as mlib
from mpmath.libmp import prec_to_dps

from sympy.core.compatibility import default_sort_key, range
from sympy.utilities.iterables import has_variety

import re

# Hand-picked functions which can be used directly in both LaTeX and MathJax
# Complete list at http://www.mathjax.org/docs/1.1/tex.html#supported-latex-commands
# This variable only contains those functions which sympy uses.
accepted_latex_functions = ['arcsin', 'arccos', 'arctan', 'sin', 'cos', 'tan',
                    'sinh', 'cosh', 'tanh', 'sqrt', 'ln', 'log', 'sec', 'csc',
                    'cot', 'coth', 're', 'im', 'frac', 'root', 'arg',
                    ]

tex_greek_dictionary = {
    'Alpha': 'A',
    'Beta': 'B',
    'Gamma': r'\Gamma',
    'Delta': r'\Delta',
    'Epsilon': 'E',
    'Zeta': 'Z',
    'Eta': 'H',
    'Theta': r'\Theta',
    'Iota': 'I',
    'Kappa': 'K',
    'Lambda': r'\Lambda',
    'Mu': 'M',
    'Nu': 'N',
    'Xi': r'\Xi',
    'omicron': 'o',
    'Omicron': 'O',
    'Pi': r'\Pi',
    'Rho': 'P',
    'Sigma': r'\Sigma',
    'Tau': 'T',
    'Upsilon': r'\Upsilon',
    'Phi': r'\Phi',
    'Chi': 'X',
    'Psi': r'\Psi',
    'Omega': r'\Omega',
    'lamda': r'\lambda',
    'Lamda': r'\Lambda',
    'khi': r'\chi',
    'Khi': r'X',
    'varepsilon': r'\varepsilon',
    'varkappa': r'\varkappa',
    'varphi': r'\varphi',
    'varpi': r'\varpi',
    'varrho': r'\varrho',
    'varsigma': r'\varsigma',
    'vartheta': r'\vartheta',
}

other_symbols = set(['aleph', 'beth', 'daleth', 'gimel', 'ell', 'eth', 'hbar',
                     'hslash', 'mho', 'wp', ])

# Variable name modifiers
modifier_dict = {
    # Accents
    'mathring': lambda s: r'\mathring{'+s+r'}',
    'ddddot': lambda s: r'\ddddot{'+s+r'}',
    'dddot': lambda s: r'\dddot{'+s+r'}',
    'ddot': lambda s: r'\ddot{'+s+r'}',
    'dot': lambda s: r'\dot{'+s+r'}',
    'check': lambda s: r'\check{'+s+r'}',
    'breve': lambda s: r'\breve{'+s+r'}',
    'acute': lambda s: r'\acute{'+s+r'}',
    'grave': lambda s: r'\grave{'+s+r'}',
    'tilde': lambda s: r'\tilde{'+s+r'}',
    'hat': lambda s: r'\hat{'+s+r'}',
    'bar': lambda s: r'\bar{'+s+r'}',
    'vec': lambda s: r'\vec{'+s+r'}',
    'prime': lambda s: "{"+s+"}'",
    'prm': lambda s: "{"+s+"}'",
    # Faces
    'bold': lambda s: r'\boldsymbol{'+s+r'}',
    'bm': lambda s: r'\boldsymbol{'+s+r'}',
    'cal': lambda s: r'\mathcal{'+s+r'}',
    'scr': lambda s: r'\mathscr{'+s+r'}',
    'frak': lambda s: r'\mathfrak{'+s+r'}',
    # Brackets
    'norm': lambda s: r'\left\|{'+s+r'}\right\|',
    'avg': lambda s: r'\left\langle{'+s+r'}\right\rangle',
    'abs': lambda s: r'\left|{'+s+r'}\right|',
    'mag': lambda s: r'\left|{'+s+r'}\right|',
}

greek_letters_set = frozenset(greeks)

_between_two_numbers_p = (
    re.compile(r'[0-9][} ]*$'),  # search
    re.compile(r'[{ ]*[-+0-9]'),  # match
)


class LatexPrinter(Printer):
    printmethod = "_latex"

    _default_settings = {
        "order": None,
        "mode": "plain",
        "itex": False,
        "fold_frac_powers": False,
        "fold_func_brackets": False,
        "fold_short_frac": None,
        "long_frac_ratio": 2,
        "mul_symbol": None,
        "inv_trig_style": "abbreviated",
        "mat_str": None,
        "mat_delim": "[",
        "symbol_names": {},
    }

    def __init__(self, settings=None):
        Printer.__init__(self, settings)

        if 'mode' in self._settings:
            valid_modes = ['inline', 'plain', 'equation',
                           'equation*']
            if self._settings['mode'] not in valid_modes:
                raise ValueError("'mode' must be one of 'inline', 'plain', "
                    "'equation' or 'equation*'")

        if self._settings['fold_short_frac'] is None and \
                self._settings['mode'] == 'inline':
            self._settings['fold_short_frac'] = True

        mul_symbol_table = {
            None: r" ",
            "ldot": r" \,.\, ",
            "dot": r" \cdot ",
            "times": r" \times "
        }

        self._settings['mul_symbol_latex'] = \
            mul_symbol_table[self._settings['mul_symbol']]

        self._settings['mul_symbol_latex_numbers'] = \
            mul_symbol_table[self._settings['mul_symbol'] or 'dot']

        self._delim_dict = {'(': ')', '[': ']'}

    def parenthesize(self, item, level, strict=False):
        prec_val = precedence_traditional(item)
        if (prec_val < level) or ((not strict) and prec_val <= level):
            return r"\left(%s\right)" % self._print(item)
        else:
            return self._print(item)

    def doprint(self, expr):
        tex = Printer.doprint(self, expr)

        if self._settings['mode'] == 'plain':
            return tex
        elif self._settings['mode'] == 'inline':
            return r"$%s$" % tex
        elif self._settings['itex']:
            return r"$$%s$$" % tex
        else:
            env_str = self._settings['mode']
            return r"\begin{%s}%s\end{%s}" % (env_str, tex, env_str)

    def _needs_brackets(self, expr):
        """
        Returns True if the expression needs to be wrapped in brackets when
        printed, False otherwise. For example: a + b => True; a => False;
        10 => False; -10 => True.
        """
        return not ((expr.is_Integer and expr.is_nonnegative)
                    or (expr.is_Atom and (expr is not S.NegativeOne
                                          and expr.is_Rational is False)))

    def _needs_function_brackets(self, expr):
        """
        Returns True if the expression needs to be wrapped in brackets when
        passed as an argument to a function, False otherwise. This is a more
        liberal version of _needs_brackets, in that many expressions which need
        to be wrapped in brackets when added/subtracted/raised to a power do
        not need them when passed to a function. Such an example is a*b.
        """
        if not self._needs_brackets(expr):
            return False
        else:
            # Muls of the form a*b*c... can be folded
            if expr.is_Mul and not self._mul_is_clean(expr):
                return True
            # Pows which don't need brackets can be folded
            elif expr.is_Pow and not self._pow_is_clean(expr):
                return True
            # Add and Function always need brackets
            elif expr.is_Add or expr.is_Function:
                return True
            else:
                return False

    def _needs_mul_brackets(self, expr, first=False, last=False):
        """
        Returns True if the expression needs to be wrapped in brackets when
        printed as part of a Mul, False otherwise. This is True for Add,
        but also for some container objects that would not need brackets
        when appearing last in a Mul, e.g. an Integral. ``last=True``
        specifies that this expr is the last to appear in a Mul.
        ``first=True`` specifies that this expr is the first to appear in a Mul.
        """
        from sympy import Integral, Piecewise, Product, Sum

        if expr.is_Mul:
            if not first and _coeff_isneg(expr):
                return True
        elif precedence_traditional(expr) < PRECEDENCE["Mul"]:
            return True
        elif expr.is_Relational:
            return True
        if expr.is_Piecewise:
            return True
        if any([expr.has(x) for x in (Mod,)]):
            return True
        if (not last and
            any([expr.has(x) for x in (Integral, Product, Sum)])):
            return True

        return False


    def _needs_add_brackets(self, expr):
        """
        Returns True if the expression needs to be wrapped in brackets when
        printed as part of an Add, False otherwise.  This is False for most
        things.
        """
        if expr.is_Relational:
            return True
        if any([expr.has(x) for x in (Mod,)]):
            return True
        return False


    def _mul_is_clean(self, expr):
        for arg in expr.args:
            if arg.is_Function:
                return False
        return True

    def _pow_is_clean(self, expr):
        return not self._needs_brackets(expr.base)

    def _do_exponent(self, expr, exp):
        if exp is not None:
            return r"\left(%s\right)^{%s}" % (expr, exp)
        else:
            return expr

    def _print_bool(self, e):
        return r"\mathrm{%s}" % e

    _print_BooleanTrue = _print_bool
    _print_BooleanFalse = _print_bool

    def _print_NoneType(self, e):
        return r"\mathrm{%s}" % e


    def _print_Add(self, expr, order=None):
        if self.order == 'none':
            terms = list(expr.args)
        else:
            terms = self._as_ordered_terms(expr, order=order)

        tex = ""
        for i, term in enumerate(terms):
            if i == 0:
                pass
            elif _coeff_isneg(term):
                tex += " - "
                term = -term
            else:
                tex += " + "
            term_tex = self._print(term)
            if self._needs_add_brackets(term):
                term_tex = r"\left(%s\right)" % term_tex
            tex += term_tex

        return tex

    def _print_Cycle(self, expr):
        from sympy.combinatorics.permutations import Permutation
        if expr.size == 0:
            return r"\left( \right)"
        expr = Permutation(expr)
        expr_perm = expr.cyclic_form
        siz = expr.size
        if expr.array_form[-1] == siz - 1:
            expr_perm = expr_perm + [[siz - 1]]
        term_tex = ''
        for i in expr_perm:
            term_tex += str(i).replace(',', r"\;")
        term_tex = term_tex.replace('[', r"\left( ")
        term_tex = term_tex.replace(']', r"\right)")
        return term_tex

    _print_Permutation = _print_Cycle

    def _print_Float(self, expr):
        # Based off of that in StrPrinter
        dps = prec_to_dps(expr._prec)
        str_real = mlib.to_str(expr._mpf_, dps, strip_zeros=True)

        # Must always have a mul symbol (as 2.5 10^{20} just looks odd)
        # thus we use the number separator
        separator = self._settings['mul_symbol_latex_numbers']

        if 'e' in str_real:
            (mant, exp) = str_real.split('e')

            if exp[0] == '+':
                exp = exp[1:]

            return r"%s%s10^{%s}" % (mant, separator, exp)
        elif str_real == "+inf":
            return r"\infty"
        elif str_real == "-inf":
            return r"- \infty"
        else:
            return str_real

<<<<<<< HEAD
    def _print_ComplexFloat(self, expr):
        #return self._print(expr.real + expr.imag*I)
        istr = self._print(S.ImaginaryUnit)
        if expr.imag.is_negative:
            return '%s - %s %s' % (self._print(expr.real),
                                  self._print(-expr.imag), istr)
        else:
            return '%s + %s %s' % (self._print(expr.real),
                                  self._print(expr.imag), istr)
=======
    def _print_Cross(self, expr):
        vec1 = expr._expr1
        vec2 = expr._expr2
        return r"%s \times %s" % (self.parenthesize(vec1, PRECEDENCE['Mul']),
                                  self.parenthesize(vec2, PRECEDENCE['Mul']))

    def _print_Curl(self, expr):
        vec = expr._expr
        return r"\nabla\times %s" % self.parenthesize(vec, PRECEDENCE['Mul'])

    def _print_Divergence(self, expr):
        vec = expr._expr
        return r"\nabla\cdot %s" % self.parenthesize(vec, PRECEDENCE['Mul'])

    def _print_Dot(self, expr):
        vec1 = expr._expr1
        vec2 = expr._expr2
        return r"%s \cdot %s" % (self.parenthesize(vec1, PRECEDENCE['Mul']),
                                  self.parenthesize(vec2, PRECEDENCE['Mul']))

    def _print_Gradient(self, expr):
        func = expr._expr
        return r"\nabla\cdot %s" % self.parenthesize(func, PRECEDENCE['Mul'])
>>>>>>> 6eb2021e

    def _print_Mul(self, expr):
        include_parens = False
        if _coeff_isneg(expr):
            expr = -expr
            tex = "- "
            if expr.is_Add:
                tex += "("
                include_parens = True
        else:
            tex = ""

        from sympy.simplify import fraction
        numer, denom = fraction(expr, exact=True)
        separator = self._settings['mul_symbol_latex']
        numbersep = self._settings['mul_symbol_latex_numbers']

        def convert(expr):
            if not expr.is_Mul:
                return str(self._print(expr))
            else:
                _tex = last_term_tex = ""

                if self.order not in ('old', 'none'):
                    args = expr.as_ordered_factors()
                else:
                    args = expr.args

                for i, term in enumerate(args):
                    term_tex = self._print(term)

                    if self._needs_mul_brackets(term, first=(i == 0),
                                                last=(i == len(args) - 1)):
                        term_tex = r"\left(%s\right)" % term_tex

                    if _between_two_numbers_p[0].search(last_term_tex) and \
                            _between_two_numbers_p[1].match(term_tex):
                        # between two numbers
                        _tex += numbersep
                    elif _tex:
                        _tex += separator

                    _tex += term_tex
                    last_term_tex = term_tex
                return _tex

        if denom is S.One:
            # use the original expression here, since fraction() may have
            # altered it when producing numer and denom
            tex += convert(expr)
        else:
            snumer = convert(numer)
            sdenom = convert(denom)
            ldenom = len(sdenom.split())
            ratio = self._settings['long_frac_ratio']
            if self._settings['fold_short_frac'] \
                    and ldenom <= 2 and not "^" in sdenom:
                # handle short fractions
                if self._needs_mul_brackets(numer, last=False):
                    tex += r"\left(%s\right) / %s" % (snumer, sdenom)
                else:
                    tex += r"%s / %s" % (snumer, sdenom)
            elif len(snumer.split()) > ratio*ldenom:
                # handle long fractions
                if self._needs_mul_brackets(numer, last=True):
                    tex += r"\frac{1}{%s}%s\left(%s\right)" \
                        % (sdenom, separator, snumer)
                elif numer.is_Mul:
                    # split a long numerator
                    a = S.One
                    b = S.One
                    for x in numer.args:
                        if self._needs_mul_brackets(x, last=False) or \
                                len(convert(a*x).split()) > ratio*ldenom or \
                                (b.is_commutative is x.is_commutative is False):
                            b *= x
                        else:
                            a *= x
                    if self._needs_mul_brackets(b, last=True):
                        tex += r"\frac{%s}{%s}%s\left(%s\right)" \
                            % (convert(a), sdenom, separator, convert(b))
                    else:
                        tex += r"\frac{%s}{%s}%s%s" \
                            % (convert(a), sdenom, separator, convert(b))
                else:
                    tex += r"\frac{1}{%s}%s%s" % (sdenom, separator, snumer)
            else:
                tex += r"\frac{%s}{%s}" % (snumer, sdenom)

        if include_parens:
            tex += ")"
        return tex

    def _print_Pow(self, expr):
        # Treat x**Rational(1,n) as special case
        if expr.exp.is_Rational and abs(expr.exp.p) == 1 and expr.exp.q != 1:
            base = self._print(expr.base)
            expq = expr.exp.q

            if expq == 2:
                tex = r"\sqrt{%s}" % base
            elif self._settings['itex']:
                tex = r"\root{%d}{%s}" % (expq, base)
            else:
                tex = r"\sqrt[%d]{%s}" % (expq, base)

            if expr.exp.is_negative:
                return r"\frac{1}{%s}" % tex
            else:
                return tex
        elif self._settings['fold_frac_powers'] \
            and expr.exp.is_Rational \
                and expr.exp.q != 1:
            base, p, q = self.parenthesize(expr.base, PRECEDENCE['Pow']), expr.exp.p, expr.exp.q
            #fixes issue #12886, adds parentheses before superscripts raised to powers
            if '^' in base and expr.base.is_Symbol:
                base = r"\left(%s\right)" % base
            if expr.base.is_Function:
                return self._print(expr.base, "%s/%s" % (p, q))
            return r"%s^{%s/%s}" % (base, p, q)
        elif expr.exp.is_Rational and expr.exp.is_negative and expr.base.is_commutative:
            # Things like 1/x
            return self._print_Mul(expr)
        else:
            if expr.base.is_Function:
                return self._print(expr.base, self._print(expr.exp))
            else:
                if expr.is_commutative and expr.exp == -1:
                    #solves issue 4129
                    #As Mul always simplify 1/x to x**-1
                    #The objective is achieved with this hack
                    #first we get the latex for -1 * expr,
                    #which is a Mul expression
                    tex = self._print(S.NegativeOne * expr).strip()
                    #the result comes with a minus and a space, so we remove
                    if tex[:1] == "-":
                        return tex[1:].strip()
                tex = r"%s^{%s}"
                #fixes issue #12886, adds parentheses before superscripts raised to powers
                base = self.parenthesize(expr.base, PRECEDENCE['Pow'])
                if '^' in base and expr.base.is_Symbol:
                    base = r"\left(%s\right)" % base
                exp = self._print(expr.exp)

                return tex % (base, exp)

    def _print_UnevaluatedExpr(self, expr):
        return self._print(expr.args[0])

    def _print_Sum(self, expr):
        if len(expr.limits) == 1:
            tex = r"\sum_{%s=%s}^{%s} " % \
                tuple([ self._print(i) for i in expr.limits[0] ])
        else:
            def _format_ineq(l):
                return r"%s \leq %s \leq %s" % \
                    tuple([self._print(s) for s in (l[1], l[0], l[2])])

            tex = r"\sum_{\substack{%s}} " % \
                str.join('\\\\', [ _format_ineq(l) for l in expr.limits ])

        if isinstance(expr.function, Add):
            tex += r"\left(%s\right)" % self._print(expr.function)
        else:
            tex += self._print(expr.function)

        return tex

    def _print_Product(self, expr):
        if len(expr.limits) == 1:
            tex = r"\prod_{%s=%s}^{%s} " % \
                tuple([ self._print(i) for i in expr.limits[0] ])
        else:
            def _format_ineq(l):
                return r"%s \leq %s \leq %s" % \
                    tuple([self._print(s) for s in (l[1], l[0], l[2])])

            tex = r"\prod_{\substack{%s}} " % \
                str.join('\\\\', [ _format_ineq(l) for l in expr.limits ])

        if isinstance(expr.function, Add):
            tex += r"\left(%s\right)" % self._print(expr.function)
        else:
            tex += self._print(expr.function)

        return tex

    def _print_BasisDependent(self, expr):
        from sympy.vector import Vector

        o1 = []
        if expr == expr.zero:
            return expr.zero._latex_form
        if isinstance(expr, Vector):
            items = expr.separate().items()
        else:
            items = [(0, expr)]

        for system, vect in items:
            inneritems = list(vect.components.items())
            inneritems.sort(key = lambda x:x[0].__str__())
            for k, v in inneritems:
                if v == 1:
                    o1.append(' + ' + k._latex_form)
                elif v == -1:
                    o1.append(' - ' + k._latex_form)
                else:
                    arg_str = '(' + LatexPrinter().doprint(v) + ')'
                    o1.append(' + ' + arg_str + k._latex_form)

        outstr = (''.join(o1))
        if outstr[1] != '-':
            outstr = outstr[3:]
        else:
            outstr = outstr[1:]
        return outstr

    def _print_Indexed(self, expr):
        tex = self._print(expr.base)+'_{%s}' % ','.join(
            map(self._print, expr.indices))
        return tex

    def _print_IndexedBase(self, expr):
        return self._print(expr.label)

    def _print_Derivative(self, expr):
        dim = len(expr.variables)
        if requires_partial(expr):
            diff_symbol = r'\partial'
        else:
            diff_symbol = r'd'


        if dim == 1:
            tex = r"\frac{%s}{%s %s}" % (diff_symbol, diff_symbol,
                self._print(expr.variables[0]))
        else:
            multiplicity, i, tex = [], 1, ""
            current = expr.variables[0]

            for symbol in expr.variables[1:]:
                if symbol == current:
                    i = i + 1
                else:
                    multiplicity.append((current, i))
                    current, i = symbol, 1
            else:
                multiplicity.append((current, i))

            for x, i in multiplicity:
                if i == 1:
                    tex += r"%s %s" % (diff_symbol, self._print(x))
                else:
                    tex += r"%s %s^{%s}" % (diff_symbol, self._print(x), i)

            tex = r"\frac{%s^{%s}}{%s} " % (diff_symbol, dim, tex)

        if isinstance(expr.expr, AssocOp):
            return r"%s\left(%s\right)" % (tex, self._print(expr.expr))
        else:
            return r"%s %s" % (tex, self._print(expr.expr))

    def _print_Subs(self, subs):
        expr, old, new = subs.args
        latex_expr = self._print(expr)
        latex_old = (self._print(e) for e in old)
        latex_new = (self._print(e) for e in new)
        latex_subs = r'\\ '.join(
            e[0] + '=' + e[1] for e in zip(latex_old, latex_new))
        return r'\left. %s \right|_{\substack{ %s }}' % (latex_expr, latex_subs)

    def _print_Integral(self, expr):
        tex, symbols = "", []

        # Only up to \iiiint exists
        if len(expr.limits) <= 4 and all(len(lim) == 1 for lim in expr.limits):
            # Use len(expr.limits)-1 so that syntax highlighters don't think
            # \" is an escaped quote
            tex = r"\i" + "i"*(len(expr.limits) - 1) + "nt"
            symbols = [r"\, d%s" % self._print(symbol[0])
                       for symbol in expr.limits]

        else:
            for lim in reversed(expr.limits):
                symbol = lim[0]
                tex += r"\int"

                if len(lim) > 1:
                    if self._settings['mode'] in ['equation', 'equation*'] \
                            and not self._settings['itex']:
                        tex += r"\limits"

                    if len(lim) == 3:
                        tex += "_{%s}^{%s}" % (self._print(lim[1]),
                                               self._print(lim[2]))
                    if len(lim) == 2:
                        tex += "^{%s}" % (self._print(lim[1]))

                symbols.insert(0, r"\, d%s" % self._print(symbol))

        return r"%s %s%s" % (tex,
            self.parenthesize(expr.function, PRECEDENCE["Mul"], strict=True), "".join(symbols))

    def _print_Limit(self, expr):
        e, z, z0, dir = expr.args

        tex = r"\lim_{%s \to " % self._print(z)
        if z0 in (S.Infinity, S.NegativeInfinity):
            tex += r"%s}" % self._print(z0)
        else:
            tex += r"%s^%s}" % (self._print(z0), self._print(dir))

        if isinstance(e, AssocOp):
            return r"%s\left(%s\right)" % (tex, self._print(e))
        else:
            return r"%s %s" % (tex, self._print(e))

    def _hprint_Function(self, func):
        r'''
        Logic to decide how to render a function to latex
          - if it is a recognized latex name, use the appropriate latex command
          - if it is a single letter, just use that letter
          - if it is a longer name, then put \operatorname{} around it and be
            mindful of undercores in the name
        '''
        func = self._deal_with_super_sub(func)

        if func in accepted_latex_functions:
            name = r"\%s" % func
        elif len(func) == 1 or func.startswith('\\'):
            name = func
        else:
            name = r"\operatorname{%s}" % func
        return name

    def _print_Function(self, expr, exp=None):
        r'''
        Render functions to LaTeX, handling functions that LaTeX knows about
        e.g., sin, cos, ... by using the proper LaTeX command (\sin, \cos, ...).
        For single-letter function names, render them as regular LaTeX math
        symbols. For multi-letter function names that LaTeX does not know
        about, (e.g., Li, sech) use \operatorname{} so that the function name
        is rendered in Roman font and LaTeX handles spacing properly.

        expr is the expression involving the function
        exp is an exponent
        '''
        func = expr.func.__name__

        if hasattr(self, '_print_' + func):
            return getattr(self, '_print_' + func)(expr, exp)
        else:
            args = [ str(self._print(arg)) for arg in expr.args ]
            # How inverse trig functions should be displayed, formats are:
            # abbreviated: asin, full: arcsin, power: sin^-1
            inv_trig_style = self._settings['inv_trig_style']
            # If we are dealing with a power-style inverse trig function
            inv_trig_power_case = False
            # If it is applicable to fold the argument brackets
            can_fold_brackets = self._settings['fold_func_brackets'] and \
                len(args) == 1 and \
                not self._needs_function_brackets(expr.args[0])

            inv_trig_table = ["asin", "acos", "atan", "acot"]

            # If the function is an inverse trig function, handle the style
            if func in inv_trig_table:
                if inv_trig_style == "abbreviated":
                    func = func
                elif inv_trig_style == "full":
                    func = "arc" + func[1:]
                elif inv_trig_style == "power":
                    func = func[1:]
                    inv_trig_power_case = True

                    # Can never fold brackets if we're raised to a power
                    if exp is not None:
                        can_fold_brackets = False

            if inv_trig_power_case:
                if func in accepted_latex_functions:
                    name = r"\%s^{-1}" % func
                else:
                    name = r"\operatorname{%s}^{-1}" % func
            elif exp is not None:
                name = r'%s^{%s}' % (self._hprint_Function(func), exp)
            else:
                name = self._hprint_Function(func)

            if can_fold_brackets:
                if func in accepted_latex_functions:
                    # Wrap argument safely to avoid parse-time conflicts
                    # with the function name itself
                    name += r" {%s}"
                else:
                    name += r"%s"
            else:
                name += r"{\left (%s \right )}"

            if inv_trig_power_case and exp is not None:
                name += r"^{%s}" % exp

            return name % ",".join(args)

    def _print_UndefinedFunction(self, expr):
        return self._hprint_Function(str(expr))

    def _print_FunctionClass(self, expr):
        if hasattr(expr, '_latex_no_arg'):
            return expr._latex_no_arg(self)

        return self._hprint_Function(str(expr))

    def _print_Lambda(self, expr):
        symbols, expr = expr.args

        if len(symbols) == 1:
            symbols = self._print(symbols[0])
        else:
            symbols = self._print(tuple(symbols))

        args = (symbols, self._print(expr))
        tex = r"\left( %s \mapsto %s \right)" % (symbols, self._print(expr))

        return tex

    def _print_Min(self, expr, exp=None):
        args = sorted(expr.args, key=default_sort_key)
        texargs = [r"%s" % self._print(symbol) for symbol in args]
        tex = r"\min\left(%s\right)" % ", ".join(texargs)

        if exp is not None:
            return r"%s^{%s}" % (tex, exp)
        else:
            return tex

    def _print_Max(self, expr, exp=None):
        args = sorted(expr.args, key=default_sort_key)
        texargs = [r"%s" % self._print(symbol) for symbol in args]
        tex = r"\max\left(%s\right)" % ", ".join(texargs)

        if exp is not None:
            return r"%s^{%s}" % (tex, exp)
        else:
            return tex

    def _print_floor(self, expr, exp=None):
        tex = r"\lfloor{%s}\rfloor" % self._print(expr.args[0])

        if exp is not None:
            return r"%s^{%s}" % (tex, exp)
        else:
            return tex

    def _print_ceiling(self, expr, exp=None):
        tex = r"\lceil{%s}\rceil" % self._print(expr.args[0])

        if exp is not None:
            return r"%s^{%s}" % (tex, exp)
        else:
            return tex

    def _print_Abs(self, expr, exp=None):
        tex = r"\left|{%s}\right|" % self._print(expr.args[0])

        if exp is not None:
            return r"%s^{%s}" % (tex, exp)
        else:
            return tex
    _print_Determinant = _print_Abs

    def _print_re(self, expr, exp=None):
        tex = r"\Re{%s}" % self.parenthesize(expr.args[0], PRECEDENCE['Atom'])

        return self._do_exponent(tex, exp)

    def _print_im(self, expr, exp=None):
        tex = r"\Im{%s}" % self.parenthesize(expr.args[0], PRECEDENCE['Func'])

        return self._do_exponent(tex, exp)

    def _print_Not(self, e):
        from sympy import Equivalent, Implies
        if isinstance(e.args[0], Equivalent):
            return self._print_Equivalent(e.args[0], r"\not\equiv")
        if isinstance(e.args[0], Implies):
            return self._print_Implies(e.args[0], r"\not\Rightarrow")
        if (e.args[0].is_Boolean):
            return r"\neg (%s)" % self._print(e.args[0])
        else:
            return r"\neg %s" % self._print(e.args[0])

    def _print_LogOp(self, args, char):
        arg = args[0]
        if arg.is_Boolean and not arg.is_Not:
            tex = r"\left(%s\right)" % self._print(arg)
        else:
            tex = r"%s" % self._print(arg)

        for arg in args[1:]:
            if arg.is_Boolean and not arg.is_Not:
                tex += r" %s \left(%s\right)" % (char, self._print(arg))
            else:
                tex += r" %s %s" % (char, self._print(arg))

        return tex

    def _print_And(self, e):
        args = sorted(e.args, key=default_sort_key)
        return self._print_LogOp(args, r"\wedge")

    def _print_Or(self, e):
        args = sorted(e.args, key=default_sort_key)
        return self._print_LogOp(args, r"\vee")

    def _print_Xor(self, e):
        args = sorted(e.args, key=default_sort_key)
        return self._print_LogOp(args, r"\veebar")

    def _print_Implies(self, e, altchar=None):
        return self._print_LogOp(e.args, altchar or r"\Rightarrow")

    def _print_Equivalent(self, e, altchar=None):
        args = sorted(e.args, key=default_sort_key)
        return self._print_LogOp(args, altchar or r"\equiv")

    def _print_conjugate(self, expr, exp=None):
        tex = r"\overline{%s}" % self._print(expr.args[0])

        if exp is not None:
            return r"%s^{%s}" % (tex, exp)
        else:
            return tex

    def _print_polar_lift(self, expr, exp=None):
        func = r"\operatorname{polar\_lift}"
        arg = r"{\left (%s \right )}" % self._print(expr.args[0])

        if exp is not None:
            return r"%s^{%s}%s" % (func, exp, arg)
        else:
            return r"%s%s" % (func, arg)

    def _print_ExpBase(self, expr, exp=None):
        # TODO should exp_polar be printed differently?
        #      what about exp_polar(0), exp_polar(1)?
        tex = r"e^{%s}" % self._print(expr.args[0])
        return self._do_exponent(tex, exp)

    def _print_elliptic_k(self, expr, exp=None):
        tex = r"\left(%s\right)" % self._print(expr.args[0])
        if exp is not None:
            return r"K^{%s}%s" % (exp, tex)
        else:
            return r"K%s" % tex

    def _print_elliptic_f(self, expr, exp=None):
        tex = r"\left(%s\middle| %s\right)" % \
            (self._print(expr.args[0]), self._print(expr.args[1]))
        if exp is not None:
            return r"F^{%s}%s" % (exp, tex)
        else:
            return r"F%s" % tex

    def _print_elliptic_e(self, expr, exp=None):
        if len(expr.args) == 2:
            tex = r"\left(%s\middle| %s\right)" % \
                (self._print(expr.args[0]), self._print(expr.args[1]))
        else:
            tex = r"\left(%s\right)" % self._print(expr.args[0])
        if exp is not None:
            return r"E^{%s}%s" % (exp, tex)
        else:
            return r"E%s" % tex

    def _print_elliptic_pi(self, expr, exp=None):
        if len(expr.args) == 3:
            tex = r"\left(%s; %s\middle| %s\right)" % \
                (self._print(expr.args[0]), self._print(expr.args[1]), \
                 self._print(expr.args[2]))
        else:
            tex = r"\left(%s\middle| %s\right)" % \
                (self._print(expr.args[0]), self._print(expr.args[1]))
        if exp is not None:
            return r"\Pi^{%s}%s" % (exp, tex)
        else:
            return r"\Pi%s" % tex

    def _print_gamma(self, expr, exp=None):
        tex = r"\left(%s\right)" % self._print(expr.args[0])

        if exp is not None:
            return r"\Gamma^{%s}%s" % (exp, tex)
        else:
            return r"\Gamma%s" % tex

    def _print_uppergamma(self, expr, exp=None):
        tex = r"\left(%s, %s\right)" % (self._print(expr.args[0]),
                                        self._print(expr.args[1]))

        if exp is not None:
            return r"\Gamma^{%s}%s" % (exp, tex)
        else:
            return r"\Gamma%s" % tex

    def _print_lowergamma(self, expr, exp=None):
        tex = r"\left(%s, %s\right)" % (self._print(expr.args[0]),
                                        self._print(expr.args[1]))

        if exp is not None:
            return r"\gamma^{%s}%s" % (exp, tex)
        else:
            return r"\gamma%s" % tex

    def _print_expint(self, expr, exp=None):
        tex = r"\left(%s\right)" % self._print(expr.args[1])
        nu = self._print(expr.args[0])

        if exp is not None:
            return r"\operatorname{E}_{%s}^{%s}%s" % (nu, exp, tex)
        else:
            return r"\operatorname{E}_{%s}%s" % (nu, tex)

    def _print_fresnels(self, expr, exp=None):
        tex = r"\left(%s\right)" % self._print(expr.args[0])

        if exp is not None:
            return r"S^{%s}%s" % (exp, tex)
        else:
            return r"S%s" % tex

    def _print_fresnelc(self, expr, exp=None):
        tex = r"\left(%s\right)" % self._print(expr.args[0])

        if exp is not None:
            return r"C^{%s}%s" % (exp, tex)
        else:
            return r"C%s" % tex

    def _print_subfactorial(self, expr, exp=None):
        tex = r"!%s" % self.parenthesize(expr.args[0], PRECEDENCE["Func"])

        if exp is not None:
            return r"%s^{%s}" % (tex, exp)
        else:
            return tex

    def _print_factorial(self, expr, exp=None):
        tex = r"%s!" % self.parenthesize(expr.args[0], PRECEDENCE["Func"])

        if exp is not None:
            return r"%s^{%s}" % (tex, exp)
        else:
            return tex

    def _print_factorial2(self, expr, exp=None):
        tex = r"%s!!" % self.parenthesize(expr.args[0], PRECEDENCE["Func"])

        if exp is not None:
            return r"%s^{%s}" % (tex, exp)
        else:
            return tex

    def _print_binomial(self, expr, exp=None):
        tex = r"{\binom{%s}{%s}}" % (self._print(expr.args[0]),
                                     self._print(expr.args[1]))

        if exp is not None:
            return r"%s^{%s}" % (tex, exp)
        else:
            return tex

    def _print_RisingFactorial(self, expr, exp=None):
        n, k = expr.args
        base = r"%s" % self.parenthesize(n, PRECEDENCE['Func'])

        tex = r"{%s}^{\left(%s\right)}" % (base, self._print(k))

        return self._do_exponent(tex, exp)

    def _print_FallingFactorial(self, expr, exp=None):
        n, k = expr.args
        sub = r"%s" % self.parenthesize(k, PRECEDENCE['Func'])

        tex = r"{\left(%s\right)}_{%s}" % (self._print(n), sub)

        return self._do_exponent(tex, exp)

    def _hprint_BesselBase(self, expr, exp, sym):
        tex = r"%s" % (sym)

        need_exp = False
        if exp is not None:
            if tex.find('^') == -1:
                tex = r"%s^{%s}" % (tex, self._print(exp))
            else:
                need_exp = True

        tex = r"%s_{%s}\left(%s\right)" % (tex, self._print(expr.order),
                                           self._print(expr.argument))

        if need_exp:
            tex = self._do_exponent(tex, exp)
        return tex

    def _hprint_vec(self, vec):
        if len(vec) == 0:
            return ""
        s = ""
        for i in vec[:-1]:
            s += "%s, " % self._print(i)
        s += self._print(vec[-1])
        return s

    def _print_besselj(self, expr, exp=None):
        return self._hprint_BesselBase(expr, exp, 'J')

    def _print_besseli(self, expr, exp=None):
        return self._hprint_BesselBase(expr, exp, 'I')

    def _print_besselk(self, expr, exp=None):
        return self._hprint_BesselBase(expr, exp, 'K')

    def _print_bessely(self, expr, exp=None):
        return self._hprint_BesselBase(expr, exp, 'Y')

    def _print_yn(self, expr, exp=None):
        return self._hprint_BesselBase(expr, exp, 'y')

    def _print_jn(self, expr, exp=None):
        return self._hprint_BesselBase(expr, exp, 'j')

    def _print_hankel1(self, expr, exp=None):
        return self._hprint_BesselBase(expr, exp, 'H^{(1)}')

    def _print_hankel2(self, expr, exp=None):
        return self._hprint_BesselBase(expr, exp, 'H^{(2)}')

    def _print_hn1(self, expr, exp=None):
        return self._hprint_BesselBase(expr, exp, 'h^{(1)}')

    def _print_hn2(self, expr, exp=None):
        return self._hprint_BesselBase(expr, exp, 'h^{(2)}')

    def _hprint_airy(self, expr, exp=None, notation=""):
        tex = r"\left(%s\right)" % self._print(expr.args[0])

        if exp is not None:
            return r"%s^{%s}%s" % (notation, exp, tex)
        else:
            return r"%s%s" % (notation, tex)

    def _hprint_airy_prime(self, expr, exp=None, notation=""):
        tex = r"\left(%s\right)" % self._print(expr.args[0])

        if exp is not None:
            return r"{%s^\prime}^{%s}%s" % (notation, exp, tex)
        else:
            return r"%s^\prime%s" % (notation, tex)

    def _print_airyai(self, expr, exp=None):
        return self._hprint_airy(expr, exp, 'Ai')

    def _print_airybi(self, expr, exp=None):
        return self._hprint_airy(expr, exp, 'Bi')

    def _print_airyaiprime(self, expr, exp=None):
        return self._hprint_airy_prime(expr, exp, 'Ai')

    def _print_airybiprime(self, expr, exp=None):
        return self._hprint_airy_prime(expr, exp, 'Bi')

    def _print_hyper(self, expr, exp=None):
        tex = r"{{}_{%s}F_{%s}\left(\begin{matrix} %s \\ %s \end{matrix}" \
              r"\middle| {%s} \right)}" % \
            (self._print(len(expr.ap)), self._print(len(expr.bq)),
              self._hprint_vec(expr.ap), self._hprint_vec(expr.bq),
              self._print(expr.argument))

        if exp is not None:
            tex = r"{%s}^{%s}" % (tex, self._print(exp))
        return tex

    def _print_meijerg(self, expr, exp=None):
        tex = r"{G_{%s, %s}^{%s, %s}\left(\begin{matrix} %s & %s \\" \
              r"%s & %s \end{matrix} \middle| {%s} \right)}" % \
            (self._print(len(expr.ap)), self._print(len(expr.bq)),
              self._print(len(expr.bm)), self._print(len(expr.an)),
              self._hprint_vec(expr.an), self._hprint_vec(expr.aother),
              self._hprint_vec(expr.bm), self._hprint_vec(expr.bother),
              self._print(expr.argument))

        if exp is not None:
            tex = r"{%s}^{%s}" % (tex, self._print(exp))
        return tex

    def _print_dirichlet_eta(self, expr, exp=None):
        tex = r"\left(%s\right)" % self._print(expr.args[0])
        if exp is not None:
            return r"\eta^{%s}%s" % (self._print(exp), tex)
        return r"\eta%s" % tex

    def _print_zeta(self, expr, exp=None):
        if len(expr.args) == 2:
            tex = r"\left(%s, %s\right)" % tuple(map(self._print, expr.args))
        else:
            tex = r"\left(%s\right)" % self._print(expr.args[0])
        if exp is not None:
            return r"\zeta^{%s}%s" % (self._print(exp), tex)
        return r"\zeta%s" % tex

    def _print_lerchphi(self, expr, exp=None):
        tex = r"\left(%s, %s, %s\right)" % tuple(map(self._print, expr.args))
        if exp is None:
            return r"\Phi%s" % tex
        return r"\Phi^{%s}%s" % (self._print(exp), tex)

    def _print_polylog(self, expr, exp=None):
        s, z = map(self._print, expr.args)
        tex = r"\left(%s\right)" % z
        if exp is None:
            return r"\operatorname{Li}_{%s}%s" % (s, tex)
        return r"\operatorname{Li}_{%s}^{%s}%s" % (s, self._print(exp), tex)

    def _print_jacobi(self, expr, exp=None):
        n, a, b, x = map(self._print, expr.args)
        tex = r"P_{%s}^{\left(%s,%s\right)}\left(%s\right)" % (n, a, b, x)
        if exp is not None:
            tex = r"\left(" + tex + r"\right)^{%s}" % (self._print(exp))
        return tex

    def _print_gegenbauer(self, expr, exp=None):
        n, a, x = map(self._print, expr.args)
        tex = r"C_{%s}^{\left(%s\right)}\left(%s\right)" % (n, a, x)
        if exp is not None:
            tex = r"\left(" + tex + r"\right)^{%s}" % (self._print(exp))
        return tex

    def _print_chebyshevt(self, expr, exp=None):
        n, x = map(self._print, expr.args)
        tex = r"T_{%s}\left(%s\right)" % (n, x)
        if exp is not None:
            tex = r"\left(" + tex + r"\right)^{%s}" % (self._print(exp))
        return tex

    def _print_chebyshevu(self, expr, exp=None):
        n, x = map(self._print, expr.args)
        tex = r"U_{%s}\left(%s\right)" % (n, x)
        if exp is not None:
            tex = r"\left(" + tex + r"\right)^{%s}" % (self._print(exp))
        return tex

    def _print_legendre(self, expr, exp=None):
        n, x = map(self._print, expr.args)
        tex = r"P_{%s}\left(%s\right)" % (n, x)
        if exp is not None:
            tex = r"\left(" + tex + r"\right)^{%s}" % (self._print(exp))
        return tex

    def _print_assoc_legendre(self, expr, exp=None):
        n, a, x = map(self._print, expr.args)
        tex = r"P_{%s}^{\left(%s\right)}\left(%s\right)" % (n, a, x)
        if exp is not None:
            tex = r"\left(" + tex + r"\right)^{%s}" % (self._print(exp))
        return tex

    def _print_hermite(self, expr, exp=None):
        n, x = map(self._print, expr.args)
        tex = r"H_{%s}\left(%s\right)" % (n, x)
        if exp is not None:
            tex = r"\left(" + tex + r"\right)^{%s}" % (self._print(exp))
        return tex

    def _print_laguerre(self, expr, exp=None):
        n, x = map(self._print, expr.args)
        tex = r"L_{%s}\left(%s\right)" % (n, x)
        if exp is not None:
            tex = r"\left(" + tex + r"\right)^{%s}" % (self._print(exp))
        return tex

    def _print_assoc_laguerre(self, expr, exp=None):
        n, a, x = map(self._print, expr.args)
        tex = r"L_{%s}^{\left(%s\right)}\left(%s\right)" % (n, a, x)
        if exp is not None:
            tex = r"\left(" + tex + r"\right)^{%s}" % (self._print(exp))
        return tex

    def _print_Ynm(self, expr, exp=None):
        n, m, theta, phi = map(self._print, expr.args)
        tex = r"Y_{%s}^{%s}\left(%s,%s\right)" % (n, m, theta, phi)
        if exp is not None:
            tex = r"\left(" + tex + r"\right)^{%s}" % (self._print(exp))
        return tex

    def _print_Znm(self, expr, exp=None):
        n, m, theta, phi = map(self._print, expr.args)
        tex = r"Z_{%s}^{%s}\left(%s,%s\right)" % (n, m, theta, phi)
        if exp is not None:
            tex = r"\left(" + tex + r"\right)^{%s}" % (self._print(exp))
        return tex

    def _print_Rational(self, expr):
        if expr.q != 1:
            sign = ""
            p = expr.p
            if expr.p < 0:
                sign = "- "
                p = -p
            if self._settings['fold_short_frac']:
                return r"%s%d / %d" % (sign, p, expr.q)
            return r"%s\frac{%d}{%d}" % (sign, p, expr.q)
        else:
            return self._print(expr.p)

    def _print_Order(self, expr):
        s = self._print(expr.expr)
        if expr.point and any(p != S.Zero for p in expr.point) or \
           len(expr.variables) > 1:
            s += '; '
            if len(expr.variables) > 1:
                s += self._print(expr.variables)
            elif len(expr.variables):
                s += self._print(expr.variables[0])
            s += r'\rightarrow '
            if len(expr.point) > 1:
                s += self._print(expr.point)
            else:
                s += self._print(expr.point[0])
        return r"\mathcal{O}\left(%s\right)" % s

    def _print_Symbol(self, expr):
        if expr in self._settings['symbol_names']:
            return self._settings['symbol_names'][expr]

        return self._deal_with_super_sub(expr.name) if \
            '\\' not in expr.name else expr.name

    _print_RandomSymbol = _print_Symbol
    _print_MatrixSymbol = _print_Symbol

    def _deal_with_super_sub(self, string):
        if '{' in string:
            return string

        name, supers, subs = split_super_sub(string)

        name = translate(name)
        supers = [translate(sup) for sup in supers]
        subs = [translate(sub) for sub in subs]

        # glue all items together:
        if len(supers) > 0:
            name += "^{%s}" % " ".join(supers)
        if len(subs) > 0:
            name += "_{%s}" % " ".join(subs)

        return name

    def _print_Relational(self, expr):
        if self._settings['itex']:
            gt = r"\gt"
            lt = r"\lt"
        else:
            gt = ">"
            lt = "<"

        charmap = {
            "==": "=",
            ">": gt,
            "<": lt,
            ">=": r"\geq",
            "<=": r"\leq",
            "!=": r"\neq",
        }

        return "%s %s %s" % (self._print(expr.lhs),
            charmap[expr.rel_op], self._print(expr.rhs))

    def _print_Piecewise(self, expr):
        ecpairs = [r"%s & \text{for}\: %s" % (self._print(e), self._print(c))
                   for e, c in expr.args[:-1]]
        if expr.args[-1].cond == true:
            ecpairs.append(r"%s & \text{otherwise}" %
                           self._print(expr.args[-1].expr))
        else:
            ecpairs.append(r"%s & \text{for}\: %s" %
                           (self._print(expr.args[-1].expr),
                            self._print(expr.args[-1].cond)))
        tex = r"\begin{cases} %s \end{cases}"
        return tex % r" \\".join(ecpairs)

    def _print_MatrixBase(self, expr):
        lines = []

        for line in range(expr.rows):  # horrible, should be 'rows'
            lines.append(" & ".join([ self._print(i) for i in expr[line, :] ]))

        mat_str = self._settings['mat_str']
        if mat_str is None:
            if self._settings['mode'] == 'inline':
                mat_str = 'smallmatrix'
            else:
                if (expr.cols <= 10) is True:
                    mat_str = 'matrix'
                else:
                    mat_str = 'array'

        out_str = r'\begin{%MATSTR%}%s\end{%MATSTR%}'
        out_str = out_str.replace('%MATSTR%', mat_str)
        if mat_str == 'array':
            out_str = out_str.replace('%s', '{' + 'c'*expr.cols + '}%s')
        if self._settings['mat_delim']:
            left_delim = self._settings['mat_delim']
            right_delim = self._delim_dict[left_delim]
            out_str = r'\left' + left_delim + out_str + \
                      r'\right' + right_delim
        return out_str % r"\\".join(lines)
    _print_ImmutableMatrix = _print_ImmutableDenseMatrix \
                           = _print_Matrix \
                           = _print_MatrixBase

    def _print_MatrixElement(self, expr):
        return self.parenthesize(expr.parent, PRECEDENCE["Atom"], strict=True) \
            + '_{%s, %s}' % (expr.i, expr.j)

    def _print_MatrixSlice(self, expr):
        def latexslice(x):
            x = list(x)
            if x[2] == 1:
                del x[2]
            if x[1] == x[0] + 1:
                del x[1]
            if x[0] == 0:
                x[0] = ''
            return ':'.join(map(self._print, x))
        return (self._print(expr.parent) + r'\left[' +
                latexslice(expr.rowslice) + ', ' +
                latexslice(expr.colslice) + r'\right]')

    def _print_BlockMatrix(self, expr):
        return self._print(expr.blocks)

    def _print_Transpose(self, expr):
        mat = expr.arg
        from sympy.matrices import MatrixSymbol
        if not isinstance(mat, MatrixSymbol):
            return r"\left(%s\right)^T" % self._print(mat)
        else:
            return "%s^T" % self._print(mat)

    def _print_Adjoint(self, expr):
        mat = expr.arg
        from sympy.matrices import MatrixSymbol
        if not isinstance(mat, MatrixSymbol):
            return r"\left(%s\right)^\dag" % self._print(mat)
        else:
            return r"%s^\dag" % self._print(mat)

    def _print_MatAdd(self, expr):
        terms = list(expr.args)
        tex = " + ".join(map(self._print, terms))
        return tex

    def _print_MatMul(self, expr):
        from sympy import Add, MatAdd, HadamardProduct

        def parens(x):
            if isinstance(x, (Add, MatAdd, HadamardProduct)):
                return r"\left(%s\right)" % self._print(x)
            return self._print(x)
        return ' '.join(map(parens, expr.args))

    def _print_Mod(self, expr, exp=None):
        if exp is not None:
            return r'\left(%s\bmod{%s}\right)^{%s}' % (self.parenthesize(expr.args[0],
                    PRECEDENCE['Mul'], strict=True), self._print(expr.args[1]), self._print(exp))
        return r'%s\bmod{%s}' % (self.parenthesize(expr.args[0],
                PRECEDENCE['Mul'], strict=True), self._print(expr.args[1]))

    def _print_HadamardProduct(self, expr):
        from sympy import Add, MatAdd, MatMul

        def parens(x):
            if isinstance(x, (Add, MatAdd, MatMul)):
                return r"\left(%s\right)" % self._print(x)
            return self._print(x)
        return r' \circ '.join(map(parens, expr.args))

    def _print_MatPow(self, expr):
        base, exp = expr.base, expr.exp
        from sympy.matrices import MatrixSymbol
        if not isinstance(base, MatrixSymbol):
            return r"\left(%s\right)^{%s}" % (self._print(base), self._print(exp))
        else:
            return "%s^{%s}" % (self._print(base), self._print(exp))

    def _print_ZeroMatrix(self, Z):
        return r"\mathbb{0}"

    def _print_Identity(self, I):
        return r"\mathbb{I}"

    def _print_NDimArray(self, expr):

        mat_str = self._settings['mat_str']
        if mat_str is None:
            if self._settings['mode'] == 'inline':
                mat_str = 'smallmatrix'
            else:
                if (expr.rank() == 0) or (expr.shape[-1] <= 10):
                    mat_str = 'matrix'
                else:
                    mat_str = 'array'
        block_str = r'\begin{%MATSTR%}%s\end{%MATSTR%}'
        block_str = block_str.replace('%MATSTR%', mat_str)
        if self._settings['mat_delim']:
            left_delim = self._settings['mat_delim']
            right_delim = self._delim_dict[left_delim]
            block_str = r'\left' + left_delim + block_str + \
                      r'\right' + right_delim

        if expr.rank() == 0:
            return block_str % ""

        level_str = [[]] + [[] for i in range(expr.rank())]
        shape_ranges = [list(range(i)) for i in expr.shape]
        for outer_i in itertools.product(*shape_ranges):
            level_str[-1].append(self._print(expr[outer_i]))
            even = True
            for back_outer_i in range(expr.rank()-1, -1, -1):
                if len(level_str[back_outer_i+1]) < expr.shape[back_outer_i]:
                    break
                if even:
                    level_str[back_outer_i].append(r" & ".join(level_str[back_outer_i+1]))
                else:
                    level_str[back_outer_i].append(block_str % (r"\\".join(level_str[back_outer_i+1])))
                    if len(level_str[back_outer_i+1]) == 1:
                        level_str[back_outer_i][-1] = r"\left[" + level_str[back_outer_i][-1] + r"\right]"
                even = not even
                level_str[back_outer_i+1] = []

        out_str = level_str[0][0]

        if expr.rank() % 2 == 1:
            out_str = block_str % out_str

        return out_str

    _print_ImmutableDenseNDimArray = _print_NDimArray
    _print_ImmutableSparseNDimArray = _print_NDimArray
    _print_MutableDenseNDimArray = _print_NDimArray
    _print_MutableSparseNDimArray = _print_NDimArray

    def _print_tuple(self, expr):
        return r"\left ( %s\right )" % \
            r", \quad ".join([ self._print(i) for i in expr ])

    def _print_Tuple(self, expr):
        return self._print_tuple(expr)

    def _print_list(self, expr):
        return r"\left [ %s\right ]" % \
            r", \quad ".join([ self._print(i) for i in expr ])

    def _print_dict(self, d):
        keys = sorted(d.keys(), key=default_sort_key)
        items = []

        for key in keys:
            val = d[key]
            items.append("%s : %s" % (self._print(key), self._print(val)))

        return r"\left \{ %s\right \}" % r", \quad ".join(items)

    def _print_Dict(self, expr):
        return self._print_dict(expr)

    def _print_DiracDelta(self, expr, exp=None):
        if len(expr.args) == 1 or expr.args[1] == 0:
            tex = r"\delta\left(%s\right)" % self._print(expr.args[0])
        else:
            tex = r"\delta^{\left( %s \right)}\left( %s \right)" % (
                self._print(expr.args[1]), self._print(expr.args[0]))
        if exp:
            tex = r"\left(%s\right)^{%s}" % (tex, exp)
        return tex

    def _print_SingularityFunction(self, expr):
        shift = self._print(expr.args[0] - expr.args[1])
        power = self._print(expr.args[2])
        tex = r"{\langle %s \rangle}^{%s}" % (shift, power)
        return tex

    def _print_Heaviside(self, expr, exp=None):
        tex = r"\theta\left(%s\right)" % self._print(expr.args[0])
        if exp:
            tex = r"\left(%s\right)^{%s}" % (tex, exp)
        return tex

    def _print_KroneckerDelta(self, expr, exp=None):
        i = self._print(expr.args[0])
        j = self._print(expr.args[1])
        if expr.args[0].is_Atom and expr.args[1].is_Atom:
            tex = r'\delta_{%s %s}' % (i, j)
        else:
            tex = r'\delta_{%s, %s}' % (i, j)
        if exp:
            tex = r'\left(%s\right)^{%s}' % (tex, exp)
        return tex

    def _print_LeviCivita(self, expr, exp=None):
        indices = map(self._print, expr.args)
        if all(x.is_Atom for x in expr.args):
            tex = r'\varepsilon_{%s}' % " ".join(indices)
        else:
            tex = r'\varepsilon_{%s}' % ", ".join(indices)
        if exp:
            tex = r'\left(%s\right)^{%s}' % (tex, exp)
        return tex

    def _print_ProductSet(self, p):
        if len(p.sets) > 1 and not has_variety(p.sets):
            return self._print(p.sets[0]) + "^%d" % len(p.sets)
        else:
            return r" \times ".join(self._print(set) for set in p.sets)

    def _print_RandomDomain(self, d):
        try:
            return 'Domain: ' + self._print(d.as_boolean())
        except Exception:
            try:
                return ('Domain: ' + self._print(d.symbols) + ' in ' +
                        self._print(d.set))
            except:
                return 'Domain on ' + self._print(d.symbols)

    def _print_FiniteSet(self, s):
        items = sorted(s.args, key=default_sort_key)
        return self._print_set(items)

    def _print_set(self, s):
        items = sorted(s, key=default_sort_key)
        items = ", ".join(map(self._print, items))
        return r"\left\{%s\right\}" % items

    _print_frozenset = _print_set

    def _print_Range(self, s):
        dots = r'\ldots'

        if s.start.is_infinite:
            printset = s.start, dots, s[-1] - s.step, s[-1]
        elif s.stop.is_infinite or len(s) > 4:
            it = iter(s)
            printset = next(it), next(it), dots, s[-1]
        else:
            printset = tuple(s)

        return (r"\left\{"
              + r", ".join(self._print(el) for el in printset)
              + r"\right\}")

    def _print_SeqFormula(self, s):
        if s.start is S.NegativeInfinity:
            stop = s.stop
            printset = (r'\ldots', s.coeff(stop - 3), s.coeff(stop - 2),
                s.coeff(stop - 1), s.coeff(stop))
        elif s.stop is S.Infinity or s.length > 4:
            printset = s[:4]
            printset.append(r'\ldots')
        else:
            printset = tuple(s)

        return (r"\left\["
              + r", ".join(self._print(el) for el in printset)
              + r"\right\]")

    _print_SeqPer = _print_SeqFormula
    _print_SeqAdd = _print_SeqFormula
    _print_SeqMul = _print_SeqFormula

    def _print_Interval(self, i):
        if i.start == i.end:
            return r"\left\{%s\right\}" % self._print(i.start)

        else:
            if i.left_open:
                left = '('
            else:
                left = '['

            if i.right_open:
                right = ')'
            else:
                right = ']'

            return r"\left%s%s, %s\right%s" % \
                   (left, self._print(i.start), self._print(i.end), right)

    def _print_AccumulationBounds(self, i):
        return r"\langle %s, %s\rangle" % \
                (self._print(i.min), self._print(i.max))

    def _print_Union(self, u):
        return r" \cup ".join([self._print(i) for i in u.args])

    def _print_Complement(self, u):
        return r" \setminus ".join([self._print(i) for i in u.args])

    def _print_Intersection(self, u):
        return r" \cap ".join([self._print(i) for i in u.args])

    def _print_SymmetricDifference(self, u):
        return r" \triangle ".join([self._print(i) for i in u.args])

    def _print_EmptySet(self, e):
        return r"\emptyset"

    def _print_Naturals(self, n):
        return r"\mathbb{N}"

    def _print_Naturals0(self, n):
        return r"\mathbb{N}_0"

    def _print_Integers(self, i):
        return r"\mathbb{Z}"

    def _print_Reals(self, i):
        return r"\mathbb{R}"

    def _print_Complexes(self, i):
        return r"\mathbb{C}"

    def _print_ImageSet(self, s):
        return r"\left\{%s\; |\; %s \in %s\right\}" % (
            self._print(s.lamda.expr),
            ', '.join([self._print(var) for var in s.lamda.variables]),
            self._print(s.base_set))

    def _print_ConditionSet(self, s):
        vars_print = ', '.join([self._print(var) for var in Tuple(s.sym)])
        return r"\left\{%s\; |\; %s \in %s \wedge %s \right\}" % (
            vars_print,
            vars_print,
            self._print(s.base_set),
            self._print(s.condition.as_expr()))

    def _print_ComplexRegion(self, s):
        vars_print = ', '.join([self._print(var) for var in s.variables])
        return r"\left\{%s\; |\; %s \in %s \right\}" % (
            self._print(s.expr),
            vars_print,
            self._print(s.sets))

    def _print_Contains(self, e):
        return r"%s \in %s" % tuple(self._print(a) for a in e.args)

    def _print_FourierSeries(self, s):
        return self._print_Add(s.truncate()) + self._print(r' + \ldots')

    def _print_FormalPowerSeries(self, s):
        return self._print_Add(s.infinite)

    def _print_FiniteField(self, expr):
        return r"\mathbb{F}_{%s}" % expr.mod

    def _print_IntegerRing(self, expr):
        return r"\mathbb{Z}"

    def _print_RationalField(self, expr):
        return r"\mathbb{Q}"

    def _print_RealField(self, expr):
        return r"\mathbb{R}"

    def _print_ComplexField(self, expr):
        return r"\mathbb{C}"

    def _print_PolynomialRing(self, expr):
        domain = self._print(expr.domain)
        symbols = ", ".join(map(self._print, expr.symbols))
        return r"%s\left[%s\right]" % (domain, symbols)

    def _print_FractionField(self, expr):
        domain = self._print(expr.domain)
        symbols = ", ".join(map(self._print, expr.symbols))
        return r"%s\left(%s\right)" % (domain, symbols)

    def _print_PolynomialRingBase(self, expr):
        domain = self._print(expr.domain)
        symbols = ", ".join(map(self._print, expr.symbols))
        inv = ""
        if not expr.is_Poly:
            inv = r"S_<^{-1}"
        return r"%s%s\left[%s\right]" % (inv, domain, symbols)

    def _print_Poly(self, poly):
        cls = poly.__class__.__name__
        expr = self._print(poly.as_expr())
        gens = list(map(self._print, poly.gens))
        domain = "domain=%s" % self._print(poly.get_domain())

        args = ", ".join([expr] + gens + [domain])
        if cls in accepted_latex_functions:
            tex = r"\%s {\left (%s \right )}" % (cls, args)
        else:
            tex = r"\operatorname{%s}{\left( %s \right)}" % (cls, args)

        return tex

    def _print_ComplexRootOf(self, root):
        cls = root.__class__.__name__
        if cls == "ComplexRootOf":
            cls = "CRootOf"
        expr = self._print(root.expr)
        index = root.index
        if cls in accepted_latex_functions:
            return r"\%s {\left(%s, %d\right)}" % (cls, expr, index)
        else:
            return r"\operatorname{%s} {\left(%s, %d\right)}" % (cls, expr, index)

    def _print_RootSum(self, expr):
        cls = expr.__class__.__name__
        args = [self._print(expr.expr)]

        if expr.fun is not S.IdentityFunction:
            args.append(self._print(expr.fun))

        if cls in accepted_latex_functions:
            return r"\%s {\left(%s\right)}" % (cls, ", ".join(args))
        else:
            return r"\operatorname{%s} {\left(%s\right)}" % (cls, ", ".join(args))

    def _print_PolyElement(self, poly):
        mul_symbol = self._settings['mul_symbol_latex']
        return poly.str(self, PRECEDENCE, "{%s}^{%d}", mul_symbol)

    def _print_FracElement(self, frac):
        if frac.denom == 1:
            return self._print(frac.numer)
        else:
            numer = self._print(frac.numer)
            denom = self._print(frac.denom)
            return r"\frac{%s}{%s}" % (numer, denom)

    def _print_euler(self, expr):
        return r"E_{%s}" % self._print(expr.args[0])

    def _print_catalan(self, expr):
        return r"C_{%s}" % self._print(expr.args[0])

    def _print_MellinTransform(self, expr):
        return r"\mathcal{M}_{%s}\left[%s\right]\left(%s\right)" % (self._print(expr.args[1]), self._print(expr.args[0]), self._print(expr.args[2]))

    def _print_InverseMellinTransform(self, expr):
        return r"\mathcal{M}^{-1}_{%s}\left[%s\right]\left(%s\right)" % (self._print(expr.args[1]), self._print(expr.args[0]), self._print(expr.args[2]))

    def _print_LaplaceTransform(self, expr):
        return r"\mathcal{L}_{%s}\left[%s\right]\left(%s\right)" % (self._print(expr.args[1]), self._print(expr.args[0]), self._print(expr.args[2]))

    def _print_InverseLaplaceTransform(self, expr):
        return r"\mathcal{L}^{-1}_{%s}\left[%s\right]\left(%s\right)" % (self._print(expr.args[1]), self._print(expr.args[0]), self._print(expr.args[2]))

    def _print_FourierTransform(self, expr):
        return r"\mathcal{F}_{%s}\left[%s\right]\left(%s\right)" % (self._print(expr.args[1]), self._print(expr.args[0]), self._print(expr.args[2]))

    def _print_InverseFourierTransform(self, expr):
        return r"\mathcal{F}^{-1}_{%s}\left[%s\right]\left(%s\right)" % (self._print(expr.args[1]), self._print(expr.args[0]), self._print(expr.args[2]))

    def _print_SineTransform(self, expr):
        return r"\mathcal{SIN}_{%s}\left[%s\right]\left(%s\right)" % (self._print(expr.args[1]), self._print(expr.args[0]), self._print(expr.args[2]))

    def _print_InverseSineTransform(self, expr):
        return r"\mathcal{SIN}^{-1}_{%s}\left[%s\right]\left(%s\right)" % (self._print(expr.args[1]), self._print(expr.args[0]), self._print(expr.args[2]))

    def _print_CosineTransform(self, expr):
        return r"\mathcal{COS}_{%s}\left[%s\right]\left(%s\right)" % (self._print(expr.args[1]), self._print(expr.args[0]), self._print(expr.args[2]))

    def _print_InverseCosineTransform(self, expr):
        return r"\mathcal{COS}^{-1}_{%s}\left[%s\right]\left(%s\right)" % (self._print(expr.args[1]), self._print(expr.args[0]), self._print(expr.args[2]))

    def _print_DMP(self, p):
        try:
            if p.ring is not None:
                # TODO incorporate order
                return self._print(p.ring.to_sympy(p))
        except SympifyError:
            pass
        return self._print(repr(p))

    def _print_DMF(self, p):
        return self._print_DMP(p)

    def _print_Object(self, object):
        return self._print(Symbol(object.name))

    def _print_Morphism(self, morphism):
        domain = self._print(morphism.domain)
        codomain = self._print(morphism.codomain)
        return "%s\\rightarrow %s" % (domain, codomain)

    def _print_NamedMorphism(self, morphism):
        pretty_name = self._print(Symbol(morphism.name))
        pretty_morphism = self._print_Morphism(morphism)
        return "%s:%s" % (pretty_name, pretty_morphism)

    def _print_IdentityMorphism(self, morphism):
        from sympy.categories import NamedMorphism
        return self._print_NamedMorphism(NamedMorphism(
            morphism.domain, morphism.codomain, "id"))

    def _print_CompositeMorphism(self, morphism):
        # All components of the morphism have names and it is thus
        # possible to build the name of the composite.
        component_names_list = [self._print(Symbol(component.name)) for
                                component in morphism.components]
        component_names_list.reverse()
        component_names = "\\circ ".join(component_names_list) + ":"

        pretty_morphism = self._print_Morphism(morphism)
        return component_names + pretty_morphism

    def _print_Category(self, morphism):
        return "\\mathbf{%s}" % self._print(Symbol(morphism.name))

    def _print_Diagram(self, diagram):
        if not diagram.premises:
            # This is an empty diagram.
            return self._print(S.EmptySet)

        latex_result = self._print(diagram.premises)
        if diagram.conclusions:
            latex_result += "\\Longrightarrow %s" % \
                            self._print(diagram.conclusions)

        return latex_result

    def _print_DiagramGrid(self, grid):
        latex_result = "\\begin{array}{%s}\n" % ("c" * grid.width)

        for i in range(grid.height):
            for j in range(grid.width):
                if grid[i, j]:
                    latex_result += latex(grid[i, j])
                latex_result += " "
                if j != grid.width - 1:
                    latex_result += "& "

            if i != grid.height - 1:
                latex_result += "\\\\"
            latex_result += "\n"

        latex_result += "\\end{array}\n"
        return latex_result

    def _print_FreeModule(self, M):
        return '{%s}^{%s}' % (self._print(M.ring), self._print(M.rank))

    def _print_FreeModuleElement(self, m):
        # Print as row vector for convenience, for now.
        return r"\left[ %s \right]" % ",".join(
            '{' + self._print(x) + '}' for x in m)

    def _print_SubModule(self, m):
        return r"\left< %s \right>" % ",".join(
            '{' + self._print(x) + '}' for x in m.gens)

    def _print_ModuleImplementedIdeal(self, m):
        return r"\left< %s \right>" % ",".join(
            '{' + self._print(x) + '}' for [x] in m._module.gens)

    def _print_QuotientRing(self, R):
        # TODO nicer fractions for few generators...
        return r"\frac{%s}{%s}" % (self._print(R.ring), self._print(R.base_ideal))

    def _print_QuotientRingElement(self, x):
        return r"{%s} + {%s}" % (self._print(x.data), self._print(x.ring.base_ideal))

    def _print_QuotientModuleElement(self, m):
        return r"{%s} + {%s}" % (self._print(m.data),
                                 self._print(m.module.killed_module))

    def _print_QuotientModule(self, M):
        # TODO nicer fractions for few generators...
        return r"\frac{%s}{%s}" % (self._print(M.base),
                                   self._print(M.killed_module))

    def _print_MatrixHomomorphism(self, h):
        return r"{%s} : {%s} \to {%s}" % (self._print(h._sympy_matrix()),
            self._print(h.domain), self._print(h.codomain))

    def _print_BaseScalarField(self, field):
        string = field._coord_sys._names[field._index]
        return r'\boldsymbol{\mathrm{%s}}' % self._print(Symbol(string))

    def _print_BaseVectorField(self, field):
        string = field._coord_sys._names[field._index]
        return r'\partial_{%s}' % self._print(Symbol(string))

    def _print_Differential(self, diff):
        field = diff._form_field
        if hasattr(field, '_coord_sys'):
            string = field._coord_sys._names[field._index]
            return r'\mathrm{d}%s' % self._print(Symbol(string))
        else:
            return 'd(%s)' % self._print(field)
            string = self._print(field)
            return r'\mathrm{d}\left(%s\right)' % string

    def _print_Tr(self, p):
        #Todo: Handle indices
        contents = self._print(p.args[0])
        return r'\mbox{Tr}\left(%s\right)' % (contents)

    def _print_totient(self, expr, exp=None):
        if exp is not None:
            return r'\left(\phi\left(%s\right)\right)^{%s}' % (self._print(expr.args[0]),
                    self._print(exp))
        return r'\phi\left(%s\right)' % self._print(expr.args[0])

    def _print_reduced_totient(self, expr, exp=None):
        if exp is not None:
            return r'\left(\lambda\left(%s\right)\right)^{%s}' % (self._print(expr.args[0]),
                    self._print(exp))
        return r'\lambda\left(%s\right)' % self._print(expr.args[0])

    def _print_divisor_sigma(self, expr, exp=None):
        if len(expr.args) == 2:
            tex = r"_%s\left(%s\right)" % tuple(map(self._print,
                                                (expr.args[1], expr.args[0])))
        else:
            tex = r"\left(%s\right)" % self._print(expr.args[0])
        if exp is not None:
            return r"\sigma^{%s}%s" % (self._print(exp), tex)
        return r"\sigma%s" % tex

    def _print_udivisor_sigma(self, expr, exp=None):
        if len(expr.args) == 2:
            tex = r"_%s\left(%s\right)" % tuple(map(self._print,
                                                (expr.args[1], expr.args[0])))
        else:
            tex = r"\left(%s\right)" % self._print(expr.args[0])
        if exp is not None:
            return r"\sigma^*^{%s}%s" % (self._print(exp), tex)
        return r"\sigma^*%s" % tex

    def _print_primenu(self, expr, exp=None):
        if exp is not None:
            return r'\left(\nu\left(%s\right)\right)^{%s}' % (self._print(expr.args[0]),
                    self._print(exp))
        return r'\nu\left(%s\right)' % self._print(expr.args[0])

    def _print_primeomega(self, expr, exp=None):
        if exp is not None:
            return r'\left(\Omega\left(%s\right)\right)^{%s}' % (self._print(expr.args[0]),
                    self._print(exp))
        return r'\Omega\left(%s\right)' % self._print(expr.args[0])


def translate(s):
    r'''
    Check for a modifier ending the string.  If present, convert the
    modifier to latex and translate the rest recursively.

    Given a description of a Greek letter or other special character,
    return the appropriate latex.

    Let everything else pass as given.

    >>> from sympy.printing.latex import translate
    >>> translate('alphahatdotprime')
    "{\\dot{\\hat{\\alpha}}}'"
    '''
    # Process the rest
    tex = tex_greek_dictionary.get(s)
    if tex:
        return tex
    elif s.lower() in greek_letters_set:
        return "\\" + s.lower()
    elif s in other_symbols:
        return "\\" + s
    else:
        # Process modifiers, if any, and recurse
        for key in sorted(modifier_dict.keys(), key=lambda k:len(k), reverse=True):
            if s.lower().endswith(key) and len(s)>len(key):
                return modifier_dict[key](translate(s[:-len(key)]))
        return s

def latex(expr, **settings):
    r"""
    Convert the given expression to LaTeX representation.

    >>> from sympy import latex, pi, sin, asin, Integral, Matrix, Rational
    >>> from sympy.abc import x, y, mu, r, tau

    >>> print(latex((2*tau)**Rational(7,2)))
    8 \sqrt{2} \tau^{\frac{7}{2}}

    Not using a print statement for printing, results in double backslashes for
    latex commands since that's the way Python escapes backslashes in strings.

    >>> latex((2*tau)**Rational(7,2))
    '8 \\sqrt{2} \\tau^{\\frac{7}{2}}'

    order: Any of the supported monomial orderings (currently "lex", "grlex", or
    "grevlex"), "old", and "none". This parameter does nothing for Mul objects.
    Setting order to "old" uses the compatibility ordering for Add defined in
    Printer. For very large expressions, set the 'order' keyword to 'none' if
    speed is a concern.

    mode: Specifies how the generated code will be delimited. 'mode' can be one
    of 'plain', 'inline', 'equation' or 'equation*'.  If 'mode' is set to
    'plain', then the resulting code will not be delimited at all (this is the
    default). If 'mode' is set to 'inline' then inline LaTeX $ $ will be used.
    If 'mode' is set to 'equation' or 'equation*', the resulting code will be
    enclosed in the 'equation' or 'equation*' environment (remember to import
    'amsmath' for 'equation*'), unless the 'itex' option is set. In the latter
    case, the ``$$ $$`` syntax is used.

    >>> print(latex((2*mu)**Rational(7,2), mode='plain'))
    8 \sqrt{2} \mu^{\frac{7}{2}}

    >>> print(latex((2*tau)**Rational(7,2), mode='inline'))
    $8 \sqrt{2} \tau^{7 / 2}$

    >>> print(latex((2*mu)**Rational(7,2), mode='equation*'))
    \begin{equation*}8 \sqrt{2} \mu^{\frac{7}{2}}\end{equation*}

    >>> print(latex((2*mu)**Rational(7,2), mode='equation'))
    \begin{equation}8 \sqrt{2} \mu^{\frac{7}{2}}\end{equation}

    itex: Specifies if itex-specific syntax is used, including emitting ``$$ $$``.

    >>> print(latex((2*mu)**Rational(7,2), mode='equation', itex=True))
    $$8 \sqrt{2} \mu^{\frac{7}{2}}$$

    fold_frac_powers: Emit "^{p/q}" instead of "^{\frac{p}{q}}" for fractional
    powers.

    >>> print(latex((2*tau)**Rational(7,2), fold_frac_powers=True))
    8 \sqrt{2} \tau^{7/2}

    fold_func_brackets: Fold function brackets where applicable.

    >>> print(latex((2*tau)**sin(Rational(7,2))))
    \left(2 \tau\right)^{\sin{\left (\frac{7}{2} \right )}}
    >>> print(latex((2*tau)**sin(Rational(7,2)), fold_func_brackets = True))
    \left(2 \tau\right)^{\sin {\frac{7}{2}}}

    fold_short_frac: Emit "p / q" instead of "\frac{p}{q}" when the
    denominator is simple enough (at most two terms and no powers).
    The default value is `True` for inline mode, False otherwise.

    >>> print(latex(3*x**2/y))
    \frac{3 x^{2}}{y}
    >>> print(latex(3*x**2/y, fold_short_frac=True))
    3 x^{2} / y

    long_frac_ratio: The allowed ratio of the width of the numerator to the
    width of the denominator before we start breaking off long fractions.
    The default value is 2.

    >>> print(latex(Integral(r, r)/2/pi, long_frac_ratio=2))
    \frac{\int r\, dr}{2 \pi}
    >>> print(latex(Integral(r, r)/2/pi, long_frac_ratio=0))
    \frac{1}{2 \pi} \int r\, dr

    mul_symbol: The symbol to use for multiplication. Can be one of None,
    "ldot", "dot", or "times".

    >>> print(latex((2*tau)**sin(Rational(7,2)), mul_symbol="times"))
    \left(2 \times \tau\right)^{\sin{\left (\frac{7}{2} \right )}}

    inv_trig_style: How inverse trig functions should be displayed. Can be one
    of "abbreviated", "full", or "power". Defaults to "abbreviated".

    >>> print(latex(asin(Rational(7,2))))
    \operatorname{asin}{\left (\frac{7}{2} \right )}
    >>> print(latex(asin(Rational(7,2)), inv_trig_style="full"))
    \arcsin{\left (\frac{7}{2} \right )}
    >>> print(latex(asin(Rational(7,2)), inv_trig_style="power"))
    \sin^{-1}{\left (\frac{7}{2} \right )}

    mat_str: Which matrix environment string to emit. "smallmatrix", "matrix",
    "array", etc. Defaults to "smallmatrix" for inline mode, "matrix" for
    matrices of no more than 10 columns, and "array" otherwise.

    >>> print(latex(Matrix(2, 1, [x, y])))
    \left[\begin{matrix}x\\y\end{matrix}\right]

    >>> print(latex(Matrix(2, 1, [x, y]), mat_str = "array"))
    \left[\begin{array}{c}x\\y\end{array}\right]

    mat_delim: The delimiter to wrap around matrices. Can be one of "[", "(",
    or the empty string. Defaults to "[".

    >>> print(latex(Matrix(2, 1, [x, y]), mat_delim="("))
    \left(\begin{matrix}x\\y\end{matrix}\right)

    symbol_names: Dictionary of symbols and the custom strings they should be
    emitted as.

    >>> print(latex(x**2, symbol_names={x:'x_i'}))
    x_i^{2}

    ``latex`` also supports the builtin container types list, tuple, and
    dictionary.

    >>> print(latex([2/x, y], mode='inline'))
    $\left [ 2 / x, \quad y\right ]$

    """

    return LatexPrinter(settings).doprint(expr)


def print_latex(expr, **settings):
    """Prints LaTeX representation of the given expression."""
    print(latex(expr, **settings))<|MERGE_RESOLUTION|>--- conflicted
+++ resolved
@@ -347,7 +347,7 @@
         else:
             return str_real
 
-<<<<<<< HEAD
+
     def _print_ComplexFloat(self, expr):
         #return self._print(expr.real + expr.imag*I)
         istr = self._print(S.ImaginaryUnit)
@@ -357,7 +357,8 @@
         else:
             return '%s + %s %s' % (self._print(expr.real),
                                   self._print(expr.imag), istr)
-=======
+
+
     def _print_Cross(self, expr):
         vec1 = expr._expr1
         vec2 = expr._expr2
@@ -381,7 +382,7 @@
     def _print_Gradient(self, expr):
         func = expr._expr
         return r"\nabla\cdot %s" % self.parenthesize(func, PRECEDENCE['Mul'])
->>>>>>> 6eb2021e
+
 
     def _print_Mul(self, expr):
         include_parens = False
