"""
A Printer which converts an expression into its LaTeX equivalent.
"""

from sympy.core import S, C, Add, Symbol
from sympy.core.function import _coeff_isneg
from printer import Printer
from conventions import split_super_sub
from sympy.simplify import fraction
from sympy.core.sympify import SympifyError

import sympy.mpmath.libmp as mlib
from sympy.mpmath.libmp import prec_to_dps

from sympy.utilities.misc import default_sort_key
from sympy.utilities.iterables import has_variety

import re

# Hand-picked functions which can be used directly in both LaTeX and MathJax
# Complete list at http://www.mathjax.org/docs/1.1/tex.html#supported-latex-commands
# This variable only contains those functions which sympy uses.
accepted_latex_functions = ['arcsin', 'arccos', 'arctan', 'sin', 'cos', 'tan',
                    'theta', 'beta', 'alpha', 'gamma', 'sinh', 'cosh', 'tanh', 'sqrt',
                    'ln', 'log', 'sec', 'csc', 'cot', 'coth', 're', 'im', 'frac', 'root',
                    'arg', 'zeta', 'psi']


class LatexPrinter(Printer):
    printmethod = "_latex"

    _default_settings = {
        "order": None,
        "mode": "plain",
        "itex": False,
        "fold_frac_powers": False,
        "fold_func_brackets": False,
        "mul_symbol": None,
        "inv_trig_style": "abbreviated",
        "mat_str": "smallmatrix",
        "mat_delim": "[",
        "symbol_names": {},
    }

    def __init__(self, settings=None):
        if settings is not None and 'inline' in settings and not settings['inline']:
            # Change to "good" defaults for inline=False
            settings['mat_str'] = 'bmatrix'
            settings['mat_delim'] = None
        Printer.__init__(self, settings)

        if 'mode' in self._settings:
            valid_modes = ['inline', 'plain', 'equation',
                            'equation*']
            if self._settings['mode'] not in valid_modes:
                raise ValueError("'mode' must be one of 'inline', 'plain', "
                    "'equation' or 'equation*'")

        mul_symbol_table = {
            None: r" ",
            "ldot": r" \,.\, ",
            "dot": r" \cdot ",
            "times": r" \times "
        }

        self._settings['mul_symbol_latex'] = \
            mul_symbol_table[self._settings['mul_symbol']]

        self._delim_dict = {'(': ')', '[': ']'}

    def doprint(self, expr):
        tex = Printer.doprint(self, expr)

        if self._settings['mode'] == 'plain':
            return tex
        elif self._settings['mode'] == 'inline':
            return r"$%s$" % tex
        elif self._settings['itex']:
            return r"$$%s$$" % tex
        else:
            env_str = self._settings['mode']
            return r"\begin{%s}%s\end{%s}" % (env_str, tex, env_str)

    def _needs_brackets(self, expr):
        """
        Returns True if the expression needs to be wrapped in brackets when
        printed, False otherwise. For example: a + b => True; a => False;
        10 => False; -10 => True.
        """
        return not ((expr.is_Integer and expr.is_nonnegative)
                or (expr.is_Atom and expr is not S.NegativeOne))

    def _needs_function_brackets(self, expr):
        """
        Returns True if the expression needs to be wrapped in brackets when
        passed as an argument to a function, False otherwise. This is a more
        liberal version of _needs_brackets, in that many expressions which need
        to be wrapped in brackets when added/subtracted/raised to a power do
        not need them when passed to a function. Such an example is a*b.
        """
        if not self._needs_brackets(expr):
            return False
        else:
            # Muls of the form a*b*c... can be folded
            if expr.is_Mul and not self._mul_is_clean(expr):
                return True
            # Pows which don't need brackets can be folded
            elif expr.is_Pow and not self._pow_is_clean(expr):
                return True
            # Add and Function always need brackets
            elif expr.is_Add or expr.is_Function:
                return True
            else:
                return False

    def _mul_is_clean(self, expr):
        for arg in expr.args:
            if arg.is_Function:
                return False
        return True

    def _pow_is_clean(self, expr):
        return not self._needs_brackets(expr.base)

    def _do_exponent(self, expr, exp):
        if exp is not None:
            return r"\left(%s\right)^{%s}" % (expr, exp)
        else:
            return expr

    def _print_Add(self, expr, order=None):
        if self.order == 'none':
            terms = list(expr.args)
        else:
            terms = self._as_ordered_terms(expr, order=order)
        tex = self._print(terms[0])

        for term in terms[1:]:
            if not _coeff_isneg(term):
                tex += " +"

            tex += " " + self._print(term)

        return tex

    def _print_Float(self, expr):
        # Based off of that in StrPrinter
        dps = prec_to_dps(expr._prec)
        str_real = mlib.to_str(expr._mpf_, dps, strip_zeros=True)

        # Must always have a mul symbol (as 2.5 10^{20} just looks odd)
        separator = r" \times "

        if self._settings['mul_symbol'] is not None:
            separator = self._settings['mul_symbol_latex']

        if 'e' in str_real:
            (mant, exp) = str_real.split('e')

            if exp[0] == '+':
                exp = exp[1:]

            return r"%s%s10^{%s}" % (mant, separator, exp)
        elif str_real == "+inf":
            return r"\infty"
        elif str_real == "-inf":
            return r"- \infty"
        else:
            return str_real

    def _print_Mul(self, expr):
        coeff, tail = expr.as_coeff_Mul()

        if not coeff.is_negative:
            tex = ""
        else:
            coeff = -coeff
            tex = "- "

        numer, denom = fraction(tail, exact=True)
        separator = self._settings['mul_symbol_latex']

        def convert(expr):
            if not expr.is_Mul:
                return str(self._print(expr))
            else:
                _tex = last_term_tex = ""

                if self.order not in ('old', 'none'):
                    args = expr.as_ordered_factors()
                else:
                    args = expr.args

                for term in args:
                    pretty = self._print(term)

                    if term.is_Add:
                        term_tex = (r"\left(%s\right)" % pretty)
                    else:
                        term_tex = str(pretty)

                    # between two digits, \times must always be used,
                    # to avoid confusion
                    if separator == " " and \
                            re.search("[0-9][} ]*$", last_term_tex) and \
                            re.match("[{ ]*[-+0-9]", term_tex):
                        _tex += r" \times "
                    elif _tex:
                        _tex += separator

                    _tex += term_tex
                    last_term_tex = term_tex
                return _tex

        if denom is S.One:
            if numer.is_Add:
                _tex = r"\left(%s\right)" % convert(numer)
            else:
                _tex = r"%s" % convert(numer)

            if coeff is not S.One:
                tex += str(self._print(coeff))

                # between two digits, \times must always be used, to avoid
                # confusion
                if separator == " " and re.search("[0-9][} ]*$", tex) and \
                        re.match("[{ ]*[-+0-9]", _tex):
                    tex += r" \times " + _tex
                else:
                    tex += separator + _tex
            else:
                tex += _tex

        else:
            if numer is S.One:
                if coeff.is_Integer:
                    numer *= coeff.p
                elif coeff.is_Rational:
                    if coeff.p != 1:
                        numer *= coeff.p

                    denom *= coeff.q
                elif coeff is not S.One:
                    tex += str(self._print(coeff)) + " "
            else:
                if coeff.is_Rational and coeff.p == 1:
                    denom *= coeff.q
                elif coeff is not S.One:
                    tex += str(self._print(coeff)) + " "

            tex += r"\frac{%s}{%s}" % \
                (convert(numer), convert(denom))

        return tex

    def _print_Pow(self, expr):
        # Treat x**Rational(1,n) as special case
        if expr.exp.is_Rational and abs(expr.exp.p) == 1 and expr.exp.q != 1:
            base = self._print(expr.base)
            expq = expr.exp.q

            if expq == 2:
                tex = r"\sqrt{%s}" % base
            elif self._settings['itex']:
                tex = r"\root{%d}{%s}" % (expq, base)
            else:
                tex = r"\sqrt[%d]{%s}" % (expq, base)

            if expr.exp.is_negative:
                return r"\frac{1}{%s}" % tex
            else:
                return tex
        elif self._settings['fold_frac_powers'] \
             and expr.exp.is_Rational \
             and expr.exp.q != 1:
            base, p, q = self._print(expr.base), expr.exp.p, expr.exp.q
            return r"%s^{%s/%s}" % (base, p, q)
        elif expr.exp.is_Rational and expr.exp.is_negative and expr.base.is_Function:
            # Things like 1/x
            return r"\frac{%s}{%s}" % \
                (1, self._print(C.Pow(expr.base, -expr.exp)))
        else:
            if expr.base.is_Function:
                return self._print(expr.base, self._print(expr.exp))
            else:
                if expr.is_commutative and expr.exp == -1:
                    #solves issue 1030
                    #As Mul always simplify 1/x to x**-1
                    #The objective is achieved with this hack
                    #first we get the latex for -1 * expr,
                    #which is a Mul expression
                    tex = self._print(S.NegativeOne * expr).strip()
                    #the result comes with a minus and a space, so we remove
                    if tex[:1] == "-":
                        return tex[1:].strip()
                if self._needs_brackets(expr.base):
                    tex = r"\left(%s\right)^{%s}"
                else:
                    tex = r"%s^{%s}"

                return tex % (self._print(expr.base),
                              self._print(expr.exp))

    def _print_Sum(self, expr):
        if len(expr.limits) == 1:
            tex = r"\sum_{%s=%s}^{%s} " % \
                tuple([ self._print(i) for i in expr.limits[0] ])
        else:
            def _format_ineq(l):
                return r"%s \leq %s \leq %s" % \
                    tuple([self._print(s) for s in l[1], l[0], l[2]])

            tex = r"\sum_{\substack{%s}} " % \
                str.join('\\\\', [ _format_ineq(l) for l in expr.limits ])

        if isinstance(expr.function, Add):
            tex += r"\left(%s\right)" % self._print(expr.function)
        else:
            tex += self._print(expr.function)

        return tex

    def _print_Product(self, expr):
        if len(expr.limits) == 1:
            tex = r"\prod_{%s=%s}^{%s} " % \
                tuple([ self._print(i) for i in expr.limits[0] ])
        else:
            def _format_ineq(l):
                return r"%s \leq %s \leq %s" % \
                    tuple([self._print(s) for s in l[1], l[0], l[2]])

            tex = r"\prod_{\substack{%s}} " % \
                str.join('\\\\', [ _format_ineq(l) for l in expr.limits ])

        if isinstance(expr.function, Add):
            tex += r"\left(%s\right)" % self._print(expr.function)
        else:
            tex += self._print(expr.function)

        return tex

    def _print_Derivative(self, expr):
        dim = len(expr.variables)

        if dim == 1:
            tex = r"\frac{\partial}{\partial %s}" % \
                self._print(expr.variables[0])
        else:
            multiplicity, i, tex = [], 1, ""
            current = expr.variables[0]

            for symbol in expr.variables[1:]:
                if symbol == current:
                    i = i + 1
                else:
                    multiplicity.append((current, i))
                    current, i = symbol, 1
            else:
                multiplicity.append((current, i))

            for x, i in multiplicity:
                if i == 1:
                    tex += r"\partial %s" % self._print(x)
                else:
                    tex += r"\partial^{%s} %s" % (i, self._print(x))

            tex = r"\frac{\partial^{%s}}{%s} " % (dim, tex)

        if isinstance(expr.expr, C.AssocOp):
            return r"%s\left(%s\right)" % (tex, self._print(expr.expr))
        else:
            return r"%s %s" % (tex, self._print(expr.expr))

    def _print_Subs(self, subs):
        expr, old, new = subs.args
        latex_expr = self._print(expr)
        latex_old = (self._print(e) for e in old)
        latex_new = (self._print(e) for e in new)
        latex_subs = r'\\ '.join(
            e[0] + '=' + e[1] for e in zip(latex_old, latex_new))
        return r'\left. %s \right|_{\substack{ %s }}' % (latex_expr, latex_subs)

    def _print_Integral(self, expr):
        tex, symbols = "", []

        # Only up to \iiiint exists
        if len(expr.limits) <= 4 and all(len(lim) == 1 for lim in expr.limits):
            # Use len(expr.limits)-1 so that syntax highlighters don't think
            # \" is an escaped quote
            tex = r"\i" + "i"*(len(expr.limits) - 1) + "nt"
            symbols = [r"\, d%s" % self._print(symbol[0])
                                               for symbol in expr.limits]

        else:
            for lim in reversed(expr.limits):
                symbol = lim[0]
                tex += r"\int"

                if len(lim) > 1:
                    if self._settings['mode'] in ['equation', 'equation*'] \
                       and not self._settings['itex']:
                        tex += r"\limits"

                    if len(lim) == 3:
                        tex += "_{%s}^{%s}" % (self._print(lim[1]),
                                               self._print(lim[2]))
                    if len(lim) == 2:
                        tex += "^{%s}" % (self._print(lim[1]))

                symbols.insert(0, r"\, d%s" % self._print(symbol))

        return r"%s %s%s" % (tex,
            str(self._print(expr.function)), "".join(symbols))

    def _print_Limit(self, expr):
        e, z, z0, dir = expr.args

        tex = r"\lim_{%s \to %s}" % (self._print(z),
                                     self._print(z0))

        if isinstance(e, C.AssocOp):
            return r"%s\left(%s\right)" % (tex, self._print(e))
        else:
            return r"%s %s" % (tex, self._print(e))

    def _print_Function(self, expr, exp=None):
        func = expr.func.__name__

        if hasattr(self, '_print_' + func):
            return getattr(self, '_print_' + func)(expr, exp)
        else:
            args = [ str(self._print(arg)) for arg in expr.args ]
            # How inverse trig functions should be displayed, formats are:
            # abbreviated: asin, full: arcsin, power: sin^-1
            inv_trig_style = self._settings['inv_trig_style']
            # If we are dealing with a power-style inverse trig function
            inv_trig_power_case = False
            # If it is applicable to fold the argument brackets
            can_fold_brackets = self._settings['fold_func_brackets'] and \
                                len(args) == 1 and \
                                not self._needs_function_brackets(expr.args[0])

            inv_trig_table = ["asin", "acos", "atan", "acot"]

            # If the function is an inverse trig function, handle the style
            if func in inv_trig_table:
                if inv_trig_style == "abbreviated":
                    func = func
                elif inv_trig_style == "full":
                    func = "arc" + func[1:]
                elif inv_trig_style == "power":
                    func = func[1:]
                    inv_trig_power_case = True

                    # Can never fold brackets if we're raised to a power
                    if exp is not None:
                        can_fold_brackets = False

            if inv_trig_power_case:
                if func in accepted_latex_functions:
                    name = r"\%s^{-1}" % func
                else:
                    name = r"\operatorname{%s}^{-1}" % func
            elif exp is not None:
                if func in accepted_latex_functions:
                    name = r"\%s^{%s}" % (func, exp)
                else:
                    # If the generic function name contains an underscore, handle it
                    name = r"\operatorname{%s}^{%s}" % (
                        func.replace("_", r"\_"), exp)
            else:
                if func in accepted_latex_functions:
                    name = r"\%s" % func
                else:
                    # If the generic function name contains an underscore, handle it
                    name = r"\operatorname{%s}" % func.replace("_", r"\_")

            if can_fold_brackets:
                if func in accepted_latex_functions:
                    # Wrap argument safely to avoid parse-time conflicts
                    # with the function name itself
                    name += r" {%s}"
                else:
                    name += r"%s"
            else:
                name += r"{\left (%s \right )}"

            if inv_trig_power_case and exp is not None:
                name += r"^{%s}" % exp

            return name % ",".join(args)

    def _print_Lambda(self, expr):
        symbols, expr = expr.args

        if len(symbols) == 1:
            symbols = self._print(symbols[0])
        else:
            symbols = self._print(tuple(symbols))

        args = (symbols, self._print(expr))
        tex = r"\Lambda {\left (%s \right )}" % ", ".join(args)

        return tex

    def _print_Min(self, expr, exp=None):
        args = sorted(expr.args, key=default_sort_key)
        texargs = [r"%s" % self._print(symbol) for symbol in args]
        return r"\min\left(%s\right)" % ", ".join(texargs)

    def _print_Max(self, expr, exp=None):
        args = sorted(expr.args, key=default_sort_key)
        texargs = [r"%s" % self._print(symbol) for symbol in args]
        return r"\max\left(%s\right)" % ", ".join(texargs)

    def _print_floor(self, expr, exp=None):
        tex = r"\lfloor{%s}\rfloor" % self._print(expr.args[0])

        if exp is not None:
            return r"%s^{%s}" % (tex, exp)
        else:
            return tex

    def _print_ceiling(self, expr, exp=None):
        tex = r"\lceil{%s}\rceil" % self._print(expr.args[0])

        if exp is not None:
            return r"%s^{%s}" % (tex, exp)
        else:
            return tex

    def _print_Abs(self, expr, exp=None):
        tex = r"\lvert{%s}\rvert" % self._print(expr.args[0])

        if exp is not None:
            return r"%s^{%s}" % (tex, exp)
        else:
            return tex

    def _print_re(self, expr, exp=None):
        if self._needs_brackets(expr.args[0]):
            tex = r"\Re {\left (%s \right )}" % self._print(expr.args[0])
        else:
            tex = r"\Re{%s}" % self._print(expr.args[0])

        return self._do_exponent(tex, exp)

    def _print_im(self, expr, exp=None):
        if self._needs_brackets(expr.args[0]):
            tex = r"\Im {\left ( %s \right )}" % self._print(expr.args[0])
        else:
            tex = r"\Im{%s}" % self._print(expr.args[0])

        return self._do_exponent(tex, exp)

    def _print_Not(self, e):
        if (e.args[0].is_Boolean):
            return r"\neg (%s)" % self._print(e.args[0])
        else:
            return r"\neg %s" % self._print(e.args[0])

    def _print_And(self, e):
        args = sorted(e.args, key=default_sort_key)
        arg = args[0]
        if arg.is_Boolean and not arg.is_Not:
            tex = r"\left(%s\right)" % self._print(arg)
        else:
            tex = r"%s" % self._print(arg)

        for arg in args[1:]:
            if arg.is_Boolean and not arg.is_Not:
                tex += r" \wedge \left(%s\right)" % (self._print(arg))
            else:
                tex += r" \wedge %s" % (self._print(arg))

        return tex

    def _print_Or(self, e):
        args = sorted(e.args, key=default_sort_key)
        arg = args[0]
        if arg.is_Boolean and not arg.is_Not:
            tex = r"\left(%s\right)" % self._print(arg)
        else:
            tex = r"%s" % self._print(arg)

        for arg in args[1:]:
            if arg.is_Boolean and not arg.is_Not:
                tex += r" \vee \left(%s\right)" % (self._print(arg))
            else:
                tex += r" \vee %s" % (self._print(arg))

        return tex

    def _print_Implies(self, e):
        return r"%s \Rightarrow %s" % (self._print(e.args[0]), self._print(e.args[1]))

    def _print_Equivalent(self, e):
        return r"%s \Leftrightarrow %s" % (self._print(e.args[0]), self._print(e.args[1]))

    def _print_conjugate(self, expr, exp=None):
        tex = r"\overline{%s}" % self._print(expr.args[0])

        if exp is not None:
            return r"%s^{%s}" % (tex, exp)
        else:
            return tex

    def _print_ExpBase(self, expr, exp=None):
        # TODO should exp_polar be printed differently?
        #      what about exp_polar(0), exp_polar(1)?
        tex = r"e^{%s}" % self._print(expr.args[0])
        return self._do_exponent(tex, exp)

    def _print_gamma(self, expr, exp=None):
        tex = r"\left(%s\right)" % self._print(expr.args[0])

        if exp is not None:
            return r"\Gamma^{%s}%s" % (exp, tex)
        else:
            return r"\Gamma%s" % tex

    def _print_uppergamma(self, expr, exp=None):
        tex = r"\left(%s, %s\right)" % (self._print(expr.args[0]),
                                        self._print(expr.args[1]))

        if exp is not None:
            return r"\Gamma^{%s}%s" % (exp, tex)
        else:
            return r"\Gamma%s" % tex

    def _print_lowergamma(self, expr, exp=None):
        tex = r"\left(%s, %s\right)" % (self._print(expr.args[0]),
                                        self._print(expr.args[1]))

        if exp is not None:
            return r"\gamma^{%s}%s" % (exp, tex)
        else:
            return r"\gamma%s" % tex

    def _print_expint(self, expr, exp=None):
        tex = r"\left(%s\right)" % self._print(expr.args[1])
        nu = self._print(expr.args[0])

        if exp is not None:
            return r"\operatorname{E}_{%s}^{%s}%s" % (nu, exp, tex)
        else:
            return r"\operatorname{E}_{%s}%s" % (nu, tex)

    def _print_factorial(self, expr, exp=None):
        x = expr.args[0]
        if self._needs_brackets(x):
            tex = r"\left(%s\right)!" % self._print(x)
        else:
            tex = self._print(x) + "!"

        if exp is not None:
            return r"%s^{%s}" % (tex, exp)
        else:
            return tex

    def _print_factorial2(self, expr, exp=None):
        x = expr.args[0]
        if self._needs_brackets(x):
            tex = r"\left(%s\right)!!" % self._print(x)
        else:
            tex = self._print(x) + "!!"

        if exp is not None:
            return r"%s^{%s}" % (tex, exp)
        else:
            return tex

    def _print_binomial(self, expr, exp=None):
        tex = r"{\binom{%s}{%s}}" % (self._print(expr.args[0]),
                                     self._print(expr.args[1]))

        if exp is not None:
            return r"%s^{%s}" % (tex, exp)
        else:
            return tex

    def _print_RisingFactorial(self, expr, exp=None):
        tex = r"{\left(%s\right)}^{\left(%s\right)}" % \
            (self._print(expr.args[0]), self._print(expr.args[1]))

        return self._do_exponent(tex, exp)

    def _print_FallingFactorial(self, expr, exp=None):
        tex = r"{\left(%s\right)}_{\left(%s\right)}" % \
            (self._print(expr.args[0]), self._print(expr.args[1]))

        return self._do_exponent(tex, exp)

    def _hprint_BesselBase(self, expr, exp, sym):
        tex = r"%s" % (sym)

        need_exp = False
        if exp is not None:
            if tex.find('^') == -1:
                tex = r"%s^{%s}" % (tex, self._print(exp))
            else:
                need_exp = True

        tex = r"%s_{%s}\left(%s\right)" % (tex, self._print(expr.order),
                                           self._print(expr.argument))

        if need_exp:
            tex = self._do_exponent(tex, exp)
        return tex

    def _hprint_vec(self, vec):
        if len(vec) == 0:
            return ""
        s = ""
        for i in vec[:-1]:
            s += "%s, " % self._print(i)
        s += self._print(vec[-1])
        return s

    def _print_besselj(self, expr, exp=None):
        return self._hprint_BesselBase(expr, exp, 'J')

    def _print_besseli(self, expr, exp=None):
        return self._hprint_BesselBase(expr, exp, 'I')

    def _print_besselk(self, expr, exp=None):
        return self._hprint_BesselBase(expr, exp, 'K')

    def _print_bessely(self, expr, exp=None):
        return self._hprint_BesselBase(expr, exp, 'Y')

    def _print_yn(self, expr, exp=None):
        return self._hprint_BesselBase(expr, exp, 'y')

    def _print_jn(self, expr, exp=None):
        return self._hprint_BesselBase(expr, exp, 'j')

    def _print_hankel1(self, expr, exp=None):
        return self._hprint_BesselBase(expr, exp, 'H^{(1)}')

    def _print_hankel2(self, expr, exp=None):
        return self._hprint_BesselBase(expr, exp, 'H^{(2)}')

    def _print_fresnels(self, expr, exp=None):
        tex = r"\left(%s\right)" % self._print(expr.args[0])

        if exp is not None:
            return r"S^{%s}%s" % (exp, tex)
        else:
            return r"S%s" % tex

    def _print_fresnelc(self, expr, exp=None):
        tex = r"\left(%s\right)" % self._print(expr.args[0])

        if exp is not None:
            return r"C^{%s}%s" % (exp, tex)
        else:
            return r"C%s" % tex

    def _print_hyper(self, expr, exp=None):
        tex = r"{{}_{%s}F_{%s}\left(\begin{matrix} %s \\ %s \end{matrix}" \
              r"\middle| {%s} \right)}" % \
             (self._print(len(expr.ap)), self._print(len(expr.bq)),
              self._hprint_vec(expr.ap), self._hprint_vec(expr.bq),
              self._print(expr.argument))

        if exp is not None:
            tex = r"{%s}^{%s}" % (tex, self._print(exp))
        return tex

    def _print_meijerg(self, expr, exp=None):
        tex = r"{G_{%s, %s}^{%s, %s}\left(\begin{matrix} %s & %s \\" \
              r"%s & %s \end{matrix} \middle| {%s} \right)}" % \
             (self._print(len(expr.ap)), self._print(len(expr.bq)),
              self._print(len(expr.bm)), self._print(len(expr.an)),
              self._hprint_vec(expr.an), self._hprint_vec(expr.aother),
              self._hprint_vec(expr.bm), self._hprint_vec(expr.bother),
              self._print(expr.argument))

        if exp is not None:
            tex = r"{%s}^{%s}" % (tex, self._print(exp))
        return tex

    def _print_dirichlet_eta(self, expr, exp=None):
        tex = r"\left(%s\right)" % self._print(expr.args[0])
        if exp is not None:
            return r"\eta^{%s}%s" % (self._print(exp), tex)
        return r"\eta%s" % tex

    def _print_zeta(self, expr, exp=None):
        if len(expr.args) == 2:
            tex = r"\left(%s, %s\right)" % tuple(map(self._print, expr.args))
        else:
            tex = r"\left(%s\right)" % self._print(expr.args[0])
        if exp is not None:
            return r"\zeta^{%s}%s" % (self._print(exp), tex)
        return r"\zeta%s" % tex

    def _print_lerchphi(self, expr, exp=None):
        tex = r"\left(%s, %s, %s\right)" % tuple(map(self._print, expr.args))
        if exp is None:
            return r"\Phi%s" % tex
        return r"\Phi^{%s}%s" % (self._print(exp), tex)

    def _print_polylog(self, expr, exp=None):
        s, z = map(self._print, expr.args)
        tex = r"\left(%s\right)" % z
        if exp is None:
            return r"\operatorname{Li}_{%s}%s" % (s, tex)
        return r"\operatorname{Li}_{%s}^{%s}%s" % (s, self._print(exp), tex)

    def _print_jacobi(self, expr, exp=None):
        n, a, b, x = map(self._print, expr.args)
        tex = r"P_{%s}^{\left(%s,%s\right)}\left(%s\right)" % (n, a, b, x)
        if exp is not None:
            tex = r"\left(" + tex + r"\right)^{%s}" % (self._print(exp))
        return tex

    def _print_gegenbauer(self, expr, exp=None):
        n, a, x = map(self._print, expr.args)
        tex = r"C_{%s}^{\left(%s\right)}\left(%s\right)" % (n, a, x)
        if exp is not None:
            tex = r"\left(" + tex + r"\right)^{%s}" % (self._print(exp))
        return tex

    def _print_chebyshevt(self, expr, exp=None):
        n, x = map(self._print, expr.args)
        tex = r"T_{%s}\left(%s\right)" % (n, x)
        if exp is not None:
            tex = r"\left(" + tex + r"\right)^{%s}" % (self._print(exp))
        return tex

    def _print_chebyshevu(self, expr, exp=None):
        n, x = map(self._print, expr.args)
        tex = r"U_{%s}\left(%s\right)" % (n, x)
        if exp is not None:
            tex = r"\left(" + tex + r"\right)^{%s}" % (self._print(exp))
        return tex

    def _print_legendre(self, expr, exp=None):
        n, x = map(self._print, expr.args)
        tex = r"P_{%s}\left(%s\right)" % (n, x)
        if exp is not None:
            tex = r"\left(" + tex + r"\right)^{%s}" % (self._print(exp))
        return tex

    def _print_assoc_legendre(self, expr, exp=None):
        n, a, x = map(self._print, expr.args)
        tex = r"P_{%s}^{\left(%s\right)}\left(%s\right)" % (n, a, x)
        if exp is not None:
            tex = r"\left(" + tex + r"\right)^{%s}" % (self._print(exp))
        return tex

    def _print_hermite(self, expr, exp=None):
        n, x = map(self._print, expr.args)
        tex = r"H_{%s}\left(%s\right)" % (n, x)
        if exp is not None:
            tex = r"\left(" + tex + r"\right)^{%s}" % (self._print(exp))
        return tex

    def _print_laguerre(self, expr, exp=None):
        n, x = map(self._print, expr.args)
        tex = r"L_{%s}\left(%s\right)" % (n, x)
        if exp is not None:
            tex = r"\left(" + tex + r"\right)^{%s}" % (self._print(exp))
        return tex

    def _print_assoc_laguerre(self, expr, exp=None):
        n, a, x = map(self._print, expr.args)
        tex = r"L_{%s}^{\left(%s\right)}\left(%s\right)" % (n, a, x)
        if exp is not None:
            tex = r"\left(" + tex + r"\right)^{%s}" % (self._print(exp))
        return tex

    def _print_Rational(self, expr):
        if expr.q != 1:
            sign = ""
            p = expr.p
            if expr.p < 0:
                sign = "- "
                p = -p
            return r"%s\frac{%d}{%d}" % (sign, p, expr.q)
        else:
            return self._print(expr.p)

    def _print_Infinity(self, expr):
        return r"\infty"

    def _print_NegativeInfinity(self, expr):
        return r"-\infty"

    def _print_ComplexInfinity(self, expr):
        return r"\tilde{\infty}"

    def _print_ImaginaryUnit(self, expr):
        return r"\mathbf{\imath}"

    def _print_NaN(self, expr):
        return r"\bot"

    def _print_Pi(self, expr):
        return r"\pi"

    def _print_Exp1(self, expr):
        return r"e"

    def _print_EulerGamma(self, expr):
        return r"\gamma"

    def _print_Order(self, expr):
        return r"\mathcal{O}\left(%s\right)" % \
            self._print(expr.args[0])

    def _print_Symbol(self, expr):
        if expr in self._settings['symbol_names']:
            return self._settings['symbol_names'][expr]

        name, supers, subs = split_super_sub(expr.name)

        # translate name, supers and subs to tex keywords
        greek = set([ 'alpha', 'beta', 'gamma', 'delta', 'epsilon', 'zeta',
                      'eta', 'theta', 'iota', 'kappa', 'lambda', 'mu', 'nu',
                      'xi', 'omicron', 'pi', 'rho', 'sigma', 'tau', 'upsilon',
                      'phi', 'chi', 'psi', 'omega' ])

        greek_translated = {'lamda': 'lambda', 'Lamda': 'Lambda'}

        other = set( ['aleph', 'beth', 'daleth', 'gimel', 'ell', 'eth',
                      'hbar', 'hslash', 'mho' ])

        def translate(s):
            tmp = s.lower()
            if tmp in greek or tmp in other:
                return "\\" + s
            if s in greek_translated:
                return "\\" + greek_translated[s]
            else:
                return s

        name = translate(name)
        supers = [translate(sup) for sup in supers]
        subs = [translate(sub) for sub in subs]

        # glue all items together:
        if len(supers) > 0:
            name += "^{%s}" % " ".join(supers)
        if len(subs) > 0:
            name += "_{%s}" % " ".join(subs)

        return name

    def _print_Relational(self, expr):
        if self._settings['itex']:
            gt = r"\gt"
            lt = r"\lt"
        else:
            gt = ">"
            lt = "<"

        charmap = {
            "==": "=",
            ">": gt,
            "<": lt,
            ">=": r"\geq",
            "<=": r"\leq",
            "!=": r"\neq",
        }

        return "%s %s %s" % (self._print(expr.lhs),
            charmap[expr.rel_op], self._print(expr.rhs))

    def _print_Piecewise(self, expr):
        ecpairs = [r"%s & \text{for}\: %s" % (self._print(e), self._print(c))
                       for e, c in expr.args[:-1]]
<<<<<<< HEAD
        if expr.args[-1].cond == True:
=======
        if expr.args[-1].cond is True:
>>>>>>> ef61493d
            ecpairs.append(r"%s & \text{otherwise}" %
                               self._print(expr.args[-1].expr))
        else:
            ecpairs.append(r"%s & \text{for}\: %s" %
                           (self._print(expr.args[-1].expr),
                            self._print(expr.args[-1].cond)))
        tex = r"\begin{cases} %s \end{cases}"
        return tex % r" \\".join(ecpairs)

    def _print_MatrixBase(self, expr):
        lines = []

        for line in range(expr.rows):  # horrible, should be 'rows'
            lines.append(" & ".join([ self._print(i) for i in expr[line, :] ]))

        out_str = r'\begin{%MATSTR%}%s\end{%MATSTR%}'
        out_str = out_str.replace('%MATSTR%', self._settings['mat_str'])
        if self._settings['mat_delim']:
            left_delim = self._settings['mat_delim']
            right_delim = self._delim_dict[left_delim]
            out_str = r'\left' + left_delim + out_str + \
                      r'\right' + right_delim
        return out_str % r"\\".join(lines)
    _print_ImmutableMatrix = _print_MatrixBase
    _print_Matrix = _print_MatrixBase

    def _print_BlockMatrix(self, expr):
        return self._print(expr.blocks)

    def _print_Transpose(self, expr):
        mat = expr.arg
        if mat.is_Add or mat.is_Mul:
            return r"\left(%s\right)^T" % self._print(mat)
        else:
            return "%s^T" % self._print(mat)

    def _print_MatAdd(self, expr):
        # Stolen from print_Add
        terms = list(expr.args)
        tex = self._print(terms[0])

        for term in terms[1:]:
            if not _coeff_isneg(term):
                tex += " +"

            tex += " " + self._print(term)

        return tex

    def _print_MatMul(self, expr):
        from sympy import Add, MatAdd

        def parens(x):
            if isinstance(x, (Add, MatAdd)):
                return r"\left(%s\right)"%self._print(x)
            return self._print(x)
        return ' '.join(map(parens, expr.args))

    def _print_MatPow(self, expr):
        base, exp = expr.base, expr.exp
        if base.is_Add or base.is_Mul:
            return r"\left(%s\right)^{%s}" % (self._print(base), self._print(exp))
        else:
            return "%s^{%s}" % (self._print(base), self._print(exp))

    def _print_ZeroMatrix(self, Z):
        return r"\bold{0}"

    def _print_Identity(self, I):
        return r"\mathbb{I}"

    def _print_tuple(self, expr):
        return r"\begin{pmatrix}%s\end{pmatrix}" % \
            r", & ".join([ self._print(i) for i in expr ])

    def _print_Tuple(self, expr):
        return self._print_tuple(expr)

    def _print_list(self, expr):
        return r"\begin{bmatrix}%s\end{bmatrix}" % \
            r", & ".join([ self._print(i) for i in expr ])

    def _print_dict(self, d):
        keys = sorted(d.keys(), key=default_sort_key)
        items = []

        for key in keys:
            val = d[key]
            items.append("%s : %s" % (self._print(key), self._print(val)))

        return r"\begin{Bmatrix}%s\end{Bmatrix}" % r", & ".join(items)

    def _print_Dict(self, expr):
        return self._print_dict(expr)

    def _print_DiracDelta(self, expr):
        if len(expr.args) == 1 or expr.args[1] == 0:
            tex = r"\delta\left(%s\right)" % self._print(expr.args[0])
        else:
            tex = r"\delta^{\left( %s \right)}\left( %s \right)" % (
                self._print(expr.args[1]), self._print(expr.args[0]))
        return tex

    def _print_ProductSet(self, p):
        if len(p.sets) > 1 and not has_variety(p.sets):
            return self._print(p.sets[0]) + "^%d" % len(p.sets)
        else:
            return r" \times ".join(self._print(set) for set in p.sets)

    def _print_RandomDomain(self, d):
        try:
            return 'Domain: ' + self._print(d.as_boolean())
        except:
            try:
                return ('Domain: ' + self._print(d.symbols) + ' in ' +
                        self._print(d.set))
            except:
                return 'Domain on ' + self._print(d.symbols)

    def _print_FiniteSet(self, s):
        items = sorted(s.args, key=default_sort_key)
        return self._print_set(items)

    def _print_set(self, s):
        items = sorted(s, key=default_sort_key)
        items = ", ".join(map(self._print, items))
        return r"\left\{%s\right\}" % items

    _print_frozenset = _print_set

    def _print_Range(self, s):
        if len(s) > 4:
            it = iter(s)
            printset = it.next(), it.next(), '\ldots', s._last_element
        else:
            printset = tuple(s)

        return (r"\left\{"
              + r", ".join(self._print(el) for el in printset)
              + r"\right\}")

    def _print_Interval(self, i):
        if i.start == i.end:
            return r"\left\{%s\right\}" % self._print(i.start)

        else:
            if i.left_open:
                left = '('
            else:
                left = '['

            if i.right_open:
                right = ')'
            else:
                right = ']'

            return r"\left%s%s, %s\right%s" % \
                   (left, self._print(i.start), self._print(i.end), right)

    def _print_Union(self, u):
        return r" \cup ".join([self._print(i) for i in u.args])

    def _print_Intersection(self, u):
        return r" \cap ".join([self._print(i) for i in u.args])

    def _print_EmptySet(self, e):
        return r"\emptyset"

    def _print_Naturals(self, n):
        return r"\mathbb{N}"

    def _print_Integers(self, i):
        return r"\mathbb{Z}"

    def _print_Reals(self, i):
        return r"\mathbb{R}"

    def _print_TransformationSet(self, s):
        return r"\left\{%s\; |\; %s \in %s\right\}" %(
                self._print(s.lamda.expr),
                ', '.join([self._print(var) for var in s.lamda.variables]),
                self._print(s.base_set))

    def _print_FiniteField(self, expr):
        return r"\mathbb{F}_{%s}" % expr.mod

    def _print_IntegerRing(self, expr):
        return r"\mathbb{Z}"

    def _print_RationalField(self, expr):
        return r"\mathbb{Q}"

    def _print_RealDomain(self, expr):
        return r"\mathbb{R}"

    def _print_ComplexDomain(self, expr):
        return r"\mathbb{C}"

    def _print_PolynomialRingBase(self, expr):
        domain = self._print(expr.dom)
        gens = ", ".join(map(self._print, expr.gens))
        inv = ""
        if not expr.is_Poly:
            inv = r"S_<^{-1}"
        return r"%s%s\left[%s\right]" % (inv, domain, gens)

    def _print_FractionField(self, expr):
        domain = self._print(expr.dom)
        gens = ", ".join(map(self._print, expr.gens))
        return r"%s\left(%s\right)" % (domain, gens)

    def _print_Poly(self, poly):
        cls = poly.__class__.__name__
        expr = self._print(poly.as_expr())
        gens = map(self._print, poly.gens)
        domain = "domain=%s" % self._print(poly.get_domain())

        args = ", ".join([expr] + gens + [domain])
        if cls in accepted_latex_functions:
            tex = r"\%s {\left (%s \right )}" % (cls, args)
        else:
            tex = r"\operatorname{%s}{\left( %s \right)}" % (cls, args)

        return tex

    def _print_RootOf(self, root):
        cls = root.__class__.__name__
        expr = self._print(root.expr)
        index = root.index
        if cls in accepted_latex_functions:
            return r"\%s {\left(%s, %d\right)}" % (cls, expr, index)
        else:
            return r"\operatorname{%s} {\left(%s, %d\right)}" % (cls, expr, index)

    def _print_RootSum(self, expr):
        cls = expr.__class__.__name__
        args = [self._print(expr.expr)]

        if expr.fun is not S.IdentityFunction:
            args.append(self._print(expr.fun))

        if cls in accepted_latex_functions:
            return r"\%s {\left(%s\right)}" % (cls, ", ".join(args))
        else:
            return r"\operatorname{%s} {\left(%s\right)}" % (cls, ", ".join(args))

    def _print_euler(self, expr):
        return r"E_{%s}" % self._print(expr.args[0])

    def _print_catalan(self, expr):
        return r"C_{%s}" % self._print(expr.args[0])

    def _print_MellinTransform(self, expr):
        return r"\mathcal{M}_{%s}\left[%s\right]\left(%s\right)" % (self._print(expr.args[1]), self._print(expr.args[0]), self._print(expr.args[2]))

    def _print_InverseMellinTransform(self, expr):
        return r"\mathcal{M}^{-1}_{%s}\left[%s\right]\left(%s\right)" % (self._print(expr.args[1]), self._print(expr.args[0]), self._print(expr.args[2]))

    def _print_LaplaceTransform(self, expr):
        return r"\mathcal{L}_{%s}\left[%s\right]\left(%s\right)" % (self._print(expr.args[1]), self._print(expr.args[0]), self._print(expr.args[2]))

    def _print_InverseLaplaceTransform(self, expr):
        return r"\mathcal{L}^{-1}_{%s}\left[%s\right]\left(%s\right)" % (self._print(expr.args[1]), self._print(expr.args[0]), self._print(expr.args[2]))

    def _print_FourierTransform(self, expr):
        return r"\mathcal{F}_{%s}\left[%s\right]\left(%s\right)" % (self._print(expr.args[1]), self._print(expr.args[0]), self._print(expr.args[2]))

    def _print_InverseFourierTransform(self, expr):
        return r"\mathcal{F}^{-1}_{%s}\left[%s\right]\left(%s\right)" % (self._print(expr.args[1]), self._print(expr.args[0]), self._print(expr.args[2]))

    def _print_SineTransform(self, expr):
        return r"\mathcal{SIN}_{%s}\left[%s\right]\left(%s\right)" % (self._print(expr.args[1]), self._print(expr.args[0]), self._print(expr.args[2]))

    def _print_InverseSineTransform(self, expr):
        return r"\mathcal{SIN}^{-1}_{%s}\left[%s\right]\left(%s\right)" % (self._print(expr.args[1]), self._print(expr.args[0]), self._print(expr.args[2]))

    def _print_CosineTransform(self, expr):
        return r"\mathcal{COS}_{%s}\left[%s\right]\left(%s\right)" % (self._print(expr.args[1]), self._print(expr.args[0]), self._print(expr.args[2]))

    def _print_InverseCosineTransform(self, expr):
        return r"\mathcal{COS}^{-1}_{%s}\left[%s\right]\left(%s\right)" % (self._print(expr.args[1]), self._print(expr.args[0]), self._print(expr.args[2]))

    def _print_DMP(self, p):
        try:
            if p.ring is not None:
                # TODO incorporate order
                return self._print(p.ring.to_sympy(p))
        except SympifyError:
            pass
        return self._print(repr(p))

    def _print_DMF(self, p):
        return self._print_DMP(p)

    def _print_Object(self, object):
        return self._print(Symbol(object.name))

    def _print_Morphism(self, morphism):
        domain = self._print(morphism.domain)
        codomain = self._print(morphism.codomain)
        return "%s\\rightarrow %s" % (domain, codomain)

    def _print_NamedMorphism(self, morphism):
        pretty_name = self._print(Symbol(morphism.name))
        pretty_morphism = self._print_Morphism(morphism)
        return "%s:%s" % (pretty_name, pretty_morphism)

    def _print_IdentityMorphism(self, morphism):
        from sympy.categories import NamedMorphism
        return self._print_NamedMorphism(NamedMorphism(
            morphism.domain, morphism.codomain, "id"))

    def _print_CompositeMorphism(self, morphism):
        # All components of the morphism have names and it is thus
        # possible to build the name of the composite.
        component_names_list = [self._print(Symbol(component.name)) for
                                component in morphism.components]
        component_names_list.reverse()
        component_names = "\\circ ".join(component_names_list) + ":"

        pretty_morphism = self._print_Morphism(morphism)
        return component_names + pretty_morphism

    def _print_Category(self, morphism):
        return "\\mathbf{%s}" % self._print(Symbol(morphism.name))

    def _print_Diagram(self, diagram):
        if not diagram.premises:
            # This is an empty diagram.
            return self._print(S.EmptySet)

        latex_result = self._print(diagram.premises)
        if diagram.conclusions:
            latex_result += "\\Longrightarrow %s" % \
                            self._print(diagram.conclusions)

        return latex_result

    def _print_DiagramGrid(self, grid):
        latex_result = "\\begin{array}{%s}\n" % ("c" * grid.width)

        for i in xrange(grid.height):
            for j in xrange(grid.width):
                if grid[i, j]:
                    latex_result += latex(grid[i, j])
                latex_result += " "
                if j != grid.width - 1:
                    latex_result += "& "

            if i != grid.height - 1:
                latex_result += "\\\\"
            latex_result += "\n"

        latex_result += "\\end{array}\n"
        return latex_result

    def _print_FreeModule(self, M):
        return '{%s}^{%s}' % (self._print(M.ring), self._print(M.rank))

    def _print_FreeModuleElement(self, m):
        # Print as row vector for convenience, for now.
        return r"\left[ %s \right]" % ",".join(
                '{' + self._print(x) + '}' for x in m)

    def _print_SubModule(self, m):
        return r"\left< %s \right>" % ",".join(
                '{' + self._print(x) + '}' for x in m.gens)

    def _print_ModuleImplementedIdeal(self, m):
        return r"\left< %s \right>" % ",".join(
                '{' + self._print(x) + '}' for [x] in m._module.gens)

    def _print_QuotientRing(self, R):
        # TODO nicer fractions for few generators...
        return r"\frac{%s}{%s}" % (self._print(R.ring), self._print(R.base_ideal))

    def _print_QuotientRingElement(self, x):
        return r"{%s} + {%s}" % (self._print(x.data), self._print(x.ring.base_ideal))

    def _print_QuotientModuleElement(self, m):
        return r"{%s} + {%s}" % (self._print(m.data),
                                 self._print(m.module.killed_module))

    def _print_QuotientModule(self, M):
        # TODO nicer fractions for few generators...
        return r"\frac{%s}{%s}" % (self._print(M.base),
                                   self._print(M.killed_module))

    def _print_MatrixHomomorphism(self, h):
        return r"{%s} : {%s} \to {%s}" % (self._print(h._sympy_matrix()),
            self._print(h.domain), self._print(h.codomain))

    def _print_BaseScalarField(self, field):
        string = field._coord_sys._names[field._index]
        return r'\boldsymbol{\mathrm{%s}}' % self._print(Symbol(string))

    def _print_BaseVectorField(self, field):
        string = field._coord_sys._names[field._index]
        return r'\partial_{%s}' % self._print(Symbol(string))

    def _print_Differential(self, diff):
        field = diff._form_field
        if hasattr(field, '_coord_sys'):
            string = field._coord_sys._names[field._index]
            return r'\mathbb{d}%s' % self._print(Symbol(string))
        else:
            return 'd(%s)' % self._print(field)
            string = self._print(field)
            return r'\mathbb{d}\left(%s\right)' % string

    def _print_Tr(self, p):
        #Todo: Handle indices
        contents = self._print(p.args[0])
        return r'\mbox{Tr}\left(%s\right)' % (contents)


def latex(expr, **settings):
    r"""
    Convert the given expression to LaTeX representation.

    >>> from sympy import latex, sin, asin, Matrix, Rational
    >>> from sympy.abc import x, y, mu, tau

    >>> latex((2*tau)**Rational(7,2))
    '8 \\sqrt{2} \\tau^{\\frac{7}{2}}'

    order: Any of the supported monomial orderings (currently "lex", "grlex", or
    "grevlex"), "old", and "none". This parameter does nothing for Mul objects.
    Setting order to "old" uses the compatibility ordering for Add defined in
    Printer. For very large expressions, set the 'order' keyword to 'none' if
    speed is a concern.

    mode: Specifies how the generated code will be delimited. 'mode' can be one
    of 'plain', 'inline', 'equation' or 'equation*'.  If 'mode' is set to
    'plain', then the resulting code will not be delimited at all (this is the
    default). If 'mode' is set to 'inline' then inline LaTeX $ $ will be used.
    If 'mode' is set to 'equation' or 'equation*', the resulting code will be
    enclosed in the 'equation' or 'equation*' environment (remember to import
    'amsmath' for 'equation*'), unless the 'itex' option is set. In the latter
    case, the ``$$ $$`` syntax is used.

    >>> latex((2*mu)**Rational(7,2), mode='plain')
    '8 \\sqrt{2} \\mu^{\\frac{7}{2}}'

    >>> latex((2*tau)**Rational(7,2), mode='inline')
    '$8 \\sqrt{2} \\tau^{\\frac{7}{2}}$'

    >>> latex((2*mu)**Rational(7,2), mode='equation*')
    '\\begin{equation*}8 \\sqrt{2} \\mu^{\\frac{7}{2}}\\end{equation*}'

    >>> latex((2*mu)**Rational(7,2), mode='equation')
    '\\begin{equation}8 \\sqrt{2} \\mu^{\\frac{7}{2}}\\end{equation}'

    itex: Specifies if itex-specific syntax is used, including emitting ``$$ $$``.

    >>> latex((2*mu)**Rational(7,2), mode='equation', itex=True)
    '$$8 \\sqrt{2} \\mu^{\\frac{7}{2}}$$'

    fold_frac_powers: Emit "^{p/q}" instead of "^{\frac{p}{q}}" for fractional
    powers.

    >>> latex((2*tau)**Rational(7,2), fold_frac_powers=True)
    '8 \\sqrt{2} \\tau^{7/2}'

    fold_func_brackets: Fold function brackets where applicable.

    >>> latex((2*tau)**sin(Rational(7,2)))
    '\\left(2 \\tau\\right)^{\\sin{\\left (\\frac{7}{2} \\right )}}'
    >>> latex((2*tau)**sin(Rational(7,2)), fold_func_brackets = True)
    '\\left(2 \\tau\\right)^{\\sin {\\frac{7}{2}}}'

    mul_symbol: The symbol to use for multiplication. Can be one of None,
    "ldot", "dot", or "times".

    >>> latex((2*tau)**sin(Rational(7,2)), mul_symbol="times")
    '\\left(2 \\times \\tau\\right)^{\\sin{\\left (\\frac{7}{2} \\right )}}'

    inv_trig_style: How inverse trig functions should be displayed. Can be one
    of "abbreviated", "full", or "power". Defaults to "abbreviated".

    >>> latex(asin(Rational(7,2)))
    '\\operatorname{asin}{\\left (\\frac{7}{2} \\right )}'
    >>> latex(asin(Rational(7,2)), inv_trig_style="full")
    '\\arcsin{\\left (\\frac{7}{2} \\right )}'
    >>> latex(asin(Rational(7,2)), inv_trig_style="power")
    '\\sin^{-1}{\\left (\\frac{7}{2} \\right )}'

    mat_str: Which matrix environment string to emit. "smallmatrix", "bmatrix",
    etc. Defaults to "smallmatrix".

    >>> latex(Matrix(2, 1, [x, y]), mat_str = "array")
    '\\left[\\begin{array}x\\\\y\\end{array}\\right]'

    mat_delim: The delimiter to wrap around matrices. Can be one of "[", "(",
    or the empty string. Defaults to "[".

    >>> latex(Matrix(2, 1, [x, y]), mat_delim="(")
    '\\left(\\begin{smallmatrix}x\\\\y\\end{smallmatrix}\\right)'

    symbol_names: Dictionary of symbols and the custom strings they should be
    emitted as.

    >>> latex(x**2, symbol_names={x:'x_i'})
    'x_i^{2}'

    Besides all Basic based expressions, you can recursively
    convert Python containers (lists, tuples and dicts) and
    also SymPy matrices:

    >>> latex([2/x, y], mode='inline')
    '$\\begin{bmatrix}\\frac{2}{x}, & y\\end{bmatrix}$'

    """

    return LatexPrinter(settings).doprint(expr)


def print_latex(expr, **settings):
    """Prints LaTeX representation of the given expression."""
    print latex(expr, **settings)<|MERGE_RESOLUTION|>--- conflicted
+++ resolved
@@ -972,11 +972,7 @@
     def _print_Piecewise(self, expr):
         ecpairs = [r"%s & \text{for}\: %s" % (self._print(e), self._print(c))
                        for e, c in expr.args[:-1]]
-<<<<<<< HEAD
-        if expr.args[-1].cond == True:
-=======
         if expr.args[-1].cond is True:
->>>>>>> ef61493d
             ecpairs.append(r"%s & \text{otherwise}" %
                                self._print(expr.args[-1].expr))
         else:
