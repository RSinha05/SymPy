--- conflicted
+++ resolved
@@ -28,15 +28,11 @@
         "max": None,
     }  # type: Dict[str, Any]
 
-<<<<<<< HEAD
     @property
     def _def_prec(self):
         return {}
 
-    _relationals = dict()
-=======
     _relationals = dict()  # type: Dict[str, str]
->>>>>>> cd86e3c3
 
     def parenthesize(self, item, level, strict=False):
         if (precedence(item, self._def_prec) < level) or ((not strict) and precedence(item, self._def_prec) <= level):
