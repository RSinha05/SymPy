"""
A Printer for generating readable representation of most sympy classes.
"""

from __future__ import print_function, division

from typing import Any, Dict

from sympy.core import S, Rational, Pow, Basic, Mul, Number
from sympy.core.mul import _keep_coeff
from .printer import Printer
from sympy.printing.precedence import precedence, PRECEDENCE

from mpmath.libmp import prec_to_dps, to_str as mlib_to_str

from sympy.utilities import default_sort_key


class StrPrinter(Printer):
    printmethod = "_sympystr"
    _default_settings = {
        "order": None,
        "full_prec": "auto",
        "sympy_integers": False,
        "abbrev": False,
        "perm_cyclic": True,
        "min": None,
        "max": None,
    }  # type: Dict[str, Any]

    _relationals = dict()  # type: Dict[str, str]

    def parenthesize(self, item, level, strict=False, kwargs={}):
        if (precedence(item) < level) or ((not strict) and precedence(item) <= level):
            return "(%s)" % self._print(item, **kwargs)
        else:
            return self._print(item, **kwargs)

    def stringify(self, args, sep, level=0):
        return sep.join([self.parenthesize(item, level) for item in args])

    def emptyPrinter(self, expr):
        if isinstance(expr, str):
            return expr
        elif isinstance(expr, Basic):
            return repr(expr)
        else:
            return str(expr)

    def _print_Add(self, expr, order=None):
        terms = self._as_ordered_terms(expr, order=order)

        PREC = precedence(expr)
        l = []
        for term in terms:
            t = self._print(term)
            if t.startswith('-'):
                sign = "-"
                t = t[1:]
            else:
                sign = "+"
            if precedence(term) < PREC:
                l.extend([sign, "(%s)" % t])
            else:
                l.extend([sign, t])
        sign = l.pop(0)
        if sign == '+':
            sign = ""
        return sign + ' '.join(l)

    def _print_BooleanTrue(self, expr):
        return "True"

    def _print_BooleanFalse(self, expr):
        return "False"

    def _print_Not(self, expr):
        return '~%s' %(self.parenthesize(expr.args[0],PRECEDENCE["Not"]))

    def _print_And(self, expr):
        return self.stringify(expr.args, " & ", PRECEDENCE["BitwiseAnd"])

    def _print_Or(self, expr):
        return self.stringify(expr.args, " | ", PRECEDENCE["BitwiseOr"])

    def _print_Xor(self, expr):
        return self.stringify(expr.args, " ^ ", PRECEDENCE["BitwiseXor"])

    def _print_AppliedPredicate(self, expr):
        return '%s(%s)' % (self._print(expr.func), self._print(expr.arg))

    def _print_Basic(self, expr):
        l = [self._print(o) for o in expr.args]
        return expr.__class__.__name__ + "(%s)" % ", ".join(l)

    def _print_BlockMatrix(self, B):
        if B.blocks.shape == (1, 1):
            self._print(B.blocks[0, 0])
        return self._print(B.blocks)

    def _print_Catalan(self, expr):
        return 'Catalan'

    def _print_ComplexInfinity(self, expr):
        return 'zoo'

    def _print_ConditionSet(self, s):
        args = tuple([self._print(i) for i in (s.sym, s.condition)])
        if s.base_set is S.UniversalSet:
            return 'ConditionSet(%s, %s)' % args
        args += (self._print(s.base_set),)
        return 'ConditionSet(%s, %s, %s)' % args

    def _print_Derivative(self, expr):
        dexpr = expr.expr
        dvars = [i[0] if i[1] == 1 else i for i in expr.variable_count]
        return 'Derivative(%s)' % ", ".join(map(lambda arg: self._print(arg), [dexpr] + dvars))

    def _print_dict(self, d):
        keys = sorted(d.keys(), key=default_sort_key)
        items = []

        for key in keys:
            item = "%s: %s" % (self._print(key), self._print(d[key]))
            items.append(item)

        return "{%s}" % ", ".join(items)

    def _print_Dict(self, expr):
        return self._print_dict(expr)

    def _print_RandomDomain(self, d):
        if hasattr(d, 'as_boolean'):
            return 'Domain: ' + self._print(d.as_boolean())
        elif hasattr(d, 'set'):
            return ('Domain: ' + self._print(d.symbols) + ' in ' +
                    self._print(d.set))
        else:
            return 'Domain on ' + self._print(d.symbols)

    def _print_Dummy(self, expr):
        return '_' + expr.name

    def _print_EulerGamma(self, expr):
        return 'EulerGamma'

    def _print_Exp1(self, expr):
        return 'E'

    def _print_ExprCondPair(self, expr):
        return '(%s, %s)' % (self._print(expr.expr), self._print(expr.cond))

    def _print_Function(self, expr):
        return expr.func.__name__ + "(%s)" % self.stringify(expr.args, ", ")

    def _print_GoldenRatio(self, expr):
        return 'GoldenRatio'

    def _print_TribonacciConstant(self, expr):
        return 'TribonacciConstant'

    def _print_ImaginaryUnit(self, expr):
        return 'I'

    def _print_Infinity(self, expr):
        return 'oo'

    def _print_Integral(self, expr):
        def _xab_tostr(xab):
            if len(xab) == 1:
                return self._print(xab[0])
            else:
                return self._print((xab[0],) + tuple(xab[1:]))
        L = ', '.join([_xab_tostr(l) for l in expr.limits])
        return 'Integral(%s, %s)' % (self._print(expr.function), L)

    def _print_Interval(self, i):
        fin =  'Interval{m}({a}, {b})'
        a, b, l, r = i.args
        if a.is_infinite and b.is_infinite:
            m = ''
        elif a.is_infinite and not r:
            m = ''
        elif b.is_infinite and not l:
            m = ''
        elif not l and not r:
            m = ''
        elif l and r:
            m = '.open'
        elif l:
            m = '.Lopen'
        else:
            m = '.Ropen'
        return fin.format(**{'a': a, 'b': b, 'm': m})

    def _print_AccumulationBounds(self, i):
        return "AccumBounds(%s, %s)" % (self._print(i.min),
                                        self._print(i.max))

    def _print_Inverse(self, I):
        return "%s**(-1)" % self.parenthesize(I.arg, PRECEDENCE["Pow"])

    def _print_Lambda(self, obj):
        expr = obj.expr
        sig = obj.signature
        if len(sig) == 1 and sig[0].is_symbol:
            sig = sig[0]
        return "Lambda(%s, %s)" % (self._print(sig), self._print(expr))

    def _print_LatticeOp(self, expr):
        args = sorted(expr.args, key=default_sort_key)
        return expr.func.__name__ + "(%s)" % ", ".join(self._print(arg) for arg in args)

    def _print_Limit(self, expr):
        e, z, z0, dir = expr.args
        if str(dir) == "+":
            return "Limit(%s, %s, %s)" % tuple(map(self._print, (e, z, z0)))
        else:
            return "Limit(%s, %s, %s, dir='%s')" % tuple(map(self._print,
                                                            (e, z, z0, dir)))

    def _print_list(self, expr):
        return "[%s]" % self.stringify(expr, ", ")

    def _print_MatrixBase(self, expr):
        return expr._format_str(self)

    def _print_MutableSparseMatrix(self, expr):
        return self._print_MatrixBase(expr)

    def _print_SparseMatrix(self, expr):
        from sympy.matrices import Matrix
        return self._print(Matrix(expr))

    def _print_ImmutableSparseMatrix(self, expr):
        return self._print_MatrixBase(expr)

    def _print_Matrix(self, expr):
        return self._print_MatrixBase(expr)

    def _print_DenseMatrix(self, expr):
        return self._print_MatrixBase(expr)

    def _print_MutableDenseMatrix(self, expr):
        return self._print_MatrixBase(expr)

    def _print_ImmutableMatrix(self, expr):
        return self._print_MatrixBase(expr)

    def _print_ImmutableDenseMatrix(self, expr):
        return self._print_MatrixBase(expr)

    def _print_MatrixElement(self, expr):
        return self.parenthesize(expr.parent, PRECEDENCE["Atom"], strict=True) \
            + '[%s, %s]' % (self._print(expr.i), self._print(expr.j))

    def _print_MatrixSlice(self, expr):
        def strslice(x, dim):
            x = list(x)
            if x[2] == 1:
                del x[2]
            if x[0] == 0:
                x[0] = ''
            if x[1] == dim:
                x[1] = ''
            return ':'.join(map(lambda arg: self._print(arg), x))
        return (self.parenthesize(expr.parent, PRECEDENCE["Atom"], strict=True) + '[' +
                strslice(expr.rowslice, expr.parent.rows) + ', ' +
                strslice(expr.colslice, expr.parent.cols) + ']')

    def _print_DeferredVector(self, expr):
        return expr.name

    def _print_Mul(self, expr):

        prec = precedence(expr)

        # Check for unevaluated Mul. In this case we need to make sure the
        # identities are visible, multiple Rational factors are not combined
        # etc so we display in a straight-forward form that fully preserves all
        # args and their order.
        args = expr.args
        if args[0] is S.One or any(isinstance(arg, Number) for arg in args[1:]):
            factors = [self.parenthesize(a, prec, strict=False) for a in args]
            return '*'.join(factors)

        c, e = expr.as_coeff_Mul()
        if c < 0:
            expr = _keep_coeff(-c, e)
            sign = "-"
        else:
            sign = ""

        a = []  # items in the numerator
        b = []  # items that are in the denominator (if any)

        pow_paren = []  # Will collect all pow with more than one base element and exp = -1

        if self.order not in ('old', 'none'):
            args = expr.as_ordered_factors()
        else:
            # use make_args in case expr was something like -x -> x
            args = Mul.make_args(expr)

        # Gather args for numerator/denominator
        for item in args:
            if item.is_commutative and item.is_Pow and item.exp.is_Rational and item.exp.is_negative:
                if item.exp != -1:
                    b.append(Pow(item.base, -item.exp, evaluate=False))
                else:
                    if len(item.args[0].args) != 1 and isinstance(item.base, Mul):   # To avoid situations like #14160
                        pow_paren.append(item)
                    b.append(Pow(item.base, -item.exp))
            elif item.is_Rational and item is not S.Infinity:
                if item.p != 1:
                    a.append(Rational(item.p))
                if item.q != 1:
                    b.append(Rational(item.q))
            else:
                a.append(item)

        a = a or [S.One]

        a_str = [self.parenthesize(x, prec, strict=False) for x in a]
        b_str = [self.parenthesize(x, prec, strict=False) for x in b]

        # To parenthesize Pow with exp = -1 and having more than one Symbol
        for item in pow_paren:
            if item.base in b:
                b_str[b.index(item.base)] = "(%s)" % b_str[b.index(item.base)]

        if not b:
            return sign + '*'.join(a_str)
        elif len(b) == 1:
            return sign + '*'.join(a_str) + "/" + b_str[0]
        else:
            return sign + '*'.join(a_str) + "/(%s)" % '*'.join(b_str)

    def _print_MatMul(self, expr):
        c, m = expr.as_coeff_mmul()

        sign = ""
        if c.is_number:
            re, im = c.as_real_imag()
            if im.is_zero and re.is_negative:
                expr = _keep_coeff(-c, m)
                sign = "-"
            elif re.is_zero and im.is_negative:
                expr = _keep_coeff(-c, m)
                sign = "-"

        return sign + '*'.join(
            [self.parenthesize(arg, precedence(expr)) for arg in expr.args]
        )

    def _print_ElementwiseApplyFunction(self, expr):
        return "{0}.({1})".format(
            expr.function,
            self._print(expr.expr),
        )

    def _print_NaN(self, expr):
        return 'nan'

    def _print_NegativeInfinity(self, expr):
        return '-oo'

    def _print_Order(self, expr):
        if not expr.variables or all(p is S.Zero for p in expr.point):
            if len(expr.variables) <= 1:
                return 'O(%s)' % self._print(expr.expr)
            else:
                return 'O(%s)' % self.stringify((expr.expr,) + expr.variables, ', ', 0)
        else:
            return 'O(%s)' % self.stringify(expr.args, ', ', 0)

    def _print_Ordinal(self, expr):
        return expr.__str__()

    def _print_Cycle(self, expr):
        return expr.__str__()

    def _print_Permutation(self, expr):
        from sympy.combinatorics.permutations import Permutation, Cycle
        from sympy.utilities.exceptions import SymPyDeprecationWarning

        perm_cyclic = Permutation.print_cyclic
        if perm_cyclic is not None:
            SymPyDeprecationWarning(
                feature="Permutation.print_cyclic = {}".format(perm_cyclic),
                useinstead="init_printing(perm_cyclic={})"
                .format(perm_cyclic),
                issue=15201,
                deprecated_since_version="1.6").warn()
        else:
            perm_cyclic = self._settings.get("perm_cyclic", True)

        if perm_cyclic:
            if not expr.size:
                return '()'
            # before taking Cycle notation, see if the last element is
            # a singleton and move it to the head of the string
            s = Cycle(expr)(expr.size - 1).__repr__()[len('Cycle'):]
            last = s.rfind('(')
            if not last == 0 and ',' not in s[last:]:
                s = s[last:] + s[:last]
            s = s.replace(',', '')
            return s
        else:
            s = expr.support()
            if not s:
                if expr.size < 5:
                    return 'Permutation(%s)' % self._print(expr.array_form)
                return 'Permutation([], size=%s)' % self._print(expr.size)
            trim = self._print(expr.array_form[:s[-1] + 1]) + ', size=%s' % self._print(expr.size)
            use = full = self._print(expr.array_form)
            if len(trim) < len(full):
                use = trim
            return 'Permutation(%s)' % use

    def _print_Subs(self, obj):
        expr, old, new = obj.args
        if len(obj.point) == 1:
            old = old[0]
            new = new[0]
        return "Subs(%s, %s, %s)" % (
            self._print(expr), self._print(old), self._print(new))

    def _print_TensorIndex(self, expr):
        return expr._print()

    def _print_TensorHead(self, expr):
        return expr._print()

    def _print_Tensor(self, expr):
        return expr._print()

    def _print_TensMul(self, expr):
        # prints expressions like "A(a)", "3*A(a)", "(1+x)*A(a)"
        sign, args = expr._get_args_for_traditional_printer()
        return sign + "*".join(
            [self.parenthesize(arg, precedence(expr)) for arg in args]
        )

    def _print_TensAdd(self, expr):
        return expr._print()

    def _print_PermutationGroup(self, expr):
        p = ['    %s' % self._print(a) for a in expr.args]
        return 'PermutationGroup([\n%s])' % ',\n'.join(p)

    def _print_Pi(self, expr):
        return 'pi'

    def _print_PolyRing(self, ring):
        return "Polynomial ring in %s over %s with %s order" % \
            (", ".join(map(lambda rs: self._print(rs), ring.symbols)),
            self._print(ring.domain), self._print(ring.order))

    def _print_FracField(self, field):
        return "Rational function field in %s over %s with %s order" % \
            (", ".join(map(lambda fs: self._print(fs), field.symbols)),
            self._print(field.domain), self._print(field.order))

    def _print_FreeGroupElement(self, elm):
        return elm.__str__()

    def _print_GaussianElement(self, poly):
        return "(%s + %s*I)" % (poly.x, poly.y)

    def _print_PolyElement(self, poly):
        return poly.str(self, PRECEDENCE, "%s**%s", "*")

    def _print_FracElement(self, frac):
        if frac.denom == 1:
            return self._print(frac.numer)
        else:
            numer = self.parenthesize(frac.numer, PRECEDENCE["Mul"], strict=True)
            denom = self.parenthesize(frac.denom, PRECEDENCE["Atom"], strict=True)
            return numer + "/" + denom

    def _print_Poly(self, expr):
        ATOM_PREC = PRECEDENCE["Atom"] - 1
        terms, gens = [], [ self.parenthesize(s, ATOM_PREC) for s in expr.gens ]

        for monom, coeff in expr.terms():
            s_monom = []

            for i, exp in enumerate(monom):
                if exp > 0:
                    if exp == 1:
                        s_monom.append(gens[i])
                    else:
                        s_monom.append(gens[i] + "**%d" % exp)

            s_monom = "*".join(s_monom)

            if coeff.is_Add:
                if s_monom:
                    s_coeff = "(" + self._print(coeff) + ")"
                else:
                    s_coeff = self._print(coeff)
            else:
                if s_monom:
                    if coeff is S.One:
                        terms.extend(['+', s_monom])
                        continue

                    if coeff is S.NegativeOne:
                        terms.extend(['-', s_monom])
                        continue

                s_coeff = self._print(coeff)

            if not s_monom:
                s_term = s_coeff
            else:
                s_term = s_coeff + "*" + s_monom

            if s_term.startswith('-'):
                terms.extend(['-', s_term[1:]])
            else:
                terms.extend(['+', s_term])

        if terms[0] in ['-', '+']:
            modifier = terms.pop(0)

            if modifier == '-':
                terms[0] = '-' + terms[0]

        format = expr.__class__.__name__ + "(%s, %s"

        from sympy.polys.polyerrors import PolynomialError

        try:
            format += ", modulus=%s" % expr.get_modulus()
        except PolynomialError:
            format += ", domain='%s'" % expr.get_domain()

        format += ")"

        for index, item in enumerate(gens):
            if len(item) > 2 and (item[:1] == "(" and item[len(item) - 1:] == ")"):
                gens[index] = item[1:len(item) - 1]

        return format % (' '.join(terms), ', '.join(gens))

    def _print_UniversalSet(self, p):
        return 'UniversalSet'

    def _print_AlgebraicNumber(self, expr):
        if expr.is_aliased:
            return self._print(expr.as_poly().as_expr())
        else:
            return self._print(expr.as_expr())

    def _print_Pow(self, expr, rational=False):
        """Printing helper function for ``Pow``

        Parameters
        ==========

        rational : bool, optional
            If ``True``, it will not attempt printing ``sqrt(x)`` or
            ``x**S.Half`` as ``sqrt``, and will use ``x**(1/2)``
            instead.

            See examples for additional details

        Examples
        ========

        >>> from sympy.functions import sqrt
        >>> from sympy.printing.str import StrPrinter
        >>> from sympy.abc import x

        How ``rational`` keyword works with ``sqrt``:

        >>> printer = StrPrinter()
        >>> printer._print_Pow(sqrt(x), rational=True)
        'x**(1/2)'
        >>> printer._print_Pow(sqrt(x), rational=False)
        'sqrt(x)'
        >>> printer._print_Pow(1/sqrt(x), rational=True)
        'x**(-1/2)'
        >>> printer._print_Pow(1/sqrt(x), rational=False)
        '1/sqrt(x)'

        Notes
        =====

        ``sqrt(x)`` is canonicalized as ``Pow(x, S.Half)`` in SymPy,
        so there is no need of defining a separate printer for ``sqrt``.
        Instead, it should be handled here as well.
        """
        PREC = precedence(expr)

        if expr.exp is S.Half and not rational:
            return "sqrt(%s)" % self._print(expr.base)

        if expr.is_commutative:
            if -expr.exp is S.Half and not rational:
                # Note: Don't test "expr.exp == -S.Half" here, because that will
                # match -0.5, which we don't want.
                return "%s/sqrt(%s)" % tuple(map(lambda arg: self._print(arg), (S.One, expr.base)))
            if expr.exp is -S.One:
                # Similarly to the S.Half case, don't test with "==" here.
                return '%s/%s' % (self._print(S.One),
                                  self.parenthesize(expr.base, PREC, strict=False))

        e = self.parenthesize(expr.exp, PREC, strict=False)
        if self.printmethod == '_sympyrepr' and expr.exp.is_Rational and expr.exp.q != 1:
            # the parenthesized exp should be '(Rational(a, b))' so strip parens,
            # but just check to be sure.
            if e.startswith('(Rational'):
                return '%s**%s' % (self.parenthesize(expr.base, PREC, strict=False), e[1:-1])
        return '%s**%s' % (self.parenthesize(expr.base, PREC, strict=False), e)

    def _print_UnevaluatedExpr(self, expr):
        return self._print(expr.args[0])

    def _print_MatPow(self, expr):
        PREC = precedence(expr)
        return '%s**%s' % (self.parenthesize(expr.base, PREC, strict=False),
                         self.parenthesize(expr.exp, PREC, strict=False))

    def _print_Integer(self, expr):
        if self._settings.get("sympy_integers", False):
            return "S(%s)" % (expr)
        return str(expr.p)

    def _print_Integers(self, expr):
        return 'Integers'

    def _print_Naturals(self, expr):
        return 'Naturals'

    def _print_Naturals0(self, expr):
        return 'Naturals0'

    def _print_Rationals(self, expr):
        return 'Rationals'

    def _print_Reals(self, expr):
        return 'Reals'

    def _print_Complexes(self, expr):
        return 'Complexes'

    def _print_EmptySet(self, expr):
        return 'EmptySet'

    def _print_EmptySequence(self, expr):
        return 'EmptySequence'

    def _print_int(self, expr):
        return str(expr)

    def _print_mpz(self, expr):
        return str(expr)

    def _print_Rational(self, expr):
        if expr.q == 1:
            return str(expr.p)
        else:
            if self._settings.get("sympy_integers", False):
                return "S(%s)/%s" % (expr.p, expr.q)
            return "%s/%s" % (expr.p, expr.q)

    def _print_PythonRational(self, expr):
        if expr.q == 1:
            return str(expr.p)
        else:
            return "%d/%d" % (expr.p, expr.q)

    def _print_Fraction(self, expr):
        if expr.denominator == 1:
            return str(expr.numerator)
        else:
            return "%s/%s" % (expr.numerator, expr.denominator)

    def _print_mpq(self, expr):
        if expr.denominator == 1:
            return str(expr.numerator)
        else:
            return "%s/%s" % (expr.numerator, expr.denominator)

    def _print_Float(self, expr):
        prec = expr._prec
        if prec < 5:
            dps = 0
        else:
            dps = prec_to_dps(expr._prec)
        if self._settings["full_prec"] is True:
            strip = False
        elif self._settings["full_prec"] is False:
            strip = True
        elif self._settings["full_prec"] == "auto":
            strip = self._print_level > 1
        low = self._settings["min"] if "min" in self._settings else None
        high = self._settings["max"] if "max" in self._settings else None
        rv = mlib_to_str(expr._mpf_, dps, strip_zeros=strip, min_fixed=low, max_fixed=high)
        if rv.startswith('-.0'):
            rv = '-0.' + rv[3:]
        elif rv.startswith('.0'):
            rv = '0.' + rv[2:]
        if rv.startswith('+'):
            # e.g., +inf -> inf
            rv = rv[1:]
        return rv

    def _print_Relational(self, expr):

        charmap = {
            "==": "Eq",
            "!=": "Ne",
            ":=": "Assignment",
            '+=': "AddAugmentedAssignment",
            "-=": "SubAugmentedAssignment",
            "*=": "MulAugmentedAssignment",
            "/=": "DivAugmentedAssignment",
            "%=": "ModAugmentedAssignment",
        }

        if expr.rel_op in charmap:
            return '%s(%s, %s)' % (charmap[expr.rel_op], self._print(expr.lhs),
                                   self._print(expr.rhs))

        return '%s %s %s' % (self.parenthesize(expr.lhs, precedence(expr)),
                           self._relationals.get(expr.rel_op) or expr.rel_op,
                           self.parenthesize(expr.rhs, precedence(expr)))

    def _print_ComplexRootOf(self, expr):
        return "CRootOf(%s, %d)" % (self._print_Add(expr.expr,  order='lex'),
                                    expr.index)

    def _print_RootSum(self, expr):
        args = [self._print_Add(expr.expr, order='lex')]

        if expr.fun is not S.IdentityFunction:
            args.append(self._print(expr.fun))

        return "RootSum(%s)" % ", ".join(args)

    def _print_GroebnerBasis(self, basis):
        cls = basis.__class__.__name__

        exprs = [self._print_Add(arg, order=basis.order) for arg in basis.exprs]
        exprs = "[%s]" % ", ".join(exprs)

        gens = [ self._print(gen) for gen in basis.gens ]
        domain = "domain='%s'" % self._print(basis.domain)
        order = "order='%s'" % self._print(basis.order)

        args = [exprs] + gens + [domain, order]

        return "%s(%s)" % (cls, ", ".join(args))

    def _print_set(self, s):
        items = sorted(s, key=default_sort_key)

        args = ', '.join(self._print(item) for item in items)
        if not args:
            return "set()"
        return '{%s}' % args

    def _print_frozenset(self, s):
        if not s:
            return "frozenset()"
        return "frozenset(%s)" % self._print_set(s)

    def _print_UndefinedSet(self, expr):
        return expr.name.name

    def _print_SetElement(self, expr):
        return expr.name.name

    def _print_Sum(self, expr):
        def _xab_tostr(xab):
            if len(xab) == 1:
                return self._print(xab[0])
            else:
                return self._print((xab[0],) + tuple(xab[1:]))
        L = ', '.join([_xab_tostr(l) for l in expr.limits])
        return 'Sum(%s, %s)' % (self._print(expr.function), L)

    def _print_Symbol(self, expr):
        return expr.name
    _print_MatrixSymbol = _print_Symbol
    _print_RandomSymbol = _print_Symbol

    def _print_Identity(self, expr):
        return "I"

    def _print_ZeroMatrix(self, expr):
        return "0"

    def _print_OneMatrix(self, expr):
        return "1"

    def _print_Predicate(self, expr):
        return "Q.%s" % expr.name

    def _print_str(self, expr):
        return str(expr)

    def _print_tuple(self, expr):
        if len(expr) == 1:
            return "(%s,)" % self._print(expr[0])
        else:
            return "(%s)" % self.stringify(expr, ", ")

    def _print_Tuple(self, expr):
        return self._print_tuple(expr)

    def _print_Transpose(self, T):
        return "%s.T" % self.parenthesize(T.arg, PRECEDENCE["Pow"])

    def _print_Uniform(self, expr):
        return "Uniform(%s, %s)" % (self._print(expr.a), self._print(expr.b))

    def _print_Quantity(self, expr):
        if self._settings.get("abbrev", False):
            return "%s" % expr.abbrev
        return "%s" % expr.name

    def _print_Quaternion(self, expr):
        s = [self.parenthesize(i, PRECEDENCE["Mul"], strict=True) for i in expr.args]
        a = [s[0]] + [i+"*"+j for i, j in zip(s[1:], "ijk")]
        return " + ".join(a)

    def _print_Dimension(self, expr):
        return str(expr)

    def _print_Wild(self, expr):
        return expr.name + '_'

    def _print_WildFunction(self, expr):
        return expr.name + '_'

    def _print_Zero(self, expr):
        if self._settings.get("sympy_integers", False):
            return "S(0)"
        return "0"

    def _print_DMP(self, p):
        from sympy.core.sympify import SympifyError
        try:
            if p.ring is not None:
                # TODO incorporate order
                return self._print(p.ring.to_sympy(p))
        except SympifyError:
            pass

        cls = p.__class__.__name__
        rep = self._print(p.rep)
        dom = self._print(p.dom)
        ring = self._print(p.ring)

        return "%s(%s, %s, %s)" % (cls, rep, dom, ring)

    def _print_DMF(self, expr):
        return self._print_DMP(expr)

    def _print_Object(self, obj):
        return 'Object("%s")' % obj.name

    def _print_IdentityMorphism(self, morphism):
        return 'IdentityMorphism(%s)' % morphism.domain

    def _print_NamedMorphism(self, morphism):
        return 'NamedMorphism(%s, %s, "%s")' % \
               (morphism.domain, morphism.codomain, morphism.name)

    def _print_Category(self, category):
        return 'Category("%s")' % category.name

    def _print_Manifold(self, manifold):
        return manifold.name.name

    def _print_Patch(self, patch):
        return patch.name.name

    def _print_CoordSystem(self, coords):
        return coords.name.name

    def _print_BaseScalarField(self, field):
        return field._coord_sys.symbols[field._index].name

    def _print_BaseVectorField(self, field):
        return 'e_%s' % field._coord_sys.symbols[field._index].name

    def _print_Differential(self, diff):
        field = diff._form_field
        if hasattr(field, '_coord_sys'):
            return 'd%s' % field._coord_sys.symbols[field._index].name
        else:
            return 'd(%s)' % self._print(field)

    def _print_Tr(self, expr):
        #TODO : Handle indices
        return "%s(%s)" % ("Tr", self._print(expr.args[0]))

<<<<<<< HEAD
    def _print_Map(self, expr, print_domains=True):
        if hasattr(expr, 'str_name'):
            name = expr.str_name
        elif hasattr(expr, 'name'):
            name = expr.name
        else:
            name = expr.__class__.__name__
        if not isinstance(name, str):
            name = name.name
        if print_domains:
            name = self._helper_print_domain(expr, name)
        return name

    def _helper_print_domain(self, expr, name):
        result = r"%s : %s -> %s" % (
                name, self._print(expr.domain), self._print(expr.range)
            )
        return result

    def _print_RestrictedMap(self, expr, print_domains=True):
        name = "RestrictedMap(%s, %s)" % (
            self._print(expr.base, print_domains=False), self._print(expr.domain)
        )
        if print_domains:
            name = self._helper_print_domain(expr, name)
        return name

    def _print_InverseMap(self, expr, print_domains=True):
        name = "InverseMap(%s)" % self._print(expr.base, print_domains=False)
        if print_domains:
            name = self._helper_print_domain(expr, name)
        return name

    def _print_IdentityMap(self, expr, print_domains=True):
        name = 'id'
        if print_domains:
            name = self._helper_print_domain(expr, name)
        return name

    def _print_ConstantMap(self, expr, print_domains=True):
        name = self._print(expr.output)
        if print_domains:
            name = self._helper_print_domain(expr, name)
        return name

    def _print_AppliedMap(self, expr, print_domains=True, pad_infix=False):
        from sympy.map import BinaryOperator, Map

        map_str = self.parenthesize(expr.map, PRECEDENCE['Pow'], kwargs={'print_domains':False})

        if isinstance(expr.map, BinaryOperator):
            infix_str = map_str
            if pad_infix:
                infix_str = ' ' + infix_str + ' '

            args = []
            for a in expr.arguments:
                if isinstance(a, Map):
                    args.append(self.parenthesize(a, PRECEDENCE['Pow'], kwargs={'print_domains':False}))
                else:
                    args.append(self.parenthesize(a, PRECEDENCE['Pow']))
            result = infix_str.join(args)

        else:
            args = []
            for a in expr.arguments:
                if isinstance(a, Map):
                    args.append(self._print(arg, print_domains=False))
                else:
                    args.append(self._print(a))
            args_str = ', '.join(args)
            result = "%s(%s)" % (map_str, args_str)

        if isinstance(expr, Map) and print_domains:
            result = self._helper_print_domain(expr, result)
        return result

    def _print_InverseElement(self, expr, print_domains=True):
        from sympy.map import Map
        from sympy.map.mul import _coeff_isneg

        base = expr.base
        if isinstance(base, Map):
            base_str = self.parenthesize(base, PRECEDENCE['Pow'], kwargs={'print_domains':False})
        else:
            base_str = self.parenthesize(base, PRECEDENCE['Pow'])

        exp_str = '-1'
        result = "%s**(%s)" % (base_str, exp_str)

        if isinstance(expr, Map) and print_domains:
            result = self._helper_print_domain(expr, result)
        return result

    def _print_ExponentElement(self, expr, print_domains=True):
        from sympy.map import Map, AdditionOperator
        from sympy.map.mul import _coeff_isneg

        base, exp = expr.as_base_exp(expr.map.base_op)
        if isinstance(base, Map):
            base_str = self.parenthesize(base, PRECEDENCE['Pow'], kwargs={'print_domains':False})
        else:
            base_str = self.parenthesize(base, PRECEDENCE['Pow'])

        if isinstance(expr.map.base_op, AdditionOperator):
            if exp == -1:
                result = '-%s' % base_str
            elif _coeff_isneg(exp):
                exp_str = self.parenthesize(-exp, PRECEDENCE['Pow'])
                result = '-%s*%s' % (exp_str, base_str)
            else:
                exp_str = self.parenthesize(exp, PRECEDENCE['Pow'])
                result = '%s*%s' % (exp_str, base_str)
        else:
            exp_str = self.parenthesize(exp, PRECEDENCE['Pow'])
            result = "%s**%s" % (base_str, exp_str)

        if isinstance(expr, Map) and print_domains:
            result = self._helper_print_domain(expr, result)
        return result

    def _print_Addition(self, expr, print_domains=True):
        return self._print_AppliedMap(expr, print_domains, pad_infix=True)

    def _print_AlgebraicStructure(self, expr):
        name = expr.name.name
        if not str(name): # name is '' (not given)
            name = expr.__class__.__name__[0] # G for Group, F for Field, ...
        return name
=======
    def _print_Str(self, s):
        return self._print(s.name)
>>>>>>> 1b9a569f

def sstr(expr, **settings):
    """Returns the expression as a string.

    For large expressions where speed is a concern, use the setting
    order='none'. If abbrev=True setting is used then units are printed in
    abbreviated form.

    Examples
    ========

    >>> from sympy import symbols, Eq, sstr
    >>> a, b = symbols('a b')
    >>> sstr(Eq(a + b, 0))
    'Eq(a + b, 0)'
    """

    p = StrPrinter(settings)
    s = p.doprint(expr)

    return s


class StrReprPrinter(StrPrinter):
    """(internal) -- see sstrrepr"""

    def _print_str(self, s):
        return repr(s)

    def _print_Str(self, s):
        # Str does not to be printed same as str here
        return "%s(%s)" % (s.__class__.__name__, self._print(s.name))


def sstrrepr(expr, **settings):
    """return expr in mixed str/repr form

       i.e. strings are returned in repr form with quotes, and everything else
       is returned in str form.

       This function could be useful for hooking into sys.displayhook
    """

    p = StrReprPrinter(settings)
    s = p.doprint(expr)

    return s<|MERGE_RESOLUTION|>--- conflicted
+++ resolved
@@ -901,7 +901,7 @@
         #TODO : Handle indices
         return "%s(%s)" % ("Tr", self._print(expr.args[0]))
 
-<<<<<<< HEAD
+
     def _print_Map(self, expr, print_domains=True):
         if hasattr(expr, 'str_name'):
             name = expr.str_name
@@ -1031,10 +1031,10 @@
         if not str(name): # name is '' (not given)
             name = expr.__class__.__name__[0] # G for Group, F for Field, ...
         return name
-=======
+
     def _print_Str(self, s):
         return self._print(s.name)
->>>>>>> 1b9a569f
+
 
 def sstr(expr, **settings):
     """Returns the expression as a string.
