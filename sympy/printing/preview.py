--- conflicted
+++ resolved
@@ -286,39 +286,15 @@
     if viewer is None:
         viewer = system_default_viewer
 
-<<<<<<< HEAD
-    if viewer == "StringIO":
-        viewer = "BytesIO"
-        if outputbuffer is None:
-            raise ValueError("outputbuffer has to be a BytesIO "
-                             "compatible object if viewer=\"StringIO\"")
+    if viewer == "file":
+        if filename is None:
+            raise ValueError("filename has to be specified if viewer=\"file\"")
     elif viewer == "BytesIO":
         if outputbuffer is None:
             raise ValueError("outputbuffer has to be a BytesIO "
                              "compatible object if viewer=\"BytesIO\"")
     elif not callable(viewer) and not shutil.which(viewer):
         raise OSError("Unrecognized viewer: %s" % viewer)
-=======
-            for candidate in candidate_viewers:
-                path = shutil.which(candidate)
-                if path is not None:
-                    viewer = path
-                    break
-            else:
-                raise OSError(
-                    "No viewers found for '%s' output format." % output)
-    else:
-        if viewer == "file":
-            if filename is None:
-                raise ValueError("filename has to be specified if viewer=\"file\"")
-        elif viewer == "BytesIO":
-            if outputbuffer is None:
-                raise ValueError("outputbuffer has to be a BytesIO "
-                                 "compatible object if viewer=\"BytesIO\"")
-        elif viewer not in special and not shutil.which(viewer):
-            raise OSError("Unrecognized viewer: %s" % viewer)
->>>>>>> b9428138
-
 
     if preamble is None:
         actual_packages = packages + ("amsmath", "amsfonts")
