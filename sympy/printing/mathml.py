--- conflicted
+++ resolved
@@ -266,33 +266,6 @@
         # translate name, supers and subs to unicode characters
         # taken from http://www.w3.org/2003/entities/2007doc/isogrk1.html
         unitr = {
-<<<<<<< HEAD
-            'Alpha': u'\u0391', 'Beta': u'\u0392',
-            'Gamma': u'\u0393', 'Delta': u'\u0394',
-            'Epsilon': u'\u0395', 'Zeta': u'\u0396',
-            'Eta': u'\u0397', 'Theta': u'\u0398',
-            'Iota': u'\u0399', 'Kappa': u'\u039A',
-            'Lambda': u'\u039B', 'Mu': u'\u039C',
-            'Nu': u'\u039D', 'Xi': u'\u039E',
-            'Omicron': u'\u039F', 'Pi': u'\u03A0',
-            'Rho': u'\u03A1', 'Sigma': u'\u03A3',
-            'Tau': u'\u03A4', 'Upsilon': u'\u03A5',
-            'Phi': u'\u03A6', 'Chi': u'\u03A7',
-            'Psi': u'\u03A8', 'Omega': u'\u03A9',
-            'alpha': u'\u03B1', 'beta': u'\u03B2',
-            'gamma': u'\u03B3', 'delta': u'\u03B4',
-            'epsilon': u'\u03B5', 'zeta': u'\u03B6',
-            'eta': u'\u03B7', 'theta': u'\u03B8',
-            'iota': u'\u03B9', 'kappa': u'\u03BA',
-            'lambda': u'\u03BB', 'mu': u'\u03BC',
-            'nu': u'\u03BD', 'xi': u'\u03BE',
-            'omicron': u'\u03BF', 'pi': u'\u03C0',
-            'rho': u'\u03C1', 'varsigma': u'\u03C2',
-            'sigma': u'\u03C3', 'tau': u'\u03C4',
-            'upsilon': u'\u03C5', 'phi': u'\u03C6',
-            'chi': u'\u03C7', 'psi': u'\u03C8',
-            'omega': u'\u03C9',
-=======
             'Alpha':    u'\u0391', 'Beta':      u'\u0392',
             'Gamma':    u'\u0393', 'Delta':     u'\u0394',
             'Epsilon':  u'\u0395', 'Zeta':      u'\u0396',
@@ -318,7 +291,6 @@
             'upsilon':  u'\u03C5', 'phi':       u'\u03C6',
             'chi':      u'\u03C7', 'psi':       u'\u03C8',
             'omega':    u'\u03C9',
->>>>>>> ef61493d
         }
 
         def translate(s):
