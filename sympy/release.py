<<<<<<< HEAD
__version__ = "1.5.dev"
=======
__version__ = "1.4rc1"
>>>>>>> 088ba683
<|MERGE_RESOLUTION|>--- conflicted
+++ resolved
@@ -1,5 +1 @@
-<<<<<<< HEAD
-__version__ = "1.5.dev"
-=======
-__version__ = "1.4rc1"
->>>>>>> 088ba683
+__version__ = "1.4rc1"