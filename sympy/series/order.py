--- conflicted
+++ resolved
@@ -221,7 +221,6 @@
             old_expr = None
             while old_expr != expr:
                 old_expr = expr
-<<<<<<< HEAD
                 from sympy import PoleError, Function
                 try:
                     expr = expr.as_leading_term(*args)
@@ -286,78 +285,6 @@
                                          margs[i] = x**(r*q)
 
                     expr = Mul(*margs)
-=======
-                if expr.is_Add:
-                    lst = expr.extract_leading_order(args)
-                    expr = Add(*[f.expr for (e, f) in lst])
-
-                elif expr:
-                    try:
-                        expr = expr.as_leading_term(*args)
-                    except PoleError:
-                        if isinstance(expr, Function) or\
-                                all(isinstance(arg, Function) for arg in expr.args):
-                            # It is not possible to simplify an expression
-                            # containing only functions (which raise error on
-                            # call to leading term) further
-                            pass
-                        else:
-                            orders = []
-                            pts = tuple(zip(args, ps))
-                            for arg in expr.args:
-                                try:
-                                    lt = arg.as_leading_term(*args)
-                                except PoleError:
-                                    lt = arg
-                                if lt not in args:
-                                    order = Order(lt)
-                                else:
-                                    order = Order(lt, *pts)
-                                orders.append(order)
-                            if expr.is_Add:
-                                new_expr = Order(Add(*orders), *pts)
-                                if new_expr.is_Add:
-                                    new_expr = Order(Add(*[a.expr for a in new_expr.args]), *pts)
-                                expr = new_expr.expr
-                            elif expr.is_Mul:
-                                expr = Mul(*[a.expr for a in orders])
-                            elif expr.is_Pow:
-                                e = expr.exp
-                                b = expr.base
-                                expr = exp(e * log(b))
-                    expr = expr.as_independent(*args, as_Add=False)[1]
-
-                    expr = expand_power_base(expr)
-                    expr = expand_log(expr)
-
-                    if len(args) == 1:
-                        # The definition of O(f(x)) symbol explicitly stated that
-                        # the argument of f(x) is irrelevant.  That's why we can
-                        # combine some power exponents (only "on top" of the
-                        # expression tree for f(x)), e.g.:
-                        # x**p * (-x)**q -> x**(p+q) for real p, q.
-                        x = args[0]
-                        margs = list(Mul.make_args(
-                            expr.as_independent(x, as_Add=False)[1]))
-
-                        for i, t in enumerate(margs):
-                            if t.is_Pow:
-                                b, q = t.args
-                                if b in (x, -x) and q.is_real and not q.has(x):
-                                    margs[i] = x**q
-                                elif b.is_Pow and not b.exp.has(x):
-                                    b, r = b.args
-                                    if b in (x, -x) and r.is_real:
-                                        margs[i] = x**(r*q)
-                                elif b.is_Mul and b.args[0] is S.NegativeOne:
-                                    b = -b
-                                    if b.is_Pow and not b.exp.has(x):
-                                        b, r = b.args
-                                        if b in (x, -x) and r.is_real:
-                                            margs[i] = x**(r*q)
-
-                        expr = Mul(*margs)
->>>>>>> 92625c84
 
             expr = expr.subs(rs)
 
