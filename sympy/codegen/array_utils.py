--- conflicted
+++ resolved
@@ -739,10 +739,9 @@
         diagonal_indices = inner_diagonal_indices + outer_diagonal_indices
         return CodegenArrayDiagonal(expr.expr, *diagonal_indices)
 
-<<<<<<< HEAD
     def doit(self, **kwargs):
         raise NotImplementedError("no implementation for diagonal yet")
-=======
+
     @classmethod
     def _push_indices_down(cls, diagonal_indices, indices):
         flattened_contraction_indices = [j for i in diagonal_indices for j in i[1:]]
@@ -845,7 +844,6 @@
             ),
             *new_diagonal_indices
         )
->>>>>>> 0a56dd6d
 
 
 def get_rank(expr):
