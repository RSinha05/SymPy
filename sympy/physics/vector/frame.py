from sympy.core.backend import (diff, expand, sin, cos, sympify, eye, symbols,
                                ImmutableMatrix as Matrix, MatrixBase)
from sympy import (trigsimp, solve, Symbol, Dummy)
from sympy.physics.vector.vector import Vector, _check_vector
from sympy.utilities.misc import translate

__all__ = ['CoordinateSym', 'ReferenceFrame']


class CoordinateSym(Symbol):
    """
    A coordinate symbol/base scalar associated wrt a Reference Frame.

    Ideally, users should not instantiate this class. Instances of
    this class must only be accessed through the corresponding frame
    as 'frame[index]'.

    CoordinateSyms having the same frame and index parameters are equal
    (even though they may be instantiated separately).

    Parameters
    ==========

    name : string
        The display name of the CoordinateSym

    frame : ReferenceFrame
        The reference frame this base scalar belongs to

    index : 0, 1 or 2
        The index of the dimension denoted by this coordinate variable

    Examples
    ========

    >>> from sympy.physics.vector import ReferenceFrame, CoordinateSym
    >>> A = ReferenceFrame('A')
    >>> A[1]
    A_y
    >>> type(A[0])
    <class 'sympy.physics.vector.frame.CoordinateSym'>
    >>> a_y = CoordinateSym('a_y', A, 1)
    >>> a_y == A[1]
    True

    """

    def __new__(cls, name, frame, index):
        # We can't use the cached Symbol.__new__ because this class depends on
        # frame and index, which are not passed to Symbol.__xnew__.
        assumptions = {}
        super()._sanitize(assumptions, cls)
        obj = super().__xnew__(cls, name, **assumptions)
        _check_frame(frame)
        if index not in range(0, 3):
            raise ValueError("Invalid index specified")
        obj._id = (frame, index)
        return obj

    @property
    def frame(self):
        return self._id[0]

    def __eq__(self, other):
        #Check if the other object is a CoordinateSym of the same frame
        #and same index
        if isinstance(other, CoordinateSym):
            if other._id == self._id:
                return True
        return False

    def __ne__(self, other):
        return not self == other

    def __hash__(self):
        return tuple((self._id[0].__hash__(), self._id[1])).__hash__()


class ReferenceFrame:
    """A reference frame in classical mechanics.

    ReferenceFrame is a class used to represent a reference frame in classical
    mechanics. It has a standard basis of three unit vectors in the frame's
    x, y, and z directions.

    It also can have a rotation relative to a parent frame; this rotation is
    defined by a direction cosine matrix relating this frame's basis vectors to
    the parent frame's basis vectors.  It can also have an angular velocity
    vector, defined in another frame.

    """
    _count = 0

    def __init__(self, name, indices=None, latexs=None, variables=None):
        """ReferenceFrame initialization method.

        A ReferenceFrame has a set of orthonormal basis vectors, along with
        orientations relative to other ReferenceFrames and angular velocities
        relative to other ReferenceFrames.

        Parameters
        ==========

        indices : tuple of str
            Enables the reference frame's basis unit vectors to be accessed by
            Python's square bracket indexing notation using the provided three
            indice strings and alters the printing of the unit vectors to
            reflect this choice.
        latexs : tuple of str
            Alters the LaTeX printing of the reference frame's basis unit
            vectors to the provided three valid LaTeX strings.

        Examples
        ========

        >>> from sympy.physics.vector import ReferenceFrame, vlatex
        >>> N = ReferenceFrame('N')
        >>> N.x
        N.x
        >>> O = ReferenceFrame('O', indices=('1', '2', '3'))
        >>> O.x
        O['1']
        >>> O['1']
        O['1']
        >>> P = ReferenceFrame('P', latexs=('A1', 'A2', 'A3'))
        >>> vlatex(P.x)
        'A1'

        symbols() can be used to create multiple Reference Frames in one step, for example:

        >>> from sympy.physics.vector import ReferenceFrame
        >>> from sympy import symbols
        >>> A, B, C = symbols('A B C', cls=ReferenceFrame)
        >>> D, E = symbols('D E', cls=ReferenceFrame, indices=('1', '2', '3'))
        >>> A[0]
        A_x
        >>> D.x
        D['1']
        >>> E.y
        E['2']
        >>> type(A) == type(D)
        True

        """

        if not isinstance(name, str):
            raise TypeError('Need to supply a valid name')
        # The if statements below are for custom printing of basis-vectors for
        # each frame.
        # First case, when custom indices are supplied
        if indices is not None:
            if not isinstance(indices, (tuple, list)):
                raise TypeError('Supply the indices as a list')
            if len(indices) != 3:
                raise ValueError('Supply 3 indices')
            for i in indices:
                if not isinstance(i, str):
                    raise TypeError('Indices must be strings')
            self.str_vecs = [(name + '[\'' + indices[0] + '\']'),
                             (name + '[\'' + indices[1] + '\']'),
                             (name + '[\'' + indices[2] + '\']')]
            self.pretty_vecs = [(name.lower() + "_" + indices[0]),
                                (name.lower() + "_" + indices[1]),
                                (name.lower() + "_" + indices[2])]
            self.latex_vecs = [(r"\mathbf{\hat{%s}_{%s}}" % (name.lower(),
                               indices[0])), (r"\mathbf{\hat{%s}_{%s}}" %
                               (name.lower(), indices[1])),
                               (r"\mathbf{\hat{%s}_{%s}}" % (name.lower(),
                               indices[2]))]
            self.indices = indices
        # Second case, when no custom indices are supplied
        else:
            self.str_vecs = [(name + '.x'), (name + '.y'), (name + '.z')]
            self.pretty_vecs = [name.lower() + "_x",
                                name.lower() + "_y",
                                name.lower() + "_z"]
            self.latex_vecs = [(r"\mathbf{\hat{%s}_x}" % name.lower()),
                               (r"\mathbf{\hat{%s}_y}" % name.lower()),
                               (r"\mathbf{\hat{%s}_z}" % name.lower())]
            self.indices = ['x', 'y', 'z']
        # Different step, for custom latex basis vectors
        if latexs is not None:
            if not isinstance(latexs, (tuple, list)):
                raise TypeError('Supply the indices as a list')
            if len(latexs) != 3:
                raise ValueError('Supply 3 indices')
            for i in latexs:
                if not isinstance(i, str):
                    raise TypeError('Latex entries must be strings')
            self.latex_vecs = latexs
        self.name = name
        self._var_dict = {}
        #The _dcm_dict dictionary will only store the dcms of parent-child
        #relationships. The _dcm_cache dictionary will work as the dcm
        #cache.
        self._dcm_dict = {}
        self._dcm_cache = {}
        self._ang_vel_dict = {}
        self._ang_acc_dict = {}
        self._dlist = [self._dcm_dict, self._ang_vel_dict, self._ang_acc_dict]
        self._cur = 0
        self._x = Vector([(Matrix([1, 0, 0]), self)])
        self._y = Vector([(Matrix([0, 1, 0]), self)])
        self._z = Vector([(Matrix([0, 0, 1]), self)])
        #Associate coordinate symbols wrt this frame
        if variables is not None:
            if not isinstance(variables, (tuple, list)):
                raise TypeError('Supply the variable names as a list/tuple')
            if len(variables) != 3:
                raise ValueError('Supply 3 variable names')
            for i in variables:
                if not isinstance(i, str):
                    raise TypeError('Variable names must be strings')
        else:
            variables = [name + '_x', name + '_y', name + '_z']
        self.varlist = (CoordinateSym(variables[0], self, 0), \
                        CoordinateSym(variables[1], self, 1), \
                        CoordinateSym(variables[2], self, 2))
        ReferenceFrame._count += 1
        self.index = ReferenceFrame._count

    def __getitem__(self, ind):
        """
        Returns basis vector for the provided index, if the index is a string.

        If the index is a number, returns the coordinate variable correspon-
        -ding to that index.
        """
        if not isinstance(ind, str):
            if ind < 3:
                return self.varlist[ind]
            else:
                raise ValueError("Invalid index provided")
        if self.indices[0] == ind:
            return self.x
        if self.indices[1] == ind:
            return self.y
        if self.indices[2] == ind:
            return self.z
        else:
            raise ValueError('Not a defined index')

    def __iter__(self):
        return iter([self.x, self.y, self.z])

    def __str__(self):
        """Returns the name of the frame. """
        return self.name

    __repr__ = __str__

    def _dict_list(self, other, num):
        """Returns an inclusive list of reference frames that connect this
        reference frame to the provided reference frame.

        Parameters
        ==========
        other : ReferenceFrame
            The other reference frame to look for a connecting relationship to.
        num : integer
            ``0``, ``1``, and ``2`` will look for orientation, angular
            velocity, and angular acceleration relationships between the two
            frames, respectively.

        Returns
        =======
        list
            Inclusive list of reference frames that connect this reference
            frame to the other reference frame.

        Examples
        ========

        >>> from sympy.physics.vector import ReferenceFrame
        >>> A = ReferenceFrame('A')
        >>> B = ReferenceFrame('B')
        >>> C = ReferenceFrame('C')
        >>> D = ReferenceFrame('D')
        >>> B.orient_axis(A, A.x, 1.0)
        >>> C.orient_axis(B, B.x, 1.0)
        >>> D.orient_axis(C, C.x, 1.0)
        >>> D._dict_list(A, 0)
        [D, C, B, A]

        Raises
        ======

        ValueError
            When no path is found between the two reference frames or ``num``
            is an incorrect value.

        """

        connect_type = {0: 'orientation',
                        1: 'angular velocity',
                        2: 'angular acceleration'}

        if num not in connect_type.keys():
            raise ValueError('Valid values for num are 0, 1, or 2.')

        possible_connecting_paths = [[self]]
        oldlist = [[]]
        while possible_connecting_paths != oldlist:
            oldlist = possible_connecting_paths[:]  # make a copy
            for frame_list in possible_connecting_paths:
                frames_adjacent_to_last = frame_list[-1]._dlist[num].keys()
                for adjacent_frame in frames_adjacent_to_last:
                    if adjacent_frame not in frame_list:
                        connecting_path = frame_list + [adjacent_frame]
                        if connecting_path not in possible_connecting_paths:
                            possible_connecting_paths.append(connecting_path)

        for connecting_path in oldlist:
            if connecting_path[-1] != other:
                possible_connecting_paths.remove(connecting_path)
        possible_connecting_paths.sort(key=len)

        if len(possible_connecting_paths) != 0:
            return possible_connecting_paths[0]  # selects the shortest path

        msg = 'No connecting {} path found between {} and {}.'
        raise ValueError(msg.format(connect_type[num], self.name, other.name))

    def _w_diff_dcm(self, otherframe):
        """Angular velocity from time differentiating the DCM. """
        from sympy.physics.vector.functions import dynamicsymbols, TIME
        dcm2diff = otherframe.dcm(self)
        diffed = dcm2diff.diff(TIME)
        angvelmat = diffed * dcm2diff.T
        w1 = trigsimp(expand(angvelmat[7]), recursive=True)
        w2 = trigsimp(expand(angvelmat[2]), recursive=True)
        w3 = trigsimp(expand(angvelmat[3]), recursive=True)
        return Vector([(Matrix([w1, w2, w3]), otherframe)])

    def variable_map(self, otherframe):
        """
        Returns a dictionary which expresses the coordinate variables
        of this frame in terms of the variables of otherframe.

        If Vector.simp is True, returns a simplified version of the mapped
        values. Else, returns them without simplification.

        Simplification of the expressions may take time.

        Parameters
        ==========

        otherframe : ReferenceFrame
            The other frame to map the variables to

        Examples
        ========

        >>> from sympy.physics.vector import ReferenceFrame, dynamicsymbols
        >>> A = ReferenceFrame('A')
        >>> q = dynamicsymbols('q')
        >>> B = A.orientnew('B', 'Axis', [q, A.z])
        >>> A.variable_map(B)
        {A_x: B_x*cos(q(t)) - B_y*sin(q(t)), A_y: B_x*sin(q(t)) + B_y*cos(q(t)), A_z: B_z}

        """

        _check_frame(otherframe)
        if (otherframe, Vector.simp) in self._var_dict:
            return self._var_dict[(otherframe, Vector.simp)]
        else:
            vars_matrix = self.dcm(otherframe) * Matrix(otherframe.varlist)
            mapping = {}
            for i, x in enumerate(self):
                if Vector.simp:
                    mapping[self.varlist[i]] = trigsimp(vars_matrix[i], method='fu')
                else:
                    mapping[self.varlist[i]] = vars_matrix[i]
            self._var_dict[(otherframe, Vector.simp)] = mapping
            return mapping

    def ang_acc_in(self, otherframe):
        """Returns the angular acceleration Vector of the ReferenceFrame.

        Effectively returns the Vector:
        ^N alpha ^B
        which represent the angular acceleration of B in N, where B is self, and
        N is otherframe.

        Parameters
        ==========

        otherframe : ReferenceFrame
            The ReferenceFrame which the angular acceleration is returned in.

        Examples
        ========

        >>> from sympy.physics.vector import ReferenceFrame
        >>> N = ReferenceFrame('N')
        >>> A = ReferenceFrame('A')
        >>> V = 10 * N.x
        >>> A.set_ang_acc(N, V)
        >>> A.ang_acc_in(N)
        10*N.x

        """

        _check_frame(otherframe)
        if otherframe in self._ang_acc_dict:
            return self._ang_acc_dict[otherframe]
        else:
            return self.ang_vel_in(otherframe).dt(otherframe)

    def ang_vel_in(self, otherframe):
        """Returns the angular velocity Vector of the ReferenceFrame.

        Effectively returns the Vector:

        ^N omega ^B

        which represent the angular velocity of B in N, where B is self, and
        N is otherframe.

        Parameters
        ==========

        otherframe : ReferenceFrame
            The ReferenceFrame which the angular velocity is returned in.

        Examples
        ========

        >>> from sympy.physics.vector import ReferenceFrame
        >>> N = ReferenceFrame('N')
        >>> A = ReferenceFrame('A')
        >>> V = 10 * N.x
        >>> A.set_ang_vel(N, V)
        >>> A.ang_vel_in(N)
        10*N.x

        """

        _check_frame(otherframe)
        flist = self._dict_list(otherframe, 1)
        outvec = Vector(0)
        for i in range(len(flist) - 1):
            outvec += flist[i]._ang_vel_dict[flist[i + 1]]
        return outvec

    def dcm(self, otherframe):
        r"""Returns the direction cosine matrix relative to the provided
        reference frame.

        The returned matrix can be used to express the orthogonal unit vectors
        of this frame in terms of the orthogonal unit vectors of
        ``otherframe``.

        Parameters
        ==========

        otherframe : ReferenceFrame
            The reference frame which the direction cosine matrix of this frame
            is formed relative to.

        Examples
        ========

        The following example rotates the reference frame A relative to N by a
        simple rotation and then calculates the direction cosine matrix of N
        relative to A.

        >>> from sympy import symbols, sin, cos
        >>> from sympy.physics.vector import ReferenceFrame
        >>> q1 = symbols('q1')
        >>> N = ReferenceFrame('N')
        >>> A = N.orientnew('A', 'Axis', (q1, N.x))
        >>> N.dcm(A)
        Matrix([
        [1,       0,        0],
        [0, cos(q1), -sin(q1)],
        [0, sin(q1),  cos(q1)]])

        The second row of the above direction cosine matrix represents the
        ``N.y`` unit vector in N expressed in A. Like so:

        >>> Ny = 0*A.x + cos(q1)*A.y - sin(q1)*A.z

        Thus, expressing ``N.y`` in A should return the same result:

        >>> N.y.express(A)
        cos(q1)*A.y - sin(q1)*A.z

        Notes
        =====

        It is import to know what form of the direction cosine matrix is
        returned. If ``B.dcm(A)`` is called, it means the "direction cosine
        matrix of B relative to A". This is the matrix :math:`^{\mathbf{A}} \mathbf{R} ^{\mathbf{B}}`
        shown in the following relationship:

        .. math::

           \begin{bmatrix}
             \hat{\mathbf{b}}_1 \\
             \hat{\mathbf{b}}_2 \\
             \hat{\mathbf{b}}_3
           \end{bmatrix}
           =
           {}^A\mathbf{R}^B
           \begin{bmatrix}
             \hat{\mathbf{a}}_1 \\
             \hat{\mathbf{a}}_2 \\
             \hat{\mathbf{a}}_3
           \end{bmatrix}.

        :math:`{}^A\mathbf{R}^B` is the matrix that expresses the B unit
        vectors in terms of the A unit vectors.

        """

        _check_frame(otherframe)
        # Check if the dcm wrt that frame has already been calculated
        if otherframe in self._dcm_cache:
            return self._dcm_cache[otherframe]
        flist = self._dict_list(otherframe, 0)
        outdcm = eye(3)
        for i in range(len(flist) - 1):
            outdcm = outdcm * flist[i]._dcm_dict[flist[i + 1]]
        # After calculation, store the dcm in dcm cache for faster future
        # retrieval
        self._dcm_cache[otherframe] = outdcm
        otherframe._dcm_cache[self] = outdcm.T
        return outdcm

    def _dcm(self, parent, parent_orient):
        # Reset the _dcm_cache of this frame, and remove it from the
        # _dcm_caches of the frames it is linked to. Also remove it from the
        # _dcm_dict of its parent
        frames = self._dcm_cache.keys()
        dcm_dict_del = []
        dcm_cache_del = []
        for frame in frames:
            if frame in self._dcm_dict:
                dcm_dict_del += [frame]
            dcm_cache_del += [frame]
        for frame in dcm_dict_del:
            del frame._dcm_dict[self]
        for frame in dcm_cache_del:
            del frame._dcm_cache[self]
        # Add the dcm relationship to _dcm_dict
        self._dcm_dict = self._dlist[0] = {}
        self._dcm_dict.update({parent: parent_orient.T})
        parent._dcm_dict.update({self: parent_orient})
        # Also update the dcm cache after resetting it
        self._dcm_cache = {}
        self._dcm_cache.update({parent: parent_orient.T})
        parent._dcm_cache.update({self: parent_orient})

    def orient_axis(self, parent, axis, angle):
        """Sets the orientation of this reference frame with respect to a
        parent reference frame by rotating through an angle about an axis fixed
        in the parent reference frame.

        Parameters
        ==========

        parent : ReferenceFrame
            Reference frame that this reference frame will be rotated relative
            to.
        axis : Vector
            Vector fixed in the parent frame about about which this frame is
            rotated. It need not be a unit vector and the rotation follows the
            right hand rule.
        angle : sympifiable
            Angle in radians by which it the frame is to be rotated.

        Examples
        ========

        Setup variables for the examples:

        >>> from sympy import symbols
        >>> from sympy.physics.vector import ReferenceFrame
        >>> q1 = symbols('q1')
        >>> N = ReferenceFrame('N')
        >>> B = ReferenceFrame('B')
        >>> B.orient_axis(N, N.x, q1)

        The ``orient_axis()`` method generates a direction cosine matrix and
        its transpose which defines the orientation of B relative to N and vice
        versa. Once orient is called, ``dcm()`` outputs the appropriate
        direction cosine matrix:

        >>> B.dcm(N)
        Matrix([
        [1,       0,      0],
        [0,  cos(q1), sin(q1)],
        [0, -sin(q1), cos(q1)]])
        >>> N.dcm(B)
        Matrix([
        [1,       0,        0],
        [0, cos(q1), -sin(q1)],
        [0, sin(q1),  cos(q1)]])

        The following two lines show that the sense of the rotation can be
        defined by negating the vector direction or the angle. Both lines
        produce the same result.

        >>> B.orient_axis(N, -N.x, q1)
        >>> B.orient_axis(N, N.x, -q1)

        """

        from sympy.physics.vector.functions import dynamicsymbols
        _check_frame(parent)

        amount = sympify(angle)
        theta = amount
        axis = _check_vector(axis)
        parent_orient_axis = []

        if not axis.dt(parent) == 0:
            raise ValueError('Axis cannot be time-varying.')
        unit_axis = axis.express(parent).normalize()
        unit_col = unit_axis.args[0][0]
        parent_orient_axis = (
            (eye(3) - unit_col * unit_col.T) * cos(theta) +
            Matrix([[0, -unit_col[2], unit_col[1]],
                    [unit_col[2], 0, -unit_col[0]],
                    [-unit_col[1], unit_col[0], 0]]) *
            sin(theta) + unit_col * unit_col.T)

        self._dcm(parent, parent_orient_axis)

        thetad = (amount).diff(dynamicsymbols._t)
        wvec = thetad*axis.express(parent).normalize()
        self._ang_vel_dict.update({parent: wvec})
        parent._ang_vel_dict.update({self: -wvec})
        self._var_dict = {}

    def orient_explicit(self, parent, dcm):
        """Sets the orientation of this reference frame relative to a parent
        reference frame by explicitly setting the direction cosine matrix.

        Parameters
        ==========

        parent : ReferenceFrame
            Reference frame that this reference frame will be rotated relative
            to.
        dcm : Matrix, shape(3, 3)
            Direction cosine matrix that specifies the relative rotation
            between the two reference frames.

        Examples
        ========

        Setup variables for the examples:

        >>> from sympy import symbols, Matrix, sin, cos
        >>> from sympy.physics.vector import ReferenceFrame
        >>> q1 = symbols('q1')
        >>> A = ReferenceFrame('A')
        >>> B = ReferenceFrame('B')
        >>> N = ReferenceFrame('N')

        A simple rotation of ``A`` relative to ``N`` about ``N.x`` is defined
        by the following direction cosine matrix:

        >>> dcm = Matrix([[1, 0, 0],
        ...               [0, cos(q1), -sin(q1)],
        ...               [0, sin(q1), cos(q1)]])
        >>> A.orient_explicit(N, dcm)
        >>> A.dcm(N)
        Matrix([
        [1,       0,      0],
        [0,  cos(q1), sin(q1)],
        [0, -sin(q1), cos(q1)]])

        This is equivalent to using ``orient_axis()``:

        >>> B.orient_axis(N, N.x, q1)
        >>> B.dcm(N)
        Matrix([
        [1,       0,      0],
        [0,  cos(q1), sin(q1)],
        [0, -sin(q1), cos(q1)]])

        **Note carefully that** ``N.dcm(B)`` **(the transpose) would be passed
        into** ``orient_explicit()`` **for** ``A.dcm(N)`` **to match**
        ``B.dcm(N)``:

        >>> A.orient_explicit(N, N.dcm(B))
        >>> A.dcm(N)
        Matrix([
        [1,       0,      0],
        [0,  cos(q1), sin(q1)],
        [0, -sin(q1), cos(q1)]])

        """

        _check_frame(parent)
        # amounts must be a Matrix type object
        # (e.g. sympy.matrices.dense.MutableDenseMatrix).
        if not isinstance(dcm, MatrixBase):
            raise TypeError("Amounts must be a sympy Matrix type object.")

        parent_orient_dcm = []
        parent_orient_dcm = dcm

        self._dcm(parent, parent_orient_dcm)

        wvec = self._w_diff_dcm(parent)
        self._ang_vel_dict.update({parent: wvec})
        parent._ang_vel_dict.update({self: -wvec})
        self._var_dict = {}

    def _rot(self, axis, angle):
        """DCM for simple axis 1,2,or 3 rotations."""
        if axis == 1:
            return Matrix([[1, 0, 0],
                           [0, cos(angle), -sin(angle)],
                           [0, sin(angle), cos(angle)]])
        elif axis == 2:
            return Matrix([[cos(angle), 0, sin(angle)],
                           [0, 1, 0],
                           [-sin(angle), 0, cos(angle)]])
        elif axis == 3:
            return Matrix([[cos(angle), -sin(angle), 0],
                           [sin(angle), cos(angle), 0],
                           [0, 0, 1]])

    def orient_body_fixed(self, parent, angles, rotation_order):
        """Rotates this reference frame relative to the parent reference frame
        by right hand rotating through three successive body fixed simple axis
        rotations. Each subsequent axis of rotation is about the "body fixed"
        unit vectors of a new intermediate reference frame. This type of
        rotation is also referred to rotating through the `Euler and Tait-Bryan
        Angles`_.

        .. _Euler and Tait-Bryan Angles: https://en.wikipedia.org/wiki/Euler_angles

        Parameters
        ==========

        parent : ReferenceFrame
            Reference frame that this reference frame will be rotated relative
            to.
        angles : 3-tuple of sympifiable
            Three angles in radians used for the successive rotations.
        rotation_order : 3 character string or 3 digit integer
            Order of the rotations about each intermediate reference frames'
            unit vectors. The Euler rotation about the X, Z', X'' axes can be
            specified by the strings ``'XZX'``, ``'131'``, or the integer
            ``131``. There are 12 unique valid rotation orders (6 Euler and 6
            Tait-Bryan): zxz, xyx, yzy, zyz, xzx, yxy, xyz, yzx, zxy, xzy, zyx,
            and yxz.

        Examples
        ========

        Setup variables for the examples:

        >>> from sympy import symbols
        >>> from sympy.physics.vector import ReferenceFrame
        >>> q1, q2, q3 = symbols('q1, q2, q3')
        >>> N = ReferenceFrame('N')
        >>> B = ReferenceFrame('B')
        >>> B1 = ReferenceFrame('B1')
        >>> B2 = ReferenceFrame('B2')

        For example, a classic Euler Angle rotation can be done by:

        >>> B.orient_body_fixed(N, (q1, q2, q3), 'XYX')
        >>> B.dcm(N)
        Matrix([
        [        cos(q2),                            sin(q1)*sin(q2),                           -sin(q2)*cos(q1)],
        [sin(q2)*sin(q3), -sin(q1)*sin(q3)*cos(q2) + cos(q1)*cos(q3),  sin(q1)*cos(q3) + sin(q3)*cos(q1)*cos(q2)],
        [sin(q2)*cos(q3), -sin(q1)*cos(q2)*cos(q3) - sin(q3)*cos(q1), -sin(q1)*sin(q3) + cos(q1)*cos(q2)*cos(q3)]])

        This rotates reference frame B relative to reference frame N through
        ``q1`` about ``N.x``, then rotates B again through ``q2`` about
        ``B.y``, and finally through ``q3`` about ``B.x``. It is equivalent to
        three successive ``orient_axis()`` calls:

        >>> B1.orient_axis(N, N.x, q1)
        >>> B2.orient_axis(B1, B1.y, q2)
        >>> B.orient_axis(B2, B2.x, q3)
        >>> B.dcm(N)
        Matrix([
        [        cos(q2),                            sin(q1)*sin(q2),                           -sin(q2)*cos(q1)],
        [sin(q2)*sin(q3), -sin(q1)*sin(q3)*cos(q2) + cos(q1)*cos(q3),  sin(q1)*cos(q3) + sin(q3)*cos(q1)*cos(q2)],
        [sin(q2)*cos(q3), -sin(q1)*cos(q2)*cos(q3) - sin(q3)*cos(q1), -sin(q1)*sin(q3) + cos(q1)*cos(q2)*cos(q3)]])

        Acceptable rotation orders are of length 3, expressed in as a string
        ``'XYZ'`` or ``'123'`` or integer ``123``. Rotations about an axis
        twice in a row are prohibited.

        >>> B.orient_body_fixed(N, (q1, q2, 0), 'ZXZ')
        >>> B.orient_body_fixed(N, (q1, q2, 0), '121')
        >>> B.orient_body_fixed(N, (q1, q2, q3), 123)

        """

        _check_frame(parent)

        amounts = list(angles)
        for i, v in enumerate(amounts):
            if not isinstance(v, Vector):
                amounts[i] = sympify(v)

        approved_orders = ('123', '231', '312', '132', '213', '321', '121',
                           '131', '212', '232', '313', '323', '')
        # make sure XYZ => 123
        rot_order = translate(str(rotation_order), 'XYZxyz', '123123')
        if rot_order not in approved_orders:
            raise TypeError('The rotation order is not a valid order.')

        parent_orient_body = []
        if not (len(amounts) == 3 & len(rot_order) == 3):
            raise TypeError('Body orientation takes 3 values & 3 orders')
        a1 = int(rot_order[0])
        a2 = int(rot_order[1])
        a3 = int(rot_order[2])
        parent_orient_body = (self._rot(a1, amounts[0]) *
                              self._rot(a2, amounts[1]) *
                              self._rot(a3, amounts[2]))

        self._dcm(parent, parent_orient_body)

        try:
            from sympy.polys.polyerrors import CoercionFailed
            from sympy.physics.vector.functions import kinematic_equations
            q1, q2, q3 = amounts
            u1, u2, u3 = symbols('u1, u2, u3', cls=Dummy)
            templist = kinematic_equations([u1, u2, u3], [q1, q2, q3],
                                           'body', rot_order)
            templist = [expand(i) for i in templist]
            td = solve(templist, [u1, u2, u3])
            u1 = expand(td[u1])
            u2 = expand(td[u2])
            u3 = expand(td[u3])
            wvec = u1 * self.x + u2 * self.y + u3 * self.z
        except (CoercionFailed, AssertionError):
            wvec = self._w_diff_dcm(parent)
        self._ang_vel_dict.update({parent: wvec})
        parent._ang_vel_dict.update({self: -wvec})
        self._var_dict = {}

    def orient_space_fixed(self, parent, angles, rotation_order):
        """Rotates this reference frame relative to the parent reference frame
        by right hand rotating through three successive space fixed simple axis
        rotations. Each subsequent axis of rotation is about the "space fixed"
        unit vectors of the parent reference frame.

        Parameters
        ==========
        parent : ReferenceFrame
            Reference frame that this reference frame will be rotated relative
            to.
        angles : 3-tuple of sympifiable
            Three angles in radians used for the successive rotations.
        rotation_order : 3 character string or 3 digit integer
            Order of the rotations about the parent reference frame's unit
            vectors. The order can be specified by the strings ``'XZX'``,
            ``'131'``, or the integer ``131``. There are 12 unique valid
            rotation orders.

        Examples
        ========

        Setup variables for the examples:

        >>> from sympy import symbols
        >>> from sympy.physics.vector import ReferenceFrame
        >>> q1, q2, q3 = symbols('q1, q2, q3')
        >>> N = ReferenceFrame('N')
        >>> B = ReferenceFrame('B')
        >>> B1 = ReferenceFrame('B1')
        >>> B2 = ReferenceFrame('B2')

        >>> B.orient_space_fixed(N, (q1, q2, q3), '312')
        >>> B.dcm(N)
        Matrix([
        [ sin(q1)*sin(q2)*sin(q3) + cos(q1)*cos(q3), sin(q1)*cos(q2), sin(q1)*sin(q2)*cos(q3) - sin(q3)*cos(q1)],
        [-sin(q1)*cos(q3) + sin(q2)*sin(q3)*cos(q1), cos(q1)*cos(q2), sin(q1)*sin(q3) + sin(q2)*cos(q1)*cos(q3)],
        [                           sin(q3)*cos(q2),        -sin(q2),                           cos(q2)*cos(q3)]])

        is equivalent to:

        >>> B1.orient_axis(N, N.z, q1)
        >>> B2.orient_axis(B1, N.x, q2)
        >>> B.orient_axis(B2, N.y, q3)
        >>> B.dcm(N).simplify() # doctest: +SKIP
        Matrix([
        [ sin(q1)*sin(q2)*sin(q3) + cos(q1)*cos(q3), sin(q1)*cos(q2), sin(q1)*sin(q2)*cos(q3) - sin(q3)*cos(q1)],
        [-sin(q1)*cos(q3) + sin(q2)*sin(q3)*cos(q1), cos(q1)*cos(q2), sin(q1)*sin(q3) + sin(q2)*cos(q1)*cos(q3)],
        [                           sin(q3)*cos(q2),        -sin(q2),                           cos(q2)*cos(q3)]])

        It is worth noting that space-fixed and body-fixed rotations are
        related by the order of the rotations, i.e. the reverse order of body
        fixed will give space fixed and vice versa.

        >>> B.orient_space_fixed(N, (q1, q2, q3), '231')
        >>> B.dcm(N)
        Matrix([
        [cos(q1)*cos(q2), sin(q1)*sin(q3) + sin(q2)*cos(q1)*cos(q3), -sin(q1)*cos(q3) + sin(q2)*sin(q3)*cos(q1)],
        [       -sin(q2),                           cos(q2)*cos(q3),                            sin(q3)*cos(q2)],
        [sin(q1)*cos(q2), sin(q1)*sin(q2)*cos(q3) - sin(q3)*cos(q1),  sin(q1)*sin(q2)*sin(q3) + cos(q1)*cos(q3)]])

        >>> B.orient_body_fixed(N, (q3, q2, q1), '132')
        >>> B.dcm(N)
        Matrix([
        [cos(q1)*cos(q2), sin(q1)*sin(q3) + sin(q2)*cos(q1)*cos(q3), -sin(q1)*cos(q3) + sin(q2)*sin(q3)*cos(q1)],
        [       -sin(q2),                           cos(q2)*cos(q3),                            sin(q3)*cos(q2)],
        [sin(q1)*cos(q2), sin(q1)*sin(q2)*cos(q3) - sin(q3)*cos(q1),  sin(q1)*sin(q2)*sin(q3) + cos(q1)*cos(q3)]])

        """

        _check_frame(parent)

        amounts = list(angles)
        for i, v in enumerate(amounts):
            if not isinstance(v, Vector):
                amounts[i] = sympify(v)

        approved_orders = ('123', '231', '312', '132', '213', '321', '121',
                           '131', '212', '232', '313', '323', '')
        # make sure XYZ => 123
        rot_order = translate(str(rotation_order), 'XYZxyz', '123123')
        if rot_order not in approved_orders:
            raise TypeError('The supplied order is not an approved type')
        parent_orient_space = []

        if not (len(amounts) == 3 & len(rot_order) == 3):
            raise TypeError('Space orientation takes 3 values & 3 orders')
        a1 = int(rot_order[0])
        a2 = int(rot_order[1])
        a3 = int(rot_order[2])
        parent_orient_space = (self._rot(a3, amounts[2]) *
                               self._rot(a2, amounts[1]) *
                               self._rot(a1, amounts[0]))

        self._dcm(parent, parent_orient_space)

        try:
            from sympy.polys.polyerrors import CoercionFailed
            from sympy.physics.vector.functions import kinematic_equations
            q1, q2, q3 = amounts
            u1, u2, u3 = symbols('u1, u2, u3', cls=Dummy)
            templist = kinematic_equations([u1, u2, u3], [q1, q2, q3],
                                           'space', rot_order)
            templist = [expand(i) for i in templist]
            td = solve(templist, [u1, u2, u3])
            u1 = expand(td[u1])
            u2 = expand(td[u2])
            u3 = expand(td[u3])
            wvec = u1 * self.x + u2 * self.y + u3 * self.z
        except (CoercionFailed, AssertionError):
            wvec = self._w_diff_dcm(parent)
        self._ang_vel_dict.update({parent: wvec})
        parent._ang_vel_dict.update({self: -wvec})
        self._var_dict = {}

    def orient_quaternion(self, parent, numbers):
        """Sets the orientation of this reference frame relative to a parent
        reference frame via an orientation quaternion. An orientation
        quaternion is defined as a finite rotation a unit vector, ``(lambda_x,
        lambda_y, lambda_z)``, by an angle ``theta``. The orientation
        quaternion is described by four parameters:

        - ``q0 = cos(theta/2)``
        - ``q1 = lambda_x*sin(theta/2)``
        - ``q2 = lambda_y*sin(theta/2)``
        - ``q3 = lambda_z*sin(theta/2)``

        See `Quaternions and Spatial Rotation
        <https://en.wikipedia.org/wiki/Quaternions_and_spatial_rotation>`_ on
        Wikipedia for more information.

        Parameters
        ==========
        parent : ReferenceFrame
            Reference frame that this reference frame will be rotated relative
            to.
        numbers : 4-tuple of sympifiable
            The four quaternion scalar numbers as defined above: ``q0``,
            ``q1``, ``q2``, ``q3``.

        Examples
        ========

        Setup variables for the examples:

        >>> from sympy import symbols
        >>> from sympy.physics.vector import ReferenceFrame
        >>> q0, q1, q2, q3 = symbols('q0 q1 q2 q3')
        >>> N = ReferenceFrame('N')
        >>> B = ReferenceFrame('B')

        Set the orientation:

        >>> B.orient_quaternion(N, (q0, q1, q2, q3))
        >>> B.dcm(N)
        Matrix([
        [q0**2 + q1**2 - q2**2 - q3**2,             2*q0*q3 + 2*q1*q2,            -2*q0*q2 + 2*q1*q3],
        [           -2*q0*q3 + 2*q1*q2, q0**2 - q1**2 + q2**2 - q3**2,             2*q0*q1 + 2*q2*q3],
        [            2*q0*q2 + 2*q1*q3,            -2*q0*q1 + 2*q2*q3, q0**2 - q1**2 - q2**2 + q3**2]])

        """

        from sympy.physics.vector.functions import dynamicsymbols, TIME
        _check_frame(parent)

        numbers = list(numbers)
        for i, v in enumerate(numbers):
            if not isinstance(v, Vector):
                numbers[i] = sympify(v)

        parent_orient_quaternion = []
        if not (isinstance(numbers, (list, tuple)) & (len(numbers) == 4)):
            raise TypeError('Amounts are a list or tuple of length 4')
        q0, q1, q2, q3 = numbers
        parent_orient_quaternion = (
            Matrix([[q0**2 + q1**2 - q2**2 - q3**2,
                     2 * (q1 * q2 - q0 * q3),
                     2 * (q0 * q2 + q1 * q3)],
                    [2 * (q1 * q2 + q0 * q3),
                     q0**2 - q1**2 + q2**2 - q3**2,
                     2 * (q2 * q3 - q0 * q1)],
                    [2 * (q1 * q3 - q0 * q2),
                     2 * (q0 * q1 + q2 * q3),
                     q0**2 - q1**2 - q2**2 + q3**2]]))

        self._dcm(parent, parent_orient_quaternion)

        t = dynamicsymbols._t
        q0, q1, q2, q3 = numbers
        q0d = diff(q0, t)
        q1d = diff(q1, t)
        q2d = diff(q2, t)
        q3d = diff(q3, t)
        w1 = 2 * (q1d * q0 + q2d * q3 - q3d * q2 - q0d * q1)
        w2 = 2 * (q2d * q0 + q3d * q1 - q1d * q3 - q0d * q2)
        w3 = 2 * (q3d * q0 + q1d * q2 - q2d * q1 - q0d * q3)
        wvec = Vector([(Matrix([w1, w2, w3]), self)])

        self._ang_vel_dict.update({parent: wvec})
        parent._ang_vel_dict.update({self: -wvec})
        self._var_dict = {}

    def orient(self, parent, rot_type, amounts, rot_order=''):
        """Sets the orientation of this reference frame relative to another
        (parent) reference frame.

        .. note:: It is now recommended to use the ``.orient_axis,
           .orient_body_fixed, .orient_space_fixed, .orient_quaternion``
           methods for the different rotation types.

        Parameters
        ==========

        parent : ReferenceFrame
            Reference frame that this reference frame will be rotated relative
            to.
        rot_type : str
            The method used to generate the direction cosine matrix. Supported
            methods are:

            - ``'Axis'``: simple rotations about a single common axis
            - ``'DCM'``: for setting the direction cosine matrix directly
            - ``'Body'``: three successive rotations about new intermediate
              axes, also called "Euler and Tait-Bryan angles"
            - ``'Space'``: three successive rotations about the parent
              frames' unit vectors
            - ``'Quaternion'``: rotations defined by four parameters which
              result in a singularity free direction cosine matrix

        amounts :
            Expressions defining the rotation angles or direction cosine
            matrix. These must match the ``rot_type``. See examples below for
            details. The input types are:

            - ``'Axis'``: 2-tuple (expr/sym/func, Vector)
            - ``'DCM'``: Matrix, shape(3,3)
            - ``'Body'``: 3-tuple of expressions, symbols, or functions
            - ``'Space'``: 3-tuple of expressions, symbols, or functions
            - ``'Quaternion'``: 4-tuple of expressions, symbols, or
              functions

        rot_order : str or int, optional
            If applicable, the order of the successive of rotations. The string
            ``'123'`` and integer ``123`` are equivalent, for example. Required
            for ``'Body'`` and ``'Space'``.

        """

        _check_frame(parent)

        approved_orders = ('123', '231', '312', '132', '213', '321', '121',
                           '131', '212', '232', '313', '323', '')
        rot_order = translate(str(rot_order), 'XYZxyz', '123123')
        rot_type = rot_type.upper()

        if rot_order not in approved_orders:
            raise TypeError('The supplied order is not an approved type')

        if rot_type == 'AXIS':
            self.orient_axis(parent, amounts[1], amounts[0])

        elif rot_type == 'DCM':
            self.orient_explicit(parent, amounts)

        elif rot_type == 'BODY':
            self.orient_body_fixed(parent, amounts, rot_order)

        elif rot_type == 'SPACE':
            self.orient_space_fixed(parent, amounts, rot_order)

        elif rot_type == 'QUATERNION':
            self.orient_quaternion(parent, amounts)

        else:
            raise NotImplementedError('That is not an implemented rotation')
<<<<<<< HEAD
        # Reset the _dcm_cache of this frame, and remove it from the
        # _dcm_caches of the frames it is linked to. Also remove it from the
        # _dcm_dict of its parent
        frames = self._dcm_cache.keys()
        dcm_dict_del = []
        dcm_cache_del = []
        for frame in frames:
            if frame in self._dcm_dict:
                dcm_dict_del += [frame]
            dcm_cache_del += [frame]
        for frame in dcm_dict_del:
            del frame._dcm_dict[self]
        for frame in dcm_cache_del:
            del frame._dcm_cache[self]
        # Add the dcm relationship to _dcm_dict
        self._dcm_dict = self._dlist[0] = {}
        self._dcm_dict.update({parent: parent_orient.T})
        parent._dcm_dict.update({self: parent_orient})
        # Also update the dcm cache after resetting it
        self._dcm_cache = {}
        self._dcm_cache.update({parent: parent_orient.T})
        parent._dcm_cache.update({self: parent_orient})
        if rot_type == 'QUATERNION':
            t = TIME
            q0, q1, q2, q3 = amounts
            q0d = diff(q0, t)
            q1d = diff(q1, t)
            q2d = diff(q2, t)
            q3d = diff(q3, t)
            w1 = 2 * (q1d * q0 + q2d * q3 - q3d * q2 - q0d * q1)
            w2 = 2 * (q2d * q0 + q3d * q1 - q1d * q3 - q0d * q2)
            w3 = 2 * (q3d * q0 + q1d * q2 - q2d * q1 - q0d * q3)
            wvec = Vector([(Matrix([w1, w2, w3]), self)])
        elif rot_type == 'AXIS':
            thetad = (amounts[0]).diff(TIME)
            wvec = thetad * amounts[1].express(parent).normalize()
        elif rot_type == 'DCM':
            wvec = self._w_diff_dcm(parent)
        else:
            try:
                from sympy.polys.polyerrors import CoercionFailed
                from sympy.physics.vector.functions import kinematic_equations
                q1, q2, q3 = amounts
                u1, u2, u3 = symbols('u1, u2, u3', cls=Dummy)
                templist = kinematic_equations([u1, u2, u3], [q1, q2, q3],
                                               rot_type, rot_order)
                templist = [expand(i) for i in templist]
                td = solve(templist, [u1, u2, u3])
                u1 = expand(td[u1])
                u2 = expand(td[u2])
                u3 = expand(td[u3])
                wvec = u1 * self.x + u2 * self.y + u3 * self.z
            except (CoercionFailed, AssertionError):
                wvec = self._w_diff_dcm(parent)
        self._ang_vel_dict.update({parent: wvec})
        parent._ang_vel_dict.update({self: -wvec})
        self._var_dict = {}
=======
>>>>>>> 1a84db6a

    def orientnew(self, newname, rot_type, amounts, rot_order='',
                  variables=None, indices=None, latexs=None):
        r"""Returns a new reference frame oriented with respect to this
        reference frame.

        See ``ReferenceFrame.orient()`` for detailed examples of how to orient
        reference frames.

        Parameters
        ==========

        newname : str
            Name for the new reference frame.
        rot_type : str
            The method used to generate the direction cosine matrix. Supported
            methods are:

            - ``'Axis'``: simple rotations about a single common axis
            - ``'DCM'``: for setting the direction cosine matrix directly
            - ``'Body'``: three successive rotations about new intermediate
              axes, also called "Euler and Tait-Bryan angles"
            - ``'Space'``: three successive rotations about the parent
              frames' unit vectors
            - ``'Quaternion'``: rotations defined by four parameters which
              result in a singularity free direction cosine matrix

        amounts :
            Expressions defining the rotation angles or direction cosine
            matrix. These must match the ``rot_type``. See examples below for
            details. The input types are:

            - ``'Axis'``: 2-tuple (expr/sym/func, Vector)
            - ``'DCM'``: Matrix, shape(3,3)
            - ``'Body'``: 3-tuple of expressions, symbols, or functions
            - ``'Space'``: 3-tuple of expressions, symbols, or functions
            - ``'Quaternion'``: 4-tuple of expressions, symbols, or
              functions

        rot_order : str or int, optional
            If applicable, the order of the successive of rotations. The string
            ``'123'`` and integer ``123`` are equivalent, for example. Required
            for ``'Body'`` and ``'Space'``.
        indices : tuple of str
            Enables the reference frame's basis unit vectors to be accessed by
            Python's square bracket indexing notation using the provided three
            indice strings and alters the printing of the unit vectors to
            reflect this choice.
        latexs : tuple of str
            Alters the LaTeX printing of the reference frame's basis unit
            vectors to the provided three valid LaTeX strings.

        Examples
        ========

        >>> from sympy import symbols
        >>> from sympy.physics.vector import ReferenceFrame, vlatex
        >>> q0, q1, q2, q3 = symbols('q0 q1 q2 q3')
        >>> N = ReferenceFrame('N')

        Create a new reference frame A rotated relative to N through a simple
        rotation.

        >>> A = N.orientnew('A', 'Axis', (q0, N.x))

        Create a new reference frame B rotated relative to N through body-fixed
        rotations.

        >>> B = N.orientnew('B', 'Body', (q1, q2, q3), '123')

        Create a new reference frame C rotated relative to N through a simple
        rotation with unique indices and LaTeX printing.

        >>> C = N.orientnew('C', 'Axis', (q0, N.x), indices=('1', '2', '3'),
        ... latexs=(r'\hat{\mathbf{c}}_1',r'\hat{\mathbf{c}}_2',
        ... r'\hat{\mathbf{c}}_3'))
        >>> C['1']
        C['1']
        >>> print(vlatex(C['1']))
        \hat{\mathbf{c}}_1

        """

        newframe = self.__class__(newname, variables=variables,
                                  indices=indices, latexs=latexs)

        approved_orders = ('123', '231', '312', '132', '213', '321', '121',
                           '131', '212', '232', '313', '323', '')
        rot_order = translate(str(rot_order), 'XYZxyz', '123123')
        rot_type = rot_type.upper()

        if rot_order not in approved_orders:
            raise TypeError('The supplied order is not an approved type')

        if rot_type == 'AXIS':
            newframe.orient_axis(self, amounts[1], amounts[0])

        elif rot_type == 'DCM':
            newframe.orient_explicit(self, amounts)

        elif rot_type == 'BODY':
            newframe.orient_body_fixed(self, amounts, rot_order)

        elif rot_type == 'SPACE':
            newframe.orient_space_fixed(self, amounts, rot_order)

        elif rot_type == 'QUATERNION':
            newframe.orient_quaternion(self, amounts)

        else:
            raise NotImplementedError('That is not an implemented rotation')
        return newframe

    def set_ang_acc(self, otherframe, value):
        """Define the angular acceleration Vector in a ReferenceFrame.

        Defines the angular acceleration of this ReferenceFrame, in another.
        Angular acceleration can be defined with respect to multiple different
        ReferenceFrames. Care must be taken to not create loops which are
        inconsistent.

        Parameters
        ==========

        otherframe : ReferenceFrame
            A ReferenceFrame to define the angular acceleration in
        value : Vector
            The Vector representing angular acceleration

        Examples
        ========

        >>> from sympy.physics.vector import ReferenceFrame
        >>> N = ReferenceFrame('N')
        >>> A = ReferenceFrame('A')
        >>> V = 10 * N.x
        >>> A.set_ang_acc(N, V)
        >>> A.ang_acc_in(N)
        10*N.x

        """

        if value == 0:
            value = Vector(0)
        value = _check_vector(value)
        _check_frame(otherframe)
        self._ang_acc_dict.update({otherframe: value})
        otherframe._ang_acc_dict.update({self: -value})

    def set_ang_vel(self, otherframe, value):
        """Define the angular velocity vector in a ReferenceFrame.

        Defines the angular velocity of this ReferenceFrame, in another.
        Angular velocity can be defined with respect to multiple different
        ReferenceFrames. Care must be taken to not create loops which are
        inconsistent.

        Parameters
        ==========

        otherframe : ReferenceFrame
            A ReferenceFrame to define the angular velocity in
        value : Vector
            The Vector representing angular velocity

        Examples
        ========

        >>> from sympy.physics.vector import ReferenceFrame
        >>> N = ReferenceFrame('N')
        >>> A = ReferenceFrame('A')
        >>> V = 10 * N.x
        >>> A.set_ang_vel(N, V)
        >>> A.ang_vel_in(N)
        10*N.x

        """

        if value == 0:
            value = Vector(0)
        value = _check_vector(value)
        _check_frame(otherframe)
        self._ang_vel_dict.update({otherframe: value})
        otherframe._ang_vel_dict.update({self: -value})

    @property
    def x(self):
        """The basis Vector for the ReferenceFrame, in the x direction. """
        return self._x

    @property
    def y(self):
        """The basis Vector for the ReferenceFrame, in the y direction. """
        return self._y

    @property
    def z(self):
        """The basis Vector for the ReferenceFrame, in the z direction. """
        return self._z

    def partial_velocity(self, frame, *gen_speeds):
        """Returns the partial angular velocities of this frame in the given
        frame with respect to one or more provided generalized speeds.

        Parameters
        ==========
        frame : ReferenceFrame
            The frame with which the angular velocity is defined in.
        gen_speeds : functions of time
            The generalized speeds.

        Returns
        =======
        partial_velocities : tuple of Vector
            The partial angular velocity vectors corresponding to the provided
            generalized speeds.

        Examples
        ========

        >>> from sympy.physics.vector import ReferenceFrame, dynamicsymbols
        >>> N = ReferenceFrame('N')
        >>> A = ReferenceFrame('A')
        >>> u1, u2 = dynamicsymbols('u1, u2')
        >>> A.set_ang_vel(N, u1 * A.x + u2 * N.y)
        >>> A.partial_velocity(N, u1)
        A.x
        >>> A.partial_velocity(N, u1, u2)
        (A.x, N.y)

        """

        partials = [self.ang_vel_in(frame).diff(speed, frame, var_in_dcm=False)
                    for speed in gen_speeds]

        if len(partials) == 1:
            return partials[0]
        else:
            return tuple(partials)


def _check_frame(other):
    from .vector import VectorTypeError
    if not isinstance(other, ReferenceFrame):
        raise VectorTypeError(other, ReferenceFrame('A'))<|MERGE_RESOLUTION|>--- conflicted
+++ resolved
@@ -1118,66 +1118,6 @@
 
         else:
             raise NotImplementedError('That is not an implemented rotation')
-<<<<<<< HEAD
-        # Reset the _dcm_cache of this frame, and remove it from the
-        # _dcm_caches of the frames it is linked to. Also remove it from the
-        # _dcm_dict of its parent
-        frames = self._dcm_cache.keys()
-        dcm_dict_del = []
-        dcm_cache_del = []
-        for frame in frames:
-            if frame in self._dcm_dict:
-                dcm_dict_del += [frame]
-            dcm_cache_del += [frame]
-        for frame in dcm_dict_del:
-            del frame._dcm_dict[self]
-        for frame in dcm_cache_del:
-            del frame._dcm_cache[self]
-        # Add the dcm relationship to _dcm_dict
-        self._dcm_dict = self._dlist[0] = {}
-        self._dcm_dict.update({parent: parent_orient.T})
-        parent._dcm_dict.update({self: parent_orient})
-        # Also update the dcm cache after resetting it
-        self._dcm_cache = {}
-        self._dcm_cache.update({parent: parent_orient.T})
-        parent._dcm_cache.update({self: parent_orient})
-        if rot_type == 'QUATERNION':
-            t = TIME
-            q0, q1, q2, q3 = amounts
-            q0d = diff(q0, t)
-            q1d = diff(q1, t)
-            q2d = diff(q2, t)
-            q3d = diff(q3, t)
-            w1 = 2 * (q1d * q0 + q2d * q3 - q3d * q2 - q0d * q1)
-            w2 = 2 * (q2d * q0 + q3d * q1 - q1d * q3 - q0d * q2)
-            w3 = 2 * (q3d * q0 + q1d * q2 - q2d * q1 - q0d * q3)
-            wvec = Vector([(Matrix([w1, w2, w3]), self)])
-        elif rot_type == 'AXIS':
-            thetad = (amounts[0]).diff(TIME)
-            wvec = thetad * amounts[1].express(parent).normalize()
-        elif rot_type == 'DCM':
-            wvec = self._w_diff_dcm(parent)
-        else:
-            try:
-                from sympy.polys.polyerrors import CoercionFailed
-                from sympy.physics.vector.functions import kinematic_equations
-                q1, q2, q3 = amounts
-                u1, u2, u3 = symbols('u1, u2, u3', cls=Dummy)
-                templist = kinematic_equations([u1, u2, u3], [q1, q2, q3],
-                                               rot_type, rot_order)
-                templist = [expand(i) for i in templist]
-                td = solve(templist, [u1, u2, u3])
-                u1 = expand(td[u1])
-                u2 = expand(td[u2])
-                u3 = expand(td[u3])
-                wvec = u1 * self.x + u2 * self.y + u3 * self.z
-            except (CoercionFailed, AssertionError):
-                wvec = self._w_diff_dcm(parent)
-        self._ang_vel_dict.update({parent: wvec})
-        parent._ang_vel_dict.update({self: -wvec})
-        self._var_dict = {}
-=======
->>>>>>> 1a84db6a
 
     def orientnew(self, newname, rot_type, amounts, rot_order='',
                   variables=None, indices=None, latexs=None):
