--- conflicted
+++ resolved
@@ -187,7 +187,6 @@
     assert uvpretty(expr) == ucode_str
 
 
-<<<<<<< HEAD
 def test_dyadic_latex():
     expr = a ** 2 * (N.x | N.y) + b * (N.y | N.y) + c * sin(alpha) * (N.z | N.y)
     latex_str = (r'a^{2}\mathbf{\hat{n}_x}\otimes \mathbf{\hat{n}_y} + '
@@ -204,15 +203,7 @@
                  r'\otimes \mathbf{\hat{n}_z} + '
                  r'\alpha \beta\mathbf{\hat{n}_z}\otimes \mathbf{\hat{n}_x}')
     assert vlatex(expr) == latex_str
-=======
-    assert y._latex() == expected
-
-    expected = (r'\alpha\mathbf{\hat{n}_x}\otimes \mathbf{\hat{n}_x} + '
-                r'\operatorname{sin}\left(\omega\right)\mathbf{\hat{n}_y}'
-                r'\otimes \mathbf{\hat{n}_z} + '
-                r'\alpha \beta\mathbf{\hat{n}_z}\otimes \mathbf{\hat{n}_x}')
-
-    assert x._latex() == expected
+
 
 def test_vlatex(): # vlatex is broken #12078
     from sympy.physics.vector import vlatex
@@ -228,5 +219,4 @@
 
     expr = J*f(x).diff(x).subs(f(x), g(x)-h(x))
 
-    assert vlatex(expr) == expected
->>>>>>> 9bf73cc2
+    assert vlatex(expr) == expected