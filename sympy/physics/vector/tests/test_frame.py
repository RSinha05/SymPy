--- conflicted
+++ resolved
@@ -1,12 +1,6 @@
-<<<<<<< HEAD
 from sympy import sin, cos, pi, zeros, eye, ImmutableMatrix as Matrix, symbols
 from sympy.physics.vector import (ReferenceFrame, Vector, CoordinateSym, Point,
-                                  dynamicsymbols, time_derivative, express)
-=======
-from sympy import sin, cos, pi, zeros, eye, ImmutableMatrix as Matrix
-from sympy.physics.vector import (ReferenceFrame, Vector, CoordinateSym,
                                   dynamicsymbols, time_derivative, express, dot)
->>>>>>> 0449fd61
 
 Vector.simp = True
 
