# isort:skip_file
"""
Dimensional analysis and unit systems.

This module defines dimension/unit systems and physical quantities. It is
based on a group-theoretical construction where dimensions are represented as
vectors (coefficients being the exponents), and units are defined as a dimension
to which we added a scale.

Quantities are built from a factor and a unit, and are the basic objects that
one will use when doing computations.

All objects except systems and prefixes can be used in SymPy expressions.
Note that as part of a CAS, various objects do not combine automatically
under operations.

Details about the implementation can be found in the documentation, and we
will not repeat all the explanations we gave there concerning our approach.
Ideas about future developments can be found on the `Github wiki
<https://github.com/sympy/sympy/wiki/Unit-systems>`_, and you should consult
this page if you are willing to help.

Useful functions:

- ``find_unit``: easily lookup pre-defined units.
- ``convert_to(expr, newunit)``: converts an expression into the same
    expression expressed in another unit.

"""

from .dimensions import Dimension, DimensionSystem
from .unitsystem import UnitSystem
from .util import convert_to
from .quantities import Quantity

from .definitions.dimension_definitions import (
    amount_of_substance, acceleration, action, area,
    capacitance, charge, conductance, current, energy,
    force, frequency, impedance, inductance, length,
    luminous_intensity, magnetic_density,
    magnetic_flux, mass, momentum, power, pressure, temperature, time,
    velocity, voltage, volume
)

Unit = Quantity

speed = velocity
luminosity = luminous_intensity
magnetic_flux_density = magnetic_density
amount = amount_of_substance

from .prefixes import (
    # 10-power based:
    yotta,
    zetta,
    exa,
    peta,
    tera,
    giga,
    mega,
    kilo,
    hecto,
    deca,
    deci,
    centi,
    milli,
    micro,
    nano,
    pico,
    femto,
    atto,
    zepto,
    yocto,
    # 2-power based:
    kibi,
    mebi,
    gibi,
    tebi,
    pebi,
    exbi,
)

from .definitions import (
    percent, percents,
    permille,
    rad, radian, radians,
    deg, degree, degrees,
    sr, steradian, steradians,
    mil, angular_mil, angular_mils,
    m, meter, meters,
    kg, kilogram, kilograms,
    s, second, seconds,
    A, ampere, amperes,
    K, kelvin, kelvins,
    mol, mole, moles,
    cd, candela, candelas,
    g, gram, grams,
    mg, milligram, milligrams,
    ug, microgram, micrograms,
    t, tonne, metric_ton,
    newton, newtons, N,
    joule, joules, J,
    watt, watts, W,
    pascal, pascals, Pa, pa,
    hertz, hz, Hz,
    coulomb, coulombs, C,
    volt, volts, v, V,
    ohm, ohms,
    siemens, S, mho, mhos,
    farad, farads, F,
    henry, henrys, H,
    tesla, teslas, T,
    weber, webers, Wb, wb,
    optical_power, dioptre, D,
    lux, lx,
    katal, kat,
    gray, Gy,
    becquerel, Bq,
    km, kilometer, kilometers,
    dm, decimeter, decimeters,
    cm, centimeter, centimeters,
    mm, millimeter, millimeters,
    um, micrometer, micrometers, micron, microns,
    nm, nanometer, nanometers,
    pm, picometer, picometers,
    ft, foot, feet,
    inch, inches,
    yd, yard, yards,
    mi, mile, miles,
    nmi, nautical_mile, nautical_miles,
    angstrom, angstroms,
    ha, hectare,
    l, L, liter, liters,
    dl, dL, deciliter, deciliters,
    cl, cL, centiliter, centiliters,
    ml, mL, milliliter, milliliters,
    ms, millisecond, milliseconds,
    us, microsecond, microseconds,
    ns, nanosecond, nanoseconds,
    ps, picosecond, picoseconds,
    minute, minutes,
    h, hour, hours,
    day, days,
    anomalistic_year, anomalistic_years,
    sidereal_year, sidereal_years,
    tropical_year, tropical_years,
    common_year, common_years,
    julian_year, julian_years,
    draconic_year, draconic_years,
    gaussian_year, gaussian_years,
    full_moon_cycle, full_moon_cycles,
    year, years,
    G, gravitational_constant,
    c, speed_of_light,
    elementary_charge,
    hbar,
    planck,
    eV, electronvolt, electronvolts,
    avogadro_number,
    avogadro, avogadro_constant,
    boltzmann, boltzmann_constant,
    stefan, stefan_boltzmann_constant,
    R, molar_gas_constant,
    faraday_constant,
    josephson_constant,
    von_klitzing_constant,
    Da, dalton, amu, amus, atomic_mass_unit, atomic_mass_constant,
    me, electron_rest_mass,
    gee, gees, acceleration_due_to_gravity,
    u0, magnetic_constant, vacuum_permeability,
    e0, electric_constant, vacuum_permittivity,
    Z0, vacuum_impedance,
    coulomb_constant, electric_force_constant,
    atmosphere, atmospheres, atm,
    kPa,
    bar, bars,
    pound, pounds,
    psi,
    dHg0,
    mmHg, torr,
    mmu, mmus, milli_mass_unit,
    quart, quarts,
    ly, lightyear, lightyears,
    au, astronomical_unit, astronomical_units,
    planck_mass,
    planck_time,
    planck_temperature,
    planck_length,
    planck_charge,
    planck_area,
    planck_volume,
    planck_momentum,
    planck_energy,
    planck_force,
    planck_power,
    planck_density,
    planck_energy_density,
    planck_intensity,
    planck_angular_frequency,
    planck_pressure,
    planck_current,
    planck_voltage,
    planck_impedance,
    planck_acceleration,
    bit, bits,
    byte,
    kibibyte, kibibytes,
    mebibyte, mebibytes,
    gibibyte, gibibytes,
    tebibyte, tebibytes,
    pebibyte, pebibytes,
    exbibyte, exbibytes,
)

from .systems import (
    mks, mksa, si
)


def find_unit(quantity, unit_system="SI"):
    """
    Return a list of matching units or dimension names.

    - If ``quantity`` is a string -- units/dimensions containing the string
    `quantity`.
    - If ``quantity`` is a unit or dimension -- units having matching base
    units or dimensions.

    Examples
    ========

    >>> from sympy.physics import units as u
    >>> u.find_unit('charge')
    ['C', 'charge', 'coulomb', 'coulombs', 'planck_charge', 'elementary_charge']
    >>> u.find_unit(u.charge)
    ['C', 'coulomb', 'coulombs', 'planck_charge', 'elementary_charge']
    >>> u.find_unit("ampere")
<<<<<<< HEAD
    ['A', 'ampere', 'amperes', 'planck_current']
=======
    ['ampere', 'amperes']
    >>> u.find_unit('angstrom')
    ['angstrom', 'angstroms']
>>>>>>> f900f26b
    >>> u.find_unit('volt')
    ['V', 'v', 'volt', 'volts', 'voltage', 'electronvolt', 'electronvolts', 'planck_voltage']
    >>> u.find_unit(u.inch**3)[:9]
    ['L', 'l', 'cL', 'cl', 'dL', 'dl', 'mL', 'ml', 'liter']
    """
    unit_system = UnitSystem.get_unit_system(unit_system)

    import sympy.physics.units as u
    rv = set()
    IA = [(i, getattr(u, i)) for i in dir(u)]
    IA = [(i, a) for i, a in IA if isinstance(a, (Quantity, Dimension))]
    if isinstance(quantity, str):
        if quantity == '':
            return []
        dim = getattr(u, quantity, None)
        if dim is None:
            for i, a in IA:
                if quantity in i:
                    rv.add(i)
                    rv.update(find_unit(i))
        else:
            rv.update([i for i, _ in IA if quantity in i])
            if isinstance(dim, Quantity):
                dim = dim.dimension
            for i, quant_attr in IA:
                if quantity in i or (isinstance(quant_attr, Quantity)
                        and quant_attr.dimension == dim):
                    if not isinstance(quant_attr, Dimension):
                        rv.add(i)
    else:
        for i, other in IA:
            if isinstance(quantity, Quantity):
                if isinstance(other, Quantity) and quantity.dimension == other.dimension:
                    rv.add(i)
            elif isinstance(quantity, Dimension):
                if isinstance(other, Quantity) and other.dimension == quantity:
                    rv.add(i)
            elif isinstance(other, Quantity) and other.dimension == Dimension(unit_system.get_dimensional_expr(quantity)):
                rv.add(i)
    if not rv:
        return []
    return list(list(zip(*sorted(zip([len(i) for i in rv], rv))))[1])

# NOTE: the old units module had additional variables:
# 'density', 'illuminance', 'resistance'.
# They were not dimensions, but units (old Unit class).

__all__ = [
    'Dimension', 'DimensionSystem',
    'UnitSystem',
    'convert_to',
    'Quantity',

    'amount_of_substance', 'acceleration', 'action', 'area',
    'capacitance', 'charge', 'conductance', 'current', 'energy',
    'force', 'frequency', 'impedance', 'inductance', 'length',
    'luminous_intensity', 'magnetic_density',
    'magnetic_flux', 'mass', 'momentum', 'power', 'pressure', 'temperature', 'time',
    'velocity', 'voltage', 'volume',

    'Unit',

    'speed',
    'luminosity',
    'magnetic_flux_density',
    'amount',

    'yotta',
    'zetta',
    'exa',
    'peta',
    'tera',
    'giga',
    'mega',
    'kilo',
    'hecto',
    'deca',
    'deci',
    'centi',
    'milli',
    'micro',
    'nano',
    'pico',
    'femto',
    'atto',
    'zepto',
    'yocto',

    'kibi',
    'mebi',
    'gibi',
    'tebi',
    'pebi',
    'exbi',

    'percent', 'percents',
    'permille',
    'rad', 'radian', 'radians',
    'deg', 'degree', 'degrees',
    'sr', 'steradian', 'steradians',
    'mil', 'angular_mil', 'angular_mils',
    'm', 'meter', 'meters',
    'kg', 'kilogram', 'kilograms',
    's', 'second', 'seconds',
    'A', 'ampere', 'amperes',
    'K', 'kelvin', 'kelvins',
    'mol', 'mole', 'moles',
    'cd', 'candela', 'candelas',
    'g', 'gram', 'grams',
    'mg', 'milligram', 'milligrams',
    'ug', 'microgram', 'micrograms',
    't', 'tonne', 'metric_ton',
    'newton', 'newtons', 'N',
    'joule', 'joules', 'J',
    'watt', 'watts', 'W',
    'pascal', 'pascals', 'Pa', 'pa',
    'hertz', 'hz', 'Hz',
    'coulomb', 'coulombs', 'C',
    'volt', 'volts', 'v', 'V',
    'ohm', 'ohms',
    'siemens', 'S', 'mho', 'mhos',
    'farad', 'farads', 'F',
    'henry', 'henrys', 'H',
    'tesla', 'teslas', 'T',
    'weber', 'webers', 'Wb', 'wb',
    'optical_power', 'dioptre', 'D',
    'lux', 'lx',
    'katal', 'kat',
    'gray', 'Gy',
    'becquerel', 'Bq',
    'km', 'kilometer', 'kilometers',
    'dm', 'decimeter', 'decimeters',
    'cm', 'centimeter', 'centimeters',
    'mm', 'millimeter', 'millimeters',
    'um', 'micrometer', 'micrometers', 'micron', 'microns',
    'nm', 'nanometer', 'nanometers',
    'pm', 'picometer', 'picometers',
    'ft', 'foot', 'feet',
    'inch', 'inches',
    'yd', 'yard', 'yards',
    'mi', 'mile', 'miles',
    'nmi', 'nautical_mile', 'nautical_miles',
    'angstrom', 'angstroms',
    'ha', 'hectare',
    'l', 'L', 'liter', 'liters',
    'dl', 'dL', 'deciliter', 'deciliters',
    'cl', 'cL', 'centiliter', 'centiliters',
    'ml', 'mL', 'milliliter', 'milliliters',
    'ms', 'millisecond', 'milliseconds',
    'us', 'microsecond', 'microseconds',
    'ns', 'nanosecond', 'nanoseconds',
    'ps', 'picosecond', 'picoseconds',
    'minute', 'minutes',
    'h', 'hour', 'hours',
    'day', 'days',
    'anomalistic_year', 'anomalistic_years',
    'sidereal_year', 'sidereal_years',
    'tropical_year', 'tropical_years',
    'common_year', 'common_years',
    'julian_year', 'julian_years',
    'draconic_year', 'draconic_years',
    'gaussian_year', 'gaussian_years',
    'full_moon_cycle', 'full_moon_cycles',
    'year', 'years',
    'G', 'gravitational_constant',
    'c', 'speed_of_light',
    'elementary_charge',
    'hbar',
    'planck',
    'eV', 'electronvolt', 'electronvolts',
    'avogadro_number',
    'avogadro', 'avogadro_constant',
    'boltzmann', 'boltzmann_constant',
    'stefan', 'stefan_boltzmann_constant',
    'R', 'molar_gas_constant',
    'faraday_constant',
    'josephson_constant',
    'von_klitzing_constant',
    'Da', 'dalton', 'amu', 'amus', 'atomic_mass_unit', 'atomic_mass_constant',
    'me', 'electron_rest_mass',
    'gee', 'gees', 'acceleration_due_to_gravity',
    'u0', 'magnetic_constant', 'vacuum_permeability',
    'e0', 'electric_constant', 'vacuum_permittivity',
    'Z0', 'vacuum_impedance',
    'coulomb_constant', 'electric_force_constant',
    'atmosphere', 'atmospheres', 'atm',
    'kPa',
    'bar', 'bars',
    'pound', 'pounds',
    'psi',
    'dHg0',
    'mmHg', 'torr',
    'mmu', 'mmus', 'milli_mass_unit',
    'quart', 'quarts',
    'ly', 'lightyear', 'lightyears',
    'au', 'astronomical_unit', 'astronomical_units',
    'planck_mass',
    'planck_time',
    'planck_temperature',
    'planck_length',
    'planck_charge',
    'planck_area',
    'planck_volume',
    'planck_momentum',
    'planck_energy',
    'planck_force',
    'planck_power',
    'planck_density',
    'planck_energy_density',
    'planck_intensity',
    'planck_angular_frequency',
    'planck_pressure',
    'planck_current',
    'planck_voltage',
    'planck_impedance',
    'planck_acceleration',
    'bit', 'bits',
    'byte',
    'kibibyte', 'kibibytes',
    'mebibyte', 'mebibytes',
    'gibibyte', 'gibibytes',
    'tebibyte', 'tebibytes',
    'pebibyte', 'pebibytes',
    'exbibyte', 'exbibytes',

    'mks', 'mksa', 'si',
]<|MERGE_RESOLUTION|>--- conflicted
+++ resolved
@@ -235,13 +235,9 @@
     >>> u.find_unit(u.charge)
     ['C', 'coulomb', 'coulombs', 'planck_charge', 'elementary_charge']
     >>> u.find_unit("ampere")
-<<<<<<< HEAD
     ['A', 'ampere', 'amperes', 'planck_current']
-=======
-    ['ampere', 'amperes']
     >>> u.find_unit('angstrom')
     ['angstrom', 'angstroms']
->>>>>>> f900f26b
     >>> u.find_unit('volt')
     ['V', 'v', 'volt', 'volts', 'voltage', 'electronvolt', 'electronvolts', 'planck_voltage']
     >>> u.find_unit(u.inch**3)[:9]
