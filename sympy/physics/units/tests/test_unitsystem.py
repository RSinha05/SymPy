from sympy.physics.units import DimensionSystem, joule, second, ampere

from sympy.core.numbers import Rational
from sympy.core.singleton import S
from sympy.physics.units.definitions import c, kg, m, s
from sympy.physics.units.definitions.dimension_definitions import length, time
from sympy.physics.units.quantities import Quantity
from sympy.physics.units.unitsystem import UnitSystem
from sympy.physics.units.util import convert_to


def test_definition():
    # want to test if the system can have several units of the same dimension
    dm = Quantity("dm")
    base = (m, s)
    # base_dim = (m.dimension, s.dimension)
    ms = UnitSystem(base, (c, dm), "MS", "MS system")
    ms.set_quantity_dimension(dm, length)
    ms.set_quantity_scale_factor(dm, Rational(1, 10))

    assert set(ms._base_units) == set(base)
    assert set(ms._units) == {m, s, c, dm}
    # assert ms._units == DimensionSystem._sort_dims(base + (velocity,))
    assert ms.name == "MS"
    assert ms.descr == "MS system"


def test_str_repr():
    assert str(UnitSystem((m, s), name="MS")) == "MS"
    assert str(UnitSystem((m, s))) == "UnitSystem((meter, second))"

    assert repr(UnitSystem((m, s))) == "<UnitSystem: (%s, %s)>" % (m, s)


def test_convert_to():
    A = Quantity("A")
    A.set_global_relative_scale_factor(S.One, ampere)

    Js = Quantity("Js")
    Js.set_global_relative_scale_factor(S.One, joule*second)

    mksa = UnitSystem((m, kg, s, A), (Js,))
    assert convert_to(Js, mksa._base_units) == m**2*kg*s**-1/1000


def test_extend():
    ms = UnitSystem((m, s), (c,))
    Js = Quantity("Js")
    Js.set_global_relative_scale_factor(1, joule*second)
    mks = ms.extend((kg,), (Js,))

    res = UnitSystem((m, s, kg), (c, Js))
    assert set(mks._base_units) == set(res._base_units)
    assert set(mks._units) == set(res._units)


def test_dim():
    dimsys = UnitSystem((m, kg, s), (c,))
    assert dimsys.dim == 3


def test_is_consistent():
<<<<<<< HEAD
    with warns_deprecated_sympy():
        dimension_system = DimensionSystem([length, time])
        us = UnitSystem([m, s], dimension_system=dimension_system)
        assert us.is_consistent == True
=======
    dimension_system = DimensionSystem([length, time])
    us = UnitSystem([m, s], dimension_system=dimension_system)
    assert us.is_consistent == True


def test_get_units_non_prefixed():
    from sympy.physics.units import volt, ohm
    unit_system = UnitSystem.get_unit_system("SI")
    units = unit_system.get_units_non_prefixed()
    for prefix in ["giga", "tera", "peta", "exa", "zetta", "yotta", "kilo", "hecto", "deca", "deci", "centi", "milli", "micro", "nano", "pico", "femto", "atto", "zepto", "yocto"]:
        for unit in units:
            assert isinstance(unit, Quantity), f"{unit} must be a Quantity, not {type(unit)}"
            assert not unit.is_prefixed, f"{unit} is marked as prefixed"
            assert not unit.is_physical_constant, f"{unit} is marked as physics constant"
            assert not unit.name.name.startswith(prefix), f"Unit {unit.name} has prefix {prefix}"
    assert volt in units
    assert ohm in units

def test_derived_units_must_exist_in_unit_system():
    for unit_system in UnitSystem._unit_systems.values():
        for preferred_unit in unit_system.derived_units.values():
            units = preferred_unit.atoms(Quantity)
            for unit in units:
                assert unit in unit_system._units, f"Unit {unit} is not in unit system {unit_system}"
>>>>>>> c37a774c
<|MERGE_RESOLUTION|>--- conflicted
+++ resolved
@@ -60,15 +60,10 @@
 
 
 def test_is_consistent():
-<<<<<<< HEAD
     with warns_deprecated_sympy():
         dimension_system = DimensionSystem([length, time])
         us = UnitSystem([m, s], dimension_system=dimension_system)
         assert us.is_consistent == True
-=======
-    dimension_system = DimensionSystem([length, time])
-    us = UnitSystem([m, s], dimension_system=dimension_system)
-    assert us.is_consistent == True
 
 
 def test_get_units_non_prefixed():
@@ -90,4 +85,3 @@
             units = preferred_unit.atoms(Quantity)
             for unit in units:
                 assert unit in unit_system._units, f"Unit {unit} is not in unit system {unit_system}"
->>>>>>> c37a774c
