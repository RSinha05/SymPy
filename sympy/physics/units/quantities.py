# -*- coding: utf-8 -*-

"""
Physical quantities.
"""

from __future__ import division

from sympy import (
    Add, AtomicExpr, Basic, Derivative, Function, Mul, Pow, S, Symbol, sympify)
from sympy.core.compatibility import string_types
<<<<<<< HEAD
from sympy.physics.units import Dimension, dimensions
=======
from sympy import Abs, sympify, Mul, Pow, S, Symbol, Add, AtomicExpr, Basic, Function
from sympy.physics.units import Dimension
from sympy.physics.units import dimensions
>>>>>>> 2dfa7457
from sympy.physics.units.prefixes import Prefix


class Quantity(AtomicExpr):
    """
    Physical quantity.
    """

    is_commutative = True
    is_real = True
    is_number = False
    is_nonzero = True
    _diff_wrt = True

    def __new__(cls, name, dimension, scale_factor=S.One, abbrev=None, **assumptions):

        if not isinstance(name, Symbol):
            name = Symbol(name)

        if not isinstance(dimension, dimensions.Dimension):
            if dimension == 1:
                dimension = Dimension(1)
            else:
                raise ValueError("expected dimension or 1")
        scale_factor = sympify(scale_factor)

        dimex = Quantity.get_dimensional_expr(scale_factor)
        if dimex != 1:
            if dimension != Dimension(dimex):
                raise ValueError("quantity value and dimension mismatch")

        # replace all prefixes by their ratio to canonical units:
        scale_factor = scale_factor.replace(lambda x: isinstance(x, Prefix), lambda x: x.scale_factor)
        # replace all quantities by their ratio to canonical units:
        scale_factor = scale_factor.replace(lambda x: isinstance(x, Quantity), lambda x: x.scale_factor)

        if abbrev is None:
            abbrev = name
        elif isinstance(abbrev, string_types):
            abbrev = Symbol(abbrev)

        obj = AtomicExpr.__new__(cls, name, dimension, scale_factor, abbrev)
        obj._name = name
        obj._dimension = dimension
        obj._scale_factor = scale_factor
        obj._abbrev = abbrev
        return obj

    @property
    def name(self):
        return self._name

    @property
    def dimension(self):
        return self._dimension

    @property
    def abbrev(self):
        """
        Symbol representing the unit name.

        Prepend the abbreviation with the prefix symbol if it is defines.
        """
        return self._abbrev

    @property
    def scale_factor(self):
        """
        Overall magnitude of the quantity as compared to the canonical units.
        """
        return self._scale_factor

    def _eval_is_positive(self):
       return self.scale_factor.is_positive

    def _eval_is_constant(self):
        return self.scale_factor.is_constant()

    def _eval_Abs(self):
        # FIXME prefer usage of self.__class__ or type(self) instead
        return self.func(self.name, self.dimension, Abs(self.scale_factor),
                         self.abbrev)

    @staticmethod
    def get_dimensional_expr(expr):
        if isinstance(expr, Mul):
            return Mul(*[Quantity.get_dimensional_expr(i) for i in expr.args])
        elif isinstance(expr, Pow):
            return Quantity.get_dimensional_expr(expr.base) ** expr.exp
        elif isinstance(expr, Add):
            return Quantity.get_dimensional_expr(expr.args[0])
<<<<<<< HEAD
        elif isinstance(expr, Derivative):
            dim = Quantity.get_dimensional_expr(expr.args[0])
            for independent in expr.args[1:]:
                dim /= Quantity.get_dimensional_expr(independent)
            return dim
=======
        elif isinstance(expr, Function):
            fds = [Quantity.get_dimensional_expr(arg) for arg in expr.args]
            return expr.func(*fds)
>>>>>>> 2dfa7457
        elif isinstance(expr, Quantity):
            return expr.dimension.name
        return 1

    @staticmethod
    def _collect_factor_and_dimension(expr):
        """Return tuple with factor expression and dimension expression."""
        if isinstance(expr, Quantity):
            return expr.scale_factor, expr.dimension
        elif isinstance(expr, Mul):
            factor = 1
            dimension = Dimension(1)
            for arg in expr.args:
                arg_factor, arg_dim = Quantity._collect_factor_and_dimension(arg)
                factor *= arg_factor
                dimension *= arg_dim
            return factor, dimension
        elif isinstance(expr, Pow):
            factor, dim = Quantity._collect_factor_and_dimension(expr.base)
            exp_factor, exp_dim = Quantity._collect_factor_and_dimension(expr.exp)
            if exp_dim.is_dimensionless:
               exp_dim = 1
            return factor ** exp_factor, dim ** (exp_factor * exp_dim)
        elif isinstance(expr, Add):
            factor, dim = Quantity._collect_factor_and_dimension(expr.args[0])
            for addend in expr.args[1:]:
                addend_factor, addend_dim = \
                    Quantity._collect_factor_and_dimension(addend)
                assert dim == addend_dim
                factor += addend_factor
            return factor, dim
        elif isinstance(expr, Derivative):
            factor, dim = Quantity._collect_factor_and_dimension(expr.args[0])
            for independent in expr.args[1:]:
                ifactor, idim = Quantity._collect_factor_and_dimension(independent)
                factor /= ifactor
                dim /= idim
            return factor, dim
        elif isinstance(expr, Function):
            fds = [Quantity._collect_factor_and_dimension(arg) for arg in expr.args]
            return expr.func(*(f[0] for f in fds)), expr.func(*(d[1] for d in fds))
        else:
            return expr, Dimension(1)

    def convert_to(self, other):
        """
        Convert the quantity to another quantity of same dimensions.

        Examples
        ========

        >>> from sympy.physics.units import speed_of_light, meter, second
        >>> speed_of_light
        speed_of_light
        >>> speed_of_light.convert_to(meter/second)
        299792458*meter/second

        >>> from sympy.physics.units import liter
        >>> liter.convert_to(meter**3)
        meter**3/1000
        """
        from .util import convert_to
        return convert_to(self, other)

    @property
    def free_symbols(self):
        return set([])


def _Quantity_constructor_postprocessor_Add(expr):
    # Construction postprocessor for the addition,
    # checks for dimension mismatches of the addends, thus preventing
    # expressions like `meter + second` to be created.

    deset = {
        tuple(sorted(Dimension(
            Quantity.get_dimensional_expr(i) if not i.is_number else 1
        ).get_dimensional_dependencies().items()))
        for i in expr.args
        if i.free_symbols == set()  # do not raise if there are symbols
                    # (free symbols could contain the units corrections)
    }
    # If `deset` has more than one element, then some dimensions do not
    # match in the sum:
    if len(deset) > 1:
        raise ValueError("summation of quantities of incompatible dimensions")
    return expr

Basic._constructor_postprocessor_mapping[Quantity] = {
    "Add" : [_Quantity_constructor_postprocessor_Add],
}<|MERGE_RESOLUTION|>--- conflicted
+++ resolved
@@ -7,15 +7,10 @@
 from __future__ import division
 
 from sympy import (
-    Add, AtomicExpr, Basic, Derivative, Function, Mul, Pow, S, Symbol, sympify)
+    Abs, Add, AtomicExpr, Basic, Derivative, Function, Mul, Pow, S, Symbol,
+    sympify)
 from sympy.core.compatibility import string_types
-<<<<<<< HEAD
 from sympy.physics.units import Dimension, dimensions
-=======
-from sympy import Abs, sympify, Mul, Pow, S, Symbol, Add, AtomicExpr, Basic, Function
-from sympy.physics.units import Dimension
-from sympy.physics.units import dimensions
->>>>>>> 2dfa7457
 from sympy.physics.units.prefixes import Prefix
 
 
@@ -107,17 +102,14 @@
             return Quantity.get_dimensional_expr(expr.base) ** expr.exp
         elif isinstance(expr, Add):
             return Quantity.get_dimensional_expr(expr.args[0])
-<<<<<<< HEAD
         elif isinstance(expr, Derivative):
             dim = Quantity.get_dimensional_expr(expr.args[0])
             for independent in expr.args[1:]:
                 dim /= Quantity.get_dimensional_expr(independent)
             return dim
-=======
         elif isinstance(expr, Function):
             fds = [Quantity.get_dimensional_expr(arg) for arg in expr.args]
             return expr.func(*fds)
->>>>>>> 2dfa7457
         elif isinstance(expr, Quantity):
             return expr.dimension.name
         return 1
