from sympy import symbols, S, log
from sympy.core.trace import Tr
from sympy.external import import_module
<<<<<<< HEAD
from sympy.physics.quantum.density import Density, entropy, fidelity, \
                                          bures_metric, bures_angle
from sympy.physics.quantum.state import Ket, Bra, TimeDepKet
=======
from sympy.physics.quantum.density import Density, entropy, fidelity
from sympy.physics.quantum.state import Ket, TimeDepKet
>>>>>>> c179b517
from sympy.physics.quantum.qubit import Qubit
from sympy.physics.quantum.represent import represent
from sympy.physics.quantum.dagger import Dagger
from sympy.physics.quantum.cartesian import XKet, PxKet, PxOp, XOp
from sympy.physics.quantum.spin import JzKet
from sympy.physics.quantum.operator import OuterProduct
from sympy.functions import sqrt
from sympy.utilities.pytest import raises
from sympy.physics.quantum.matrixutils import scipy_sparse_matrix
from sympy.physics.quantum.tensorproduct import TensorProduct


def test_eval_args():
    # check instance created
    assert isinstance(Density([Ket(0), 0.5], [Ket(1), 0.5]), Density)
    assert isinstance(Density([Qubit('00'), 1/sqrt(2)],
                              [Qubit('11'), 1/sqrt(2)]), Density)

    #test if Qubit object type preserved
    d = Density([Qubit('00'), 1/sqrt(2)], [Qubit('11'), 1/sqrt(2)])
    for (state, prob) in d.args:
        assert isinstance(state, Qubit)

    # check for value error, when prob is not provided
    raises(ValueError, lambda: Density([Ket(0)], [Ket(1)]))


def test_doit():

    x, y = symbols('x y')
    A, B, C, D, E, F = symbols('A B C D E F', commutative=False)
    d = Density([XKet(), 0.5], [PxKet(), 0.5])
    assert (0.5*(PxKet()*Dagger(PxKet())) +
            0.5*(XKet()*Dagger(XKet()))) == d.doit()

    # check for kets with expr in them
    d_with_sym = Density([XKet(x*y), 0.5], [PxKet(x*y), 0.5])
    assert (0.5*(PxKet(x*y)*Dagger(PxKet(x*y))) +
            0.5*(XKet(x*y)*Dagger(XKet(x*y)))) == d_with_sym.doit()

    d = Density([(A + B)*C, 1.0])
    assert d.doit() == (1.0*A*C*Dagger(C)*Dagger(A) +
                        1.0*A*C*Dagger(C)*Dagger(B) +
                        1.0*B*C*Dagger(C)*Dagger(A) +
                        1.0*B*C*Dagger(C)*Dagger(B))

    #  With TensorProducts as args
    # Density with simple tensor products as args
    t = TensorProduct(A, B, C)
    d = Density([t, 1.0])
    assert d.doit() == \
        1.0 * TensorProduct(A*Dagger(A), B*Dagger(B), C*Dagger(C))

    # Density with multiple Tensorproducts as states
    t2 = TensorProduct(A, B)
    t3 = TensorProduct(C, D)

    d = Density([t2, 0.5], [t3, 0.5])
    assert d.doit() == (0.5 * TensorProduct(A*Dagger(A), B*Dagger(B)) +
                        0.5 * TensorProduct(C*Dagger(C), D*Dagger(D)))

    #Density with mixed states
    d = Density([t2 + t3, 1.0])
    assert d.doit() == (1.0 * TensorProduct(A*Dagger(A), B*Dagger(B)) +
                        1.0 * TensorProduct(A*Dagger(C), B*Dagger(D)) +
                        1.0 * TensorProduct(C*Dagger(A), D*Dagger(B)) +
                        1.0 * TensorProduct(C*Dagger(C), D*Dagger(D)))

    #Density operators with spin states
    tp1 = TensorProduct(JzKet(1, 1), JzKet(1, -1))
    d = Density([tp1, 1])

    # full trace
    t = Tr(d)
    assert t.doit() == 1

    #Partial trace on density operators with spin states
    t = Tr(d, [0])
    assert t.doit() == JzKet(1, -1) * Dagger(JzKet(1, -1))
    t = Tr(d, [1])
    assert t.doit() == JzKet(1, 1) * Dagger(JzKet(1, 1))

    # with another spin state
    tp2 = TensorProduct(JzKet(S(1)/2, S(1)/2), JzKet(S(1)/2, -S(1)/2))
    d = Density([tp2, 1])

    #full trace
    t = Tr(d)
    assert t.doit() == 1

    #Partial trace on density operators with spin states
    t = Tr(d, [0])
    assert t.doit() == JzKet(S(1)/2, -S(1)/2) * Dagger(JzKet(S(1)/2, -S(1)/2))
    t = Tr(d, [1])
    assert t.doit() == JzKet(S(1)/2, S(1)/2) * Dagger(JzKet(S(1)/2, S(1)/2))


def test_apply_op():
    d = Density([Ket(0), 0.5], [Ket(1), 0.5])
    assert d.apply_op(XOp()) == Density([XOp()*Ket(0), 0.5],
                                        [XOp()*Ket(1), 0.5])


def test_represent():
    x, y = symbols('x y')
    d = Density([XKet(), 0.5], [PxKet(), 0.5])
    assert (represent(0.5*(PxKet()*Dagger(PxKet()))) +
            represent(0.5*(XKet()*Dagger(XKet())))) == represent(d)

    # check for kets with expr in them
    d_with_sym = Density([XKet(x*y), 0.5], [PxKet(x*y), 0.5])
    assert (represent(0.5*(PxKet(x*y)*Dagger(PxKet(x*y)))) +
            represent(0.5*(XKet(x*y)*Dagger(XKet(x*y))))) == \
        represent(d_with_sym)

    # check when given explicit basis
    assert (represent(0.5*(XKet()*Dagger(XKet())), basis=PxOp()) +
            represent(0.5*(PxKet()*Dagger(PxKet())), basis=PxOp())) == \
        represent(d, basis=PxOp())


def test_states():
    d = Density([Ket(0), 0.5], [Ket(1), 0.5])
    states = d.states()
    assert states[0] == Ket(0) and states[1] == Ket(1)


def test_probs():
    d = Density([Ket(0), .75], [Ket(1), 0.25])
    probs = d.probs()
    assert probs[0] == 0.75 and probs[1] == 0.25

    #probs can be symbols
    x, y = symbols('x y')
    d = Density([Ket(0), x], [Ket(1), y])
    probs = d.probs()
    assert probs[0] == x and probs[1] == y


def test_get_state():
    x, y = symbols('x y')
    d = Density([Ket(0), x], [Ket(1), y])
    states = (d.get_state(0), d.get_state(1))
    assert states[0] == Ket(0) and states[1] == Ket(1)


def test_get_prob():
    x, y = symbols('x y')
    d = Density([Ket(0), x], [Ket(1), y])
    probs = (d.get_prob(0), d.get_prob(1))
    assert probs[0] == x and probs[1] == y


def test_entropy():
    up = JzKet(S(1)/2, S(1)/2)
    down = JzKet(S(1)/2, -S(1)/2)
    d = Density((up, 0.5), (down, 0.5))

    # test for density object
    ent = entropy(d)
    assert entropy(d) == 0.5*log(2)
    assert d.entropy() == 0.5*log(2)

    np = import_module('numpy', min_module_version='1.4.0')
    if np:
        #do this test only if 'numpy' is available on test machine
        np_mat = represent(d, format='numpy')
        ent = entropy(np_mat)
        assert isinstance(np_mat, np.matrixlib.defmatrix.matrix)
        assert ent.real == 0.69314718055994529
        assert ent.imag == 0

    scipy = import_module('scipy', __import__kwargs={'fromlist': ['sparse']})
    if scipy and np:
        #do this test only if numpy and scipy are available
        mat = represent(d, format="scipy.sparse")
        assert isinstance(mat, scipy_sparse_matrix)
        assert ent.real == 0.69314718055994529
        assert ent.imag == 0


def test_eval_trace():
    up = JzKet(S(1)/2, S(1)/2)
    down = JzKet(S(1)/2, -S(1)/2)
    d = Density((up, 0.5), (down, 0.5))

    t = Tr(d)
    assert t.doit() == 1

    #test dummy time dependent states
    class TestTimeDepKet(TimeDepKet):
        def _eval_trace(self, bra, **options):
            return 1

    x, t = symbols('x t')
    k1 = TestTimeDepKet(0, 0.5)
    k2 = TestTimeDepKet(0, 1)
    d = Density([k1, 0.5], [k2, 0.5])
    assert d.doit() == (0.5 * OuterProduct(k1, k1.dual) +
                        0.5 * OuterProduct(k2, k2.dual))

    t = Tr(d)
    assert t.doit() == 1


def test_fidelity():
    #test with kets
    up = JzKet(S(1)/2, S(1)/2)
    down = JzKet(S(1)/2, -S(1)/2)
    updown = (S(1)/sqrt(2))*up + (S(1)/sqrt(2))*down

    #check with matrices
    up_dm = represent(up * Dagger(up))
    down_dm = represent(down * Dagger(down))
    updown_dm = represent(updown * Dagger(updown))

    assert abs(fidelity(up_dm, up_dm) - 1) < 1e-3
    assert fidelity(up_dm, down_dm) < 1e-3
    assert abs(fidelity(up_dm, updown_dm) - (S(1)/sqrt(2))) < 1e-3
    assert abs(fidelity(updown_dm, down_dm) - (S(1)/sqrt(2))) < 1e-3

    #check with density
    up_dm = Density([up, 1.0])
    down_dm = Density([down, 1.0])
    updown_dm = Density([updown, 1.0])

    assert abs(fidelity(up_dm, up_dm) - 1) < 1e-3
    assert abs(fidelity(up_dm, down_dm)) < 1e-3
    assert abs(fidelity(up_dm, updown_dm) - (S(1)/sqrt(2))) < 1e-3
    assert abs(fidelity(updown_dm, down_dm) - (S(1)/sqrt(2))) < 1e-3

    #check mixed states with density
    updown2 = (sqrt(3)/2)*up + (S(1)/2)*down
    d1 = Density([updown, 0.25], [updown2, 0.75])
    d2 = Density([updown, 0.75], [updown2, 0.25])
    assert abs(fidelity(d1, d2) - 0.991) < 1e-3
    assert abs(fidelity(d2, d1) - fidelity(d1, d2)) < 1e-3

    #using qubits/density(pure states)
    state1 = Qubit('0')
    state2 = Qubit('1')
    state3 = (S(1)/sqrt(2))*state1 + (S(1)/sqrt(2))*state2
    state4 = (sqrt(S(2)/3))*state1 + (S(1)/sqrt(3))*state2

    state1_dm = Density([state1, 1])
    state2_dm = Density([state2, 1])
    state3_dm = Density([state3, 1])

    assert fidelity(state1_dm, state1_dm) == 1
    assert fidelity(state1_dm, state2_dm) == 0
    assert abs(fidelity(state1_dm, state3_dm) - 1/sqrt(2)) < 1e-3
    assert abs(fidelity(state3_dm, state2_dm) - 1/sqrt(2)) < 1e-3

    #using qubits/density(mixed states)
    d1 = Density([state3, 0.70], [state4, 0.30])
    d2 = Density([state3, 0.20], [state4, 0.80])
    assert abs(fidelity(d1, d1) - 1) < 1e-3
    assert abs(fidelity(d1, d2) - 0.996) < 1e-3
    assert abs(fidelity(d1, d2) - fidelity(d2, d1)) < 1e-3

    #TODO: test for invalid arguments
    # non-square matrix
    mat1 = [[0, 0],
            [0, 0],
            [0, 0]]

    mat2 = [[0, 0],
            [0, 0]]
    raises(ValueError, lambda: fidelity(mat1, mat2))

    # unequal dimensions
    mat1 = [[0, 0],
            [0, 0]]
    mat2 = [[0, 0, 0],
            [0, 0, 0],
            [0, 0, 0]]
    raises(ValueError, lambda: fidelity(mat1, mat2))

    # unsupported data-type
    x, y = 1, 2  # random values that is not a matrix
    raises(ValueError, lambda: fidelity(x, y))


def test_bures_metric():
    #test with kets
    up = JzKet(S(1)/2, S(1)/2)
    down = JzKet(S(1)/2, -S(1)/2)
    updown = (S(1)/sqrt(2))*up + (S(1)/sqrt(2))*down

    #check with matrices
    up_dm = represent(up * Dagger(up))
    down_dm = represent(down * Dagger(down))
    updown_dm = represent(updown * Dagger(updown))     
       
    assert abs(bures_metric(up_dm, up_dm)) < 1e-3
    # COMMENT BACK IN TODO
    #assert abs(bures_metric(up_dm, updown_dm)) < 1/2e-3 
    assert abs(bures_metric(updown_dm, down_dm)) < 1/2e-3 
     
    #check with density
    up_dm = Density([up, 1.0])
    down_dm = Density([down, 1.0])
    updown_dm = Density([updown, 1.0])

    assert abs(bures_metric(up_dm, up_dm)) < 1e-3
    assert abs(bures_metric(up_dm, updown_dm)) < 1/2e-3 
    assert abs(bures_metric(updown_dm, down_dm)) < 1/2e-3 

    #check mixed states with density
    updown2 = (sqrt(3)/2)*up + (S(1)/2)*down
    d1 = Density([updown, 0.25], [updown2, 0.75])
    d2 = Density([updown, 0.75], [updown2, 0.25])
    
    assert abs(bures_metric(d1, d2) - 1) < 1
    assert abs(bures_metric(d2, d1) - bures_metric(d1, d2)) < 1e-3

    #using qubits/density(pure states)
    state1 = Qubit('0')
    state2 = Qubit('1')
    state3 = (S(1)/sqrt(2))*state1 + (S(1)/sqrt(2))*state2
    state4 = (sqrt(S(2)/3))*state1 + (S(1)/sqrt(3))*state2

    state1_dm = Density([state1, 1])
    state2_dm = Density([state2, 1])
    state3_dm = Density([state3, 1])    

    assert bures_metric(state1_dm, state1_dm) == 0
    assert bures_metric(state1_dm, state2_dm) == 1
    assert abs(bures_metric(state1_dm, state3_dm) - 1/sqrt(2)) < 1
    assert abs(bures_metric(state3_dm, state2_dm) - 1/sqrt(2)) < 1   

    #using qubits/density(mixed states)
    d1 = Density([state3, 0.70], [state4, 0.30])
    d2 = Density([state3, 0.20], [state4, 0.80])
    assert abs(bures_metric(d1, d1) - 1)  < 1
    assert abs(bures_metric(d1, d2) - 0.996) < 1
    assert abs(bures_metric(d1, d2) - bures_metric(d2, d1)) < 1e-10

    #TODO: test for invalid arguments
    # non-square matrix
    mat1 = [[0, 0],
            [0, 0],
            [0, 0]]

    mat2 = [[0, 0],
            [0, 0]]

    raises(ValueError, lambda: bures_metric(mat1, mat2))
    
    # unequal dimensions
    mat1 = [[0, 0],
            [0, 0]]
    mat2 = [[0, 0, 0],
            [0, 0, 0],
            [0, 0, 0]]
    raises(ValueError, lambda: bures_metric(mat1, mat2))
    
    # unsupported data-type
    x, y = 1, 2  # random values that is not a matrix
    raises(ValueError, lambda: bures_metric(x, y))
    
    
def test_bures_angle():
    #test with kets
    up = JzKet(S(1)/2, S(1)/2)
    down = JzKet(S(1)/2, -S(1)/2)
    updown = (S(1)/sqrt(2))*up + (S(1)/sqrt(2))*down

    #check with matrices
    up_dm = represent(up * Dagger(up))
    down_dm = represent(down * Dagger(down))
    updown_dm = represent(updown * Dagger(updown))     
       
    assert abs(bures_angle(up_dm, up_dm)) < 1e-3
    assert abs(bures_angle(up_dm, updown_dm)) < 1/2e-3 
    assert abs(bures_angle(updown_dm, down_dm)) < 1/2e-3 
     
    #check with density
    up_dm = Density([up, 1.0])
    down_dm = Density([down, 1.0])
    updown_dm = Density([updown, 1.0])

    assert abs(bures_angle(up_dm, up_dm)) < 1e-3
    assert abs(bures_angle(up_dm, updown_dm)) < 1/2e-3 
    assert abs(bures_angle(updown_dm, down_dm)) < 1/2e-3 

    #check mixed states with density
    updown2 = (sqrt(3)/2)*up + (S(1)/2)*down
    d1 = Density([updown, 0.25], [updown2, 0.75])
    d2 = Density([updown, 0.75], [updown2, 0.25])
    
    assert abs(bures_angle(d1, d2) - 1) < 1
    assert abs(bures_angle(d2, d1) - bures_angle(d1, d2)) < 1e-3

    #using qubits/density(pure states)
    state1 = Qubit('0')
    state2 = Qubit('1')
    state3 = (S(1)/sqrt(2))*state1 + (S(1)/sqrt(2))*state2
    state4 = (sqrt(S(2)/3))*state1 + (S(1)/sqrt(3))*state2

    state1_dm = Density([state1, 1])
    state2_dm = Density([state2, 1])
    state3_dm = Density([state3, 1])    

    assert bures_angle(state1_dm, state1_dm) == 0
    assert bures_angle(state1_dm, state2_dm) == 1
    assert abs(bures_angle(state1_dm, state3_dm) - 1/sqrt(2)) < 1
    assert abs(bures_angle(state3_dm, state2_dm) - 1/sqrt(2)) < 1   

    #using qubits/density(mixed states)
    d1 = Density([state3, 0.70], [state4, 0.30])
    d2 = Density([state3, 0.20], [state4, 0.80])
    assert abs(bures_angle(d1, d1) - 1)  < 1
    assert abs(bures_angle(d1, d2) - 0.996) < 1
    assert abs(bures_angle(d1, d2) - bures_angle(d2, d1)) < 1e-10

    #TODO: test for invalid arguments
    # non-square matrix
    mat1 = [[0, 0],
            [0, 0],
            [0, 0]]

    mat2 = [[0, 0],
            [0, 0]]

    raises(ValueError, lambda: bures_angle(mat1, mat2))
    
    # unequal dimensions
    mat1 = [[0, 0],
            [0, 0]]
    mat2 = [[0, 0, 0],
            [0, 0, 0],
            [0, 0, 0]]
    raises(ValueError, lambda: bures_angle(mat1, mat2))
    
    # unsupported data-type
    x, y = 1, 2  # random values that is not a matrix
    raises(ValueError, lambda: bures_angle(x, y))  <|MERGE_RESOLUTION|>--- conflicted
+++ resolved
@@ -1,449 +1,275 @@
-from sympy import symbols, S, log
+from __future__ import print_function, division
+
+from itertools import product
+
+from sympy import Tuple, Add, Mul, Matrix, log, expand, Rational
 from sympy.core.trace import Tr
-from sympy.external import import_module
-<<<<<<< HEAD
-from sympy.physics.quantum.density import Density, entropy, fidelity, \
-                                          bures_metric, bures_angle
-from sympy.physics.quantum.state import Ket, Bra, TimeDepKet
-=======
-from sympy.physics.quantum.density import Density, entropy, fidelity
-from sympy.physics.quantum.state import Ket, TimeDepKet
->>>>>>> c179b517
-from sympy.physics.quantum.qubit import Qubit
+from sympy.printing.pretty.stringpict import prettyForm
+from sympy.physics.quantum.dagger import Dagger
+from sympy.physics.quantum.operator import HermitianOperator
 from sympy.physics.quantum.represent import represent
-from sympy.physics.quantum.dagger import Dagger
-from sympy.physics.quantum.cartesian import XKet, PxKet, PxOp, XOp
-from sympy.physics.quantum.spin import JzKet
-from sympy.physics.quantum.operator import OuterProduct
-from sympy.functions import sqrt
-from sympy.utilities.pytest import raises
-from sympy.physics.quantum.matrixutils import scipy_sparse_matrix
-from sympy.physics.quantum.tensorproduct import TensorProduct
-
-
-def test_eval_args():
-    # check instance created
-    assert isinstance(Density([Ket(0), 0.5], [Ket(1), 0.5]), Density)
-    assert isinstance(Density([Qubit('00'), 1/sqrt(2)],
-                              [Qubit('11'), 1/sqrt(2)]), Density)
-
-    #test if Qubit object type preserved
-    d = Density([Qubit('00'), 1/sqrt(2)], [Qubit('11'), 1/sqrt(2)])
-    for (state, prob) in d.args:
-        assert isinstance(state, Qubit)
-
-    # check for value error, when prob is not provided
-    raises(ValueError, lambda: Density([Ket(0)], [Ket(1)]))
-
-
-def test_doit():
-
-    x, y = symbols('x y')
-    A, B, C, D, E, F = symbols('A B C D E F', commutative=False)
-    d = Density([XKet(), 0.5], [PxKet(), 0.5])
-    assert (0.5*(PxKet()*Dagger(PxKet())) +
-            0.5*(XKet()*Dagger(XKet()))) == d.doit()
-
-    # check for kets with expr in them
-    d_with_sym = Density([XKet(x*y), 0.5], [PxKet(x*y), 0.5])
-    assert (0.5*(PxKet(x*y)*Dagger(PxKet(x*y))) +
-            0.5*(XKet(x*y)*Dagger(XKet(x*y)))) == d_with_sym.doit()
-
-    d = Density([(A + B)*C, 1.0])
-    assert d.doit() == (1.0*A*C*Dagger(C)*Dagger(A) +
-                        1.0*A*C*Dagger(C)*Dagger(B) +
-                        1.0*B*C*Dagger(C)*Dagger(A) +
-                        1.0*B*C*Dagger(C)*Dagger(B))
-
-    #  With TensorProducts as args
-    # Density with simple tensor products as args
-    t = TensorProduct(A, B, C)
-    d = Density([t, 1.0])
-    assert d.doit() == \
-        1.0 * TensorProduct(A*Dagger(A), B*Dagger(B), C*Dagger(C))
-
-    # Density with multiple Tensorproducts as states
-    t2 = TensorProduct(A, B)
-    t3 = TensorProduct(C, D)
-
-    d = Density([t2, 0.5], [t3, 0.5])
-    assert d.doit() == (0.5 * TensorProduct(A*Dagger(A), B*Dagger(B)) +
-                        0.5 * TensorProduct(C*Dagger(C), D*Dagger(D)))
-
-    #Density with mixed states
-    d = Density([t2 + t3, 1.0])
-    assert d.doit() == (1.0 * TensorProduct(A*Dagger(A), B*Dagger(B)) +
-                        1.0 * TensorProduct(A*Dagger(C), B*Dagger(D)) +
-                        1.0 * TensorProduct(C*Dagger(A), D*Dagger(B)) +
-                        1.0 * TensorProduct(C*Dagger(C), D*Dagger(D)))
-
-    #Density operators with spin states
-    tp1 = TensorProduct(JzKet(1, 1), JzKet(1, -1))
-    d = Density([tp1, 1])
-
-    # full trace
-    t = Tr(d)
-    assert t.doit() == 1
-
-    #Partial trace on density operators with spin states
-    t = Tr(d, [0])
-    assert t.doit() == JzKet(1, -1) * Dagger(JzKet(1, -1))
-    t = Tr(d, [1])
-    assert t.doit() == JzKet(1, 1) * Dagger(JzKet(1, 1))
-
-    # with another spin state
-    tp2 = TensorProduct(JzKet(S(1)/2, S(1)/2), JzKet(S(1)/2, -S(1)/2))
-    d = Density([tp2, 1])
-
-    #full trace
-    t = Tr(d)
-    assert t.doit() == 1
-
-    #Partial trace on density operators with spin states
-    t = Tr(d, [0])
-    assert t.doit() == JzKet(S(1)/2, -S(1)/2) * Dagger(JzKet(S(1)/2, -S(1)/2))
-    t = Tr(d, [1])
-    assert t.doit() == JzKet(S(1)/2, S(1)/2) * Dagger(JzKet(S(1)/2, S(1)/2))
-
-
-def test_apply_op():
-    d = Density([Ket(0), 0.5], [Ket(1), 0.5])
-    assert d.apply_op(XOp()) == Density([XOp()*Ket(0), 0.5],
-                                        [XOp()*Ket(1), 0.5])
-
-
-def test_represent():
-    x, y = symbols('x y')
-    d = Density([XKet(), 0.5], [PxKet(), 0.5])
-    assert (represent(0.5*(PxKet()*Dagger(PxKet()))) +
-            represent(0.5*(XKet()*Dagger(XKet())))) == represent(d)
-
-    # check for kets with expr in them
-    d_with_sym = Density([XKet(x*y), 0.5], [PxKet(x*y), 0.5])
-    assert (represent(0.5*(PxKet(x*y)*Dagger(PxKet(x*y)))) +
-            represent(0.5*(XKet(x*y)*Dagger(XKet(x*y))))) == \
-        represent(d_with_sym)
-
-    # check when given explicit basis
-    assert (represent(0.5*(XKet()*Dagger(XKet())), basis=PxOp()) +
-            represent(0.5*(PxKet()*Dagger(PxKet())), basis=PxOp())) == \
-        represent(d, basis=PxOp())
-
-
-def test_states():
-    d = Density([Ket(0), 0.5], [Ket(1), 0.5])
-    states = d.states()
-    assert states[0] == Ket(0) and states[1] == Ket(1)
-
-
-def test_probs():
-    d = Density([Ket(0), .75], [Ket(1), 0.25])
-    probs = d.probs()
-    assert probs[0] == 0.75 and probs[1] == 0.25
-
-    #probs can be symbols
-    x, y = symbols('x y')
-    d = Density([Ket(0), x], [Ket(1), y])
-    probs = d.probs()
-    assert probs[0] == x and probs[1] == y
-
-
-def test_get_state():
-    x, y = symbols('x y')
-    d = Density([Ket(0), x], [Ket(1), y])
-    states = (d.get_state(0), d.get_state(1))
-    assert states[0] == Ket(0) and states[1] == Ket(1)
-
-
-def test_get_prob():
-    x, y = symbols('x y')
-    d = Density([Ket(0), x], [Ket(1), y])
-    probs = (d.get_prob(0), d.get_prob(1))
-    assert probs[0] == x and probs[1] == y
-
-
-def test_entropy():
-    up = JzKet(S(1)/2, S(1)/2)
-    down = JzKet(S(1)/2, -S(1)/2)
-    d = Density((up, 0.5), (down, 0.5))
-
-    # test for density object
-    ent = entropy(d)
-    assert entropy(d) == 0.5*log(2)
-    assert d.entropy() == 0.5*log(2)
-
-    np = import_module('numpy', min_module_version='1.4.0')
-    if np:
-        #do this test only if 'numpy' is available on test machine
-        np_mat = represent(d, format='numpy')
-        ent = entropy(np_mat)
-        assert isinstance(np_mat, np.matrixlib.defmatrix.matrix)
-        assert ent.real == 0.69314718055994529
-        assert ent.imag == 0
-
-    scipy = import_module('scipy', __import__kwargs={'fromlist': ['sparse']})
-    if scipy and np:
-        #do this test only if numpy and scipy are available
-        mat = represent(d, format="scipy.sparse")
-        assert isinstance(mat, scipy_sparse_matrix)
-        assert ent.real == 0.69314718055994529
-        assert ent.imag == 0
-
-
-def test_eval_trace():
-    up = JzKet(S(1)/2, S(1)/2)
-    down = JzKet(S(1)/2, -S(1)/2)
-    d = Density((up, 0.5), (down, 0.5))
-
-    t = Tr(d)
-    assert t.doit() == 1
-
-    #test dummy time dependent states
-    class TestTimeDepKet(TimeDepKet):
-        def _eval_trace(self, bra, **options):
-            return 1
-
-    x, t = symbols('x t')
-    k1 = TestTimeDepKet(0, 0.5)
-    k2 = TestTimeDepKet(0, 1)
-    d = Density([k1, 0.5], [k2, 0.5])
-    assert d.doit() == (0.5 * OuterProduct(k1, k1.dual) +
-                        0.5 * OuterProduct(k2, k2.dual))
-
-    t = Tr(d)
-    assert t.doit() == 1
-
-
-def test_fidelity():
-    #test with kets
-    up = JzKet(S(1)/2, S(1)/2)
-    down = JzKet(S(1)/2, -S(1)/2)
-    updown = (S(1)/sqrt(2))*up + (S(1)/sqrt(2))*down
-
-    #check with matrices
-    up_dm = represent(up * Dagger(up))
-    down_dm = represent(down * Dagger(down))
-    updown_dm = represent(updown * Dagger(updown))
-
-    assert abs(fidelity(up_dm, up_dm) - 1) < 1e-3
-    assert fidelity(up_dm, down_dm) < 1e-3
-    assert abs(fidelity(up_dm, updown_dm) - (S(1)/sqrt(2))) < 1e-3
-    assert abs(fidelity(updown_dm, down_dm) - (S(1)/sqrt(2))) < 1e-3
-
-    #check with density
-    up_dm = Density([up, 1.0])
-    down_dm = Density([down, 1.0])
-    updown_dm = Density([updown, 1.0])
-
-    assert abs(fidelity(up_dm, up_dm) - 1) < 1e-3
-    assert abs(fidelity(up_dm, down_dm)) < 1e-3
-    assert abs(fidelity(up_dm, updown_dm) - (S(1)/sqrt(2))) < 1e-3
-    assert abs(fidelity(updown_dm, down_dm) - (S(1)/sqrt(2))) < 1e-3
-
-    #check mixed states with density
-    updown2 = (sqrt(3)/2)*up + (S(1)/2)*down
-    d1 = Density([updown, 0.25], [updown2, 0.75])
-    d2 = Density([updown, 0.75], [updown2, 0.25])
-    assert abs(fidelity(d1, d2) - 0.991) < 1e-3
-    assert abs(fidelity(d2, d1) - fidelity(d1, d2)) < 1e-3
-
-    #using qubits/density(pure states)
-    state1 = Qubit('0')
-    state2 = Qubit('1')
-    state3 = (S(1)/sqrt(2))*state1 + (S(1)/sqrt(2))*state2
-    state4 = (sqrt(S(2)/3))*state1 + (S(1)/sqrt(3))*state2
-
-    state1_dm = Density([state1, 1])
-    state2_dm = Density([state2, 1])
-    state3_dm = Density([state3, 1])
-
-    assert fidelity(state1_dm, state1_dm) == 1
-    assert fidelity(state1_dm, state2_dm) == 0
-    assert abs(fidelity(state1_dm, state3_dm) - 1/sqrt(2)) < 1e-3
-    assert abs(fidelity(state3_dm, state2_dm) - 1/sqrt(2)) < 1e-3
-
-    #using qubits/density(mixed states)
-    d1 = Density([state3, 0.70], [state4, 0.30])
-    d2 = Density([state3, 0.20], [state4, 0.80])
-    assert abs(fidelity(d1, d1) - 1) < 1e-3
-    assert abs(fidelity(d1, d2) - 0.996) < 1e-3
-    assert abs(fidelity(d1, d2) - fidelity(d2, d1)) < 1e-3
-
-    #TODO: test for invalid arguments
-    # non-square matrix
-    mat1 = [[0, 0],
-            [0, 0],
-            [0, 0]]
-
-    mat2 = [[0, 0],
-            [0, 0]]
-    raises(ValueError, lambda: fidelity(mat1, mat2))
-
-    # unequal dimensions
-    mat1 = [[0, 0],
-            [0, 0]]
-    mat2 = [[0, 0, 0],
-            [0, 0, 0],
-            [0, 0, 0]]
-    raises(ValueError, lambda: fidelity(mat1, mat2))
-
-    # unsupported data-type
-    x, y = 1, 2  # random values that is not a matrix
-    raises(ValueError, lambda: fidelity(x, y))
-
-
-def test_bures_metric():
-    #test with kets
-    up = JzKet(S(1)/2, S(1)/2)
-    down = JzKet(S(1)/2, -S(1)/2)
-    updown = (S(1)/sqrt(2))*up + (S(1)/sqrt(2))*down
-
-    #check with matrices
-    up_dm = represent(up * Dagger(up))
-    down_dm = represent(down * Dagger(down))
-    updown_dm = represent(updown * Dagger(updown))     
-       
-    assert abs(bures_metric(up_dm, up_dm)) < 1e-3
-    # COMMENT BACK IN TODO
-    #assert abs(bures_metric(up_dm, updown_dm)) < 1/2e-3 
-    assert abs(bures_metric(updown_dm, down_dm)) < 1/2e-3 
-     
-    #check with density
-    up_dm = Density([up, 1.0])
-    down_dm = Density([down, 1.0])
-    updown_dm = Density([updown, 1.0])
-
-    assert abs(bures_metric(up_dm, up_dm)) < 1e-3
-    assert abs(bures_metric(up_dm, updown_dm)) < 1/2e-3 
-    assert abs(bures_metric(updown_dm, down_dm)) < 1/2e-3 
-
-    #check mixed states with density
-    updown2 = (sqrt(3)/2)*up + (S(1)/2)*down
-    d1 = Density([updown, 0.25], [updown2, 0.75])
-    d2 = Density([updown, 0.75], [updown2, 0.25])
-    
-    assert abs(bures_metric(d1, d2) - 1) < 1
-    assert abs(bures_metric(d2, d1) - bures_metric(d1, d2)) < 1e-3
-
-    #using qubits/density(pure states)
-    state1 = Qubit('0')
-    state2 = Qubit('1')
-    state3 = (S(1)/sqrt(2))*state1 + (S(1)/sqrt(2))*state2
-    state4 = (sqrt(S(2)/3))*state1 + (S(1)/sqrt(3))*state2
-
-    state1_dm = Density([state1, 1])
-    state2_dm = Density([state2, 1])
-    state3_dm = Density([state3, 1])    
-
-    assert bures_metric(state1_dm, state1_dm) == 0
-    assert bures_metric(state1_dm, state2_dm) == 1
-    assert abs(bures_metric(state1_dm, state3_dm) - 1/sqrt(2)) < 1
-    assert abs(bures_metric(state3_dm, state2_dm) - 1/sqrt(2)) < 1   
-
-    #using qubits/density(mixed states)
-    d1 = Density([state3, 0.70], [state4, 0.30])
-    d2 = Density([state3, 0.20], [state4, 0.80])
-    assert abs(bures_metric(d1, d1) - 1)  < 1
-    assert abs(bures_metric(d1, d2) - 0.996) < 1
-    assert abs(bures_metric(d1, d2) - bures_metric(d2, d1)) < 1e-10
-
-    #TODO: test for invalid arguments
-    # non-square matrix
-    mat1 = [[0, 0],
-            [0, 0],
-            [0, 0]]
-
-    mat2 = [[0, 0],
-            [0, 0]]
-
-    raises(ValueError, lambda: bures_metric(mat1, mat2))
-    
-    # unequal dimensions
-    mat1 = [[0, 0],
-            [0, 0]]
-    mat2 = [[0, 0, 0],
-            [0, 0, 0],
-            [0, 0, 0]]
-    raises(ValueError, lambda: bures_metric(mat1, mat2))
-    
-    # unsupported data-type
-    x, y = 1, 2  # random values that is not a matrix
-    raises(ValueError, lambda: bures_metric(x, y))
-    
-    
-def test_bures_angle():
-    #test with kets
-    up = JzKet(S(1)/2, S(1)/2)
-    down = JzKet(S(1)/2, -S(1)/2)
-    updown = (S(1)/sqrt(2))*up + (S(1)/sqrt(2))*down
-
-    #check with matrices
-    up_dm = represent(up * Dagger(up))
-    down_dm = represent(down * Dagger(down))
-    updown_dm = represent(updown * Dagger(updown))     
-       
-    assert abs(bures_angle(up_dm, up_dm)) < 1e-3
-    assert abs(bures_angle(up_dm, updown_dm)) < 1/2e-3 
-    assert abs(bures_angle(updown_dm, down_dm)) < 1/2e-3 
-     
-    #check with density
-    up_dm = Density([up, 1.0])
-    down_dm = Density([down, 1.0])
-    updown_dm = Density([updown, 1.0])
-
-    assert abs(bures_angle(up_dm, up_dm)) < 1e-3
-    assert abs(bures_angle(up_dm, updown_dm)) < 1/2e-3 
-    assert abs(bures_angle(updown_dm, down_dm)) < 1/2e-3 
-
-    #check mixed states with density
-    updown2 = (sqrt(3)/2)*up + (S(1)/2)*down
-    d1 = Density([updown, 0.25], [updown2, 0.75])
-    d2 = Density([updown, 0.75], [updown2, 0.25])
-    
-    assert abs(bures_angle(d1, d2) - 1) < 1
-    assert abs(bures_angle(d2, d1) - bures_angle(d1, d2)) < 1e-3
-
-    #using qubits/density(pure states)
-    state1 = Qubit('0')
-    state2 = Qubit('1')
-    state3 = (S(1)/sqrt(2))*state1 + (S(1)/sqrt(2))*state2
-    state4 = (sqrt(S(2)/3))*state1 + (S(1)/sqrt(3))*state2
-
-    state1_dm = Density([state1, 1])
-    state2_dm = Density([state2, 1])
-    state3_dm = Density([state3, 1])    
-
-    assert bures_angle(state1_dm, state1_dm) == 0
-    assert bures_angle(state1_dm, state2_dm) == 1
-    assert abs(bures_angle(state1_dm, state3_dm) - 1/sqrt(2)) < 1
-    assert abs(bures_angle(state3_dm, state2_dm) - 1/sqrt(2)) < 1   
-
-    #using qubits/density(mixed states)
-    d1 = Density([state3, 0.70], [state4, 0.30])
-    d2 = Density([state3, 0.20], [state4, 0.80])
-    assert abs(bures_angle(d1, d1) - 1)  < 1
-    assert abs(bures_angle(d1, d2) - 0.996) < 1
-    assert abs(bures_angle(d1, d2) - bures_angle(d2, d1)) < 1e-10
-
-    #TODO: test for invalid arguments
-    # non-square matrix
-    mat1 = [[0, 0],
-            [0, 0],
-            [0, 0]]
-
-    mat2 = [[0, 0],
-            [0, 0]]
-
-    raises(ValueError, lambda: bures_angle(mat1, mat2))
-    
-    # unequal dimensions
-    mat1 = [[0, 0],
-            [0, 0]]
-    mat2 = [[0, 0, 0],
-            [0, 0, 0],
-            [0, 0, 0]]
-    raises(ValueError, lambda: bures_angle(mat1, mat2))
-    
-    # unsupported data-type
-    x, y = 1, 2  # random values that is not a matrix
-    raises(ValueError, lambda: bures_angle(x, y))  +from sympy.physics.quantum.matrixutils import numpy_ndarray, scipy_sparse_matrix, to_numpy
+from sympy.physics.quantum.tensorproduct import TensorProduct, tensor_product_simp
+
+
+class Density(HermitianOperator):
+    """Density operator for representing mixed states.
+    TODO: Density operator support for Qubits
+    Parameters
+    ==========
+    values : tuples/lists
+    Each tuple/list should be of form (state, prob) or [state,prob]
+    Examples
+    =========
+    Create a density operator with 2 states represented by Kets.
+    >>> from sympy.physics.quantum.state import Ket
+    >>> from sympy.physics.quantum.density import Density
+    >>> d = Density([Ket(0), 0.5], [Ket(1),0.5])
+    >>> d
+    'Density'((|0>, 0.5),(|1>, 0.5))
+    """
+
+    @classmethod
+    def _eval_args(cls, args):
+        # call this to qsympify the args
+        args = super(Density, cls)._eval_args(args)
+
+        for arg in args:
+            # Check if arg is a tuple
+            if not (isinstance(arg, Tuple) and
+                    len(arg) == 2):
+                raise ValueError("Each argument should be of form [state,prob]"
+                                 " or ( state, prob )")
+
+        return args
+
+    def states(self):
+        """Return list of all states.
+        Examples
+        =========
+        >>> from sympy.physics.quantum.state import Ket
+        >>> from sympy.physics.quantum.density import Density
+        >>> d = Density([Ket(0), 0.5], [Ket(1),0.5])
+        >>> d.states()
+        (|0>, |1>)
+        """
+        return Tuple(*[arg[0] for arg in self.args])
+
+    def probs(self):
+        """Return list of all probabilities.
+        Examples
+        =========
+        >>> from sympy.physics.quantum.state import Ket
+        >>> from sympy.physics.quantum.density import Density
+        >>> d = Density([Ket(0), 0.5], [Ket(1),0.5])
+        >>> d.probs()
+        (0.5, 0.5)
+        """
+        return Tuple(*[arg[1] for arg in self.args])
+
+    def get_state(self, index):
+        """Return specfic state by index.
+        Parameters
+        ==========
+        index : index of state to be returned
+        Examples
+        =========
+        >>> from sympy.physics.quantum.state import Ket
+        >>> from sympy.physics.quantum.density import Density
+        >>> d = Density([Ket(0), 0.5], [Ket(1),0.5])
+        >>> d.states()[1]
+        |1>
+        """
+        state = self.args[index][0]
+        return state
+
+    def get_prob(self, index):
+        """Return probability of specific state by index.
+        Parameters
+        ===========
+        index : index of states whose probability is returned.
+        Examples
+        =========
+        >>> from sympy.physics.quantum.state import Ket
+        >>> from sympy.physics.quantum.density import Density
+        >>> d = Density([Ket(0), 0.5], [Ket(1),0.5])
+        >>> d.probs()[1]
+        0.500000000000000
+        """
+        prob = self.args[index][1]
+        return prob
+
+    def apply_op(self, op):
+        """op will operate on each individual state.
+        Parameters
+        ==========
+        op : Operator
+        Examples
+        =========
+        >>> from sympy.physics.quantum.state import Ket
+        >>> from sympy.physics.quantum.density import Density
+        >>> from sympy.physics.quantum.operator import Operator
+        >>> A = Operator('A')
+        >>> d = Density([Ket(0), 0.5], [Ket(1),0.5])
+        >>> d.apply_op(A)
+        'Density'((A*|0>, 0.5),(A*|1>, 0.5))
+        """
+        new_args = [(op*state, prob) for (state, prob) in self.args]
+        return Density(*new_args)
+
+    def doit(self, **hints):
+        """Expand the density operator into an outer product format.
+        Examples
+        =========
+        >>> from sympy.physics.quantum.state import Ket
+        >>> from sympy.physics.quantum.density import Density
+        >>> from sympy.physics.quantum.operator import Operator
+        >>> A = Operator('A')
+        >>> d = Density([Ket(0), 0.5], [Ket(1),0.5])
+        >>> d.doit()
+        0.5*|0><0| + 0.5*|1><1|
+        """
+
+        terms = []
+        for (state, prob) in self.args:
+            state = state.expand()  # needed to break up (a+b)*c
+            if (isinstance(state, Add)):
+                for arg in product(state.args, repeat=2):
+                    terms.append(prob *
+                                 self._generate_outer_prod(arg[0], arg[1]))
+            else:
+                terms.append(prob *
+                             self._generate_outer_prod(state, state))
+
+        return Add(*terms)
+
+    def _generate_outer_prod(self, arg1, arg2):
+        c_part1, nc_part1 = arg1.args_cnc()
+        c_part2, nc_part2 = arg2.args_cnc()
+
+        if ( len(nc_part1) == 0 or
+             len(nc_part2) == 0 ):
+            raise ValueError('Atleast one-pair of'
+                             ' Non-commutative instance required'
+                             ' for outer product.')
+
+        # Muls of Tensor Products should be expanded
+        # before this function is called
+        if (isinstance(nc_part1[0], TensorProduct) and
+                len(nc_part1) == 1 and len(nc_part2) == 1):
+            op = tensor_product_simp(nc_part1[0] * Dagger(nc_part2[0]))
+        else:
+            op = Mul(*nc_part1) * Dagger(Mul(*nc_part2))
+
+        return Mul(*c_part1)*Mul(*c_part2)*op
+
+    def _represent(self, **options):
+        return represent(self.doit(), **options)
+
+    def _print_operator_name_latex(self, printer, *args):
+        return printer._print(r'\rho', *args)
+
+    def _print_operator_name_pretty(self, printer, *args):
+        return prettyForm(unichr('\N{GREEK SMALL LETTER RHO}'))
+
+    def _eval_trace(self, **kwargs):
+        indices = kwargs.get('indices', [])
+        return Tr(self.doit(), indices).doit()
+
+    def entropy(self):
+        """ Compute the entropy of a density matrix.
+        Refer to density.entropy() method  for examples.
+        """
+        return entropy(self)
+
+
+def entropy(density):
+    """Compute the entropy of a matrix/density object.
+    This computes -Tr(density*ln(density)) using the eigenvalue decomposition
+    of density, which is given as either a Density instance or a matrix
+    (numpy.ndarray, sympy.Matrix or scipy.sparse).
+    Parameters
+    ==========
+    density : density matrix of type Density, sympy matrix,
+    scipy.sparse or numpy.ndarray
+    Examples:
+    ========
+    >>> from sympy.physics.quantum.density import Density, entropy
+    >>> from sympy.physics.quantum.represent import represent
+    >>> from sympy.physics.quantum.matrixutils import scipy_sparse_matrix
+    >>> from sympy.physics.quantum.spin import JzKet, Jz
+    >>> from sympy import S, log
+    >>> up = JzKet(S(1)/2,S(1)/2)
+    >>> down = JzKet(S(1)/2,-S(1)/2)
+    >>> d = Density((up,0.5),(down,0.5))
+    >>> entropy(d)
+    log(2)/2
+    """
+    if isinstance(density, Density):
+        density = represent(density)  # represent in Matrix
+
+    if isinstance(density, scipy_sparse_matrix):
+        density = to_numpy(density)
+
+    if isinstance(density, Matrix):
+        eigvals = density.eigenvals().keys()
+        return expand(-sum(e*log(e) for e in eigvals))
+    elif isinstance(density, numpy_ndarray):
+        import numpy as np
+        eigvals = np.linalg.eigvals(density)
+        return -np.sum(eigvals*np.log(eigvals))
+    else:
+        raise ValueError(
+            "numpy.ndarray, scipy.sparse or sympy matrix expected")
+
+
+def fidelity(state1, state2):
+    """ Computes the fidelity [1]_ between two quantum states
+    The arguments provided to this function should be a square matrix or a
+    Density object. If it is a square matrix, it is assumed to be diagonalizable.
+    Parameters:
+    ==========
+    state1, state2 : a density matrix or Matrix
+    Examples:
+    =========
+    >>> from sympy import S, sqrt
+    >>> from sympy.physics.quantum.dagger import Dagger
+    >>> from sympy.physics.quantum.spin import JzKet
+    >>> from sympy.physics.quantum.density import Density, fidelity
+    >>> from sympy.physics.quantum.represent import represent
+    >>>
+    >>> up = JzKet(S(1)/2,S(1)/2)
+    >>> down = JzKet(S(1)/2,-S(1)/2)
+    >>> amp = 1/sqrt(2)
+    >>> updown = (amp * up) + (amp * down)
+    >>>
+    >>> # represent turns Kets into matrices
+    >>> up_dm = represent(up * Dagger(up))
+    >>> down_dm = represent(down * Dagger(down))
+    >>> updown_dm = represent(updown * Dagger(updown))
+    >>>
+    >>> fidelity(up_dm, up_dm)
+    1
+    >>> fidelity(up_dm, down_dm) #orthogonal states
+    0
+    >>> fidelity(up_dm, updown_dm).evalf().round(3)
+    0.707
+    References
+    ==========
+    .. [1] http://en.wikipedia.org/wiki/Fidelity_of_quantum_states
+    """
+    state1 = represent(state1) if isinstance(state1, Density) else state1
+    state2 = represent(state2) if isinstance(state2, Density) else state2
+
+    if (not isinstance(state1, Matrix) or
+            not isinstance(state2, Matrix)):
+        raise ValueError("state1 and state2 must be of type Density or Matrix "
+                         "received type=%s for state1 and type=%s for state2" %
+                         (type(state1), type(state2)))
+
+    if ( state1.shape != state2.shape and state1.is_square):
+        raise ValueError("The dimensions of both args should be equal and the "
+                         "matrix obtained should be a square matrix")
+
+    sqrt_state1 = state1**Rational(1, 2)
+    return Tr((sqrt_state1 * state2 * sqrt_state1)**Rational(1, 2)).doit()