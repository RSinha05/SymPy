--- conflicted
+++ resolved
@@ -4,11 +4,6 @@
 
 from sympy import Tuple, Add, Mul, Matrix, log, expand, Rational
 from sympy.core.trace import Tr
-<<<<<<< HEAD
-from sympy.core.compatibility import u
-from sympy.mpmath import acos, pi
-=======
->>>>>>> c179b517
 from sympy.printing.pretty.stringpict import prettyForm
 from sympy.physics.quantum.dagger import Dagger
 from sympy.physics.quantum.operator import HermitianOperator
@@ -19,26 +14,19 @@
 
 class Density(HermitianOperator):
     """Density operator for representing mixed states.
-
     TODO: Density operator support for Qubits
-
     Parameters
     ==========
-
     values : tuples/lists
     Each tuple/list should be of form (state, prob) or [state,prob]
-
     Examples
     =========
-
     Create a density operator with 2 states represented by Kets.
-
     >>> from sympy.physics.quantum.state import Ket
     >>> from sympy.physics.quantum.density import Density
     >>> d = Density([Ket(0), 0.5], [Ket(1),0.5])
     >>> d
     'Density'((|0>, 0.5),(|1>, 0.5))
-
     """
 
     @classmethod
@@ -57,87 +45,67 @@
 
     def states(self):
         """Return list of all states.
-
-        Examples
-        =========
-
+        Examples
+        =========
         >>> from sympy.physics.quantum.state import Ket
         >>> from sympy.physics.quantum.density import Density
         >>> d = Density([Ket(0), 0.5], [Ket(1),0.5])
         >>> d.states()
         (|0>, |1>)
-
         """
         return Tuple(*[arg[0] for arg in self.args])
 
     def probs(self):
         """Return list of all probabilities.
-
-        Examples
-        =========
-
+        Examples
+        =========
         >>> from sympy.physics.quantum.state import Ket
         >>> from sympy.physics.quantum.density import Density
         >>> d = Density([Ket(0), 0.5], [Ket(1),0.5])
         >>> d.probs()
         (0.5, 0.5)
-
         """
         return Tuple(*[arg[1] for arg in self.args])
 
     def get_state(self, index):
         """Return specfic state by index.
-
         Parameters
         ==========
-
         index : index of state to be returned
-
-        Examples
-        =========
-
+        Examples
+        =========
         >>> from sympy.physics.quantum.state import Ket
         >>> from sympy.physics.quantum.density import Density
         >>> d = Density([Ket(0), 0.5], [Ket(1),0.5])
         >>> d.states()[1]
         |1>
-
         """
         state = self.args[index][0]
         return state
 
     def get_prob(self, index):
         """Return probability of specific state by index.
-
         Parameters
         ===========
-
         index : index of states whose probability is returned.
-
-        Examples
-        =========
-
+        Examples
+        =========
         >>> from sympy.physics.quantum.state import Ket
         >>> from sympy.physics.quantum.density import Density
         >>> d = Density([Ket(0), 0.5], [Ket(1),0.5])
         >>> d.probs()[1]
         0.500000000000000
-
         """
         prob = self.args[index][1]
         return prob
 
     def apply_op(self, op):
         """op will operate on each individual state.
-
         Parameters
         ==========
-
         op : Operator
-
-        Examples
-        =========
-
+        Examples
+        =========
         >>> from sympy.physics.quantum.state import Ket
         >>> from sympy.physics.quantum.density import Density
         >>> from sympy.physics.quantum.operator import Operator
@@ -145,17 +113,14 @@
         >>> d = Density([Ket(0), 0.5], [Ket(1),0.5])
         >>> d.apply_op(A)
         'Density'((A*|0>, 0.5),(A*|1>, 0.5))
-
         """
         new_args = [(op*state, prob) for (state, prob) in self.args]
         return Density(*new_args)
 
     def doit(self, **hints):
         """Expand the density operator into an outer product format.
-
-        Examples
-        =========
-
+        Examples
+        =========
         >>> from sympy.physics.quantum.state import Ket
         >>> from sympy.physics.quantum.density import Density
         >>> from sympy.physics.quantum.operator import Operator
@@ -163,7 +128,6 @@
         >>> d = Density([Ket(0), 0.5], [Ket(1),0.5])
         >>> d.doit()
         0.5*|0><0| + 0.5*|1><1|
-
         """
 
         terms = []
@@ -214,7 +178,6 @@
 
     def entropy(self):
         """ Compute the entropy of a density matrix.
-
         Refer to density.entropy() method  for examples.
         """
         return entropy(self)
@@ -222,20 +185,15 @@
 
 def entropy(density):
     """Compute the entropy of a matrix/density object.
-
     This computes -Tr(density*ln(density)) using the eigenvalue decomposition
     of density, which is given as either a Density instance or a matrix
     (numpy.ndarray, sympy.Matrix or scipy.sparse).
-
     Parameters
     ==========
-
     density : density matrix of type Density, sympy matrix,
     scipy.sparse or numpy.ndarray
-
     Examples:
     ========
-
     >>> from sympy.physics.quantum.density import Density, entropy
     >>> from sympy.physics.quantum.represent import represent
     >>> from sympy.physics.quantum.matrixutils import scipy_sparse_matrix
@@ -246,7 +204,6 @@
     >>> d = Density((up,0.5),(down,0.5))
     >>> entropy(d)
     log(2)/2
-
     """
     if isinstance(density, Density):
         density = represent(density)  # represent in Matrix
@@ -268,19 +225,13 @@
 
 def fidelity(state1, state2):
     """ Computes the fidelity [1]_ between two quantum states
-
     The arguments provided to this function should be a square matrix or a
     Density object. If it is a square matrix, it is assumed to be diagonalizable.
-
     Parameters:
     ==========
-
     state1, state2 : a density matrix or Matrix
-
-
     Examples:
     =========
-
     >>> from sympy import S, sqrt
     >>> from sympy.physics.quantum.dagger import Dagger
     >>> from sympy.physics.quantum.spin import JzKet
@@ -303,12 +254,9 @@
     0
     >>> fidelity(up_dm, updown_dm).evalf().round(3)
     0.707
-
     References
     ==========
-
     .. [1] http://en.wikipedia.org/wiki/Fidelity_of_quantum_states
-
     """
     state1 = represent(state1) if isinstance(state1, Density) else state1
     state2 = represent(state2) if isinstance(state2, Density) else state2
@@ -324,47 +272,4 @@
                          "matrix obtained should be a square matrix")
 
     sqrt_state1 = state1**Rational(1, 2)
-    return Tr((sqrt_state1 * state2 * sqrt_state1)**Rational(1, 2)).doit()
-    
-def bures_metric(state1, state2):
-    """ Computes the Bures metric [1]_ between two quantum states
-    The arguments provided to this function should be a square matrix or a
-    Density object. If it is a square matrix, it is assumed to be diagonalizable.
-    """
-    state1 = represent(state1) if isinstance(state1, Density) else state1
-    state2 = represent(state2) if isinstance(state2, Density) else state2
-
-    if (not isinstance(state1, Matrix) or
-            not isinstance(state2, Matrix)):
-        raise ValueError("state1 and state2 must be of type Density or Matrix "
-                         "received type=%s for state1 and type=%s for state2" %
-                         (type(state1), type(state2)))
-
-    if ( state1.shape != state2.shape and state1.is_square):
-        raise ValueError("The dimensions of both args should be equal and the "
-                         "matrix obtained should be a square matrix")
-
-    # the sqrt(2) is for normalization
-    return sqrt(2-2*sqrt(fidelity(state1,state2))) / sqrt(2)
-
-
-def bures_angle(state1, state2):
-    """ Computes the Bures angle [1], [2] between two quantum states
-    The arguments provided to this function should be a square matrix or a
-    Density object. If it is a square matrix, it is assumed to be diagonalizable.
-    """
-    state1 = represent(state1) if isinstance(state1, Density) else state1
-    state2 = represent(state2) if isinstance(state2, Density) else state2
-
-    if (not isinstance(state1, Matrix) or
-            not isinstance(state2, Matrix)):
-        raise ValueError("state1 and state2 must be of type Density or Matrix "
-                         "received type=%s for state1 and type=%s for state2" %
-                         (type(state1), type(state2)))
-
-    if ( state1.shape != state2.shape and state1.is_square):
-        raise ValueError("The dimensions of both args should be equal and the "
-                         "matrix obtained should be a square matrix")
-
-    # the pi/2 is for normalization
-    return acos( fidelity(state1, state2) ) / (pi/2)+    return Tr((sqrt_state1 * state2 * sqrt_state1)**Rational(1, 2)).doit()