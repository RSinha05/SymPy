from __future__ import print_function, division

from sympy.core.backend import diff, zeros, Matrix, eye, sympify
from sympy.physics.vector import dynamicsymbols, ReferenceFrame
from sympy.physics.mechanics.functions import (find_dynamicsymbols, msubs,
                                               _f_list_parser)
from sympy.physics.mechanics.linearize import Linearizer
from sympy.utilities import default_sort_key
from sympy.utilities.iterables import iterable

__all__ = ['LagrangesMethod']


class LagrangesMethod(object):
    """Lagrange's method object.

    This object generates the equations of motion in a two step procedure. The
    first step involves the initialization of LagrangesMethod by supplying the
    Lagrangian and the generalized coordinates, at the bare minimum. If there
    are any constraint equations, they can be supplied as keyword arguments.
    The Lagrange multipliers are automatically generated and are equal in
    number to the constraint equations. Similarly any non-conservative forces
    can be supplied in an iterable (as described below and also shown in the
    example) along with a ReferenceFrame. This is also discussed further in the
    __init__ method.

    Attributes
    ==========

    q, u : Matrix
        Matrices of the generalized coordinates and speeds
    forcelist : iterable
        Iterable of (Point, vector) or (ReferenceFrame, vector) tuples
        describing the forces on the system.
    bodies : iterable
        Iterable containing the rigid bodies and particles of the system.
    mass_matrix : Matrix
        The system's mass matrix
    forcing : Matrix
        The system's forcing vector
    mass_matrix_full : Matrix
        The "mass matrix" for the qdot's, qdoubledot's, and the
        lagrange multipliers (lam)
    forcing_full : Matrix
        The forcing vector for the qdot's, qdoubledot's and
        lagrange multipliers (lam)

    Examples
    ========

    This is a simple example for a one degree of freedom translational
    spring-mass-damper.

    In this example, we first need to do the kinematics.
    This involves creating generalized coordinates and their derivatives.
    Then we create a point and set its velocity in a frame.

        >>> from sympy.physics.mechanics import LagrangesMethod, Lagrangian
        >>> from sympy.physics.mechanics import ReferenceFrame, Particle, Point
        >>> from sympy.physics.mechanics import dynamicsymbols, kinetic_energy
        >>> from sympy import symbols
        >>> q = dynamicsymbols('q')
        >>> qd = dynamicsymbols('q', 1)
        >>> m, k, b = symbols('m k b')
        >>> N = ReferenceFrame('N')
        >>> P = Point('P')
        >>> P.set_vel(N, qd * N.x)

    We need to then prepare the information as required by LagrangesMethod to
    generate equations of motion.
    First we create the Particle, which has a point attached to it.
    Following this the lagrangian is created from the kinetic and potential
    energies.
    Then, an iterable of nonconservative forces/torques must be constructed,
    where each item is a (Point, Vector) or (ReferenceFrame, Vector) tuple,
    with the Vectors representing the nonconservative forces or torques.

        >>> Pa = Particle('Pa', P, m)
        >>> Pa.potential_energy = k * q**2 / 2.0
        >>> L = Lagrangian(N, Pa)
        >>> fl = [(P, -b * qd * N.x)]

    Finally we can generate the equations of motion.
    First we create the LagrangesMethod object. To do this one must supply
    the Lagrangian, and the generalized coordinates. The constraint equations,
    the forcelist, and the inertial frame may also be provided, if relevant.
    Next we generate Lagrange's equations of motion, such that:
    Lagrange's equations of motion = 0.
    We have the equations of motion at this point.

        >>> l = LagrangesMethod(L, [q], forcelist = fl, frame = N)
        >>> print(l.form_lagranges_equations())
        Matrix([[b*Derivative(q(t), t) + 1.0*k*q(t) + m*Derivative(q(t), t, t)]])

    We can also solve for the states using the 'rhs' method.

        >>> print(l.rhs())
        Matrix([[Derivative(q(t), t)], [(-b*Derivative(q(t), t) - 1.0*k*q(t))/m]])

    Please refer to the docstrings on each method for more details.
    """

    def __init__(self, Lagrangian, qs, forcelist=None, bodies=None, frame=None,
                 hol_coneqs=None, nonhol_coneqs=None):
        """Supply the following for the initialization of LagrangesMethod

        Lagrangian : Sympifyable

        qs : array_like
            The generalized coordinates

        hol_coneqs : array_like, optional
            The holonomic constraint equations

        nonhol_coneqs : array_like, optional
            The nonholonomic constraint equations

        forcelist : iterable, optional
            Takes an iterable of (Point, Vector) or (ReferenceFrame, Vector)
            tuples which represent the force at a point or torque on a frame.
            This feature is primarily to account for the nonconservative forces
            and/or moments.

        bodies : iterable, optional
            Takes an iterable containing the rigid bodies and particles of the
            system.

        frame : ReferenceFrame, optional
            Supply the inertial frame. This is used to determine the
            generalized forces due to non-conservative forces.
        """

        self._L = Matrix([sympify(Lagrangian)])
        self.eom = None
        self._m_cd = Matrix()           # Mass Matrix of differentiated coneqs
        self._m_d = Matrix()            # Mass Matrix of dynamic equations
        self._f_cd = Matrix()           # Forcing part of the diff coneqs
        self._f_d = Matrix()            # Forcing part of the dynamic equations
        self.lam_coeffs = Matrix()      # The coeffecients of the multipliers

        forcelist = forcelist if forcelist else []
        if not iterable(forcelist):
            raise TypeError('Force pairs must be supplied in an iterable.')
        self._forcelist = forcelist
        if frame and not isinstance(frame, ReferenceFrame):
            raise TypeError('frame must be a valid ReferenceFrame')
        self._bodies = bodies
        self.inertial = frame

        self.lam_vec = Matrix()

        self._term1 = Matrix()
        self._term2 = Matrix()
        self._term3 = Matrix()
        self._term4 = Matrix()

        # Creating the qs, qdots and qdoubledots
        if not iterable(qs):
            raise TypeError('Generalized coordinates must be an iterable')
        self._q = Matrix(qs)
        self._qdots = self.q.diff(dynamicsymbols.t)
        self._qdoubledots = self._qdots.diff(dynamicsymbols.t)

<<<<<<< HEAD
        # Deal with constraint equations
        if coneqs:
            SymPyDeprecationWarning("The `coneqs` kwarg is deprecated in "
                    "favor of `hol_coneqs` and `nonhol_coneqs`. Please "
                    "update your code").warn()
            self.coneqs = coneqs
        else:
            mat_build = lambda x: Matrix(x) if x else Matrix()
            hol_coneqs = mat_build(hol_coneqs)
            nonhol_coneqs = mat_build(nonhol_coneqs)
            self.coneqs = Matrix([hol_coneqs.diff(dynamicsymbols.t),
                    nonhol_coneqs])
            self._hol_coneqs = hol_coneqs
=======
        mat_build = lambda x: Matrix(x) if x else Matrix()
        hol_coneqs = mat_build(hol_coneqs)
        nonhol_coneqs = mat_build(nonhol_coneqs)
        self.coneqs = Matrix([hol_coneqs.diff(dynamicsymbols._t),
                nonhol_coneqs])
        self._hol_coneqs = hol_coneqs
>>>>>>> b2b4bfbb

    def form_lagranges_equations(self):
        """Method to form Lagrange's equations of motion.

        Returns a vector of equations of motion using Lagrange's equations of
        the second kind.
        """

        qds = self._qdots
        qdd_zero = dict((i, 0) for i in self._qdoubledots)
        n = len(self.q)

        # Internally we represent the EOM as four terms:
        # EOM = term1 - term2 - term3 - term4 = 0

        # First term
        self._term1 = self._L.jacobian(qds)
        self._term1 = self._term1.diff(dynamicsymbols.t).T

        # Second term
        self._term2 = self._L.jacobian(self.q).T

        # Third term
        if self.coneqs:
            coneqs = self.coneqs
            m = len(coneqs)
            # Creating the multipliers
            self.lam_vec = Matrix(dynamicsymbols('lam1:' + str(m + 1)))
            self.lam_coeffs = -coneqs.jacobian(qds)
            self._term3 = self.lam_coeffs.T * self.lam_vec
            # Extracting the coeffecients of the qdds from the diff coneqs
            diffconeqs = coneqs.diff(dynamicsymbols.t)
            self._m_cd = diffconeqs.jacobian(self._qdoubledots)
            # The remaining terms i.e. the 'forcing' terms in diff coneqs
            self._f_cd = -diffconeqs.subs(qdd_zero)
        else:
            self._term3 = zeros(n, 1)

        # Fourth term
        if self.forcelist:
            N = self.inertial
            self._term4 = zeros(n, 1)
            for i, qd in enumerate(qds):
                flist = zip(*_f_list_parser(self.forcelist, N))
                self._term4[i] = sum(v.diff(qd, N) & f for (v, f) in flist)
        else:
            self._term4 = zeros(n, 1)

        # Form the dynamic mass and forcing matrices
        without_lam = self._term1 - self._term2 - self._term4
        self._m_d = without_lam.jacobian(self._qdoubledots)
        self._f_d = -without_lam.subs(qdd_zero)

        # Form the EOM
        self.eom = without_lam - self._term3
        return self.eom

    @property
    def mass_matrix(self):
        """Returns the mass matrix, which is augmented by the Lagrange
        multipliers, if necessary.

        If the system is described by 'n' generalized coordinates and there are
        no constraint equations then an n X n matrix is returned.

        If there are 'n' generalized coordinates and 'm' constraint equations
        have been supplied during initialization then an n X (n+m) matrix is
        returned. The (n + m - 1)th and (n + m)th columns contain the
        coefficients of the Lagrange multipliers.
        """

        if self.eom is None:
            raise ValueError('Need to compute the equations of motion first')
        if self.coneqs:
            return (self._m_d).row_join(self.lam_coeffs.T)
        else:
            return self._m_d

    @property
    def mass_matrix_full(self):
        """Augments the coefficients of qdots to the mass_matrix."""

        if self.eom is None:
            raise ValueError('Need to compute the equations of motion first')
        n = len(self.q)
        m = len(self.coneqs)
        row1 = eye(n).row_join(zeros(n, n + m))
        row2 = zeros(n, n).row_join(self.mass_matrix)
        if self.coneqs:
            row3 = zeros(m, n).row_join(self._m_cd).row_join(zeros(m, m))
            return row1.col_join(row2).col_join(row3)
        else:
            return row1.col_join(row2)

    @property
    def forcing(self):
        """Returns the forcing vector from 'lagranges_equations' method."""

        if self.eom is None:
            raise ValueError('Need to compute the equations of motion first')
        return self._f_d

    @property
    def forcing_full(self):
        """Augments qdots to the forcing vector above."""

        if self.eom is None:
            raise ValueError('Need to compute the equations of motion first')
        if self.coneqs:
            return self._qdots.col_join(self.forcing).col_join(self._f_cd)
        else:
            return self._qdots.col_join(self.forcing)

    def to_linearizer(self, q_ind=None, qd_ind=None, q_dep=None, qd_dep=None):
        """Returns an instance of the Linearizer class, initiated from the
        data in the LagrangesMethod class. This may be more desirable than using
        the linearize class method, as the Linearizer object will allow more
        efficient recalculation (i.e. about varying operating points).

        Parameters
        ==========
        q_ind, qd_ind : array_like, optional
            The independent generalized coordinates and speeds.
        q_dep, qd_dep : array_like, optional
            The dependent generalized coordinates and speeds.
        """

        # Compose vectors
        t = dynamicsymbols.t
        q = self.q
        u = self._qdots
        ud = u.diff(t)
        # Get vector of lagrange multipliers
        lams = self.lam_vec

        mat_build = lambda x: Matrix(x) if x else Matrix()
        q_i = mat_build(q_ind)
        q_d = mat_build(q_dep)
        u_i = mat_build(qd_ind)
        u_d = mat_build(qd_dep)

        # Compose general form equations
        f_c = self._hol_coneqs
        f_v = self.coneqs
        f_a = f_v.diff(t)
        f_0 = u
        f_1 = -u
        f_2 = self._term1
        f_3 = -(self._term2 + self._term4)
        f_4 = -self._term3

        # Check that there are an appropriate number of independent and
        # dependent coordinates
        if len(q_d) != len(f_c) or len(u_d) != len(f_v):
            raise ValueError(("Must supply {:} dependent coordinates, and " +
                    "{:} dependent speeds").format(len(f_c), len(f_v)))
        if set(Matrix([q_i, q_d])) != set(q):
            raise ValueError("Must partition q into q_ind and q_dep, with " +
                    "no extra or missing symbols.")
        if set(Matrix([u_i, u_d])) != set(u):
            raise ValueError("Must partition qd into qd_ind and qd_dep, " +
                    "with no extra or missing symbols.")

        # Find all other dynamic symbols, forming the forcing vector r.
        # Sort r to make it canonical.
        insyms = set(Matrix([q, u, ud, lams]))
        r = list(find_dynamicsymbols(f_3, insyms))
        r.sort(key=default_sort_key)
        # Check for any derivatives of variables in r that are also found in r.
        for i in r:
            if diff(i, dynamicsymbols.t) in r:
                raise ValueError('Cannot have derivatives of specified \
                                 quantities when linearizing forcing terms.')

        return Linearizer(f_0, f_1, f_2, f_3, f_4, f_c, f_v, f_a, q, u, q_i,
                q_d, u_i, u_d, r, lams)

    def linearize(self, q_ind=None, qd_ind=None, q_dep=None, qd_dep=None,
            **kwargs):
        """Linearize the equations of motion about a symbolic operating point.

        If kwarg A_and_B is False (default), returns M, A, B, r for the
        linearized form, M*[q', u']^T = A*[q_ind, u_ind]^T + B*r.

        If kwarg A_and_B is True, returns A, B, r for the linearized form
        dx = A*x + B*r, where x = [q_ind, u_ind]^T. Note that this is
        computationally intensive if there are many symbolic parameters. For
        this reason, it may be more desirable to use the default A_and_B=False,
        returning M, A, and B. Values may then be substituted in to these
        matrices, and the state space form found as
        A = P.T*M.inv()*A, B = P.T*M.inv()*B, where P = Linearizer.perm_mat.

        In both cases, r is found as all dynamicsymbols in the equations of
        motion that are not part of q, u, q', or u'. They are sorted in
        canonical form.

        The operating points may be also entered using the ``op_point`` kwarg.
        This takes a dictionary of {symbol: value}, or a an iterable of such
        dictionaries. The values may be numberic or symbolic. The more values
        you can specify beforehand, the faster this computation will run.

        For more documentation, please see the ``Linearizer`` class."""

        linearizer = self.to_linearizer(q_ind, qd_ind, q_dep, qd_dep)
        result = linearizer.linearize(**kwargs)
        return result + (linearizer.r,)

    def solve_multipliers(self, op_point=None, sol_type='dict'):
        """Solves for the values of the lagrange multipliers symbolically at
        the specified operating point

        Parameters
        ==========
        op_point : dict or iterable of dicts, optional
            Point at which to solve at. The operating point is specified as
            a dictionary or iterable of dictionaries of {symbol: value}. The
            value may be numeric or symbolic itself.

        sol_type : str, optional
            Solution return type. Valid options are:
            - 'dict': A dict of {symbol : value} (default)
            - 'Matrix': An ordered column matrix of the solution
        """

        # Determine number of multipliers
        k = len(self.lam_vec)
        if k == 0:
            raise ValueError("System has no lagrange multipliers to solve for.")
        # Compose dict of operating conditions
        if isinstance(op_point, dict):
            op_point_dict = op_point
        elif iterable(op_point):
            op_point_dict = {}
            for op in op_point:
                op_point_dict.update(op)
        elif op_point is None:
            op_point_dict = {}
        else:
            raise TypeError("op_point must be either a dictionary or an "
                            "iterable of dictionaries.")
        # Compose the system to be solved
        mass_matrix = self.mass_matrix.col_join((-self.lam_coeffs.row_join(
                zeros(k, k))))
        force_matrix = self.forcing.col_join(self._f_cd)
        # Sub in the operating point
        mass_matrix = msubs(mass_matrix, op_point_dict)
        force_matrix = msubs(force_matrix, op_point_dict)
        # Solve for the multipliers
        sol_list = mass_matrix.LUsolve(-force_matrix)[-k:]
        if sol_type == 'dict':
            return dict(zip(self.lam_vec, sol_list))
        elif sol_type == 'Matrix':
            return Matrix(sol_list)
        else:
            raise ValueError("Unknown sol_type {:}.".format(sol_type))

    def rhs(self, inv_method=None, **kwargs):
        """Returns equations that can be solved numerically

        Parameters
        ==========

        inv_method : str
            The specific sympy inverse matrix calculation method to use. For a
            list of valid methods, see
            :meth:`~sympy.matrices.matrices.MatrixBase.inv`
        """

        if inv_method is None:
            self._rhs = self.mass_matrix_full.LUsolve(self.forcing_full)
        else:
            self._rhs = (self.mass_matrix_full.inv(inv_method,
                         try_block_diag=True) * self.forcing_full)
        return self._rhs

    @property
    def q(self):
        return self._q

    @property
    def u(self):
        return self._qdots

    @property
    def bodies(self):
        return self._bodies

    @property
    def forcelist(self):
        return self._forcelist<|MERGE_RESOLUTION|>--- conflicted
+++ resolved
@@ -161,28 +161,12 @@
         self._qdots = self.q.diff(dynamicsymbols.t)
         self._qdoubledots = self._qdots.diff(dynamicsymbols.t)
 
-<<<<<<< HEAD
-        # Deal with constraint equations
-        if coneqs:
-            SymPyDeprecationWarning("The `coneqs` kwarg is deprecated in "
-                    "favor of `hol_coneqs` and `nonhol_coneqs`. Please "
-                    "update your code").warn()
-            self.coneqs = coneqs
-        else:
-            mat_build = lambda x: Matrix(x) if x else Matrix()
-            hol_coneqs = mat_build(hol_coneqs)
-            nonhol_coneqs = mat_build(nonhol_coneqs)
-            self.coneqs = Matrix([hol_coneqs.diff(dynamicsymbols.t),
-                    nonhol_coneqs])
-            self._hol_coneqs = hol_coneqs
-=======
         mat_build = lambda x: Matrix(x) if x else Matrix()
         hol_coneqs = mat_build(hol_coneqs)
         nonhol_coneqs = mat_build(nonhol_coneqs)
         self.coneqs = Matrix([hol_coneqs.diff(dynamicsymbols._t),
                 nonhol_coneqs])
         self._hol_coneqs = hol_coneqs
->>>>>>> b2b4bfbb
 
     def form_lagranges_equations(self):
         """Method to form Lagrange's equations of motion.
