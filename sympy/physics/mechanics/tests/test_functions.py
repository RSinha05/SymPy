from sympy.core.backend import sin, cos, tan, pi, symbols, Matrix, S, Function
from sympy.codegen.matrix_nodes import MatrixSolve
from sympy.physics.mechanics import (Particle, Point, ReferenceFrame,
                                     RigidBody)
from sympy.physics.mechanics import (angular_momentum, dynamicsymbols,
                                     kinetic_energy, linear_momentum,
                                     outer, potential_energy, msubs,
                                     find_dynamicsymbols, Lagrangian)

from sympy.physics.mechanics.functions import (
    center_of_mass, _validate_coordinates, _parse_linear_solver)
from sympy.testing.pytest import raises, warns_deprecated_sympy


q1, q2, q3, q4, q5 = symbols('q1 q2 q3 q4 q5')
N = ReferenceFrame('N')
A = N.orientnew('A', 'Axis', [q1, N.z])
B = A.orientnew('B', 'Axis', [q2, A.x])
C = B.orientnew('C', 'Axis', [q3, B.y])


def test_linear_momentum():
    N = ReferenceFrame('N')
    Ac = Point('Ac')
    Ac.set_vel(N, 25 * N.y)
    I = outer(N.x, N.x)
    A = RigidBody('A', Ac, N, 20, (I, Ac))
    P = Point('P')
    Pa = Particle('Pa', P, 1)
    Pa.point.set_vel(N, 10 * N.x)
    raises(TypeError, lambda: linear_momentum(A, A, Pa))
    raises(TypeError, lambda: linear_momentum(N, N, Pa))
    assert linear_momentum(N, A, Pa) == 10 * N.x + 500 * N.y


def test_angular_momentum_and_linear_momentum():
    """A rod with length 2l, centroidal inertia I, and mass M along with a
    particle of mass m fixed to the end of the rod rotate with an angular rate
    of omega about point O which is fixed to the non-particle end of the rod.
    The rod's reference frame is A and the inertial frame is N."""
    m, M, l, I = symbols('m, M, l, I')
    omega = dynamicsymbols('omega')
    N = ReferenceFrame('N')
    a = ReferenceFrame('a')
    O = Point('O')
    Ac = O.locatenew('Ac', l * N.x)
    P = Ac.locatenew('P', l * N.x)
    O.set_vel(N, 0 * N.x)
    a.set_ang_vel(N, omega * N.z)
    Ac.v2pt_theory(O, N, a)
    P.v2pt_theory(O, N, a)
    Pa = Particle('Pa', P, m)
    A = RigidBody('A', Ac, a, M, (I * outer(N.z, N.z), Ac))
    expected = 2 * m * omega * l * N.y + M * l * omega * N.y
    assert linear_momentum(N, A, Pa) == expected
    raises(TypeError, lambda: angular_momentum(N, N, A, Pa))
    raises(TypeError, lambda: angular_momentum(O, O, A, Pa))
    raises(TypeError, lambda: angular_momentum(O, N, O, Pa))
    expected = (I + M * l**2 + 4 * m * l**2) * omega * N.z
    assert angular_momentum(O, N, A, Pa) == expected


def test_kinetic_energy():
    m, M, l1 = symbols('m M l1')
    omega = dynamicsymbols('omega')
    N = ReferenceFrame('N')
    O = Point('O')
    O.set_vel(N, 0 * N.x)
    Ac = O.locatenew('Ac', l1 * N.x)
    P = Ac.locatenew('P', l1 * N.x)
    a = ReferenceFrame('a')
    a.set_ang_vel(N, omega * N.z)
    Ac.v2pt_theory(O, N, a)
    P.v2pt_theory(O, N, a)
    Pa = Particle('Pa', P, m)
    I = outer(N.z, N.z)
    A = RigidBody('A', Ac, a, M, (I, Ac))
    raises(TypeError, lambda: kinetic_energy(Pa, Pa, A))
    raises(TypeError, lambda: kinetic_energy(N, N, A))
    assert 0 == (kinetic_energy(N, Pa, A) - (M*l1**2*omega**2/2
            + 2*l1**2*m*omega**2 + omega**2/2)).expand()


def test_potential_energy():
    m, M, l1, g, h, H = symbols('m M l1 g h H')
    omega = dynamicsymbols('omega')
    N = ReferenceFrame('N')
    O = Point('O')
    O.set_vel(N, 0 * N.x)
    Ac = O.locatenew('Ac', l1 * N.x)
    P = Ac.locatenew('P', l1 * N.x)
    a = ReferenceFrame('a')
    a.set_ang_vel(N, omega * N.z)
    Ac.v2pt_theory(O, N, a)
    P.v2pt_theory(O, N, a)
    Pa = Particle('Pa', P, m)
    I = outer(N.z, N.z)
    A = RigidBody('A', Ac, a, M, (I, Ac))
    Pa.potential_energy = m * g * h
    A.potential_energy = M * g * H
    assert potential_energy(A, Pa) == m * g * h + M * g * H


def test_Lagrangian():
    M, m, g, h = symbols('M m g h')
    N = ReferenceFrame('N')
    O = Point('O')
    O.set_vel(N, 0 * N.x)
    P = O.locatenew('P', 1 * N.x)
    P.set_vel(N, 10 * N.x)
    Pa = Particle('Pa', P, 1)
    Ac = O.locatenew('Ac', 2 * N.y)
    Ac.set_vel(N, 5 * N.y)
    a = ReferenceFrame('a')
    a.set_ang_vel(N, 10 * N.z)
    I = outer(N.z, N.z)
    A = RigidBody('A', Ac, a, 20, (I, Ac))
    Pa.potential_energy = m * g * h
    A.potential_energy = M * g * h
    raises(TypeError, lambda: Lagrangian(A, A, Pa))
    raises(TypeError, lambda: Lagrangian(N, N, Pa))


def test_msubs():
    a, b = symbols('a, b')
    x, y, z = dynamicsymbols('x, y, z')
    # Test simple substitution
    expr = Matrix([[a*x + b, x*y.diff() + y],
                   [x.diff().diff(), z + sin(z.diff())]])
    sol = Matrix([[a + b, y],
                  [x.diff().diff(), 1]])
    sd = {x: 1, z: 1, z.diff(): 0, y.diff(): 0}
    assert msubs(expr, sd) == sol
    # Test smart substitution
    expr = cos(x + y)*tan(x + y) + b*x.diff()
    sd = {x: 0, y: pi/2, x.diff(): 1}
    assert msubs(expr, sd, smart=True) == b + 1
    N = ReferenceFrame('N')
    v = x*N.x + y*N.y
    d = x*(N.x|N.x) + y*(N.y|N.y)
    v_sol = 1*N.y
    d_sol = 1*(N.y|N.y)
    sd = {x: 0, y: 1}
    assert msubs(v, sd) == v_sol
    assert msubs(d, sd) == d_sol


def test_find_dynamicsymbols():
    a, b = symbols('a, b')
    x, y, z = dynamicsymbols('x, y, z')
    expr = Matrix([[a*x + b, x*y.diff() + y],
                   [x.diff().diff(), z + sin(z.diff())]])
    # Test finding all dynamicsymbols
    sol = {x, y.diff(), y, x.diff().diff(), z, z.diff()}
    assert find_dynamicsymbols(expr) == sol
    # Test finding all but those in sym_list
    exclude_list = [x, y, z]
    sol = {y.diff(), x.diff().diff(), z.diff()}
    assert find_dynamicsymbols(expr, exclude=exclude_list) == sol
    # Test finding all dynamicsymbols in a vector with a given reference frame
    d, e, f = dynamicsymbols('d, e, f')
    A = ReferenceFrame('A')
    v = d * A.x + e * A.y + f * A.z
    sol = {d, e, f}
    assert find_dynamicsymbols(v, reference_frame=A) == sol
    # Test if a ValueError is raised on supplying only a vector as input
    raises(ValueError, lambda: find_dynamicsymbols(v))


# This function tests the center_of_mass() function
# that was added in PR #14758 to compute the center of
# mass of a system of bodies.
def test_center_of_mass():
    a = ReferenceFrame('a')
    m = symbols('m', real=True)
    p1 = Particle('p1', Point('p1_pt'), S.One)
    p2 = Particle('p2', Point('p2_pt'), S(2))
    p3 = Particle('p3', Point('p3_pt'), S(3))
    p4 = Particle('p4', Point('p4_pt'), m)
    b_f = ReferenceFrame('b_f')
    b_cm = Point('b_cm')
    mb = symbols('mb')
    b = RigidBody('b', b_cm, b_f, mb, (outer(b_f.x, b_f.x), b_cm))
    p2.point.set_pos(p1.point, a.x)
    p3.point.set_pos(p1.point, a.x + a.y)
    p4.point.set_pos(p1.point, a.y)
    b.masscenter.set_pos(p1.point, a.y + a.z)
    point_o=Point('o')
    point_o.set_pos(p1.point, center_of_mass(p1.point, p1, p2, p3, p4, b))
    expr = 5/(m + mb + 6)*a.x + (m + mb + 3)/(m + mb + 6)*a.y + mb/(m + mb + 6)*a.z
    assert point_o.pos_from(p1.point)-expr == 0


def test_validate_coordinates():
    q1, q2, q3, u1, u2, u3 = dynamicsymbols('q1:4 u1:4')
    s1, s2, s3 = symbols('s1:4')
    # Test normal
    _validate_coordinates([q1, q2, q3], [u1, u2, u3])
    # Test not equal number of coordinates and speeds
    _validate_coordinates([q1, q2])
    _validate_coordinates([q1, q2], [u1])
    _validate_coordinates(speeds=[u1, u2])
    # Test duplicate
    _validate_coordinates([q1, q2, q2], [u1, u2, u3], check_duplicates=False)
    raises(ValueError, lambda: _validate_coordinates(
        [q1, q2, q2], [u1, u2, u3]))
    _validate_coordinates([q1, q2, q3], [u1, u2, u2], check_duplicates=False)
    raises(ValueError, lambda: _validate_coordinates(
        [q1, q2, q3], [u1, u2, u2], check_duplicates=True))
    raises(ValueError, lambda: _validate_coordinates(
        [q1, q2, q3], [q1, u2, u3], check_duplicates=True))
    # Test is_dynamicsymbols
    _validate_coordinates([q1 + q2, q3], is_dynamicsymbols=False)
    raises(ValueError, lambda: _validate_coordinates([q1 + q2, q3]))
    _validate_coordinates([s1, q1, q2], [0, u1, u2], is_dynamicsymbols=False)
    raises(ValueError, lambda: _validate_coordinates(
        [s1, q1, q2], [0, u1, u2], is_dynamicsymbols=True))
    _validate_coordinates([s1 + s2 + s3, q1], [0, u1], is_dynamicsymbols=False)
    raises(ValueError, lambda: _validate_coordinates(
        [s1 + s2 + s3, q1], [0, u1], is_dynamicsymbols=True))
    # Test normal function
    t = dynamicsymbols._t
    a = symbols('a')
    f1, f2 = symbols('f1:3', cls=Function)
    _validate_coordinates([f1(a), f2(a)], is_dynamicsymbols=False)
    raises(ValueError, lambda: _validate_coordinates([f1(a), f2(a)]))
    raises(ValueError, lambda: _validate_coordinates(speeds=[f1(a), f2(a)]))
    dynamicsymbols._t = a
    _validate_coordinates([f1(a), f2(a)])
    raises(ValueError, lambda: _validate_coordinates([f1(t), f2(t)]))
    dynamicsymbols._t = t


def test_parse_linear_solver():
    A, b = Matrix(3, 3, symbols('a:9')), Matrix(3, 2, symbols('b:6'))
    assert _parse_linear_solver(Matrix.LUsolve) == Matrix.LUsolve  # Test callable
<<<<<<< HEAD
    assert _parse_linear_solver('NumEriC') == MatrixSolve
    assert _parse_linear_solver('LU')(A, b) == Matrix.LUsolve(A, b)
=======
    assert _parse_linear_solver('LU')(A, b) == Matrix.LUsolve(A, b)


def test_deprecated_moved_functions():
    from sympy.physics.mechanics.functions import (
        inertia, inertia_of_point_mass, gravity)
    N = ReferenceFrame('N')
    with warns_deprecated_sympy():
        assert inertia(N, 0, 1, 0, 1) == (N.x | N.y) + (N.y | N.x) + (N.y | N.y)
    with warns_deprecated_sympy():
        assert inertia_of_point_mass(1, N.x + N.y, N) == (
            (N.x | N.x) + (N.y | N.y) + 2 * (N.z | N.z) -
            (N.x | N.y) - (N.y | N.x))
    p = Particle('P')
    with warns_deprecated_sympy():
        assert gravity(-2 * N.z, p) == [(p.masscenter, -2 * p.mass * N.z)]
>>>>>>> 69f98fb2
<|MERGE_RESOLUTION|>--- conflicted
+++ resolved
@@ -234,10 +234,7 @@
 def test_parse_linear_solver():
     A, b = Matrix(3, 3, symbols('a:9')), Matrix(3, 2, symbols('b:6'))
     assert _parse_linear_solver(Matrix.LUsolve) == Matrix.LUsolve  # Test callable
-<<<<<<< HEAD
     assert _parse_linear_solver('NumEriC') == MatrixSolve
-    assert _parse_linear_solver('LU')(A, b) == Matrix.LUsolve(A, b)
-=======
     assert _parse_linear_solver('LU')(A, b) == Matrix.LUsolve(A, b)
 
 
@@ -253,5 +250,4 @@
             (N.x | N.y) - (N.y | N.x))
     p = Particle('P')
     with warns_deprecated_sympy():
-        assert gravity(-2 * N.z, p) == [(p.masscenter, -2 * p.mass * N.z)]
->>>>>>> 69f98fb2
+        assert gravity(-2 * N.z, p) == [(p.masscenter, -2 * p.mass * N.z)]