"""
This module provides convenient functions to transform sympy expressions to
lambda functions which can be used to calculate numerical values very fast.
"""

from typing import Any, Dict, Iterable

import inspect
import keyword
import textwrap
import linecache

from sympy.utilities.exceptions import SymPyDeprecationWarning
from sympy.core.compatibility import (exec_, is_sequence, iterable,
    NotIterable, builtins)
from sympy.utilities.misc import filldedent
from sympy.utilities.decorator import doctest_depends_on

__doctest_requires__ = {('lambdify',): ['numpy', 'tensorflow']}


# Default namespaces, letting us define translations that can't be defined
# by simple variable maps, like I => 1j

MATH_DEFAULT = {}  # type: Dict[str, Any]
MPMATH_DEFAULT = {}  # type: Dict[str, Any]
NUMPY_DEFAULT = {"I": 1j}  # type: Dict[str, Any]
SCIPY_DEFAULT = {"I": 1j}  # type: Dict[str, Any]
TENSORFLOW_DEFAULT = {}  # type: Dict[str, Any]
SYMPY_DEFAULT = {}  # type: Dict[str, Any]
TORCH_DEFAULT = {}  # type: Dict[str, Any]
NUMEXPR_DEFAULT = {}  # type: Dict[str, Any]

# These are the namespaces the lambda functions will use.
# These are separate from the names above because they are modified
# throughout this file, whereas the defaults should remain unmodified.

MATH = MATH_DEFAULT.copy()
MPMATH = MPMATH_DEFAULT.copy()
NUMPY = NUMPY_DEFAULT.copy()
SCIPY = SCIPY_DEFAULT.copy()
TENSORFLOW = TENSORFLOW_DEFAULT.copy()
TORCH = TORCH_DEFAULT.copy()
SYMPY = SYMPY_DEFAULT.copy()
NUMEXPR = NUMEXPR_DEFAULT.copy()


# Mappings between sympy and other modules function names.
MATH_TRANSLATIONS = {
    "ceiling": "ceil",
    "E": "e",
    "ln": "log",
}

# NOTE: This dictionary is reused in Function._eval_evalf to allow subclasses
# of Function to automatically evalf.
MPMATH_TRANSLATIONS = {
    "Abs": "fabs",
    "elliptic_k": "ellipk",
    "elliptic_f": "ellipf",
    "elliptic_e": "ellipe",
    "elliptic_pi": "ellippi",
    "ceiling": "ceil",
    "chebyshevt": "chebyt",
    "chebyshevu": "chebyu",
    "E": "e",
    "I": "j",
    "ln": "log",
    #"lowergamma":"lower_gamma",
    "oo": "inf",
    #"uppergamma":"upper_gamma",
    "LambertW": "lambertw",
    "MutableDenseMatrix": "matrix",
    "ImmutableDenseMatrix": "matrix",
    "conjugate": "conj",
    "dirichlet_eta": "altzeta",
    "Ei": "ei",
    "Shi": "shi",
    "Chi": "chi",
    "Si": "si",
    "Ci": "ci",
    "RisingFactorial": "rf",
    "FallingFactorial": "ff",
}

NUMPY_TRANSLATIONS = {}  # type: Dict[str, str]
SCIPY_TRANSLATIONS = {}  # type: Dict[str, str]

TENSORFLOW_TRANSLATIONS = {}  # type: Dict[str, str]

TORCH_TRANSLATIONS = {}  # type: Dict[str, str]
NUMEXPR_TRANSLATIONS = {}  # type: Dict[str, str]


# Available modules:
MODULES = {
    "math": (MATH, MATH_DEFAULT, MATH_TRANSLATIONS, ("from math import *",)),
    "mpmath": (MPMATH, MPMATH_DEFAULT, MPMATH_TRANSLATIONS, ("from mpmath import *",)),
    "numpy": (NUMPY, NUMPY_DEFAULT, NUMPY_TRANSLATIONS, ("import numpy; from numpy import *; from numpy.linalg import *",)),
    "scipy": (SCIPY, SCIPY_DEFAULT, SCIPY_TRANSLATIONS, ("import numpy; import scipy; from scipy import *; from scipy.special import *",)),
    "tensorflow": (TENSORFLOW, TENSORFLOW_DEFAULT, TENSORFLOW_TRANSLATIONS, ("import tensorflow",)),
    "torch": (TORCH, TORCH_DEFAULT, TORCH_TRANSLATIONS, ("import torch",)),

    "sympy": (SYMPY, SYMPY_DEFAULT, {}, (
        "from sympy.functions import *",
        "from sympy.matrices import *",
        "from sympy import Integral, pi, oo, nan, zoo, E, I",)),
    "numexpr": (NUMEXPR, NUMEXPR_DEFAULT, NUMEXPR_TRANSLATIONS,
                 ("import_module('numexpr')", )),
}


def _import(module, reload=False):
    """
    Creates a global translation dictionary for module.

    The argument module has to be one of the following strings: "math",
    "mpmath", "numpy", "sympy", "tensorflow".
    These dictionaries map names of python functions to their equivalent in
    other modules.
    """
    # Required despite static analysis claiming it is not used
    from sympy.external import import_module # noqa:F401
    try:
        namespace, namespace_default, translations, import_commands = MODULES[
            module]
    except KeyError:
        raise NameError(
            "'%s' module can't be used for lambdification" % module)

    # Clear namespace or exit
    if namespace != namespace_default:
        # The namespace was already generated, don't do it again if not forced.
        if reload:
            namespace.clear()
            namespace.update(namespace_default)
        else:
            return

    for import_command in import_commands:
        if import_command.startswith('import_module'):
            module = eval(import_command)

            if module is not None:
                namespace.update(module.__dict__)
                continue
        else:
            try:
                exec_(import_command, {}, namespace)
                continue
            except ImportError:
                pass

        raise ImportError(
            "can't import '%s' with '%s' command" % (module, import_command))

    # Add translated names to namespace
    for sympyname, translation in translations.items():
        namespace[sympyname] = namespace[translation]

    # For computing the modulus of a sympy expression we use the builtin abs
    # function, instead of the previously used fabs function for all
    # translation modules. This is because the fabs function in the math
    # module does not accept complex valued arguments. (see issue 9474). The
    # only exception, where we don't use the builtin abs function is the
    # mpmath translation module, because mpmath.fabs returns mpf objects in
    # contrast to abs().
    if 'Abs' not in namespace:
        namespace['Abs'] = abs


# Used for dynamically generated filenames that are inserted into the
# linecache.
_lambdify_generated_counter = 1

<<<<<<< HEAD
@doctest_depends_on(modules=('numpy', 'tensorflow',), python_version=(3,))
def lambdify(args: iterable, expr, modules=None, printer=None, use_imps=True,
=======
@doctest_depends_on(modules=('numpy', 'tensorflow', ), python_version=(3,))
def lambdify(args: Iterable, expr, modules=None, printer=None, use_imps=True,
>>>>>>> c0e85160
             dummify=False):
    """Convert a SymPy expression into a function that allows for fast
    numeric evaluation.

    .. warning::
       This function uses ``exec``, and thus shouldn't be used on
       unsanitized input.

    .. versionchanged:: 1.7.0
       Passing a set for the *args* parameter is deprecated as sets are
       unordered. Use an ordered iterable such as a list or tuple.

    Explanation
    ===========

    For example, to convert the SymPy expression ``sin(x) + cos(x)`` to an
    equivalent NumPy function that numerically evaluates it:

    >>> from sympy import sin, cos, symbols, lambdify
    >>> import numpy as np
    >>> x = symbols('x')
    >>> expr = sin(x) + cos(x)
    >>> expr
    sin(x) + cos(x)
    >>> f = lambdify(x, expr, 'numpy')
    >>> a = np.array([1, 2])
    >>> f(a)
    [1.38177329 0.49315059]

    The primary purpose of this function is to provide a bridge from SymPy
    expressions to numerical libraries such as NumPy, SciPy, NumExpr, mpmath,
    and tensorflow. In general, SymPy functions do not work with objects from
    other libraries, such as NumPy arrays, and functions from numeric
    libraries like NumPy or mpmath do not work on SymPy expressions.
    ``lambdify`` bridges the two by converting a SymPy expression to an
    equivalent numeric function.

    The basic workflow with ``lambdify`` is to first create a SymPy expression
    representing whatever mathematical function you wish to evaluate. This
    should be done using only SymPy functions and expressions. Then, use
    ``lambdify`` to convert this to an equivalent function for numerical
    evaluation. For instance, above we created ``expr`` using the SymPy symbol
    ``x`` and SymPy functions ``sin`` and ``cos``, then converted it to an
    equivalent NumPy function ``f``, and called it on a NumPy array ``a``.

    Parameters
    ==========

    args : List[Symbol]
        A variable or a list of variables whose nesting represents the
        nesting of the arguments that will be passed to the function.

        Variables can be symbols, undefined functions, or matrix symbols.

        >>> from sympy import Eq
        >>> from sympy.abc import x, y, z

        The list of variables should match the structure of how the
        arguments will be passed to the function. Simply enclose the
        parameters as they will be passed in a list.

        To call a function like ``f(x)`` then ``[x]``
        should be the first argument to ``lambdify``; for this
        case a single ``x`` can also be used:

        >>> f = lambdify(x, x + 1)
        >>> f(1)
        2
        >>> f = lambdify([x], x + 1)
        >>> f(1)
        2

        To call a function like ``f(x, y)`` then ``[x, y]`` will
        be the first argument of the ``lambdify``:

        >>> f = lambdify([x, y], x + y)
        >>> f(1, 1)
        2

        To call a function with a single 3-element tuple like
        ``f((x, y, z))`` then ``[(x, y, z)]`` will be the first
        argument of the ``lambdify``:

        >>> f = lambdify([(x, y, z)], Eq(z**2, x**2 + y**2))
        >>> f((3, 4, 5))
        True

        If two args will be passed and the first is a scalar but
        the second is a tuple with two arguments then the items
        in the list should match that structure:

        >>> f = lambdify([x, (y, z)], x + y + z)
        >>> f(1, (2, 3))
        6

    expr : Expr
        An expression, list of expressions, or matrix to be evaluated.

        Lists may be nested.
        If the expression is a list, the output will also be a list.

        >>> f = lambdify(x, [x, [x + 1, x + 2]])
        >>> f(1)
        [1, [2, 3]]

        If it is a matrix, an array will be returned (for the NumPy module).

        >>> from sympy import Matrix
        >>> f = lambdify(x, Matrix([x, x + 1]))
        >>> f(1)
        [[1]
        [2]]

        Note that the argument order here (variables then expression) is used
        to emulate the Python ``lambda`` keyword. ``lambdify(x, expr)`` works
        (roughly) like ``lambda x: expr``
        (see :ref:`lambdify-how-it-works` below).

    modules : str, optional
        Specifies the numeric library to use.

        If not specified, *modules* defaults to:

        - ``["scipy", "numpy"]`` if SciPy is installed
        - ``["numpy"]`` if only NumPy is installed
        - ``["math", "mpmath", "sympy"]`` if neither is installed.

        That is, SymPy functions are replaced as far as possible by
        either ``scipy`` or ``numpy`` functions if available, and Python's
        standard library ``math``, or ``mpmath`` functions otherwise.

        *modules* can be one of the following types:

        - The strings ``"math"``, ``"mpmath"``, ``"numpy"``, ``"numexpr"``,
          ``"scipy"``, ``"sympy"``, or ``"tensorflow"``. This uses the
          corresponding printer and namespace mapping for that module.
        - A module (e.g., ``math``). This uses the global namespace of the
          module. If the module is one of the above known modules, it will
          also use the corresponding printer and namespace mapping
          (i.e., ``modules=numpy`` is equivalent to ``modules="numpy"``).
        - A dictionary that maps names of SymPy functions to arbitrary
          functions
          (e.g., ``{'sin': custom_sin}``).
        - A list that contains a mix of the arguments above, with higher
          priority given to entries appearing first
          (e.g., to use the NumPy module but override the ``sin`` function
          with a custom version, you can use
          ``[{'sin': custom_sin}, 'numpy']``).

    dummify : bool, optional
        Whether or not the variables in the provided expression that are not
        valid Python identifiers are substituted with dummy symbols.

        This allows for undefined functions like ``Function('f')(t)`` to be
        supplied as arguments. By default, the variables are only dummified
        if they are not valid Python identifiers.

        Set ``dummify=True`` to replace all arguments with dummy symbols
        (if ``args`` is not a string) - for example, to ensure that the
        arguments do not redefine any built-in names.


    Examples
    ========

    >>> from sympy.utilities.lambdify import implemented_function
    >>> from sympy import sqrt, sin, Matrix
    >>> from sympy import Function
    >>> from sympy.abc import w, x, y, z

    >>> f = lambdify(x, x**2)
    >>> f(2)
    4
    >>> f = lambdify((x, y, z), [z, y, x])
    >>> f(1,2,3)
    [3, 2, 1]
    >>> f = lambdify(x, sqrt(x))
    >>> f(4)
    2.0
    >>> f = lambdify((x, y), sin(x*y)**2)
    >>> f(0, 5)
    0.0
    >>> row = lambdify((x, y), Matrix((x, x + y)).T, modules='sympy')
    >>> row(1, 2)
    Matrix([[1, 3]])

    ``lambdify`` can be used to translate SymPy expressions into mpmath
    functions. This may be preferable to using ``evalf`` (which uses mpmath on
    the backend) in some cases.

    >>> f = lambdify(x, sin(x), 'mpmath')
    >>> f(1)
    0.8414709848078965

    Tuple arguments are handled and the lambdified function should
    be called with the same type of arguments as were used to create
    the function:

    >>> f = lambdify((x, (y, z)), x + y)
    >>> f(1, (2, 4))
    3

    The ``flatten`` function can be used to always work with flattened
    arguments:

    >>> from sympy.utilities.iterables import flatten
    >>> args = w, (x, (y, z))
    >>> vals = 1, (2, (3, 4))
    >>> f = lambdify(flatten(args), w + x + y + z)
    >>> f(*flatten(vals))
    10

    Functions present in ``expr`` can also carry their own numerical
    implementations, in a callable attached to the ``_imp_`` attribute. This
    can be used with undefined functions using the ``implemented_function``
    factory:

    >>> f = implemented_function(Function('f'), lambda x: x+1)
    >>> func = lambdify(x, f(x))
    >>> func(4)
    5

    ``lambdify`` always prefers ``_imp_`` implementations to implementations
    in other namespaces, unless the ``use_imps`` input parameter is False.

    Usage with Tensorflow:

    >>> import tensorflow as tf
    >>> from sympy import Max, sin, lambdify
    >>> from sympy.abc import x

    >>> f = Max(x, sin(x))
    >>> func = lambdify(x, f, 'tensorflow')

    After tensorflow v2, eager execution is enabled by default.
    If you want to get the compatible result across tensorflow v1 and v2
    as same as this tutorial, run this line.

    >>> tf.compat.v1.enable_eager_execution()

    If you have eager execution enabled, you can get the result out
    immediately as you can use numpy.

    If you pass tensorflow objects, you may get an ``EagerTensor``
    object instead of value.

    >>> result = func(tf.constant(1.0))
    >>> print(result)
    tf.Tensor(1.0, shape=(), dtype=float32)
    >>> print(result.__class__)
    <class 'tensorflow.python.framework.ops.EagerTensor'>

    You can use ``.numpy()`` to get the numpy value of the tensor.

    >>> result.numpy()
    1.0

    >>> var = tf.Variable(2.0)
    >>> result = func(var) # also works for tf.Variable and tf.Placeholder
    >>> result.numpy()
    2.0

    And it works with any shape array.

    >>> tensor = tf.constant([[1.0, 2.0], [3.0, 4.0]])
    >>> result = func(tensor)
    >>> result.numpy()
    [[1. 2.]
     [3. 4.]]

    Notes
    =====

    - For functions involving large array calculations, numexpr can provide a
      significant speedup over numpy. Please note that the available functions
      for numexpr are more limited than numpy but can be expanded with
      ``implemented_function`` and user defined subclasses of Function. If
      specified, numexpr may be the only option in modules. The official list
      of numexpr functions can be found at:
      https://numexpr.readthedocs.io/en/latest/user_guide.html#supported-functions

    - In previous versions of SymPy, ``lambdify`` replaced ``Matrix`` with
      ``numpy.matrix`` by default. As of SymPy 1.0 ``numpy.array`` is the
      default. To get the old default behavior you must pass in
      ``[{'ImmutableDenseMatrix':  numpy.matrix}, 'numpy']`` to the
      ``modules`` kwarg.

      >>> from sympy import lambdify, Matrix
      >>> from sympy.abc import x, y
      >>> import numpy
      >>> array2mat = [{'ImmutableDenseMatrix': numpy.matrix}, 'numpy']
      >>> f = lambdify((x, y), Matrix([x, y]), modules=array2mat)
      >>> f(1, 2)
      [[1]
       [2]]

    - In the above examples, the generated functions can accept scalar
      values or numpy arrays as arguments.  However, in some cases
      the generated function relies on the input being a numpy array:

      >>> from sympy import Piecewise
      >>> from sympy.testing.pytest import ignore_warnings
      >>> f = lambdify(x, Piecewise((x, x <= 1), (1/x, x > 1)), "numpy")

      >>> with ignore_warnings(RuntimeWarning):
      ...     f(numpy.array([-1, 0, 1, 2]))
      [-1.   0.   1.   0.5]

      >>> f(0)
      Traceback (most recent call last):
          ...
      ZeroDivisionError: division by zero

      In such cases, the input should be wrapped in a numpy array:

      >>> with ignore_warnings(RuntimeWarning):
      ...     float(f(numpy.array([0])))
      0.0

      Or if numpy functionality is not required another module can be used:

      >>> f = lambdify(x, Piecewise((x, x <= 1), (1/x, x > 1)), "math")
      >>> f(0)
      0

    .. _lambdify-how-it-works:

    How it works
    ============

    When using this function, it helps a great deal to have an idea of what it
    is doing. At its core, lambdify is nothing more than a namespace
    translation, on top of a special printer that makes some corner cases work
    properly.

    To understand lambdify, first we must properly understand how Python
    namespaces work. Say we had two files. One called ``sin_cos_sympy.py``,
    with

    .. code:: python

        # sin_cos_sympy.py

        from sympy import sin, cos

        def sin_cos(x):
            return sin(x) + cos(x)


    and one called ``sin_cos_numpy.py`` with

    .. code:: python

        # sin_cos_numpy.py

        from numpy import sin, cos

        def sin_cos(x):
            return sin(x) + cos(x)

    The two files define an identical function ``sin_cos``. However, in the
    first file, ``sin`` and ``cos`` are defined as the SymPy ``sin`` and
    ``cos``. In the second, they are defined as the NumPy versions.

    If we were to import the first file and use the ``sin_cos`` function, we
    would get something like

    >>> from sin_cos_sympy import sin_cos # doctest: +SKIP
    >>> sin_cos(1) # doctest: +SKIP
    cos(1) + sin(1)

    On the other hand, if we imported ``sin_cos`` from the second file, we
    would get

    >>> from sin_cos_numpy import sin_cos # doctest: +SKIP
    >>> sin_cos(1) # doctest: +SKIP
    1.38177329068

    In the first case we got a symbolic output, because it used the symbolic
    ``sin`` and ``cos`` functions from SymPy. In the second, we got a numeric
    result, because ``sin_cos`` used the numeric ``sin`` and ``cos`` functions
    from NumPy. But notice that the versions of ``sin`` and ``cos`` that were
    used was not inherent to the ``sin_cos`` function definition. Both
    ``sin_cos`` definitions are exactly the same. Rather, it was based on the
    names defined at the module where the ``sin_cos`` function was defined.

    The key point here is that when function in Python references a name that
    is not defined in the function, that name is looked up in the "global"
    namespace of the module where that function is defined.

    Now, in Python, we can emulate this behavior without actually writing a
    file to disk using the ``exec`` function. ``exec`` takes a string
    containing a block of Python code, and a dictionary that should contain
    the global variables of the module. It then executes the code "in" that
    dictionary, as if it were the module globals. The following is equivalent
    to the ``sin_cos`` defined in ``sin_cos_sympy.py``:

    >>> import sympy
    >>> module_dictionary = {'sin': sympy.sin, 'cos': sympy.cos}
    >>> exec('''
    ... def sin_cos(x):
    ...     return sin(x) + cos(x)
    ... ''', module_dictionary)
    >>> sin_cos = module_dictionary['sin_cos']
    >>> sin_cos(1)
    cos(1) + sin(1)

    and similarly with ``sin_cos_numpy``:

    >>> import numpy
    >>> module_dictionary = {'sin': numpy.sin, 'cos': numpy.cos}
    >>> exec('''
    ... def sin_cos(x):
    ...     return sin(x) + cos(x)
    ... ''', module_dictionary)
    >>> sin_cos = module_dictionary['sin_cos']
    >>> sin_cos(1)
    1.38177329068

    So now we can get an idea of how ``lambdify`` works. The name "lambdify"
    comes from the fact that we can think of something like ``lambdify(x,
    sin(x) + cos(x), 'numpy')`` as ``lambda x: sin(x) + cos(x)``, where
    ``sin`` and ``cos`` come from the ``numpy`` namespace. This is also why
    the symbols argument is first in ``lambdify``, as opposed to most SymPy
    functions where it comes after the expression: to better mimic the
    ``lambda`` keyword.

    ``lambdify`` takes the input expression (like ``sin(x) + cos(x)``) and

    1. Converts it to a string
    2. Creates a module globals dictionary based on the modules that are
       passed in (by default, it uses the NumPy module)
    3. Creates the string ``"def func({vars}): return {expr}"``, where ``{vars}`` is the
       list of variables separated by commas, and ``{expr}`` is the string
       created in step 1., then ``exec``s that string with the module globals
       namespace and returns ``func``.

    In fact, functions returned by ``lambdify`` support inspection. So you can
    see exactly how they are defined by using ``inspect.getsource``, or ``??`` if you
    are using IPython or the Jupyter notebook.

    >>> f = lambdify(x, sin(x) + cos(x))
    >>> import inspect
    >>> print(inspect.getsource(f))
    def _lambdifygenerated(x):
        return (sin(x) + cos(x))

    This shows us the source code of the function, but not the namespace it
    was defined in. We can inspect that by looking at the ``__globals__``
    attribute of ``f``:

    >>> f.__globals__['sin']
    <ufunc 'sin'>
    >>> f.__globals__['cos']
    <ufunc 'cos'>
    >>> f.__globals__['sin'] is numpy.sin
    True

    This shows us that ``sin`` and ``cos`` in the namespace of ``f`` will be
    ``numpy.sin`` and ``numpy.cos``.

    Note that there are some convenience layers in each of these steps, but at
    the core, this is how ``lambdify`` works. Step 1 is done using the
    ``LambdaPrinter`` printers defined in the printing module (see
    :mod:`sympy.printing.lambdarepr`). This allows different SymPy expressions
    to define how they should be converted to a string for different modules.
    You can change which printer ``lambdify`` uses by passing a custom printer
    in to the ``printer`` argument.

    Step 2 is augmented by certain translations. There are default
    translations for each module, but you can provide your own by passing a
    list to the ``modules`` argument. For instance,

    >>> def mysin(x):
    ...     print('taking the sin of', x)
    ...     return numpy.sin(x)
    ...
    >>> f = lambdify(x, sin(x), [{'sin': mysin}, 'numpy'])
    >>> f(1)
    taking the sin of 1
    0.8414709848078965

    The globals dictionary is generated from the list by merging the
    dictionary ``{'sin': mysin}`` and the module dictionary for NumPy. The
    merging is done so that earlier items take precedence, which is why
    ``mysin`` is used above instead of ``numpy.sin``.

    If you want to modify the way ``lambdify`` works for a given function, it
    is usually easiest to do so by modifying the globals dictionary as such.
    In more complicated cases, it may be necessary to create and pass in a
    custom printer.

    Finally, step 3 is augmented with certain convenience operations, such as
    the addition of a docstring.

    Understanding how ``lambdify`` works can make it easier to avoid certain
    gotchas when using it. For instance, a common mistake is to create a
    lambdified function for one module (say, NumPy), and pass it objects from
    another (say, a SymPy expression).

    For instance, say we create

    >>> from sympy.abc import x
    >>> f = lambdify(x, x + 1, 'numpy')

    Now if we pass in a NumPy array, we get that array plus 1

    >>> import numpy
    >>> a = numpy.array([1, 2])
    >>> f(a)
    [2 3]

    But what happens if you make the mistake of passing in a SymPy expression
    instead of a NumPy array:

    >>> f(x + 1)
    x + 2

    This worked, but it was only by accident. Now take a different lambdified
    function:

    >>> from sympy import sin
    >>> g = lambdify(x, x + sin(x), 'numpy')

    This works as expected on NumPy arrays:

    >>> g(a)
    [1.84147098 2.90929743]

    But if we try to pass in a SymPy expression, it fails

    >>> try:
    ...     g(x + 1)
    ... # NumPy release after 1.17 raises TypeError instead of
    ... # AttributeError
    ... except (AttributeError, TypeError):
    ...     raise AttributeError() # doctest: +IGNORE_EXCEPTION_DETAIL
    Traceback (most recent call last):
    ...
    AttributeError:

    Now, let's look at what happened. The reason this fails is that ``g``
    calls ``numpy.sin`` on the input expression, and ``numpy.sin`` does not
    know how to operate on a SymPy object. **As a general rule, NumPy
    functions do not know how to operate on SymPy expressions, and SymPy
    functions do not know how to operate on NumPy arrays. This is why lambdify
    exists: to provide a bridge between SymPy and NumPy.**

    However, why is it that ``f`` did work? That's because ``f`` doesn't call
    any functions, it only adds 1. So the resulting function that is created,
    ``def _lambdifygenerated(x): return x + 1`` does not depend on the globals
    namespace it is defined in. Thus it works, but only by accident. A future
    version of ``lambdify`` may remove this behavior.

    Be aware that certain implementation details described here may change in
    future versions of SymPy. The API of passing in custom modules and
    printers will not change, but the details of how a lambda function is
    created may change. However, the basic idea will remain the same, and
    understanding it will be helpful to understanding the behavior of
    lambdify.

    **In general: you should create lambdified functions for one module (say,
    NumPy), and only pass it input types that are compatible with that module
    (say, NumPy arrays).** Remember that by default, if the ``module``
    argument is not provided, ``lambdify`` creates functions using the NumPy
    and SciPy namespaces.
    """
    from sympy.core.symbol import Symbol

    # If the user hasn't specified any modules, use what is available.
    if modules is None:
        try:
            _import("scipy")
        except ImportError:
            try:
                _import("numpy")
            except ImportError:
                # Use either numpy (if available) or python.math where possible.
                # XXX: This leads to different behaviour on different systems and
                #      might be the reason for irreproducible errors.
                modules = ["math", "mpmath", "sympy"]
            else:
                modules = ["numpy"]
        else:
            modules = ["numpy", "scipy"]

    # Get the needed namespaces.
    namespaces = []
    # First find any function implementations
    if use_imps:
        namespaces.append(_imp_namespace(expr))
    # Check for dict before iterating
    if isinstance(modules, (dict, str)) or not hasattr(modules, '__iter__'):
        namespaces.append(modules)
    else:
        # consistency check
        if _module_present('numexpr', modules) and len(modules) > 1:
            raise TypeError("numexpr must be the only item in 'modules'")
        namespaces += list(modules)
    # fill namespace with first having highest priority
    namespace = {} # type: Dict[str, Any]
    for m in namespaces[::-1]:
        buf = _get_namespace(m)
        namespace.update(buf)

    if hasattr(expr, "atoms"):
        #Try if you can extract symbols from the expression.
        #Move on if expr.atoms in not implemented.
        syms = expr.atoms(Symbol)
        for term in syms:
            namespace.update({str(term): term})

    if printer is None:
        if _module_present('mpmath', namespaces):
            from sympy.printing.pycode import MpmathPrinter as Printer # type: ignore
        elif _module_present('scipy', namespaces):
            from sympy.printing.pycode import SciPyPrinter as Printer # type: ignore
        elif _module_present('numpy', namespaces):
            from sympy.printing.pycode import NumPyPrinter as Printer # type: ignore
        elif _module_present('numexpr', namespaces):
            from sympy.printing.lambdarepr import NumExprPrinter as Printer # type: ignore
        elif _module_present('tensorflow', namespaces):
            from sympy.printing.tensorflow import TensorflowPrinter as Printer # type: ignore
        elif _module_present('sympy', namespaces):
<<<<<<< HEAD
            from sympy.printing.pycode import SymPyPrinter as Printer
        elif _module_present('torch', namespaces):
            from sympy.printing.torch import TorchPrinter as Printer
=======
            from sympy.printing.pycode import SymPyPrinter as Printer # type: ignore
>>>>>>> c0e85160
        else:
            from sympy.printing.pycode import PythonCodePrinter as Printer # type: ignore
        user_functions = {}
        for m in namespaces[::-1]:
            if isinstance(m, dict):
                for k in m:
                    user_functions[k] = k
        printer = Printer({'fully_qualified_modules': False, 'inline': True,
                           'allow_unknown_functions': True,
                           'user_functions': user_functions})

    if isinstance(args, set):
        SymPyDeprecationWarning(
                    feature="The list of arguments is a `set`. This leads to unpredictable results",
                    useinstead=": Convert set into list or tuple",
                    issue=20013,
                    deprecated_since_version="1.6.3"
                ).warn()

    # Get the names of the args, for creating a docstring
    if not iterable(args):
        args = (args,)
    names = []

    # Grab the callers frame, for getting the names by inspection (if needed)
    callers_local_vars = inspect.currentframe().f_back.f_locals.items() # type: ignore
    for n, var in enumerate(args):
        if hasattr(var, 'name'):
            names.append(var.name)
        else:
            # It's an iterable. Try to get name by inspection of calling frame.
            name_list = [var_name for var_name, var_val in callers_local_vars
                    if var_val is var]
            if len(name_list) == 1:
                names.append(name_list[0])
            else:
                # Cannot infer name with certainty. arg_# will have to do.
                names.append('arg_' + str(n))

    # Create the function definition code and execute it
    funcname = '_lambdifygenerated'
    if _module_present('tensorflow', namespaces):
        funcprinter = _TensorflowEvaluatorPrinter(printer, dummify) # type: _EvaluatorPrinter
    else:
        funcprinter = _EvaluatorPrinter(printer, dummify)
    funcstr = funcprinter.doprint(funcname, args, expr)

    # Collect the module imports from the code printers.
    imp_mod_lines = []
    for mod, keys in (getattr(printer, 'module_imports', None) or {}).items():
        for k in keys:
            if k not in namespace:
                ln = "from %s import %s" % (mod, k)
                try:
                    exec_(ln, {}, namespace)
                except ImportError:
                    # Tensorflow 2.0 has issues with importing a specific
                    # function from its submodule.
                    # https://github.com/tensorflow/tensorflow/issues/33022
                    ln = "%s = %s.%s" % (k, mod, k)
                    exec_(ln, {}, namespace)
                imp_mod_lines.append(ln)

    # Provide lambda expression with builtins, and compatible implementation of range
    namespace.update({'builtins':builtins, 'range':range})

    funclocals = {} # type: Dict[str, Any]
    global _lambdify_generated_counter
    filename = '<lambdifygenerated-%s>' % _lambdify_generated_counter
    _lambdify_generated_counter += 1
    c = compile(funcstr, filename, 'exec')
    exec_(c, namespace, funclocals)
    # mtime has to be None or else linecache.checkcache will remove it
    linecache.cache[filename] = (len(funcstr), None, funcstr.splitlines(True), filename) # type: ignore

    func = funclocals[funcname]

    # Apply the docstring
    sig = "func({})".format(", ".join(str(i) for i in names))
    sig = textwrap.fill(sig, subsequent_indent=' '*8)
    expr_str = str(expr)
    if len(expr_str) > 78:
        expr_str = textwrap.wrap(expr_str, 75)[0] + '...'
    func.__doc__ = (
        "Created with lambdify. Signature:\n\n"
        "{sig}\n\n"
        "Expression:\n\n"
        "{expr}\n\n"
        "Source code:\n\n"
        "{src}\n\n"
        "Imported modules:\n\n"
        "{imp_mods}"
        ).format(sig=sig, expr=expr_str, src=funcstr, imp_mods='\n'.join(imp_mod_lines))
    return func

def _module_present(modname, modlist):
    if modname in modlist:
        return True
    for m in modlist:
        if hasattr(m, '__name__') and m.__name__ == modname:
            return True
    return False


def _get_namespace(m):
    """
    This is used by _lambdify to parse its arguments.
    """
    if isinstance(m, str):
        _import(m)
        return MODULES[m][0]
    elif isinstance(m, dict):
        return m
    elif hasattr(m, "__dict__"):
        return m.__dict__
    else:
        raise TypeError("Argument must be either a string, dict or module but it is: %s" % m)

def lambdastr(args, expr, printer=None, dummify=None):
    """
    Returns a string that can be evaluated to a lambda function.

    Examples
    ========

    >>> from sympy.abc import x, y, z
    >>> from sympy.utilities.lambdify import lambdastr
    >>> lambdastr(x, x**2)
    'lambda x: (x**2)'
    >>> lambdastr((x,y,z), [z,y,x])
    'lambda x,y,z: ([z, y, x])'

    Although tuples may not appear as arguments to lambda in Python 3,
    lambdastr will create a lambda function that will unpack the original
    arguments so that nested arguments can be handled:

    >>> lambdastr((x, (y, z)), x + y)
    'lambda _0,_1: (lambda x,y,z: (x + y))(_0,_1[0],_1[1])'
    """
    # Transforming everything to strings.
    from sympy.matrices import DeferredVector
    from sympy import Dummy, sympify, Symbol, Function, flatten, Derivative, Basic

    if printer is not None:
        if inspect.isfunction(printer):
            lambdarepr = printer
        else:
            if inspect.isclass(printer):
                lambdarepr = lambda expr: printer().doprint(expr)
            else:
                lambdarepr = lambda expr: printer.doprint(expr)
    else:
        #XXX: This has to be done here because of circular imports
        from sympy.printing.lambdarepr import lambdarepr

    def sub_args(args, dummies_dict):
        if isinstance(args, str):
            return args
        elif isinstance(args, DeferredVector):
            return str(args)
        elif iterable(args):
            dummies = flatten([sub_args(a, dummies_dict) for a in args])
            return ",".join(str(a) for a in dummies)
        else:
            # replace these with Dummy symbols
            if isinstance(args, (Function, Symbol, Derivative)):
                dummies = Dummy()
                dummies_dict.update({args : dummies})
                return str(dummies)
            else:
                return str(args)

    def sub_expr(expr, dummies_dict):
        expr = sympify(expr)
        # dict/tuple are sympified to Basic
        if isinstance(expr, Basic):
            expr = expr.xreplace(dummies_dict)
        # list is not sympified to Basic
        elif isinstance(expr, list):
            expr = [sub_expr(a, dummies_dict) for a in expr]
        return expr

    # Transform args
    def isiter(l):
        return iterable(l, exclude=(str, DeferredVector, NotIterable))

    def flat_indexes(iterable):
        n = 0

        for el in iterable:
            if isiter(el):
                for ndeep in flat_indexes(el):
                    yield (n,) + ndeep
            else:
                yield (n,)

            n += 1

    if dummify is None:
        dummify = any(isinstance(a, Basic) and
            a.atoms(Function, Derivative) for a in (
            args if isiter(args) else [args]))

    if isiter(args) and any(isiter(i) for i in args):
        dum_args = [str(Dummy(str(i))) for i in range(len(args))]

        indexed_args = ','.join([
            dum_args[ind[0]] + ''.join(["[%s]" % k for k in ind[1:]])
                    for ind in flat_indexes(args)])

        lstr = lambdastr(flatten(args), expr, printer=printer, dummify=dummify)

        return 'lambda %s: (%s)(%s)' % (','.join(dum_args), lstr, indexed_args)

    dummies_dict = {}
    if dummify:
        args = sub_args(args, dummies_dict)
    else:
        if isinstance(args, str):
            pass
        elif iterable(args, exclude=DeferredVector):
            args = ",".join(str(a) for a in args)

    # Transform expr
    if dummify:
        if isinstance(expr, str):
            pass
        else:
            expr = sub_expr(expr, dummies_dict)
    expr = lambdarepr(expr)
    return "lambda %s: (%s)" % (args, expr)

class _EvaluatorPrinter:
    def __init__(self, printer=None, dummify=False):
        self._dummify = dummify

        #XXX: This has to be done here because of circular imports
        from sympy.printing.lambdarepr import LambdaPrinter

        if printer is None:
            printer = LambdaPrinter()

        if inspect.isfunction(printer):
            self._exprrepr = printer
        else:
            if inspect.isclass(printer):
                printer = printer()

            self._exprrepr = printer.doprint

            #if hasattr(printer, '_print_Symbol'):
            #    symbolrepr = printer._print_Symbol

            #if hasattr(printer, '_print_Dummy'):
            #    dummyrepr = printer._print_Dummy

        # Used to print the generated function arguments in a standard way
        self._argrepr = LambdaPrinter().doprint

    def doprint(self, funcname, args, expr):
        """Returns the function definition code as a string."""
        from sympy import Dummy

        funcbody = []

        if not iterable(args):
            args = [args]

        argstrs, expr = self._preprocess(args, expr)

        # Generate argument unpacking and final argument list
        funcargs = []
        unpackings = []

        for argstr in argstrs:
            if iterable(argstr):
                funcargs.append(self._argrepr(Dummy()))
                unpackings.extend(self._print_unpacking(argstr, funcargs[-1]))
            else:
                funcargs.append(argstr)

        funcsig = 'def {}({}):'.format(funcname, ', '.join(funcargs))

        # Wrap input arguments before unpacking
        funcbody.extend(self._print_funcargwrapping(funcargs))

        funcbody.extend(unpackings)

        funcbody.append('return ({})'.format(self._exprrepr(expr)))

        funclines = [funcsig]
        funclines.extend('    ' + line for line in funcbody)

        return '\n'.join(funclines) + '\n'

    @classmethod
    def _is_safe_ident(cls, ident):
        return isinstance(ident, str) and ident.isidentifier() \
                and not keyword.iskeyword(ident)

    def _preprocess(self, args, expr):
        """Preprocess args, expr to replace arguments that do not map
        to valid Python identifiers.

        Returns string form of args, and updated expr.
        """
        from sympy import Dummy, Function, flatten, Derivative, ordered, Basic
        from sympy.matrices import DeferredVector
        from sympy.core.symbol import uniquely_named_symbol
        from sympy.core.expr import Expr

        # Args of type Dummy can cause name collisions with args
        # of type Symbol.  Force dummify of everything in this
        # situation.
        dummify = self._dummify or any(
            isinstance(arg, Dummy) for arg in flatten(args))

        argstrs = [None]*len(args)
        for arg, i in reversed(list(ordered(zip(args, range(len(args)))))):
            if iterable(arg):
                s, expr = self._preprocess(arg, expr)
            elif isinstance(arg, DeferredVector):
                s = str(arg)
            elif isinstance(arg, Basic) and arg.is_symbol:
                s = self._argrepr(arg)
                if dummify or not self._is_safe_ident(s):
                    dummy = Dummy()
                    if isinstance(expr, Expr):
                        dummy = uniquely_named_symbol(
                            dummy.name, expr, modify=lambda s: '_' + s)
                    s = self._argrepr(dummy)
                    expr = self._subexpr(expr, {arg: dummy})
            elif dummify or isinstance(arg, (Function, Derivative)):
                dummy = Dummy()
                s = self._argrepr(dummy)
                expr = self._subexpr(expr, {arg: dummy})
            else:
                s = str(arg)
            argstrs[i] = s
        return argstrs, expr

    def _subexpr(self, expr, dummies_dict):
        from sympy.matrices import DeferredVector
        from sympy import sympify

        expr = sympify(expr)
        xreplace = getattr(expr, 'xreplace', None)
        if xreplace is not None:
            expr = xreplace(dummies_dict)
        else:
            if isinstance(expr, DeferredVector):
                pass
            elif isinstance(expr, dict):
                k = [self._subexpr(sympify(a), dummies_dict) for a in expr.keys()]
                v = [self._subexpr(sympify(a), dummies_dict) for a in expr.values()]
                expr = dict(zip(k, v))
            elif isinstance(expr, tuple):
                expr = tuple(self._subexpr(sympify(a), dummies_dict) for a in expr)
            elif isinstance(expr, list):
                expr = [self._subexpr(sympify(a), dummies_dict) for a in expr]
        return expr

    def _print_funcargwrapping(self, args):
        """Generate argument wrapping code.

        args is the argument list of the generated function (strings).

        Return value is a list of lines of code that will be inserted  at
        the beginning of the function definition.
        """
        return []

    def _print_unpacking(self, unpackto, arg):
        """Generate argument unpacking code.

        arg is the function argument to be unpacked (a string), and
        unpackto is a list or nested lists of the variable names (strings) to
        unpack to.
        """
        def unpack_lhs(lvalues):
            return '[{}]'.format(', '.join(
                unpack_lhs(val) if iterable(val) else val for val in lvalues))

        return ['{} = {}'.format(unpack_lhs(unpackto), arg)]

class _TensorflowEvaluatorPrinter(_EvaluatorPrinter):
    def _print_unpacking(self, lvalues, rvalue):
        """Generate argument unpacking code.

        This method is used when the input value is not interable,
        but can be indexed (see issue #14655).
        """
        from sympy import flatten

        def flat_indexes(elems):
            n = 0

            for el in elems:
                if iterable(el):
                    for ndeep in flat_indexes(el):
                        yield (n,) + ndeep
                else:
                    yield (n,)

                n += 1

        indexed = ', '.join('{}[{}]'.format(rvalue, ']['.join(map(str, ind)))
                                for ind in flat_indexes(lvalues))

        return ['[{}] = [{}]'.format(', '.join(flatten(lvalues)), indexed)]

def _imp_namespace(expr, namespace=None):
    """ Return namespace dict with function implementations

    We need to search for functions in anything that can be thrown at
    us - that is - anything that could be passed as ``expr``.  Examples
    include sympy expressions, as well as tuples, lists and dicts that may
    contain sympy expressions.

    Parameters
    ----------
    expr : object
       Something passed to lambdify, that will generate valid code from
       ``str(expr)``.
    namespace : None or mapping
       Namespace to fill.  None results in new empty dict

    Returns
    -------
    namespace : dict
       dict with keys of implemented function names within ``expr`` and
       corresponding values being the numerical implementation of
       function

    Examples
    ========

    >>> from sympy.abc import x
    >>> from sympy.utilities.lambdify import implemented_function, _imp_namespace
    >>> from sympy import Function
    >>> f = implemented_function(Function('f'), lambda x: x+1)
    >>> g = implemented_function(Function('g'), lambda x: x*10)
    >>> namespace = _imp_namespace(f(g(x)))
    >>> sorted(namespace.keys())
    ['f', 'g']
    """
    # Delayed import to avoid circular imports
    from sympy.core.function import FunctionClass
    if namespace is None:
        namespace = {}
    # tuples, lists, dicts are valid expressions
    if is_sequence(expr):
        for arg in expr:
            _imp_namespace(arg, namespace)
        return namespace
    elif isinstance(expr, dict):
        for key, val in expr.items():
            # functions can be in dictionary keys
            _imp_namespace(key, namespace)
            _imp_namespace(val, namespace)
        return namespace
    # sympy expressions may be Functions themselves
    func = getattr(expr, 'func', None)
    if isinstance(func, FunctionClass):
        imp = getattr(func, '_imp_', None)
        if imp is not None:
            name = expr.func.__name__
            if name in namespace and namespace[name] != imp:
                raise ValueError('We found more than one '
                                 'implementation with name '
                                 '"%s"' % name)
            namespace[name] = imp
    # and / or they may take Functions as arguments
    if hasattr(expr, 'args'):
        for arg in expr.args:
            _imp_namespace(arg, namespace)
    return namespace


def implemented_function(symfunc, implementation):
    """ Add numerical ``implementation`` to function ``symfunc``.

    ``symfunc`` can be an ``UndefinedFunction`` instance, or a name string.
    In the latter case we create an ``UndefinedFunction`` instance with that
    name.

    Be aware that this is a quick workaround, not a general method to create
    special symbolic functions. If you want to create a symbolic function to be
    used by all the machinery of SymPy you should subclass the ``Function``
    class.

    Parameters
    ----------
    symfunc : ``str`` or ``UndefinedFunction`` instance
       If ``str``, then create new ``UndefinedFunction`` with this as
       name.  If ``symfunc`` is an Undefined function, create a new function
       with the same name and the implemented function attached.
    implementation : callable
       numerical implementation to be called by ``evalf()`` or ``lambdify``

    Returns
    -------
    afunc : sympy.FunctionClass instance
       function with attached implementation

    Examples
    ========

    >>> from sympy.abc import x
    >>> from sympy.utilities.lambdify import lambdify, implemented_function
    >>> f = implemented_function('f', lambda x: x+1)
    >>> lam_f = lambdify(x, f(x))
    >>> lam_f(4)
    5
    """
    # Delayed import to avoid circular imports
    from sympy.core.function import UndefinedFunction
    # if name, create function to hold implementation
    kwargs = {}
    if isinstance(symfunc, UndefinedFunction):
        kwargs = symfunc._kwargs
        symfunc = symfunc.__name__
    if isinstance(symfunc, str):
        # Keyword arguments to UndefinedFunction are added as attributes to
        # the created class.
        symfunc = UndefinedFunction(
            symfunc, _imp_=staticmethod(implementation), **kwargs)
    elif not isinstance(symfunc, UndefinedFunction):
        raise ValueError(filldedent('''
            symfunc should be either a string or
            an UndefinedFunction instance.'''))
    return symfunc<|MERGE_RESOLUTION|>--- conflicted
+++ resolved
@@ -18,10 +18,8 @@
 
 __doctest_requires__ = {('lambdify',): ['numpy', 'tensorflow']}
 
-
 # Default namespaces, letting us define translations that can't be defined
 # by simple variable maps, like I => 1j
-
 MATH_DEFAULT = {}  # type: Dict[str, Any]
 MPMATH_DEFAULT = {}  # type: Dict[str, Any]
 NUMPY_DEFAULT = {"I": 1j}  # type: Dict[str, Any]
@@ -91,7 +89,6 @@
 TORCH_TRANSLATIONS = {}  # type: Dict[str, str]
 NUMEXPR_TRANSLATIONS = {}  # type: Dict[str, str]
 
-
 # Available modules:
 MODULES = {
     "math": (MATH, MATH_DEFAULT, MATH_TRANSLATIONS, ("from math import *",)),
@@ -173,13 +170,8 @@
 # linecache.
 _lambdify_generated_counter = 1
 
-<<<<<<< HEAD
-@doctest_depends_on(modules=('numpy', 'tensorflow',), python_version=(3,))
-def lambdify(args: iterable, expr, modules=None, printer=None, use_imps=True,
-=======
 @doctest_depends_on(modules=('numpy', 'tensorflow', ), python_version=(3,))
 def lambdify(args: Iterable, expr, modules=None, printer=None, use_imps=True,
->>>>>>> c0e85160
              dummify=False):
     """Convert a SymPy expression into a function that allows for fast
     numeric evaluation.
@@ -804,13 +796,9 @@
         elif _module_present('tensorflow', namespaces):
             from sympy.printing.tensorflow import TensorflowPrinter as Printer # type: ignore
         elif _module_present('sympy', namespaces):
-<<<<<<< HEAD
-            from sympy.printing.pycode import SymPyPrinter as Printer
+            from sympy.printing.pycode import SymPyPrinter as Printer # type: ignore
         elif _module_present('torch', namespaces):
-            from sympy.printing.torch import TorchPrinter as Printer
-=======
-            from sympy.printing.pycode import SymPyPrinter as Printer # type: ignore
->>>>>>> c0e85160
+            from sympy.printing.torch import TorchPrinter as Printer # type: ignore
         else:
             from sympy.printing.pycode import PythonCodePrinter as Printer # type: ignore
         user_functions = {}
