"""
This module provides convenient functions to transform sympy expressions to
lambda functions which can be used to calculate numerical values very fast.
"""

from __future__ import print_function, division

from functools import wraps
import inspect
import keyword
import re
import textwrap
import linecache

from sympy.core.compatibility import (exec_, is_sequence, iterable,
    NotIterable, string_types, range, builtins, integer_types, PY3)
from sympy.utilities.decorator import doctest_depends_on

# These are the namespaces the lambda functions will use.
MATH = {}
MPMATH = {}
NUMPY = {}
<<<<<<< HEAD
AUTOGRAD_NUMPY = {}
=======
SCIPY = {}
>>>>>>> ba60abbc
TENSORFLOW = {}
SYMPY = {}
NUMEXPR = {}

# Default namespaces, letting us define translations that can't be defined
# by simple variable maps, like I => 1j
# These are separate from the names above because the above names are modified
# throughout this file, whereas these should remain unmodified.
MATH_DEFAULT = {}
MPMATH_DEFAULT = {}
NUMPY_DEFAULT = {"I": 1j}
<<<<<<< HEAD
AUTOGRAD_NUMPY_DEFAULT = {"I": 1j}
=======
SCIPY_DEFAULT = {"I": 1j}
>>>>>>> ba60abbc
TENSORFLOW_DEFAULT = {}
SYMPY_DEFAULT = {}
NUMEXPR_DEFAULT = {}

# Mappings between sympy and other modules function names.
MATH_TRANSLATIONS = {
    "ceiling": "ceil",
    "E": "e",
    "ln": "log",
}

MPMATH_TRANSLATIONS = {
    "Abs": "fabs",
    "elliptic_k": "ellipk",
    "elliptic_f": "ellipf",
    "elliptic_e": "ellipe",
    "elliptic_pi": "ellippi",
    "ceiling": "ceil",
    "chebyshevt": "chebyt",
    "chebyshevu": "chebyu",
    "E": "e",
    "I": "j",
    "ln": "log",
    #"lowergamma":"lower_gamma",
    "oo": "inf",
    #"uppergamma":"upper_gamma",
    "LambertW": "lambertw",
    "MutableDenseMatrix": "matrix",
    "ImmutableDenseMatrix": "matrix",
    "conjugate": "conj",
    "dirichlet_eta": "altzeta",
    "Ei": "ei",
    "Shi": "shi",
    "Chi": "chi",
    "Si": "si",
    "Ci": "ci",
    "RisingFactorial": "rf",
    "FallingFactorial": "ff",
}

NUMPY_TRANSLATIONS = {}
SCIPY_TRANSLATIONS = {}

AUTOGRAD_NUMPY_TRANSLATIONS = {}

TENSORFLOW_TRANSLATIONS = {
    "Abs": "abs",
    "ceiling": "ceil",
    "im": "imag",
    "ln": "log",
    "Mod": "mod",
    "conjugate": "conj",
    "re": "real",
}

NUMEXPR_TRANSLATIONS = {}

# Available modules:
MODULES = {
<<<<<<< HEAD
    "math": (MATH,
             MATH_DEFAULT,
             MATH_TRANSLATIONS,
             ("from math import *",)),

    "mpmath": (MPMATH,
               MPMATH_DEFAULT,
               MPMATH_TRANSLATIONS,
               ("from mpmath import *",)),

    "numpy": (NUMPY,
              NUMPY_DEFAULT,
              NUMPY_TRANSLATIONS,
              ("import numpy; from numpy import *",)),

    # augorad has a thin wrapper on numpy, so all the printers used
    # for numpy should work with autograd.numpy
    "autograd.numpy": (AUTOGRAD_NUMPY,
                       AUTOGRAD_NUMPY_DEFAULT,
                       AUTOGRAD_NUMPY_TRANSLATIONS,
                       ("import autograd.numpy as numpy;"
                        "from autograd.numpy import *",)),

    "tensorflow": (TENSORFLOW,
                   TENSORFLOW_DEFAULT,
                   TENSORFLOW_TRANSLATIONS,
                   ("import_module('tensorflow')",)),

    "sympy": (SYMPY,
              SYMPY_DEFAULT,
              {},
              ("from sympy.functions import *",
               "from sympy.matrices import *",
               "from sympy import Integral, pi, oo, nan, zoo, E, I",)),

    "numexpr": (NUMEXPR,
                NUMEXPR_DEFAULT,
                NUMEXPR_TRANSLATIONS,
                ("import_module('numexpr')", )),
=======
    "math": (MATH, MATH_DEFAULT, MATH_TRANSLATIONS, ("from math import *",)),
    "mpmath": (MPMATH, MPMATH_DEFAULT, MPMATH_TRANSLATIONS, ("from mpmath import *",)),
    "numpy": (NUMPY, NUMPY_DEFAULT, NUMPY_TRANSLATIONS, ("import numpy; from numpy import *",)),
    "scipy": (SCIPY, SCIPY_DEFAULT, SCIPY_TRANSLATIONS, ("import numpy; import scipy; from scipy import *; from scipy.special import *",)),
    "tensorflow": (TENSORFLOW, TENSORFLOW_DEFAULT, TENSORFLOW_TRANSLATIONS, ("import_module('tensorflow')",)),
    "sympy": (SYMPY, SYMPY_DEFAULT, {}, (
        "from sympy.functions import *",
        "from sympy.matrices import *",
        "from sympy import Integral, pi, oo, nan, zoo, E, I",)),
    "numexpr" : (NUMEXPR, NUMEXPR_DEFAULT, NUMEXPR_TRANSLATIONS,
                 ("import_module('numexpr')", )),
>>>>>>> ba60abbc
}


def _import(module, reload="False"):
    """
    Creates a global translation dictionary for module.

    The argument module has to be one of the following strings: "math",
    "mpmath", "numpy", "autograd.numpy", "sympy", "tensorflow".
    These dictionaries map names of python functions to their equivalent in
    other modules.
    """
    from sympy.external import import_module
    try:
        namespace, namespace_default, translations, import_commands = MODULES[
            module]
    except KeyError:
        raise NameError(
            "'%s' module can't be used for lambdification" % module)

    # Clear namespace or exit
    if namespace != namespace_default:
        # The namespace was already generated, don't do it again if not forced.
        if reload:
            namespace.clear()
            namespace.update(namespace_default)
        else:
            return

    for import_command in import_commands:
        if import_command.startswith('import_module'):
            module = eval(import_command)

            if module is not None:
                namespace.update(module.__dict__)
                continue
        else:
            try:
                exec_(import_command, {}, namespace)
                continue
            except ImportError:
                pass

        raise ImportError(
            "can't import '%s' with '%s' command" % (module, import_command))

    # Add translated names to namespace
    for sympyname, translation in translations.items():
        namespace[sympyname] = namespace[translation]

    # For computing the modulus of a sympy expression we use the builtin abs
    # function, instead of the previously used fabs function for all
    # translation modules. This is because the fabs function in the math
    # module does not accept complex valued arguments. (see issue 9474). The
    # only exception, where we don't use the builtin abs function is the
    # mpmath translation module, because mpmath.fabs returns mpf objects in
    # contrast to abs().
    if 'Abs' not in namespace:
        namespace['Abs'] = abs


# Used for dynamically generated filenames that are inserted into the
# linecache.
_lambdify_generated_counter = 1

@doctest_depends_on(modules=('numpy'))
def lambdify(args, expr, modules=None, printer=None, use_imps=True,
             dummify=False):
    """
    Returns an anonymous function for fast calculation of numerical values.

    If not specified differently by the user, ``modules`` defaults to
    ``["numpy"]`` if NumPy is installed, and ``["math", "mpmath", "sympy"]``
    if it isn't, that is, SymPy functions are replaced as far as possible by
    either ``numpy`` functions if available, and Python's standard library
    ``math``, or ``mpmath`` functions otherwise. To change this behavior, the
    "modules" argument can be used. It accepts:

     - the strings "math", "mpmath", "numpy", "autograd.numpy", "numexpr",
       "sympy", "tensorflow"
     - any modules (e.g. math)
     - dictionaries that map names of sympy functions to arbitrary functions
     - lists that contain a mix of the arguments above, with higher priority
       given to entries appearing first.

    .. warning::
        Note that this function uses ``eval``, and thus shouldn't be used on
        unsanitized input.

    Arguments in the provided expression that are not valid Python identifiers
    are substitued with dummy symbols. This allows for applied functions
    (e.g. f(t)) to be supplied as arguments. Call the function with
    dummify=True to replace all arguments with dummy symbols (if `args` is
    not a string) - for example, to ensure that the arguments do not
    redefine any built-in names.

    For functions involving large array calculations, numexpr can provide a
    significant speedup over numpy.  Please note that the available functions
    for numexpr are more limited than numpy but can be expanded with
    implemented_function and user defined subclasses of Function.  If specified,
    numexpr may be the only option in modules. The official list of numexpr
    functions can be found at:
    https://github.com/pydata/numexpr#supported-functions

    In previous releases ``lambdify`` replaced ``Matrix`` with ``numpy.matrix``
    by default. As of release 1.0 ``numpy.array`` is the default.
    To get the old default behavior you must pass in ``[{'ImmutableDenseMatrix':
    numpy.matrix}, 'numpy']`` to the ``modules`` kwarg.

    >>> from sympy import lambdify, Matrix
    >>> from sympy.abc import x, y
    >>> import numpy
    >>> array2mat = [{'ImmutableDenseMatrix': numpy.matrix}, 'numpy']
    >>> f = lambdify((x, y), Matrix([x, y]), modules=array2mat)
    >>> f(1, 2)
    matrix([[1],
            [2]])

    Usage
    =====

    (1) Use one of the provided modules:

        >>> from sympy import sin, tan, gamma
        >>> from sympy.abc import x, y
        >>> f = lambdify(x, sin(x), "math")

        Attention: Functions that are not in the math module will throw a name
                   error when the function definition is evaluated! So this
                   would be better:

        >>> f = lambdify(x, sin(x)*gamma(x), ("math", "mpmath", "sympy"))

    (2) Use some other module:

        >>> import numpy
        >>> f = lambdify((x,y), tan(x*y), numpy)

        Attention: There are naming differences between numpy and sympy. So if
                   you simply take the numpy module, e.g. sympy.atan will not be
                   translated to numpy.arctan. Use the modified module instead
                   by passing the string "numpy":

        >>> f = lambdify((x,y), tan(x*y), "numpy")
        >>> f(1, 2)
        -2.18503986326
        >>> from numpy import array
        >>> f(array([1, 2, 3]), array([2, 3, 5]))
        [-2.18503986 -0.29100619 -0.8559934 ]

        In the above examples, the generated functions can accept scalar
        values or numpy arrays as arguments.  However, in some cases
        the generated function relies on the input being a numpy array:

        >>> from sympy import Piecewise
        >>> f = lambdify(x, Piecewise((x, x <= 1), (1/x, x > 1)), "numpy")
        >>> f(array([-1, 0, 1, 2]))
        [-1.   0.   1.   0.5]
        >>> f(0)
        Traceback (most recent call last):
            ...
        ZeroDivisionError: division by zero

        In such cases, the input should be wrapped in a numpy array:
        >>> float(f(array([0])))
        0.0

        Or if numpy functionality is not required another module can be used:
        >>> f = lambdify(x, Piecewise((x, x <= 1), (1/x, x > 1)), "math")
        >>> f(0)
        0

    (3) Use a dictionary defining custom functions:

        >>> def my_cool_function(x): return 'sin(%s) is cool' % x
        >>> myfuncs = {"sin" : my_cool_function}
        >>> f = lambdify(x, sin(x), myfuncs); f(1)
        'sin(1) is cool'

    Examples
    ========

    >>> from sympy.utilities.lambdify import implemented_function
    >>> from sympy import sqrt, sin, Matrix
    >>> from sympy import Function
    >>> from sympy.abc import w, x, y, z

    >>> f = lambdify(x, x**2)
    >>> f(2)
    4
    >>> f = lambdify((x, y, z), [z, y, x])
    >>> f(1,2,3)
    [3, 2, 1]
    >>> f = lambdify(x, sqrt(x))
    >>> f(4)
    2.0
    >>> f = lambdify((x, y), sin(x*y)**2)
    >>> f(0, 5)
    0.0
    >>> row = lambdify((x, y), Matrix((x, x + y)).T, modules='sympy')
    >>> row(1, 2)
    Matrix([[1, 3]])

    Tuple arguments are handled and the lambdified function should
    be called with the same type of arguments as were used to create
    the function.:

    >>> f = lambdify((x, (y, z)), x + y)
    >>> f(1, (2, 4))
    3

    A more robust way of handling this is to always work with flattened
    arguments:

    >>> from sympy.utilities.iterables import flatten
    >>> args = w, (x, (y, z))
    >>> vals = 1, (2, (3, 4))
    >>> f = lambdify(flatten(args), w + x + y + z)
    >>> f(*flatten(vals))
    10

    Functions present in `expr` can also carry their own numerical
    implementations, in a callable attached to the ``_imp_``
    attribute.  Usually you attach this using the
    ``implemented_function`` factory:

    >>> f = implemented_function(Function('f'), lambda x: x+1)
    >>> func = lambdify(x, f(x))
    >>> func(4)
    5

    ``lambdify`` always prefers ``_imp_`` implementations to implementations
    in other namespaces, unless the ``use_imps`` input parameter is False.

    Usage with Tensorflow module:

    >>> import tensorflow as tf
    >>> f = Max(x, sin(x))
    >>> func = lambdify(x, f, 'tensorflow')
    >>> result = func(tf.constant(1.0))
    >>> result # a tf.Tensor representing the result of the calculation
    <tf.Tensor 'Maximum:0' shape=() dtype=float32>
    >>> sess = tf.Session()
    >>> sess.run(result) # compute result
    1.0
    >>> var = tf.Variable(1.0)
    >>> sess.run(tf.global_variables_initializer())
    >>> sess.run(func(var)) # also works for tf.Variable and tf.Placeholder
    1.0
    >>> tensor = tf.constant([[1.0, 2.0], [3.0, 4.0]]) # works with any shape tensor
    >>> sess.run(func(tensor))
    array([[ 1.,  2.],
           [ 3.,  4.]], dtype=float32)

    """
    from sympy.core.symbol import Symbol
    from sympy.utilities.iterables import flatten

    # If the user hasn't specified any modules, use what is available.
    module_provided = True
    if modules is None:
        module_provided = False

        try:
            _import("scipy")
        except ImportError:
            try:
                _import("numpy")
            except ImportError:
                # Use either numpy (if available) or python.math where possible.
                # XXX: This leads to different behaviour on different systems and
                #      might be the reason for irreproducible errors.
                modules = ["math", "mpmath", "sympy"]
            else:
                modules = ["numpy"]
        else:
            modules = ["scipy", "numpy"]

    # Get the needed namespaces.
    namespaces = []
    # First find any function implementations
    if use_imps:
        namespaces.append(_imp_namespace(expr))
    # Check for dict before iterating
    if isinstance(modules, (dict, str)) or not hasattr(modules, '__iter__'):
        namespaces.append(modules)
    else:
        # consistency check
        if _module_present('numexpr', modules) and len(modules) > 1:
            raise TypeError("numexpr must be the only item in 'modules'")
        namespaces += list(modules)
    # fill namespace with first having highest priority
    namespace = {}
    for m in namespaces[::-1]:
        buf = _get_namespace(m)
        namespace.update(buf)

    if hasattr(expr, "atoms"):
        #Try if you can extract symbols from the expression.
        #Move on if expr.atoms in not implemented.
        syms = expr.atoms(Symbol)
        for term in syms:
            namespace.update({str(term): term})

    if printer is None:
        if _module_present('mpmath', namespaces):
            from sympy.printing.pycode import MpmathPrinter as Printer
        elif _module_present('scipy', namespaces):
            from sympy.printing.pycode import SciPyPrinter as Printer
        elif _module_present('numpy', namespaces):
            from sympy.printing.pycode import NumPyPrinter as Printer
        elif _module_present('autograd.numpy', namespaces):
            from sympy.printing.pycode import NumPyPrinter as Printer
        elif _module_present('numexpr', namespaces):
            from sympy.printing.lambdarepr import NumExprPrinter as Printer
        elif _module_present('tensorflow', namespaces):
            from sympy.printing.lambdarepr import TensorflowPrinter as Printer
        elif _module_present('sympy', namespaces):
            from sympy.printing.pycode import SymPyPrinter as Printer
        else:
            from sympy.printing.pycode import PythonCodePrinter as Printer
        user_functions = {}
        for m in namespaces[::-1]:
            if isinstance(m, dict):
                for k in m:
                    user_functions[k] = k
        printer = Printer({'fully_qualified_modules': False, 'inline': True,
                           'allow_unknown_functions': True,
                           'user_functions': user_functions})

    # Get the names of the args, for creating a docstring
    if not iterable(args):
        args = (args,)
    names = []
    # Grab the callers frame, for getting the names by inspection (if needed)
    callers_local_vars = inspect.currentframe().f_back.f_locals.items()
    for n, var in enumerate(args):
        if hasattr(var, 'name'):
            names.append(var.name)
        else:
            # It's an iterable. Try to get name by inspection of calling frame.
            name_list = [var_name for var_name, var_val in callers_local_vars
                    if var_val is var]
            if len(name_list) == 1:
                names.append(name_list[0])
            else:
                # Cannot infer name with certainty. arg_# will have to do.
                names.append('arg_' + str(n))

    imp_mod_lines = []
    for mod, keys in (getattr(printer, 'module_imports', None) or {}).items():
        for k in keys:
            if k not in namespace:
                imp_mod_lines.append("from %s import %s" % (mod, k))
    for ln in imp_mod_lines:
        exec_(ln, {}, namespace)

    # Provide lambda expression with builtins, and compatible implementation of range
    namespace.update({'builtins':builtins, 'range':range})

<<<<<<< HEAD
    func = eval(lstr, namespace)
    # For numpy lambdify, wrap all input arguments in arrays.
    # This is a fix for gh-11306.
    if module_provided and _module_present('numpy',namespaces):
        def array_wrap(funcarg):
            @wraps(funcarg)
            def wrapper(*argsx, **kwargsx):
                asarray = namespace['asarray']
                newargs = [asarray(i) if isinstance(i, integer_types + (float,
                    complex)) else i for i in argsx]
                return funcarg(*newargs, **kwargsx)
            return wrapper
        func = array_wrap(func)
=======
    # Create the function definition code and execute it

    funcname = '_lambdifygenerated'

    if _module_present('tensorflow', namespaces):
        funcprinter = _TensorflowEvaluatorPrinter(printer, dummify)
    else:
        funcprinter = _EvaluatorPrinter(printer, dummify)

    funcstr = funcprinter.doprint(funcname, args, expr)

    funclocals = {}
    global _lambdify_generated_counter
    filename = '<lambdifygenerated-%s>' % _lambdify_generated_counter
    _lambdify_generated_counter += 1
    c = compile(funcstr, filename, 'exec')
    exec_(c, namespace, funclocals)
    # mtime has to be None or else linecache.checkcache will remove it
    linecache.cache[filename] = (len(funcstr), None, funcstr.splitlines(True), filename)

    func = funclocals[funcname]
>>>>>>> ba60abbc

    # Apply the docstring
    sig = "func({0})".format(", ".join(str(i) for i in names))
    sig = textwrap.fill(sig, subsequent_indent=' '*8)
    expr_str = str(expr)
    if len(expr_str) > 78:
        expr_str = textwrap.wrap(expr_str, 75)[0] + '...'
    func.__doc__ = (
        "Created with lambdify. Signature:\n\n"
        "{sig}\n\n"
        "Expression:\n\n"
        "{expr}\n\n"
        "Source code:\n\n"
        "{src}\n\n"
        "Imported modules:\n\n"
        "{imp_mods}"
        ).format(sig=sig, expr=expr_str, src=funcstr, imp_mods='\n'.join(imp_mod_lines))
    return func


def _module_present(modname, modlist):
    if modname in modlist:
        return True
    for m in modlist:
        if hasattr(m, '__name__') and m.__name__ == modname:
            return True
    return False


def _get_namespace(m):
    """
    This is used by _lambdify to parse its arguments.
    """
    if isinstance(m, string_types):
        _import(m)
        return MODULES[m][0]
    elif isinstance(m, dict):
        return m
    elif hasattr(m, "__dict__"):
        return m.__dict__
    else:
        raise TypeError("Argument must be either a string, dict or module but it is: %s" % m)

def lambdastr(args, expr, printer=None, dummify=None):
    """
    Returns a string that can be evaluated to a lambda function.

    Examples
    ========

    >>> from sympy.abc import x, y, z
    >>> from sympy.utilities.lambdify import lambdastr
    >>> lambdastr(x, x**2)
    'lambda x: (x**2)'
    >>> lambdastr((x,y,z), [z,y,x])
    'lambda x,y,z: ([z, y, x])'

    Although tuples may not appear as arguments to lambda in Python 3,
    lambdastr will create a lambda function that will unpack the original
    arguments so that nested arguments can be handled:

    >>> lambdastr((x, (y, z)), x + y)
    'lambda _0,_1: (lambda x,y,z: (x + y))(_0,_1[0],_1[1])'
    """
    # Transforming everything to strings.
    from sympy.matrices import DeferredVector
    from sympy import Dummy, sympify, Symbol, Function, flatten, Derivative, Basic

    if printer is not None:
        if inspect.isfunction(printer):
            lambdarepr = printer
        else:
            if inspect.isclass(printer):
                lambdarepr = lambda expr: printer().doprint(expr)
            else:
                lambdarepr = lambda expr: printer.doprint(expr)
    else:
        #XXX: This has to be done here because of circular imports
        from sympy.printing.lambdarepr import lambdarepr

    def sub_args(args, dummies_dict):
        if isinstance(args, str):
            return args
        elif isinstance(args, DeferredVector):
            return str(args)
        elif iterable(args):
            dummies = flatten([sub_args(a, dummies_dict) for a in args])
            return ",".join(str(a) for a in dummies)
        else:
            # replace these with Dummy symbols
            if isinstance(args, (Function, Symbol, Derivative)):
                dummies = Dummy()
                dummies_dict.update({args : dummies})
                return str(dummies)
            else:
                return str(args)

    def sub_expr(expr, dummies_dict):
        try:
            expr = sympify(expr).xreplace(dummies_dict)
        except Exception:
            if isinstance(expr, DeferredVector):
                pass
            elif isinstance(expr, dict):
                k = [sub_expr(sympify(a), dummies_dict) for a in expr.keys()]
                v = [sub_expr(sympify(a), dummies_dict) for a in expr.values()]
                expr = dict(zip(k, v))
            elif isinstance(expr, tuple):
                expr = tuple(sub_expr(sympify(a), dummies_dict) for a in expr)
            elif isinstance(expr, list):
                expr = [sub_expr(sympify(a), dummies_dict) for a in expr]
        return expr

    # Transform args
    def isiter(l):
        return iterable(l, exclude=(str, DeferredVector, NotIterable))

    def flat_indexes(iterable):
        n = 0

        for el in iterable:
            if isiter(el):
                for ndeep in flat_indexes(el):
                    yield (n,) + ndeep
            else:
                yield (n,)

            n += 1

    if dummify is None:
        dummify = any(isinstance(a, Basic) and
            a.atoms(Function, Derivative) for a in (
            args if isiter(args) else [args]))

    if isiter(args) and any(isiter(i) for i in args):
        dum_args = [str(Dummy(str(i))) for i in range(len(args))]

        indexed_args = ','.join([
            dum_args[ind[0]] + ''.join(["[%s]" % k for k in ind[1:]])
                    for ind in flat_indexes(args)])

        lstr = lambdastr(flatten(args), expr, printer=printer, dummify=dummify)

        return 'lambda %s: (%s)(%s)' % (','.join(dum_args), lstr, indexed_args)

    dummies_dict = {}
    if dummify:
        args = sub_args(args, dummies_dict)
    else:
        if isinstance(args, str):
            pass
        elif iterable(args, exclude=DeferredVector):
            args = ",".join(str(a) for a in args)

    # Transform expr
    if dummify:
        if isinstance(expr, str):
            pass
        else:
            expr = sub_expr(expr, dummies_dict)
    expr = lambdarepr(expr)
    return "lambda %s: (%s)" % (args, expr)

class _EvaluatorPrinter(object):
    def __init__(self, printer=None, dummify=False):
        self._dummify = dummify

        #XXX: This has to be done here because of circular imports
        from sympy.printing.lambdarepr import LambdaPrinter

        if printer is None:
            printer = LambdaPrinter()

        if inspect.isfunction(printer):
            self._exprrepr = printer
        else:
            if inspect.isclass(printer):
                printer = printer()

            self._exprrepr = printer.doprint

            if hasattr(printer, '_print_Symbol'):
                symbolrepr = printer._print_Symbol

            if hasattr(printer, '_print_Dummy'):
                dummyrepr = printer._print_Dummy

        # Used to print the generated function arguments in a standard way
        self._argrepr = LambdaPrinter().doprint

    def doprint(self, funcname, args, expr):
        """Returns the function definition code as a string."""
        from sympy import Dummy

        funcbody = []

        if not iterable(args):
            args = [args]

        argstrs, expr = self._preprocess(args, expr)

        # Generate argument unpacking and final argument list
        funcargs = []
        unpackings = []

        for argstr in argstrs:
            if iterable(argstr):
                funcargs.append(self._argrepr(Dummy()))
                unpackings.extend(self._print_unpacking(argstr, funcargs[-1]))
            else:
                funcargs.append(argstr)

        funcsig = 'def {}({}):'.format(funcname, ', '.join(funcargs))

        # Wrap input arguments before unpacking
        funcbody.extend(self._print_funcargwrapping(funcargs))

        funcbody.extend(unpackings)

        funcbody.append('return ({})'.format(self._exprrepr(expr)))

        funclines = [funcsig]
        funclines.extend('    ' + line for line in funcbody)

        return '\n'.join(funclines) + '\n'

    if PY3:
        @classmethod
        def _is_safe_ident(cls, ident):
            return isinstance(ident, str) and ident.isidentifier() \
                    and not keyword.iskeyword(ident)
    else:
        _safe_ident_re = re.compile('^[a-zA-Z_][a-zA-Z0-9_]*$')

        @classmethod
        def _is_safe_ident(cls, ident):
            return isinstance(ident, str) and cls._safe_ident_re.match(ident) \
                and not (keyword.iskeyword(ident) or ident == 'None')

    def _preprocess(self, args, expr):
        """Preprocess args, expr to replace arguments that do not map
        to valid Python identifiers.

        Returns string form of args, and updated expr.
        """
        from sympy import Dummy, Function, flatten, Derivative, ordered, Basic
        from sympy.matrices import DeferredVector

        # Args of type Dummy can cause name collisions with args
        # of type Symbol.  Force dummify of everything in this
        # situation.
        dummify = self._dummify or any(
            isinstance(arg, Dummy) for arg in flatten(args))

        argstrs = [None]*len(args)
        for arg, i in reversed(list(ordered(zip(args, range(len(args)))))):
            if iterable(arg):
                s, expr = self._preprocess(arg, expr)
            elif isinstance(arg, DeferredVector):
                s = str(arg)
            elif isinstance(arg, Basic) and arg.is_symbol:
                s = self._argrepr(arg)
                if dummify or not self._is_safe_ident(s):
                    dummy = Dummy()
                    s = self._argrepr(dummy)
                    expr = self._subexpr(expr, {arg: dummy})
            elif dummify or isinstance(arg, (Function, Derivative)):
                dummy = Dummy()
                s = self._argrepr(dummy)
                expr = self._subexpr(expr, {arg: dummy})
            else:
                s = str(arg)
            argstrs[i] = s
        return argstrs, expr

    def _subexpr(self, expr, dummies_dict):
        from sympy.matrices import DeferredVector
        from sympy import sympify

        try:
            expr = sympify(expr).xreplace(dummies_dict)
        except AttributeError:
            if isinstance(expr, DeferredVector):
                pass
            elif isinstance(expr, dict):
                k = [self._subexpr(sympify(a), dummies_dict) for a in expr.keys()]
                v = [self._subexpr(sympify(a), dummies_dict) for a in expr.values()]
                expr = dict(zip(k, v))
            elif isinstance(expr, tuple):
                expr = tuple(self._subexpr(sympify(a), dummies_dict) for a in expr)
            elif isinstance(expr, list):
                expr = [self._subexpr(sympify(a), dummies_dict) for a in expr]
        return expr

    def _print_funcargwrapping(self, args):
        """Generate argument wrapping code.

        args is the argument list of the generated function (strings).

        Return value is a list of lines of code that will be inserted  at
        the beginning of the function definition.
        """
        return []

    def _print_unpacking(self, unpackto, arg):
        """Generate argument unpacking code.

        arg is the function argument to be unpacked (a string), and
        unpackto is a list or nested lists of the variable names (strings) to
        unpack to.
        """
        def unpack_lhs(lvalues):
            return '[{}]'.format(', '.join(
                unpack_lhs(val) if iterable(val) else val for val in lvalues))

        return ['{} = {}'.format(unpack_lhs(unpackto), arg)]

class _TensorflowEvaluatorPrinter(_EvaluatorPrinter):
    def _print_unpacking(self, lvalues, rvalue):
        """Generate argument unpacking code.

        This method is used when the input value is not interable,
        but can be indexed (see issue #14655).
        """
        from sympy import flatten

        def flat_indexes(elems):
            n = 0

            for el in elems:
                if iterable(el):
                    for ndeep in flat_indexes(el):
                        yield (n,) + ndeep
                else:
                    yield (n,)

                n += 1

        indexed = ', '.join('{}[{}]'.format(rvalue, ']['.join(map(str, ind)))
                                for ind in flat_indexes(lvalues))

        return ['[{}] = [{}]'.format(', '.join(flatten(lvalues)), indexed)]

def _imp_namespace(expr, namespace=None):
    """ Return namespace dict with function implementations

    We need to search for functions in anything that can be thrown at
    us - that is - anything that could be passed as `expr`.  Examples
    include sympy expressions, as well as tuples, lists and dicts that may
    contain sympy expressions.

    Parameters
    ----------
    expr : object
       Something passed to lambdify, that will generate valid code from
       ``str(expr)``.
    namespace : None or mapping
       Namespace to fill.  None results in new empty dict

    Returns
    -------
    namespace : dict
       dict with keys of implemented function names within `expr` and
       corresponding values being the numerical implementation of
       function

    Examples
    ========

    >>> from sympy.abc import x
    >>> from sympy.utilities.lambdify import implemented_function, _imp_namespace
    >>> from sympy import Function
    >>> f = implemented_function(Function('f'), lambda x: x+1)
    >>> g = implemented_function(Function('g'), lambda x: x*10)
    >>> namespace = _imp_namespace(f(g(x)))
    >>> sorted(namespace.keys())
    ['f', 'g']
    """
    # Delayed import to avoid circular imports
    from sympy.core.function import FunctionClass
    if namespace is None:
        namespace = {}
    # tuples, lists, dicts are valid expressions
    if is_sequence(expr):
        for arg in expr:
            _imp_namespace(arg, namespace)
        return namespace
    elif isinstance(expr, dict):
        for key, val in expr.items():
            # functions can be in dictionary keys
            _imp_namespace(key, namespace)
            _imp_namespace(val, namespace)
        return namespace
    # sympy expressions may be Functions themselves
    func = getattr(expr, 'func', None)
    if isinstance(func, FunctionClass):
        imp = getattr(func, '_imp_', None)
        if imp is not None:
            name = expr.func.__name__
            if name in namespace and namespace[name] != imp:
                raise ValueError('We found more than one '
                                 'implementation with name '
                                 '"%s"' % name)
            namespace[name] = imp
    # and / or they may take Functions as arguments
    if hasattr(expr, 'args'):
        for arg in expr.args:
            _imp_namespace(arg, namespace)
    return namespace


def implemented_function(symfunc, implementation):
    """ Add numerical ``implementation`` to function ``symfunc``.

    ``symfunc`` can be an ``UndefinedFunction`` instance, or a name string.
    In the latter case we create an ``UndefinedFunction`` instance with that
    name.

    Be aware that this is a quick workaround, not a general method to create
    special symbolic functions. If you want to create a symbolic function to be
    used by all the machinery of SymPy you should subclass the ``Function``
    class.

    Parameters
    ----------
    symfunc : ``str`` or ``UndefinedFunction`` instance
       If ``str``, then create new ``UndefinedFunction`` with this as
       name.  If `symfunc` is an Undefined function, create a new function
       with the same name and the implemented function attached.
    implementation : callable
       numerical implementation to be called by ``evalf()`` or ``lambdify``

    Returns
    -------
    afunc : sympy.FunctionClass instance
       function with attached implementation

    Examples
    ========

    >>> from sympy.abc import x
    >>> from sympy.utilities.lambdify import lambdify, implemented_function
    >>> from sympy import Function
    >>> f = implemented_function('f', lambda x: x+1)
    >>> lam_f = lambdify(x, f(x))
    >>> lam_f(4)
    5
    """
    # Delayed import to avoid circular imports
    from sympy.core.function import UndefinedFunction
    # if name, create function to hold implementation
    _extra_kwargs = {}
    if isinstance(symfunc, UndefinedFunction):
        _extra_kwargs = symfunc._extra_kwargs
        symfunc = symfunc.__name__
    if isinstance(symfunc, string_types):
        # Keyword arguments to UndefinedFunction are added as attributes to
        # the created class.
        symfunc = UndefinedFunction(symfunc, _imp_=staticmethod(implementation), **_extra_kwargs)
    elif not isinstance(symfunc, UndefinedFunction):
        raise ValueError('symfunc should be either a string or'
                         ' an UndefinedFunction instance.')
    return symfunc<|MERGE_RESOLUTION|>--- conflicted
+++ resolved
@@ -20,11 +20,8 @@
 MATH = {}
 MPMATH = {}
 NUMPY = {}
-<<<<<<< HEAD
 AUTOGRAD_NUMPY = {}
-=======
 SCIPY = {}
->>>>>>> ba60abbc
 TENSORFLOW = {}
 SYMPY = {}
 NUMEXPR = {}
@@ -36,11 +33,8 @@
 MATH_DEFAULT = {}
 MPMATH_DEFAULT = {}
 NUMPY_DEFAULT = {"I": 1j}
-<<<<<<< HEAD
 AUTOGRAD_NUMPY_DEFAULT = {"I": 1j}
-=======
 SCIPY_DEFAULT = {"I": 1j}
->>>>>>> ba60abbc
 TENSORFLOW_DEFAULT = {}
 SYMPY_DEFAULT = {}
 NUMEXPR_DEFAULT = {}
@@ -100,7 +94,6 @@
 
 # Available modules:
 MODULES = {
-<<<<<<< HEAD
     "math": (MATH,
              MATH_DEFAULT,
              MATH_TRANSLATIONS,
@@ -124,6 +117,12 @@
                        ("import autograd.numpy as numpy;"
                         "from autograd.numpy import *",)),
 
+    "scipy": (SCIPY,
+              SCIPY_DEFAULT,
+              SCIPY_TRANSLATIONS,
+              ("import numpy; import scipy; from scipy import *;"
+               "from scipy.special import *",)),
+
     "tensorflow": (TENSORFLOW,
                    TENSORFLOW_DEFAULT,
                    TENSORFLOW_TRANSLATIONS,
@@ -140,19 +139,6 @@
                 NUMEXPR_DEFAULT,
                 NUMEXPR_TRANSLATIONS,
                 ("import_module('numexpr')", )),
-=======
-    "math": (MATH, MATH_DEFAULT, MATH_TRANSLATIONS, ("from math import *",)),
-    "mpmath": (MPMATH, MPMATH_DEFAULT, MPMATH_TRANSLATIONS, ("from mpmath import *",)),
-    "numpy": (NUMPY, NUMPY_DEFAULT, NUMPY_TRANSLATIONS, ("import numpy; from numpy import *",)),
-    "scipy": (SCIPY, SCIPY_DEFAULT, SCIPY_TRANSLATIONS, ("import numpy; import scipy; from scipy import *; from scipy.special import *",)),
-    "tensorflow": (TENSORFLOW, TENSORFLOW_DEFAULT, TENSORFLOW_TRANSLATIONS, ("import_module('tensorflow')",)),
-    "sympy": (SYMPY, SYMPY_DEFAULT, {}, (
-        "from sympy.functions import *",
-        "from sympy.matrices import *",
-        "from sympy import Integral, pi, oo, nan, zoo, E, I",)),
-    "numexpr" : (NUMEXPR, NUMEXPR_DEFAULT, NUMEXPR_TRANSLATIONS,
-                 ("import_module('numexpr')", )),
->>>>>>> ba60abbc
 }
 
 
@@ -513,21 +499,6 @@
     # Provide lambda expression with builtins, and compatible implementation of range
     namespace.update({'builtins':builtins, 'range':range})
 
-<<<<<<< HEAD
-    func = eval(lstr, namespace)
-    # For numpy lambdify, wrap all input arguments in arrays.
-    # This is a fix for gh-11306.
-    if module_provided and _module_present('numpy',namespaces):
-        def array_wrap(funcarg):
-            @wraps(funcarg)
-            def wrapper(*argsx, **kwargsx):
-                asarray = namespace['asarray']
-                newargs = [asarray(i) if isinstance(i, integer_types + (float,
-                    complex)) else i for i in argsx]
-                return funcarg(*newargs, **kwargsx)
-            return wrapper
-        func = array_wrap(func)
-=======
     # Create the function definition code and execute it
 
     funcname = '_lambdifygenerated'
@@ -549,7 +520,6 @@
     linecache.cache[filename] = (len(funcstr), None, funcstr.splitlines(True), filename)
 
     func = funclocals[funcname]
->>>>>>> ba60abbc
 
     # Apply the docstring
     sig = "func({0})".format(", ".join(str(i) for i in names))
