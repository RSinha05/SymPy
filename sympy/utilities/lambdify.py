"""
This module provides convenient functions to transform sympy expressions to
lambda functions which can be used to calculate numerical values very fast.
"""

from __future__ import print_function, division

import inspect
import keyword
import re
import textwrap
import linecache

from sympy.core.compatibility import (exec_, is_sequence, iterable,
    NotIterable, string_types, range, builtins, PY3)
from sympy.utilities.decorator import doctest_depends_on

<<<<<<< HEAD
# These are the namespaces the lambda functions will use.
MATH = {}
MPMATH = {}
NUMPY = {}
AUTOGRAD_NUMPY = {}
SCIPY = {}
TENSORFLOW = {}
SYMPY = {}
NUMEXPR = {}
=======
__doctest_requires__ = {('lambdify',): ['numpy', 'tensorflow']}
>>>>>>> 0b5dde6a

# Default namespaces, letting us define translations that can't be defined
# by simple variable maps, like I => 1j
MATH_DEFAULT = {}
MPMATH_DEFAULT = {}
NUMPY_DEFAULT = {"I": 1j}
AUTOGRAD_NUMPY_DEFAULT = {"I": 1j}
SCIPY_DEFAULT = {"I": 1j}
TENSORFLOW_DEFAULT = {}
SYMPY_DEFAULT = {}
NUMEXPR_DEFAULT = {}

# These are the namespaces the lambda functions will use.
# These are separate from the names above because they are modified
# throughout this file, whereas the defaults should remain unmodified.

MATH = MATH_DEFAULT.copy()
MPMATH = MPMATH_DEFAULT.copy()
NUMPY = NUMPY_DEFAULT.copy()
SCIPY = SCIPY_DEFAULT.copy()
TENSORFLOW = TENSORFLOW_DEFAULT.copy()
SYMPY = SYMPY_DEFAULT.copy()
NUMEXPR = NUMEXPR_DEFAULT.copy()


# Mappings between sympy and other modules function names.
MATH_TRANSLATIONS = {
    "ceiling": "ceil",
    "E": "e",
    "ln": "log",
}

MPMATH_TRANSLATIONS = {
    "Abs": "fabs",
    "elliptic_k": "ellipk",
    "elliptic_f": "ellipf",
    "elliptic_e": "ellipe",
    "elliptic_pi": "ellippi",
    "ceiling": "ceil",
    "chebyshevt": "chebyt",
    "chebyshevu": "chebyu",
    "E": "e",
    "I": "j",
    "ln": "log",
    #"lowergamma":"lower_gamma",
    "oo": "inf",
    #"uppergamma":"upper_gamma",
    "LambertW": "lambertw",
    "MutableDenseMatrix": "matrix",
    "ImmutableDenseMatrix": "matrix",
    "conjugate": "conj",
    "dirichlet_eta": "altzeta",
    "Ei": "ei",
    "Shi": "shi",
    "Chi": "chi",
    "Si": "si",
    "Ci": "ci",
    "RisingFactorial": "rf",
    "FallingFactorial": "ff",
}

NUMPY_TRANSLATIONS = {}
SCIPY_TRANSLATIONS = {}

AUTOGRAD_NUMPY_TRANSLATIONS = {}

TENSORFLOW_TRANSLATIONS = {
    "Abs": "abs",
    "ceiling": "ceil",
    "im": "imag",
    "ln": "log",
    "Mod": "mod",
    "conjugate": "conj",
    "re": "real",
}

NUMEXPR_TRANSLATIONS = {}

# Available modules:
MODULES = {
<<<<<<< HEAD
    "math": (MATH,
             MATH_DEFAULT,
             MATH_TRANSLATIONS,
             ("from math import *",)),

    "mpmath": (MPMATH,
               MPMATH_DEFAULT,
               MPMATH_TRANSLATIONS,
               ("from mpmath import *",)),

    "numpy": (NUMPY,
              NUMPY_DEFAULT,
              NUMPY_TRANSLATIONS,
              ("import numpy; from numpy import *",)),

    # augorad has a thin wrapper on numpy, so all the printers used
    # for numpy should work with autograd.numpy
    "autograd.numpy": (AUTOGRAD_NUMPY,
                       AUTOGRAD_NUMPY_DEFAULT,
                       AUTOGRAD_NUMPY_TRANSLATIONS,
                       ("import autograd.numpy as numpy;"
                        "from autograd.numpy import *",)),

    "scipy": (SCIPY,
              SCIPY_DEFAULT,
              SCIPY_TRANSLATIONS,
              ("import numpy; import scipy; from scipy import *;"
               "from scipy.special import *",)),

    "tensorflow": (TENSORFLOW,
                   TENSORFLOW_DEFAULT,
                   TENSORFLOW_TRANSLATIONS,
                   ("import_module('tensorflow')",)),

    "sympy": (SYMPY,
              SYMPY_DEFAULT,
              {},
              ("from sympy.functions import *",
               "from sympy.matrices import *",
               "from sympy import Integral, pi, oo, nan, zoo, E, I",)),

    "numexpr": (NUMEXPR,
                NUMEXPR_DEFAULT,
                NUMEXPR_TRANSLATIONS,
                ("import_module('numexpr')", )),
=======
    "math": (MATH, MATH_DEFAULT, MATH_TRANSLATIONS, ("from math import *",)),
    "mpmath": (MPMATH, MPMATH_DEFAULT, MPMATH_TRANSLATIONS, ("from mpmath import *",)),
    "numpy": (NUMPY, NUMPY_DEFAULT, NUMPY_TRANSLATIONS, ("import numpy; from numpy import *; from numpy.linalg import *",)),
    "scipy": (SCIPY, SCIPY_DEFAULT, SCIPY_TRANSLATIONS, ("import numpy; import scipy; from scipy import *; from scipy.special import *",)),
    "tensorflow": (TENSORFLOW, TENSORFLOW_DEFAULT, TENSORFLOW_TRANSLATIONS, ("import_module('tensorflow')",)),
    "sympy": (SYMPY, SYMPY_DEFAULT, {}, (
        "from sympy.functions import *",
        "from sympy.matrices import *",
        "from sympy import Integral, pi, oo, nan, zoo, E, I",)),
    "numexpr" : (NUMEXPR, NUMEXPR_DEFAULT, NUMEXPR_TRANSLATIONS,
                 ("import_module('numexpr')", )),
>>>>>>> 0b5dde6a
}


def _import(module, reload=False):
    """
    Creates a global translation dictionary for module.

    The argument module has to be one of the following strings: "math",
    "mpmath", "numpy", "autograd.numpy", "sympy", "tensorflow".
    These dictionaries map names of python functions to their equivalent in
    other modules.
    """
    # Required despite static analysis claiming it is not used
    from sympy.external import import_module
    try:
        namespace, namespace_default, translations, import_commands = MODULES[
            module]
    except KeyError:
        raise NameError(
            "'%s' module can't be used for lambdification" % module)

    # Clear namespace or exit
    if namespace != namespace_default:
        # The namespace was already generated, don't do it again if not forced.
        if reload:
            namespace.clear()
            namespace.update(namespace_default)
        else:
            return

    for import_command in import_commands:
        if import_command.startswith('import_module'):
            module = eval(import_command)

            if module is not None:
                namespace.update(module.__dict__)
                continue
        else:
            try:
                exec_(import_command, {}, namespace)
                continue
            except ImportError:
                pass

        raise ImportError(
            "can't import '%s' with '%s' command" % (module, import_command))

    # Add translated names to namespace
    for sympyname, translation in translations.items():
        namespace[sympyname] = namespace[translation]

    # For computing the modulus of a sympy expression we use the builtin abs
    # function, instead of the previously used fabs function for all
    # translation modules. This is because the fabs function in the math
    # module does not accept complex valued arguments. (see issue 9474). The
    # only exception, where we don't use the builtin abs function is the
    # mpmath translation module, because mpmath.fabs returns mpf objects in
    # contrast to abs().
    if 'Abs' not in namespace:
        namespace['Abs'] = abs


# Used for dynamically generated filenames that are inserted into the
# linecache.
_lambdify_generated_counter = 1

@doctest_depends_on(modules=('numpy'))
def lambdify(args, expr, modules=None, printer=None, use_imps=True,
             dummify=False):
    """
    Returns an anonymous function for fast calculation of numerical values.

    If not specified differently by the user, ``modules`` defaults to
<<<<<<< HEAD
    ``["numpy"]`` if NumPy is installed, and ``["math", "mpmath", "sympy"]``
    if it isn't, that is, SymPy functions are replaced as far as possible by
    either ``numpy`` functions if available, and Python's standard library
    ``math``, or ``mpmath`` functions otherwise. To change this behavior, the
    "modules" argument can be used. It accepts:

     - the strings "math", "mpmath", "numpy", "autograd.numpy", "numexpr",
       "sympy", "tensorflow"
=======
    ``["scipy", "numpy"]`` if SciPy is installed, ``["numpy"]`` if only
    NumPy is installed, and ``["math", "mpmath", "sympy"]`` if neither is
    installed. That is, SymPy functions are replaced as far as possible by
    either ``scipy`` or ``numpy`` functions if available, and Python's
    standard library ``math``, or ``mpmath`` functions otherwise. To change
    this behavior, the "modules" argument can be used. It accepts:

     - the strings "math", "mpmath", "numpy", "numexpr", "scipy", "sympy",
       "tensorflow"
>>>>>>> 0b5dde6a
     - any modules (e.g. math)
     - dictionaries that map names of sympy functions to arbitrary functions
     - lists that contain a mix of the arguments above, with higher priority
       given to entries appearing first.

    .. warning::
        Note that this function uses ``eval``, and thus shouldn't be used on
        unsanitized input.

    Arguments in the provided expression that are not valid Python identifiers
    are substitued with dummy symbols. This allows for applied functions
    (e.g. f(t)) to be supplied as arguments. Call the function with
    dummify=True to replace all arguments with dummy symbols (if `args` is
    not a string) - for example, to ensure that the arguments do not
    redefine any built-in names.

    For functions involving large array calculations, numexpr can provide a
    significant speedup over numpy.  Please note that the available functions
    for numexpr are more limited than numpy but can be expanded with
    implemented_function and user defined subclasses of Function.  If specified,
    numexpr may be the only option in modules. The official list of numexpr
    functions can be found at:
    https://github.com/pydata/numexpr#supported-functions

    Using autograd.numpy is only necessary if you intend to use the
    resulting function with the autograd module for automatic
    differentiation.  This is useful for instance if Sympy is used only
    in a subsection of a project and obtaining complete symbolic gradients
    is not feasible.

    In previous releases ``lambdify`` replaced ``Matrix`` with ``numpy.matrix``
    by default. As of release 1.0 ``numpy.array`` is the default.
    To get the old default behavior you must pass in ``[{'ImmutableDenseMatrix':
    numpy.matrix}, 'numpy']`` to the ``modules`` kwarg.

    >>> from sympy import lambdify, Matrix
    >>> from sympy.abc import x, y
    >>> import numpy
    >>> array2mat = [{'ImmutableDenseMatrix': numpy.matrix}, 'numpy']
    >>> f = lambdify((x, y), Matrix([x, y]), modules=array2mat)
    >>> f(1, 2)
    [[1]
     [2]]

    Usage
    =====

    (1) Use one of the provided modules:

        >>> from sympy import sin, tan, gamma
        >>> from sympy.abc import x, y
        >>> f = lambdify(x, sin(x), "math")

        Attention: Functions that are not in the math module will throw a name
                   error when the function definition is evaluated! So this
                   would be better:

        >>> f = lambdify(x, sin(x)*gamma(x), ("math", "mpmath", "sympy"))

    (2) Use some other module:

        >>> import numpy
        >>> f = lambdify((x,y), tan(x*y), numpy)

        Attention: There are naming differences between numpy and sympy. So if
                   you simply take the numpy module, e.g. sympy.atan will not be
                   translated to numpy.arctan. Use the modified module instead
                   by passing the string "numpy":

        >>> f = lambdify((x,y), tan(x*y), "numpy")
        >>> f(1, 2)
        -2.18503986326
        >>> from numpy import array
        >>> f(array([1, 2, 3]), array([2, 3, 5]))
        [-2.18503986 -0.29100619 -0.8559934 ]

        In the above examples, the generated functions can accept scalar
        values or numpy arrays as arguments.  However, in some cases
        the generated function relies on the input being a numpy array:

        >>> from sympy import Piecewise
        >>> from sympy.utilities.pytest import ignore_warnings
        >>> f = lambdify(x, Piecewise((x, x <= 1), (1/x, x > 1)), "numpy")

        >>> with ignore_warnings(RuntimeWarning):
        ...     f(array([-1, 0, 1, 2]))
        [-1.   0.   1.   0.5]

        >>> f(0)
        Traceback (most recent call last):
            ...
        ZeroDivisionError: division by zero

        In such cases, the input should be wrapped in a numpy array:
        >>> with ignore_warnings(RuntimeWarning):
        ...     float(f(array([0])))
        0.0

        Or if numpy functionality is not required another module can be used:
        >>> f = lambdify(x, Piecewise((x, x <= 1), (1/x, x > 1)), "math")
        >>> f(0)
        0

    (3) Use a dictionary defining custom functions:

        >>> def my_cool_function(x): return 'sin(%s) is cool' % x
        >>> myfuncs = {"sin" : my_cool_function}
        >>> f = lambdify(x, sin(x), myfuncs); f(1)
        'sin(1) is cool'

    Examples
    ========

    >>> from sympy.utilities.lambdify import implemented_function
    >>> from sympy import sqrt, sin, Matrix
    >>> from sympy import Function
    >>> from sympy.abc import w, x, y, z

    >>> f = lambdify(x, x**2)
    >>> f(2)
    4
    >>> f = lambdify((x, y, z), [z, y, x])
    >>> f(1,2,3)
    [3, 2, 1]
    >>> f = lambdify(x, sqrt(x))
    >>> f(4)
    2.0
    >>> f = lambdify((x, y), sin(x*y)**2)
    >>> f(0, 5)
    0.0
    >>> row = lambdify((x, y), Matrix((x, x + y)).T, modules='sympy')
    >>> row(1, 2)
    Matrix([[1, 3]])

    Tuple arguments are handled and the lambdified function should
    be called with the same type of arguments as were used to create
    the function.:

    >>> f = lambdify((x, (y, z)), x + y)
    >>> f(1, (2, 4))
    3

    A more robust way of handling this is to always work with flattened
    arguments:

    >>> from sympy.utilities.iterables import flatten
    >>> args = w, (x, (y, z))
    >>> vals = 1, (2, (3, 4))
    >>> f = lambdify(flatten(args), w + x + y + z)
    >>> f(*flatten(vals))
    10

    Functions present in `expr` can also carry their own numerical
    implementations, in a callable attached to the ``_imp_``
    attribute.  Usually you attach this using the
    ``implemented_function`` factory:

    >>> f = implemented_function(Function('f'), lambda x: x+1)
    >>> func = lambdify(x, f(x))
    >>> func(4)
    5

    ``lambdify`` always prefers ``_imp_`` implementations to implementations
    in other namespaces, unless the ``use_imps`` input parameter is False.

    Usage with Tensorflow module:

    >>> import tensorflow as tf
    >>> f = Max(x, sin(x))
    >>> func = lambdify(x, f, 'tensorflow')
    >>> result = func(tf.constant(1.0))
    >>> result # a tf.Tensor representing the result of the calculation
    <tf.Tensor 'Maximum:0' shape=() dtype=float32>
    >>> sess = tf.Session()
    >>> sess.run(result) # compute result
    1.0
    >>> var = tf.Variable(1.0)
    >>> sess.run(tf.global_variables_initializer())
    >>> sess.run(func(var)) # also works for tf.Variable and tf.Placeholder
    1.0
    >>> tensor = tf.constant([[1.0, 2.0], [3.0, 4.0]]) # works with any shape tensor
    >>> sess.run(func(tensor))
    array([[ 1.,  2.],
           [ 3.,  4.]], dtype=float32)

    """
    from sympy.core.symbol import Symbol

    # If the user hasn't specified any modules, use what is available.
    if modules is None:
        try:
            _import("scipy")
        except ImportError:
            try:
                _import("numpy")
            except ImportError:
                # Use either numpy (if available) or python.math where possible.
                # XXX: This leads to different behaviour on different systems and
                #      might be the reason for irreproducible errors.
                modules = ["math", "mpmath", "sympy"]
            else:
                modules = ["numpy"]
        else:
            modules = ["scipy", "numpy"]

    # Get the needed namespaces.
    namespaces = []
    # First find any function implementations
    if use_imps:
        namespaces.append(_imp_namespace(expr))
    # Check for dict before iterating
    if isinstance(modules, (dict, str)) or not hasattr(modules, '__iter__'):
        namespaces.append(modules)
    else:
        # consistency check
        if _module_present('numexpr', modules) and len(modules) > 1:
            raise TypeError("numexpr must be the only item in 'modules'")
        namespaces += list(modules)
    # fill namespace with first having highest priority
    namespace = {}
    for m in namespaces[::-1]:
        buf = _get_namespace(m)
        namespace.update(buf)

    if hasattr(expr, "atoms"):
        #Try if you can extract symbols from the expression.
        #Move on if expr.atoms in not implemented.
        syms = expr.atoms(Symbol)
        for term in syms:
            namespace.update({str(term): term})

    if printer is None:
        if _module_present('mpmath', namespaces):
            from sympy.printing.pycode import MpmathPrinter as Printer
        elif _module_present('scipy', namespaces):
            from sympy.printing.pycode import SciPyPrinter as Printer
        elif _module_present('numpy', namespaces):
            from sympy.printing.pycode import NumPyPrinter as Printer
        elif _module_present('autograd.numpy', namespaces):
            from sympy.printing.pycode import NumPyPrinter as Printer
        elif _module_present('numexpr', namespaces):
            from sympy.printing.lambdarepr import NumExprPrinter as Printer
        elif _module_present('tensorflow', namespaces):
            from sympy.printing.tensorflow import TensorflowPrinter as Printer
        elif _module_present('sympy', namespaces):
            from sympy.printing.pycode import SymPyPrinter as Printer
        else:
            from sympy.printing.pycode import PythonCodePrinter as Printer
        user_functions = {}
        for m in namespaces[::-1]:
            if isinstance(m, dict):
                for k in m:
                    user_functions[k] = k
        printer = Printer({'fully_qualified_modules': False, 'inline': True,
                           'allow_unknown_functions': True,
                           'user_functions': user_functions})

    # Get the names of the args, for creating a docstring
    if not iterable(args):
        args = (args,)
    names = []
    # Grab the callers frame, for getting the names by inspection (if needed)
    callers_local_vars = inspect.currentframe().f_back.f_locals.items()
    for n, var in enumerate(args):
        if hasattr(var, 'name'):
            names.append(var.name)
        else:
            # It's an iterable. Try to get name by inspection of calling frame.
            name_list = [var_name for var_name, var_val in callers_local_vars
                    if var_val is var]
            if len(name_list) == 1:
                names.append(name_list[0])
            else:
                # Cannot infer name with certainty. arg_# will have to do.
                names.append('arg_' + str(n))

    imp_mod_lines = []
    for mod, keys in (getattr(printer, 'module_imports', None) or {}).items():
        for k in keys:
            if k not in namespace:
                imp_mod_lines.append("from %s import %s" % (mod, k))
    for ln in imp_mod_lines:
        exec_(ln, {}, namespace)

    # Provide lambda expression with builtins, and compatible implementation of range
    namespace.update({'builtins':builtins, 'range':range})

    # Create the function definition code and execute it

    funcname = '_lambdifygenerated'

    if _module_present('tensorflow', namespaces):
        funcprinter = _TensorflowEvaluatorPrinter(printer, dummify)
    else:
        funcprinter = _EvaluatorPrinter(printer, dummify)

    funcstr = funcprinter.doprint(funcname, args, expr)

    funclocals = {}
    global _lambdify_generated_counter
    filename = '<lambdifygenerated-%s>' % _lambdify_generated_counter
    _lambdify_generated_counter += 1
    c = compile(funcstr, filename, 'exec')
    exec_(c, namespace, funclocals)
    # mtime has to be None or else linecache.checkcache will remove it
    linecache.cache[filename] = (len(funcstr), None, funcstr.splitlines(True), filename)

    func = funclocals[funcname]

    # Apply the docstring
    sig = "func({0})".format(", ".join(str(i) for i in names))
    sig = textwrap.fill(sig, subsequent_indent=' '*8)
    expr_str = str(expr)
    if len(expr_str) > 78:
        expr_str = textwrap.wrap(expr_str, 75)[0] + '...'
    func.__doc__ = (
        "Created with lambdify. Signature:\n\n"
        "{sig}\n\n"
        "Expression:\n\n"
        "{expr}\n\n"
        "Source code:\n\n"
        "{src}\n\n"
        "Imported modules:\n\n"
        "{imp_mods}"
        ).format(sig=sig, expr=expr_str, src=funcstr, imp_mods='\n'.join(imp_mod_lines))
    return func


def _module_present(modname, modlist):
    if modname in modlist:
        return True
    for m in modlist:
        if hasattr(m, '__name__') and m.__name__ == modname:
            return True
    return False


def _get_namespace(m):
    """
    This is used by _lambdify to parse its arguments.
    """
    if isinstance(m, string_types):
        _import(m)
        return MODULES[m][0]
    elif isinstance(m, dict):
        return m
    elif hasattr(m, "__dict__"):
        return m.__dict__
    else:
        raise TypeError("Argument must be either a string, dict or module but it is: %s" % m)

def lambdastr(args, expr, printer=None, dummify=None):
    """
    Returns a string that can be evaluated to a lambda function.

    Examples
    ========

    >>> from sympy.abc import x, y, z
    >>> from sympy.utilities.lambdify import lambdastr
    >>> lambdastr(x, x**2)
    'lambda x: (x**2)'
    >>> lambdastr((x,y,z), [z,y,x])
    'lambda x,y,z: ([z, y, x])'

    Although tuples may not appear as arguments to lambda in Python 3,
    lambdastr will create a lambda function that will unpack the original
    arguments so that nested arguments can be handled:

    >>> lambdastr((x, (y, z)), x + y)
    'lambda _0,_1: (lambda x,y,z: (x + y))(_0,_1[0],_1[1])'
    """
    # Transforming everything to strings.
    from sympy.matrices import DeferredVector
    from sympy import Dummy, sympify, Symbol, Function, flatten, Derivative, Basic

    if printer is not None:
        if inspect.isfunction(printer):
            lambdarepr = printer
        else:
            if inspect.isclass(printer):
                lambdarepr = lambda expr: printer().doprint(expr)
            else:
                lambdarepr = lambda expr: printer.doprint(expr)
    else:
        #XXX: This has to be done here because of circular imports
        from sympy.printing.lambdarepr import lambdarepr

    def sub_args(args, dummies_dict):
        if isinstance(args, str):
            return args
        elif isinstance(args, DeferredVector):
            return str(args)
        elif iterable(args):
            dummies = flatten([sub_args(a, dummies_dict) for a in args])
            return ",".join(str(a) for a in dummies)
        else:
            # replace these with Dummy symbols
            if isinstance(args, (Function, Symbol, Derivative)):
                dummies = Dummy()
                dummies_dict.update({args : dummies})
                return str(dummies)
            else:
                return str(args)

    def sub_expr(expr, dummies_dict):
        try:
            expr = sympify(expr).xreplace(dummies_dict)
        except Exception:
            if isinstance(expr, DeferredVector):
                pass
            elif isinstance(expr, dict):
                k = [sub_expr(sympify(a), dummies_dict) for a in expr.keys()]
                v = [sub_expr(sympify(a), dummies_dict) for a in expr.values()]
                expr = dict(zip(k, v))
            elif isinstance(expr, tuple):
                expr = tuple(sub_expr(sympify(a), dummies_dict) for a in expr)
            elif isinstance(expr, list):
                expr = [sub_expr(sympify(a), dummies_dict) for a in expr]
        return expr

    # Transform args
    def isiter(l):
        return iterable(l, exclude=(str, DeferredVector, NotIterable))

    def flat_indexes(iterable):
        n = 0

        for el in iterable:
            if isiter(el):
                for ndeep in flat_indexes(el):
                    yield (n,) + ndeep
            else:
                yield (n,)

            n += 1

    if dummify is None:
        dummify = any(isinstance(a, Basic) and
            a.atoms(Function, Derivative) for a in (
            args if isiter(args) else [args]))

    if isiter(args) and any(isiter(i) for i in args):
        dum_args = [str(Dummy(str(i))) for i in range(len(args))]

        indexed_args = ','.join([
            dum_args[ind[0]] + ''.join(["[%s]" % k for k in ind[1:]])
                    for ind in flat_indexes(args)])

        lstr = lambdastr(flatten(args), expr, printer=printer, dummify=dummify)

        return 'lambda %s: (%s)(%s)' % (','.join(dum_args), lstr, indexed_args)

    dummies_dict = {}
    if dummify:
        args = sub_args(args, dummies_dict)
    else:
        if isinstance(args, str):
            pass
        elif iterable(args, exclude=DeferredVector):
            args = ",".join(str(a) for a in args)

    # Transform expr
    if dummify:
        if isinstance(expr, str):
            pass
        else:
            expr = sub_expr(expr, dummies_dict)
    expr = lambdarepr(expr)
    return "lambda %s: (%s)" % (args, expr)

class _EvaluatorPrinter(object):
    def __init__(self, printer=None, dummify=False):
        self._dummify = dummify

        #XXX: This has to be done here because of circular imports
        from sympy.printing.lambdarepr import LambdaPrinter

        if printer is None:
            printer = LambdaPrinter()

        if inspect.isfunction(printer):
            self._exprrepr = printer
        else:
            if inspect.isclass(printer):
                printer = printer()

            self._exprrepr = printer.doprint

            if hasattr(printer, '_print_Symbol'):
                symbolrepr = printer._print_Symbol

            if hasattr(printer, '_print_Dummy'):
                dummyrepr = printer._print_Dummy

        # Used to print the generated function arguments in a standard way
        self._argrepr = LambdaPrinter().doprint

    def doprint(self, funcname, args, expr):
        """Returns the function definition code as a string."""
        from sympy import Dummy

        funcbody = []

        if not iterable(args):
            args = [args]

        argstrs, expr = self._preprocess(args, expr)

        # Generate argument unpacking and final argument list
        funcargs = []
        unpackings = []

        for argstr in argstrs:
            if iterable(argstr):
                funcargs.append(self._argrepr(Dummy()))
                unpackings.extend(self._print_unpacking(argstr, funcargs[-1]))
            else:
                funcargs.append(argstr)

        funcsig = 'def {}({}):'.format(funcname, ', '.join(funcargs))

        # Wrap input arguments before unpacking
        funcbody.extend(self._print_funcargwrapping(funcargs))

        funcbody.extend(unpackings)

        funcbody.append('return ({})'.format(self._exprrepr(expr)))

        funclines = [funcsig]
        funclines.extend('    ' + line for line in funcbody)

        return '\n'.join(funclines) + '\n'

    if PY3:
        @classmethod
        def _is_safe_ident(cls, ident):
            return isinstance(ident, str) and ident.isidentifier() \
                    and not keyword.iskeyword(ident)
    else:
        _safe_ident_re = re.compile('^[a-zA-Z_][a-zA-Z0-9_]*$')

        @classmethod
        def _is_safe_ident(cls, ident):
            return isinstance(ident, str) and cls._safe_ident_re.match(ident) \
                and not (keyword.iskeyword(ident) or ident == 'None')

    def _preprocess(self, args, expr):
        """Preprocess args, expr to replace arguments that do not map
        to valid Python identifiers.

        Returns string form of args, and updated expr.
        """
        from sympy import Dummy, Function, flatten, Derivative, ordered, Basic
        from sympy.matrices import DeferredVector

        # Args of type Dummy can cause name collisions with args
        # of type Symbol.  Force dummify of everything in this
        # situation.
        dummify = self._dummify or any(
            isinstance(arg, Dummy) for arg in flatten(args))

        argstrs = [None]*len(args)
        for arg, i in reversed(list(ordered(zip(args, range(len(args)))))):
            if iterable(arg):
                s, expr = self._preprocess(arg, expr)
            elif isinstance(arg, DeferredVector):
                s = str(arg)
            elif isinstance(arg, Basic) and arg.is_symbol:
                s = self._argrepr(arg)
                if dummify or not self._is_safe_ident(s):
                    dummy = Dummy()
                    s = self._argrepr(dummy)
                    expr = self._subexpr(expr, {arg: dummy})
            elif dummify or isinstance(arg, (Function, Derivative)):
                dummy = Dummy()
                s = self._argrepr(dummy)
                expr = self._subexpr(expr, {arg: dummy})
            else:
                s = str(arg)
            argstrs[i] = s
        return argstrs, expr

    def _subexpr(self, expr, dummies_dict):
        from sympy.matrices import DeferredVector
        from sympy import sympify

        try:
            expr = sympify(expr).xreplace(dummies_dict)
        except AttributeError:
            if isinstance(expr, DeferredVector):
                pass
            elif isinstance(expr, dict):
                k = [self._subexpr(sympify(a), dummies_dict) for a in expr.keys()]
                v = [self._subexpr(sympify(a), dummies_dict) for a in expr.values()]
                expr = dict(zip(k, v))
            elif isinstance(expr, tuple):
                expr = tuple(self._subexpr(sympify(a), dummies_dict) for a in expr)
            elif isinstance(expr, list):
                expr = [self._subexpr(sympify(a), dummies_dict) for a in expr]
        return expr

    def _print_funcargwrapping(self, args):
        """Generate argument wrapping code.

        args is the argument list of the generated function (strings).

        Return value is a list of lines of code that will be inserted  at
        the beginning of the function definition.
        """
        return []

    def _print_unpacking(self, unpackto, arg):
        """Generate argument unpacking code.

        arg is the function argument to be unpacked (a string), and
        unpackto is a list or nested lists of the variable names (strings) to
        unpack to.
        """
        def unpack_lhs(lvalues):
            return '[{}]'.format(', '.join(
                unpack_lhs(val) if iterable(val) else val for val in lvalues))

        return ['{} = {}'.format(unpack_lhs(unpackto), arg)]

class _TensorflowEvaluatorPrinter(_EvaluatorPrinter):
    def _print_unpacking(self, lvalues, rvalue):
        """Generate argument unpacking code.

        This method is used when the input value is not interable,
        but can be indexed (see issue #14655).
        """
        from sympy import flatten

        def flat_indexes(elems):
            n = 0

            for el in elems:
                if iterable(el):
                    for ndeep in flat_indexes(el):
                        yield (n,) + ndeep
                else:
                    yield (n,)

                n += 1

        indexed = ', '.join('{}[{}]'.format(rvalue, ']['.join(map(str, ind)))
                                for ind in flat_indexes(lvalues))

        return ['[{}] = [{}]'.format(', '.join(flatten(lvalues)), indexed)]

def _imp_namespace(expr, namespace=None):
    """ Return namespace dict with function implementations

    We need to search for functions in anything that can be thrown at
    us - that is - anything that could be passed as `expr`.  Examples
    include sympy expressions, as well as tuples, lists and dicts that may
    contain sympy expressions.

    Parameters
    ----------
    expr : object
       Something passed to lambdify, that will generate valid code from
       ``str(expr)``.
    namespace : None or mapping
       Namespace to fill.  None results in new empty dict

    Returns
    -------
    namespace : dict
       dict with keys of implemented function names within `expr` and
       corresponding values being the numerical implementation of
       function

    Examples
    ========

    >>> from sympy.abc import x
    >>> from sympy.utilities.lambdify import implemented_function, _imp_namespace
    >>> from sympy import Function
    >>> f = implemented_function(Function('f'), lambda x: x+1)
    >>> g = implemented_function(Function('g'), lambda x: x*10)
    >>> namespace = _imp_namespace(f(g(x)))
    >>> sorted(namespace.keys())
    ['f', 'g']
    """
    # Delayed import to avoid circular imports
    from sympy.core.function import FunctionClass
    if namespace is None:
        namespace = {}
    # tuples, lists, dicts are valid expressions
    if is_sequence(expr):
        for arg in expr:
            _imp_namespace(arg, namespace)
        return namespace
    elif isinstance(expr, dict):
        for key, val in expr.items():
            # functions can be in dictionary keys
            _imp_namespace(key, namespace)
            _imp_namespace(val, namespace)
        return namespace
    # sympy expressions may be Functions themselves
    func = getattr(expr, 'func', None)
    if isinstance(func, FunctionClass):
        imp = getattr(func, '_imp_', None)
        if imp is not None:
            name = expr.func.__name__
            if name in namespace and namespace[name] != imp:
                raise ValueError('We found more than one '
                                 'implementation with name '
                                 '"%s"' % name)
            namespace[name] = imp
    # and / or they may take Functions as arguments
    if hasattr(expr, 'args'):
        for arg in expr.args:
            _imp_namespace(arg, namespace)
    return namespace


def implemented_function(symfunc, implementation):
    """ Add numerical ``implementation`` to function ``symfunc``.

    ``symfunc`` can be an ``UndefinedFunction`` instance, or a name string.
    In the latter case we create an ``UndefinedFunction`` instance with that
    name.

    Be aware that this is a quick workaround, not a general method to create
    special symbolic functions. If you want to create a symbolic function to be
    used by all the machinery of SymPy you should subclass the ``Function``
    class.

    Parameters
    ----------
    symfunc : ``str`` or ``UndefinedFunction`` instance
       If ``str``, then create new ``UndefinedFunction`` with this as
       name.  If `symfunc` is an Undefined function, create a new function
       with the same name and the implemented function attached.
    implementation : callable
       numerical implementation to be called by ``evalf()`` or ``lambdify``

    Returns
    -------
    afunc : sympy.FunctionClass instance
       function with attached implementation

    Examples
    ========

    >>> from sympy.abc import x
    >>> from sympy.utilities.lambdify import lambdify, implemented_function
    >>> from sympy import Function
    >>> f = implemented_function('f', lambda x: x+1)
    >>> lam_f = lambdify(x, f(x))
    >>> lam_f(4)
    5
    """
    # Delayed import to avoid circular imports
    from sympy.core.function import UndefinedFunction
    # if name, create function to hold implementation
    _extra_kwargs = {}
    if isinstance(symfunc, UndefinedFunction):
        _extra_kwargs = symfunc._extra_kwargs
        symfunc = symfunc.__name__
    if isinstance(symfunc, string_types):
        # Keyword arguments to UndefinedFunction are added as attributes to
        # the created class.
        symfunc = UndefinedFunction(symfunc, _imp_=staticmethod(implementation), **_extra_kwargs)
    elif not isinstance(symfunc, UndefinedFunction):
        raise ValueError('symfunc should be either a string or'
                         ' an UndefinedFunction instance.')
    return symfunc<|MERGE_RESOLUTION|>--- conflicted
+++ resolved
@@ -15,19 +15,7 @@
     NotIterable, string_types, range, builtins, PY3)
 from sympy.utilities.decorator import doctest_depends_on
 
-<<<<<<< HEAD
-# These are the namespaces the lambda functions will use.
-MATH = {}
-MPMATH = {}
-NUMPY = {}
-AUTOGRAD_NUMPY = {}
-SCIPY = {}
-TENSORFLOW = {}
-SYMPY = {}
-NUMEXPR = {}
-=======
 __doctest_requires__ = {('lambdify',): ['numpy', 'tensorflow']}
->>>>>>> 0b5dde6a
 
 # Default namespaces, letting us define translations that can't be defined
 # by simple variable maps, like I => 1j
@@ -47,6 +35,7 @@
 MATH = MATH_DEFAULT.copy()
 MPMATH = MPMATH_DEFAULT.copy()
 NUMPY = NUMPY_DEFAULT.copy()
+AUTOGRAD_NUMPY = AUTOGRAD_NUMPY_DEFAULT.copy()
 SCIPY = SCIPY_DEFAULT.copy()
 TENSORFLOW = TENSORFLOW_DEFAULT.copy()
 SYMPY = SYMPY_DEFAULT.copy()
@@ -108,56 +97,10 @@
 
 # Available modules:
 MODULES = {
-<<<<<<< HEAD
-    "math": (MATH,
-             MATH_DEFAULT,
-             MATH_TRANSLATIONS,
-             ("from math import *",)),
-
-    "mpmath": (MPMATH,
-               MPMATH_DEFAULT,
-               MPMATH_TRANSLATIONS,
-               ("from mpmath import *",)),
-
-    "numpy": (NUMPY,
-              NUMPY_DEFAULT,
-              NUMPY_TRANSLATIONS,
-              ("import numpy; from numpy import *",)),
-
-    # augorad has a thin wrapper on numpy, so all the printers used
-    # for numpy should work with autograd.numpy
-    "autograd.numpy": (AUTOGRAD_NUMPY,
-                       AUTOGRAD_NUMPY_DEFAULT,
-                       AUTOGRAD_NUMPY_TRANSLATIONS,
-                       ("import autograd.numpy as numpy;"
-                        "from autograd.numpy import *",)),
-
-    "scipy": (SCIPY,
-              SCIPY_DEFAULT,
-              SCIPY_TRANSLATIONS,
-              ("import numpy; import scipy; from scipy import *;"
-               "from scipy.special import *",)),
-
-    "tensorflow": (TENSORFLOW,
-                   TENSORFLOW_DEFAULT,
-                   TENSORFLOW_TRANSLATIONS,
-                   ("import_module('tensorflow')",)),
-
-    "sympy": (SYMPY,
-              SYMPY_DEFAULT,
-              {},
-              ("from sympy.functions import *",
-               "from sympy.matrices import *",
-               "from sympy import Integral, pi, oo, nan, zoo, E, I",)),
-
-    "numexpr": (NUMEXPR,
-                NUMEXPR_DEFAULT,
-                NUMEXPR_TRANSLATIONS,
-                ("import_module('numexpr')", )),
-=======
     "math": (MATH, MATH_DEFAULT, MATH_TRANSLATIONS, ("from math import *",)),
     "mpmath": (MPMATH, MPMATH_DEFAULT, MPMATH_TRANSLATIONS, ("from mpmath import *",)),
     "numpy": (NUMPY, NUMPY_DEFAULT, NUMPY_TRANSLATIONS, ("import numpy; from numpy import *; from numpy.linalg import *",)),
+    "autograd.numpy": (AUTOGRAD_NUMPY, AUTOGRAD_NUMPY_DEFAULT, AUTOGRAD_NUMPY_TRANSLATIONS, ("import autograd.numpy; from autograd.numpy import *; from autograd.numpy.linalg import *",)),
     "scipy": (SCIPY, SCIPY_DEFAULT, SCIPY_TRANSLATIONS, ("import numpy; import scipy; from scipy import *; from scipy.special import *",)),
     "tensorflow": (TENSORFLOW, TENSORFLOW_DEFAULT, TENSORFLOW_TRANSLATIONS, ("import_module('tensorflow')",)),
     "sympy": (SYMPY, SYMPY_DEFAULT, {}, (
@@ -166,7 +109,6 @@
         "from sympy import Integral, pi, oo, nan, zoo, E, I",)),
     "numexpr" : (NUMEXPR, NUMEXPR_DEFAULT, NUMEXPR_TRANSLATIONS,
                  ("import_module('numexpr')", )),
->>>>>>> 0b5dde6a
 }
 
 
@@ -240,16 +182,6 @@
     Returns an anonymous function for fast calculation of numerical values.
 
     If not specified differently by the user, ``modules`` defaults to
-<<<<<<< HEAD
-    ``["numpy"]`` if NumPy is installed, and ``["math", "mpmath", "sympy"]``
-    if it isn't, that is, SymPy functions are replaced as far as possible by
-    either ``numpy`` functions if available, and Python's standard library
-    ``math``, or ``mpmath`` functions otherwise. To change this behavior, the
-    "modules" argument can be used. It accepts:
-
-     - the strings "math", "mpmath", "numpy", "autograd.numpy", "numexpr",
-       "sympy", "tensorflow"
-=======
     ``["scipy", "numpy"]`` if SciPy is installed, ``["numpy"]`` if only
     NumPy is installed, and ``["math", "mpmath", "sympy"]`` if neither is
     installed. That is, SymPy functions are replaced as far as possible by
@@ -257,9 +189,8 @@
     standard library ``math``, or ``mpmath`` functions otherwise. To change
     this behavior, the "modules" argument can be used. It accepts:
 
-     - the strings "math", "mpmath", "numpy", "numexpr", "scipy", "sympy",
-       "tensorflow"
->>>>>>> 0b5dde6a
+     - the strings "math", "mpmath", "numpy", "autogra.numpy", "numexpr",
+     "scipy", "sympy", "tensorflow"
      - any modules (e.g. math)
      - dictionaries that map names of sympy functions to arbitrary functions
      - lists that contain a mix of the arguments above, with higher priority
