from textwrap import dedent
from sympy.core.compatibility import range, unichr
from sympy.utilities.misc import translate, replace, ordinal, rawlines, strlines
import sys
from subprocess import Popen, PIPE

def test_translate():
    abc = 'abc'
    translate(abc, None, 'a') == 'bc'
    translate(abc, None, '') == 'abc'
    translate(abc, {'a': 'x'}, 'c') == 'xb'
    assert translate(abc, {'a': 'bc'}, 'c') == 'bcb'
    assert translate(abc, {'ab': 'x'}, 'c') == 'x'
    assert translate(abc, {'ab': ''}, 'c') == ''
    assert translate(abc, {'bc': 'x'}, 'c') == 'ab'
    assert translate(abc, {'abc': 'x', 'a': 'y'}) == 'x'
    u = unichr(4096)
    assert translate(abc, 'a', 'x', u) == 'xbc'
    assert (u in translate(abc, 'a', u, u)) is True


def test_replace():
    assert replace('abc', ('a', 'b')) == 'bbc'
    assert replace('abc', {'a': 'Aa'}) == 'Aabc'
    assert replace('abc', ('a', 'b'), ('c', 'C')) == 'bbC'


def test_ordinal():
    assert ordinal(-1) == '-1st'
    assert ordinal(0) == '0th'
    assert ordinal(1) == '1st'
    assert ordinal(2) == '2nd'
    assert ordinal(3) == '3rd'
    assert all(ordinal(i).endswith('th') for i in range(4, 21))
    assert ordinal(100) == '100th'
    assert ordinal(101) == '101st'
    assert ordinal(102) == '102nd'
    assert ordinal(103) == '103rd'
    assert ordinal(104) == '104th'
    assert ordinal(200) == '200th'
    assert all(ordinal(i) == str(i) + 'th' for i in range(-220, -203))


def test_rawlines():
    assert rawlines('a a\na') == "dedent('''\\\n    a a\n    a''')"
    assert rawlines('a a') == "'a a'"
    assert rawlines(strlines('\\le"ft')) == (
        '(\n'
        "    '(\\n'\n"
        '    \'r\\\'\\\\le"ft\\\'\\n\'\n'
        "    ')'\n"
        ')')


def test_strlines():
    q = 'this quote (") is in the middle'
    # the following assert rhs was prepared with
    # print(rawlines(strlines(q, 10)))
    assert strlines(q, 10) == dedent('''\
        (
        'this quo'
        'te (") i'
        's in the'
        ' middle'
        )''')
    assert q == (
        'this quo'
        'te (") i'
        's in the'
        ' middle'
        )
    q = "this quote (') is in the middle"
    assert strlines(q, 20) == dedent('''\
        (
        "this quote (') is "
        "in the middle"
        )''')
    assert strlines('\\left') == (
        '(\n'
        "r'\\left'\n"
        ')')
    assert strlines('\\left', short=True) == r"r'\left'"
    assert strlines('\\le"ft') == (
        '(\n'
        'r\'\\le"ft\'\n'
        ')')
    q = 'this\nother line'
    assert strlines(q) == rawlines(q)

<<<<<<< HEAD

def test_translate_args():
    try:
        translate(None, None, None, 'not_none')
    except ValueError:
        pass # Exception raised successfully
    else:
        assert False

    assert translate('s', None, None, None) == 's'

    try:
        translate('s', 'a', 'bc')
    except ValueError:
        pass # Exception raised successfully
    else:
        assert False
=======
def test_debug_output():
    env = {'SYMPY_DEBUG':'True'}
    cmd = 'from sympy import *; x = Symbol("x"); print(integrate((1-cos(x))/x, x))'
    cmdline = [sys.executable, '-c', cmd]
    proc = Popen(cmdline, env=env, stdout=PIPE, stderr=PIPE)
    out, err = proc.communicate()
    out = out.decode('ascii') # utf-8?
    err = err.decode('ascii')
    expected = 'substituted: -x*(cos(x) - 1), u: 1/x, u_var: _u'
    assert expected in err
>>>>>>> 54fda0a8
<|MERGE_RESOLUTION|>--- conflicted
+++ resolved
@@ -87,7 +87,6 @@
     q = 'this\nother line'
     assert strlines(q) == rawlines(q)
 
-<<<<<<< HEAD
 
 def test_translate_args():
     try:
@@ -105,7 +104,8 @@
         pass # Exception raised successfully
     else:
         assert False
-=======
+
+
 def test_debug_output():
     env = {'SYMPY_DEBUG':'True'}
     cmd = 'from sympy import *; x = Symbol("x"); print(integrate((1-cos(x))/x, x))'
@@ -115,5 +115,4 @@
     out = out.decode('ascii') # utf-8?
     err = err.decode('ascii')
     expected = 'substituted: -x*(cos(x) - 1), u: 1/x, u_var: _u'
-    assert expected in err
->>>>>>> 54fda0a8
+    assert expected in err