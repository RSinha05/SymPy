--- conflicted
+++ resolved
@@ -38,12 +38,8 @@
 )
 
 from sympy.polys.groebnertools import (
-<<<<<<< HEAD
-    sdp_groebner,
-=======
     sdp_groebner, matrix_fglm,
     is_zero_dimensional,
->>>>>>> aeba3a41
 )
 
 from sympy.polys.monomialtools import (
@@ -66,11 +62,7 @@
 )
 
 from sympy.utilities import (
-<<<<<<< HEAD
-    any, all, group, flatten,
-=======
     group, flatten,
->>>>>>> aeba3a41
 )
 
 from sympy.ntheory import isprime
@@ -5367,19 +5359,6 @@
     [y**3 - 2*y, x**2 - 2*y**2, x*y - 2*y]
 
     By default, an improved implementation of the Buchberger algorithm
-    is used. Optionally, an implementation of the F5B algorithm can
-    be used. The algorithm can be changed with the `setup` function
-    from sympy.polys.polyconfig:
-
-    >>> from sympy.polys.polyconfig import setup
-    >>> groebner([x**2 - x - 1, (2*x - 1) * y - (x**10 - (1-x)**10)], x, y, order='lex') # default
-    [x**2 - x - 1, y - 55]
-    >>> setup('GB_METHOD', 'f5b')
-    >>> groebner([x**2 - x - 1, (2*x - 1) * y - (x**10 - (1-x)**10)], x, y, order='lex') # f5b
-    [x**2 - x - 1, y - 55]
-    >>> setup('GB_METHOD', 'buchberger') # back to the default algorithm
-
-    By default, an improved implementation of the Buchberger algorithm
     is used. Optionally, an implementation of the F5B algorithm can be
     used. The algorithm can be changed either with the ``method`` flag:
 
