--- conflicted
+++ resolved
@@ -1,27 +1,13 @@
 """Tests for useful utilities for higher level polynomial classes. """
 
-<<<<<<< HEAD
-from sympy import S, I, Integer, sin, cos, sqrt, symbols, raises, pi
-=======
 from sympy import S, I, Integer, sin, cos, sqrt, symbols, pi
 from sympy.utilities.pytest import raises
->>>>>>> c9470ac4
 
 from sympy.polys.polyutils import (
     _sort_gens,
     _unify_gens,
     _analyze_gens,
     _sort_factors,
-<<<<<<< HEAD
-    _analyze_power,
-    _parallel_dict_from_basic_if_gens,
-    _parallel_dict_from_basic_no_gens,
-    _dict_from_basic_if_gens,
-    _dict_from_basic_no_gens,
-    parallel_dict_from_basic,
-    dict_from_basic,
-    basic_from_dict,
-=======
     _parallel_dict_from_expr_if_gens,
     _parallel_dict_from_expr_no_gens,
     _dict_from_expr_if_gens,
@@ -29,7 +15,6 @@
     parallel_dict_from_expr,
     dict_from_expr,
     expr_from_dict,
->>>>>>> c9470ac4
 )
 
 from sympy.polys.polyerrors import (
@@ -90,15 +75,9 @@
     assert _sort_gens([x,p,q], wrt='x', sort='q > p') == (x, q, p)
     assert _sort_gens([x,p,q], wrt='p', sort='q > x') == (p, q, x)
     assert _sort_gens([x,p,q], wrt='q', sort='p > x') == (q, p, x)
-<<<<<<< HEAD
 
     X = symbols('x0,x1,x2,x10,x11,x12,x20,x21,x22')
 
-=======
-
-    X = symbols('x0,x1,x2,x10,x11,x12,x20,x21,x22')
-
->>>>>>> c9470ac4
     assert _sort_gens(X) == X
 
 def test__unify_gens():
@@ -172,107 +151,6 @@
 
     assert _sort_factors(F, multiple=True) == G
 
-<<<<<<< HEAD
-def test__analyze_power():
-    assert _analyze_power(x, S(1)) == (x, S(1))
-    assert _analyze_power(x, S(2)) == (x, S(2))
-    assert _analyze_power(x, -S(1)) == (x**(-1), S(1))
-    assert _analyze_power(x, -S(2)) == (x**(-1), S(2))
-
-    assert _analyze_power(x, S(1)/3) == (x**(S(1)/3), S(1))
-    assert _analyze_power(x, S(2)/3) == (x**(S(1)/3), S(2))
-    assert _analyze_power(x, -S(1)/3) == (x**(-S(1)/3), S(1))
-    assert _analyze_power(x, -S(2)/3) == (x**(-S(1)/3), S(2))
-
-    assert _analyze_power(x, y) == (x**y, S(1))
-    assert _analyze_power(x, -y) == (x**(-y), S(1))
-    assert _analyze_power(x, 2*y) == (x**y, S(2))
-    assert _analyze_power(x, -2*y) == (x**(-y), S(2))
-
-    assert _analyze_power(x, y/3) == (x**(y/3), S(1))
-    assert _analyze_power(x, -y/3) == (x**(-y/3), S(1))
-    assert _analyze_power(x, 2*y/3) == (x**(y/3), S(2))
-    assert _analyze_power(x, -2*y/3) == (x**(-y/3), S(2))
-
-    assert _analyze_power(x, S(1.0)) == (x**S(1.0), S(1))
-    assert _analyze_power(x, S(2.0)) == (x**S(2.0), S(1))
-    assert _analyze_power(x, -S(1.0)) == (x**(-S(1.0)), S(1))
-    assert _analyze_power(x, -S(2.0)) == (x**(-S(2.0)), S(1))
-
-    assert _analyze_power(x, S(1.0)*y) == (x**(S(1.0)*y), S(1))
-    assert _analyze_power(x, S(2.0)*y) == (x**(S(2.0)*y), S(1))
-    assert _analyze_power(x, -S(1.0)*y) == (x**(-S(1.0)*y), S(1))
-    assert _analyze_power(x, -S(2.0)*y) == (x**(-S(2.0)*y), S(1))
-
-def test__dict_from_basic_if_gens():
-    assert dict_from_basic(Integer(17), gens=(x,)) == ({(0,): Integer(17)}, (x,))
-    assert dict_from_basic(Integer(17), gens=(x,y)) == ({(0,0): Integer(17)}, (x,y))
-    assert dict_from_basic(Integer(17), gens=(x,y,z)) == ({(0,0,0): Integer(17)}, (x,y,z))
-
-    assert dict_from_basic(Integer(-17), gens=(x,)) == ({(0,): Integer(-17)}, (x,))
-    assert dict_from_basic(Integer(-17), gens=(x,y)) == ({(0,0): Integer(-17)}, (x,y))
-    assert dict_from_basic(Integer(-17), gens=(x,y,z)) == ({(0,0,0): Integer(-17)}, (x,y,z))
-
-    assert dict_from_basic(Integer(17)*x, gens=(x,)) == ({(1,): Integer(17)}, (x,))
-    assert dict_from_basic(Integer(17)*x, gens=(x,y)) == ({(1,0): Integer(17)}, (x,y))
-    assert dict_from_basic(Integer(17)*x, gens=(x,y,z)) == ({(1,0,0): Integer(17)}, (x,y,z))
-
-    assert dict_from_basic(Integer(17)*x**7, gens=(x,)) == ({(7,): Integer(17)}, (x,))
-    assert dict_from_basic(Integer(17)*x**7*y, gens=(x,y)) == ({(7,1): Integer(17)}, (x,y))
-    assert dict_from_basic(Integer(17)*x**7*y*z**12, gens=(x,y,z)) == ({(7,1,12): Integer(17)}, (x,y,z))
-
-    assert dict_from_basic(x+2*y+3*z, gens=(x,)) == \
-        ({(1,): Integer(1), (0,): 2*y+3*z}, (x,))
-    assert dict_from_basic(x+2*y+3*z, gens=(x,y)) == \
-        ({(1,0): Integer(1), (0,1): Integer(2), (0,0): 3*z}, (x,y))
-    assert dict_from_basic(x+2*y+3*z, gens=(x,y,z)) == \
-        ({(1,0,0): Integer(1), (0,1,0): Integer(2), (0,0,1): Integer(3)}, (x,y,z))
-
-    assert dict_from_basic(x*y+2*x*z+3*y*z, gens=(x,)) == \
-        ({(1,): y+2*z, (0,): 3*y*z}, (x,))
-    assert dict_from_basic(x*y+2*x*z+3*y*z, gens=(x,y)) == \
-        ({(1,1): Integer(1), (1,0): 2*z, (0,1): 3*z}, (x,y))
-    assert dict_from_basic(x*y+2*x*z+3*y*z, gens=(x,y,z)) == \
-        ({(1,1,0): Integer(1), (1,0,1): Integer(2), (0,1,1): Integer(3)}, (x,y,z))
-
-    assert dict_from_basic(2**y*x, gens=(x,)) == ({(1,): 2**y}, (x,))
-    raises(PolynomialError, "dict_from_basic(2**y*x, gens=(x,y))")
-
-def test__dict_from_basic_no_gens():
-    raises(GeneratorsNeeded, "dict_from_basic(Integer(17))")
-
-    assert dict_from_basic(x) == ({(1,): Integer(1)}, (x,))
-    assert dict_from_basic(y) == ({(1,): Integer(1)}, (y,))
-
-    assert dict_from_basic(x*y) == ({(1,1): Integer(1)}, (x,y))
-    assert dict_from_basic(x+y) == ({(1,0): Integer(1), (0,1): Integer(1)}, (x,y))
-
-    assert dict_from_basic(sqrt(2)) == ({(1,): Integer(1)}, (sqrt(2),))
-    raises(GeneratorsNeeded, "dict_from_basic(sqrt(2), greedy=False)")
-
-    assert dict_from_basic(x*y, domain=ZZ[x]) == ({(1,): x}, (y,))
-    assert dict_from_basic(x*y, domain=ZZ[y]) == ({(1,): y}, (x,))
-
-    assert dict_from_basic(3*sqrt(2)*pi*x*y, extension=None) == ({(1,1,1,1): 3}, (x,y,sqrt(2),pi))
-    assert dict_from_basic(3*sqrt(2)*pi*x*y, extension=True) == ({(1,1,1): 3*sqrt(2)}, (x,y,pi))
-
-    assert dict_from_basic(3*sqrt(2)*pi*x*y, extension=True) == ({(1,1,1): 3*sqrt(2)}, (x,y,pi))
-
-    f = cos(x)*sin(x) + cos(x)*sin(y) + cos(y)*sin(x) + cos(y)*sin(y)
-
-    assert dict_from_basic(f) == ({(0, 1, 0, 1): 1, (0, 1, 1, 0): 1,
-        (1, 0, 0, 1): 1, (1, 0, 1, 0): 1}, (cos(x), cos(y), sin(x), sin(y)))
-
-def test__parallel_dict_from_basic_if_gens():
-    assert parallel_dict_from_basic([x+2*y+3*z, Integer(7)], gens=(x,)) == \
-        ([{(1,): Integer(1), (0,): 2*y+3*z}, {(0,): Integer(7)}], (x,))
-
-def test__parallel_dict_from_basic_no_gens():
-    assert parallel_dict_from_basic([x*y, Integer(3)]) == \
-        ([{(1,1): Integer(1)}, {(0,0): Integer(3)}], (x,y))
-    assert parallel_dict_from_basic([x*y, 2*z, Integer(3)]) == \
-        ([{(1,1,0): Integer(1)}, {(0,0,1): Integer(2)}, {(0,0,0): Integer(3)}], (x,y,z))
-=======
 def test__dict_from_expr_if_gens():
     assert dict_from_expr(Integer(17), gens=(x,)) == ({(0,): Integer(17)}, (x,))
     assert dict_from_expr(Integer(17), gens=(x,y)) == ({(0,0): Integer(17)}, (x,y))
@@ -346,5 +224,4 @@
     raises(PolynomialError, "parallel_dict_from_expr([A*B - B*A])")
 
 def test_dict_from_expr():
-    raises(PolynomialError, "dict_from_expr(A*B - B*A)")
->>>>>>> c9470ac4
+    raises(PolynomialError, "dict_from_expr(A*B - B*A)")