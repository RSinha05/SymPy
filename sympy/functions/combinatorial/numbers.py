--- conflicted
+++ resolved
@@ -1336,20 +1336,11 @@
     and generalize like the Bernoulli numbers to the Genocchi polynomials and
     function as
 
-<<<<<<< HEAD
-    .. math:: \operatorname{G}(s, a) = 2^s (\operatorname{B}(s, a/2) -
-                                            \operatorname{B}(s, (a+1)/2))
-
-    .. versionchanged:: 1.12
-        ``genocchi(1)`` gives `-1` instead of `1` and ``genocchi(0)`` is now
-        defined as `0`.
-=======
     .. math:: \operatorname{G}(s, a) = 2 \left(\operatorname{B}(s, a) -
               2^s \operatorname{B}\left(s, \frac{a+1}{2}\right)\right)
 
     .. versionchanged:: 1.12
         ``genocchi(1)`` gives `-1` instead of `1`.
->>>>>>> f88e9c16
 
     Examples
     ========
@@ -1393,22 +1384,14 @@
                 return 2 * (1-S(2)**n) * bernoulli(n)
         # Genocchi polynomials
         elif n.is_Number:
-<<<<<<< HEAD
-            return (S(2)**n * (bernoulli(n, x/S(2)) - bernoulli(n, (x+1)/S(2)))).expand()
-=======
             x_ = Dummy("x")
             res = 2 * (bernoulli(n, x_) - 2**n * bernoulli(n, (x_+1) / 2))
             return res.expand().subs(x_, x)
->>>>>>> f88e9c16
 
     def _eval_rewrite_as_bernoulli(self, n, x=1, **kwargs):
         if x == 1 and n.is_integer and n.is_nonnegative:
             return 2 * (1-S(2)**n) * bernoulli(n)
-<<<<<<< HEAD
-        return S(2)**n * (bernoulli(n, x/S(2)) - bernoulli(n, (x+1)/S(2)))
-=======
         return 2 * (bernoulli(n, x) - 2**n * bernoulli(n, (x+1) / 2))
->>>>>>> f88e9c16
 
     def _eval_is_integer(self):
         if len(self.args) > 1 and self.args[1] != 1:
