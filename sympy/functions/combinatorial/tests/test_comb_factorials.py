from sympy.concrete.products import Product
<<<<<<< HEAD
=======
from sympy.core.function import expand_func
from sympy.core.mod import Mod
from sympy.core.mul import Mul
from sympy.core import EulerGamma
from sympy.core.numbers import (Float, I, Rational, nan, oo, pi, zoo)
from sympy.core.relational import Eq
from sympy.core.singleton import S
from sympy.core.symbol import (Dummy, Symbol, symbols)
from sympy.functions.combinatorial.factorials import (ff, rf, binomial, factorial, factorial2)
from sympy.functions.elementary.miscellaneous import sqrt
from sympy.functions.elementary.piecewise import Piecewise
from sympy.functions.special.gamma_functions import (gamma, polygamma)
from sympy.polys.polytools import Poly
from sympy.series.order import O
from sympy.simplify.simplify import simplify
>>>>>>> e9414faf
from sympy.core.expr import unchanged
from sympy.core.function import ArgumentIndexError, expand_func
from sympy.core.mod import Mod
from sympy.core.mul import Mul
from sympy.core.numbers import (EulerGamma, Float, I, Rational, nan,
    oo, pi, zoo)
EulerGamma = EulerGamma()  # no EulerGamma = S.EulerGamma in numbers
from sympy.core.relational import Eq
from sympy.core.singleton import S
from sympy.core.symbol import (Dummy, Symbol, symbols)
from sympy.functions.combinatorial.factorials import (
    ff, rf, binomial, factorial, factorial2,
    multinomial)
from sympy.functions.combinatorial.factorials import subfactorial
from sympy.functions.elementary.exponential import exp
from sympy.functions.elementary.miscellaneous import sqrt
from sympy.functions.elementary.piecewise import Piecewise
from sympy.functions.special.gamma_functions import (
    gamma, loggamma, polygamma, uppergamma)
from sympy.polys.polytools import Poly
from sympy.series.order import O
from sympy.sets.fancysets import Range
from sympy.simplify.simplify import simplify
from sympy.testing.pytest import XFAIL, raises, slow
from sympy.utilities.iterables import cartes

#Solves and Fixes Issue #10388 - This is the updated test for the same solved issue

def test_rf_eval_apply():
    x, y = symbols('x,y')
    n, k = symbols('n k', integer=True)
    m = Symbol('m', integer=True, nonnegative=True)

    assert rf(nan, y) is nan
    assert rf(x, nan) is nan

    assert unchanged(rf, x, y)

    assert rf(oo, 0) == 1
    assert rf(-oo, 0) == 1

    assert rf(oo, 6) is oo
    assert rf(-oo, 7) is -oo
    assert rf(-oo, 6) is oo

    assert rf(oo, -6) is oo
    assert rf(-oo, -7) is oo

    assert rf(-1, pi) == 0
    assert rf(-5, 1 + I) == 0

    assert unchanged(rf, -3, k)
    assert unchanged(rf, x, Symbol('k', integer=False))
    assert rf(-3, Symbol('k', integer=False)) == 0
    assert rf(Symbol('x', negative=True, integer=True), Symbol('k', integer=False)) == 0

    assert rf(x, 0) == 1
    assert rf(x, 1) == x
    assert rf(x, 2) == x*(x + 1)
    assert rf(x, 3) == x*(x + 1)*(x + 2)
    assert rf(x, 5) == x*(x + 1)*(x + 2)*(x + 3)*(x + 4)

    assert rf(x, -1) == 1/(x - 1)
    assert rf(x, -2) == 1/((x - 1)*(x - 2))
    assert rf(x, -3) == 1/((x - 1)*(x - 2)*(x - 3))

    assert rf(1, 100) == factorial(100)

    assert rf(x**2 + 3*x, 2) == (x**2 + 3*x)*(x**2 + 3*x + 1)
    assert isinstance(rf(x**2 + 3*x, 2), Mul)
    assert rf(x**3 + x, -2) == 1/((x**3 + x - 1)*(x**3 + x - 2))

    assert rf(Poly(x**2 + 3*x, x), 2) == Poly(x**4 + 8*x**3 + 19*x**2 + 12*x, x)
    assert isinstance(rf(Poly(x**2 + 3*x, x), 2), Poly)
    raises(ValueError, lambda: rf(Poly(x**2 + 3*x, x, y), 2))
    assert rf(Poly(x**3 + x, x), -2) == 1/(x**6 - 9*x**5 + 35*x**4 - 75*x**3 + 94*x**2 - 66*x + 20)
    raises(ValueError, lambda: rf(Poly(x**3 + x, x, y), -2))

    assert rf(x, m).is_integer is None
    assert rf(n, k).is_integer is None
    assert rf(n, m).is_integer is True
    assert rf(n, k + pi).is_integer is False
    assert rf(n, m + pi).is_integer is False
    assert rf(pi, m).is_integer is False

    def check(x, k, o, n):
        a, b = Dummy(), Dummy()
        r = lambda x, k: o(a, b).rewrite(n).subs({a:x,b:k})
        for i in range(-5,5):
          for j in range(-5,5):
              assert o(i, j) == r(i, j), (o, n, i, j)
    check(x, k, rf, ff)
    check(x, k, rf, binomial)
    check(n, k, rf, factorial)
    check(x, y, rf, factorial)
    check(x, y, rf, binomial)

    assert rf(x, k).rewrite(ff) == ff(x + k - 1, k)
    assert rf(x, k).rewrite(gamma) == Piecewise(
        (gamma(k + x)/gamma(x), x > 0),
        ((-1)**k*gamma(1 - x)/gamma(-k - x + 1), True))
    assert rf(5, k).rewrite(gamma) == gamma(k + 5)/24
    assert rf(x, k).rewrite(binomial) == factorial(k)*binomial(x + k - 1, k)
    assert rf(n, k).rewrite(factorial) == Piecewise(
        (factorial(k + n - 1)/factorial(n - 1), n > 0),
        ((-1)**k*factorial(-n)/factorial(-k - n), True))
    assert rf(5, k).rewrite(factorial) == factorial(k + 4)/24
    assert rf(x, y).rewrite(factorial) == rf(x, y)
    assert rf(x, y).rewrite(binomial) == rf(x, y)
    assert rf(x, y).rewrite(gamma) == gamma(x + y)/gamma(x)

    import random
    from mpmath import rf as mpmath_rf
    for i in range(100):
        x = -500 + 500 * random.random()
        k = -500 + 500 * random.random()
        assert (abs(mpmath_rf(x, k) - rf(x, k)) < 10**(-15))


def test_ff_eval_apply():
    x, y = symbols('x,y')
    n, k = symbols('n k', integer=True)
    m = Symbol('m', integer=True, nonnegative=True)

    assert ff(nan, y) is nan
    assert ff(x, nan) is nan

    assert unchanged(ff, x, y)

    assert ff(oo, 0) == 1
    assert ff(-oo, 0) == 1

    assert ff(oo, 6) is oo
    assert ff(-oo, 7) is -oo
    assert ff(-oo, 6) is oo

    assert ff(oo, -6) is oo
    assert ff(-oo, -7) is oo

    assert ff(x, 0) == 1
    assert ff(x, 1) == x
    assert ff(x, 2) == x*(x - 1)
    assert ff(x, 3) == x*(x - 1)*(x - 2)
    assert ff(x, 5) == x*(x - 1)*(x - 2)*(x - 3)*(x - 4)

    assert ff(x, -1) == 1/(x + 1)
    assert ff(x, -2) == 1/((x + 1)*(x + 2))
    assert ff(x, -3) == 1/((x + 1)*(x + 2)*(x + 3))

    assert ff(100, 100) == factorial(100)

    assert ff(2*x**2 - 5*x, 2) == (2*x**2  - 5*x)*(2*x**2 - 5*x - 1)
    assert isinstance(ff(2*x**2 - 5*x, 2), Mul)
    assert ff(x**2 + 3*x, -2) == 1/((x**2 + 3*x + 1)*(x**2 + 3*x + 2))

    assert ff(Poly(2*x**2 - 5*x, x), 2) == Poly(4*x**4 - 28*x**3 + 59*x**2 - 35*x, x)
    assert isinstance(ff(Poly(2*x**2 - 5*x, x), 2), Poly)
    raises(ValueError, lambda: ff(Poly(2*x**2 - 5*x, x, y), 2))
    assert ff(Poly(x**2 + 3*x, x), -2) == 1/(x**4 + 12*x**3 + 49*x**2 + 78*x + 40)
    raises(ValueError, lambda: ff(Poly(x**2 + 3*x, x, y), -2))


    assert ff(x, m).is_integer is None
    assert ff(n, k).is_integer is None
    assert ff(n, m).is_integer is True
    assert ff(n, k + pi).is_integer is False
    assert ff(n, m + pi).is_integer is False
    assert ff(pi, m).is_integer is False

    assert isinstance(ff(x, x), ff)
    assert ff(n, n) == factorial(n)

    def check(x, k, o, n):
        a, b = Dummy(), Dummy()
        r = lambda x, k: o(a, b).rewrite(n).subs({a:x,b:k})
        for i in range(-5,5):
          for j in range(-5,5):
              assert o(i, j) == r(i, j), (o, n)
    check(x, k, ff, rf)
    check(x, k, ff, gamma)
    check(n, k, ff, factorial)
    check(x, k, ff, binomial)
    check(x, y, ff, factorial)
    check(x, y, ff, binomial)

    assert ff(x, k).rewrite(rf) == rf(x - k + 1, k)
    assert ff(x, k).rewrite(gamma) == Piecewise(
        (gamma(x + 1)/gamma(-k + x + 1), x >= 0),
        ((-1)**k*gamma(k - x)/gamma(-x), True))
    assert ff(5, k).rewrite(gamma) == 120/gamma(6 - k)
    assert ff(n, k).rewrite(factorial) == Piecewise(
        (factorial(n)/factorial(-k + n), n >= 0),
        ((-1)**k*factorial(k - n - 1)/factorial(-n - 1), True))
    assert ff(5, k).rewrite(factorial) == 120/factorial(5 - k)
    assert ff(x, k).rewrite(binomial) == factorial(k) * binomial(x, k)
    assert ff(x, y).rewrite(factorial) == ff(x, y)
    assert ff(x, y).rewrite(binomial) == ff(x, y)

    import random
    from mpmath import ff as mpmath_ff
    for i in range(100):
        x = -500 + 500 * random.random()
        k = -500 + 500 * random.random()
        a = mpmath_ff(x, k)
        b = ff(x, k)
        assert (abs(a - b) < abs(a) * 10**(-15))


def test_rf_ff_eval_hiprec():
    maple = Float('6.9109401292234329956525265438452')
    us = ff(18, Rational(2, 3)).evalf(32)
    assert abs(us - maple)/us < 1e-31

    maple = Float('6.8261540131125511557924466355367')
    us = rf(18, Rational(2, 3)).evalf(32)
    assert abs(us - maple)/us < 1e-31

    maple = Float('34.007346127440197150854651814225')
    us = rf(Float('4.4', 32), Float('2.2', 32));
    assert abs(us - maple)/us < 1e-31


def test_rf_lambdify_mpmath():
    from sympy.utilities.lambdify import lambdify
    x, y = symbols('x,y')
    f = lambdify((x,y), rf(x, y), 'mpmath')
    maple = Float('34.007346127440197')
    us = f(4.4, 2.2)
    assert abs(us - maple)/us < 1e-15


def test_factorial():
    i = Symbol('i')
    x = Symbol('x')
    n = Symbol('n', integer=True)
    k = Symbol('k', integer=True, nonnegative=True)
    r = Symbol('r', integer=False)
    s = Symbol('s', integer=False, negative=True)
    t = Symbol('t', nonnegative=True)
    u = Symbol('u', noninteger=True)

    assert factorial(-2) is zoo
    assert factorial(0) == 1
    assert factorial(7) == 5040
    assert factorial(19) == 121645100408832000
    assert factorial(31) == 8222838654177922817725562880000000
    assert factorial(n).func == factorial
    assert factorial(2*n).func == factorial

    f3 = factorial(3., evaluate=False)
    assert f3.rewrite(Product) == Product(i, (i, 1, 3.0))
    assert f3.is_integer is False
    assert f3.is_positive
    assert f3.is_even is False
    assert f3.is_composite is False

    assert factorial(x).is_integer is None
    assert factorial(n).is_integer is None
    assert factorial(k).is_integer
    assert factorial(r).is_integer is None

    assert factorial(n).is_positive is None
    assert factorial(k).is_positive

    assert factorial(x).is_real is None
    assert factorial(n).is_real is None
    assert factorial(k).is_real is True
    assert factorial(r).is_real is None
    assert factorial(s).is_real is True
    assert factorial(t).is_real is True
    assert factorial(u).is_real is None  # e.g. I!

    assert factorial(x).is_composite is None
    assert factorial(n).is_composite is None
    assert factorial(k).is_composite is None
    assert factorial(k + 3).is_composite is True
    assert factorial(r).is_composite is None
    assert factorial(s).is_composite is None
    assert factorial(t).is_composite is None
    assert factorial(u).is_composite is None

    assert factorial(oo) is oo


def test_factorial_Mod():
    pr = Symbol('pr', prime=True)
    p, q = 10**9 + 9, 10**9 + 33 # prime modulo
    r, s = 10**7 + 5, 33333333 # composite modulo
    assert Mod(factorial(pr - 1), pr) == pr - 1
    assert Mod(factorial(pr - 1), -pr) == -1
    assert Mod(factorial(r - 1, evaluate=False), r) == 0
    assert Mod(factorial(s - 1, evaluate=False), s) == 0
    assert Mod(factorial(p - 1, evaluate=False), p) == p - 1
    assert Mod(factorial(q - 1, evaluate=False), q) == q - 1
    assert Mod(factorial(p - 50, evaluate=False), p) == 854928834
    assert Mod(factorial(q - 1800, evaluate=False), q) == 905504050
    assert Mod(factorial(153, evaluate=False), r) == Mod(factorial(153), r)
    assert Mod(factorial(255, evaluate=False), s) == Mod(factorial(255), s)
    assert Mod(factorial(4, evaluate=False), 3) == S.Zero
    assert Mod(factorial(5, evaluate=False), 6) == S.Zero
    assert factorial(6, evaluate=False) % 11 == 5
    assert factorial(5, evaluate=False) % 15 == 0


def test_factorial_diff():
    n = Symbol('n', integer=True)

    assert factorial(n).diff(n) == \
        gamma(1 + n)*polygamma(0, 1 + n)
    assert factorial(n**2).diff(n) == \
        2*n*gamma(1 + n**2)*polygamma(0, 1 + n**2)
    raises(ArgumentIndexError, lambda: factorial(n**2).fdiff(2))


def test_factorial_series():
    n = Symbol('n', integer=True)

    assert factorial(n).series(n, 0, 3) == \
        1 - n*EulerGamma + n**2*(EulerGamma**2/2 + pi**2/12) + O(n**3)


def test_factorial_rewrite():
    n = Symbol('n', integer=True)
    k = Symbol('k', integer=True, nonnegative=True)

    assert factorial(n).rewrite(gamma) == gamma(n + 1)
    _i = Dummy('i')
    assert factorial(k).rewrite(Product).dummy_eq(Product(_i, (_i, 1, k)))
    assert factorial(n).rewrite(Product) == factorial(n)


def test_factorial2():
    n = Symbol('n', integer=True)

    assert factorial2(-1) == 1
    assert factorial2(0) == 1
    assert factorial2(7) == 105
    assert factorial2(8) == 384

    # The following is exhaustive
    tt = Symbol('tt', integer=True, nonnegative=True)
    tte = Symbol('tte', even=True, nonnegative=True)
    tpe = Symbol('tpe', even=True, positive=True)
    tto = Symbol('tto', odd=True, nonnegative=True)
    tf = Symbol('tf', integer=True, nonnegative=False)
    tfe = Symbol('tfe', even=True, nonnegative=False)
    tfo = Symbol('tfo', odd=True, nonnegative=False)
    ft = Symbol('ft', integer=False, nonnegative=True)
    ff = Symbol('ff', integer=False, nonnegative=False)
    fn = Symbol('fn', integer=False)
    nt = Symbol('nt', nonnegative=True)
    nf = Symbol('nf', nonnegative=False)
    nn = Symbol('nn')
    z = Symbol('z', zero=True)
    #Solves and Fixes Issue #10388 - This is the updated test for the same solved issue
    raises(ValueError, lambda: factorial2(oo))
    raises(ValueError, lambda: factorial2(Rational(5, 2)))
    raises(ValueError, lambda: factorial2(-4))
    assert factorial2(n).is_integer is None
    assert factorial2(tt - 1).is_integer
    assert factorial2(tte - 1).is_integer
    assert factorial2(tpe - 3).is_integer
    assert factorial2(tto - 4).is_integer
    assert factorial2(tto - 2).is_integer
    assert factorial2(tf).is_integer is None
    assert factorial2(tfe).is_integer is None
    assert factorial2(tfo).is_integer is None
    assert factorial2(ft).is_integer is None
    assert factorial2(ff).is_integer is None
    assert factorial2(fn).is_integer is None
    assert factorial2(nt).is_integer is None
    assert factorial2(nf).is_integer is None
    assert factorial2(nn).is_integer is None

    assert factorial2(n).is_positive is None
    assert factorial2(tt - 1).is_positive is True
    assert factorial2(tte - 1).is_positive is True
    assert factorial2(tpe - 3).is_positive is True
    assert factorial2(tpe - 1).is_positive is True
    assert factorial2(tto - 2).is_positive is True
    assert factorial2(tto - 1).is_positive is True
    assert factorial2(tf).is_positive is None
    assert factorial2(tfe).is_positive is None
    assert factorial2(tfo).is_positive is None
    assert factorial2(ft).is_positive is None
    assert factorial2(ff).is_positive is None
    assert factorial2(fn).is_positive is None
    assert factorial2(nt).is_positive is None
    assert factorial2(nf).is_positive is None
    assert factorial2(nn).is_positive is None

    assert factorial2(tt).is_even is None
    assert factorial2(tt).is_odd is None
    assert factorial2(tte).is_even is None
    assert factorial2(tte).is_odd is None
    assert factorial2(tte + 2).is_even is True
    assert factorial2(tpe).is_even is True
    assert factorial2(tpe).is_odd is False
    assert factorial2(tto).is_odd is True
    assert factorial2(tf).is_even is None
    assert factorial2(tf).is_odd is None
    assert factorial2(tfe).is_even is None
    assert factorial2(tfe).is_odd is None
    assert factorial2(tfo).is_even is False
    assert factorial2(tfo).is_odd is None
    assert factorial2(z).is_even is False
    assert factorial2(z).is_odd is True


def test_factorial2_rewrite():
    n = Symbol('n', integer=True)
    assert factorial2(n).rewrite(gamma) == \
        2**(n/2)*Piecewise((1, Eq(Mod(n, 2), 0)), (sqrt(2)/sqrt(pi), Eq(Mod(n, 2), 1)))*gamma(n/2 + 1)
    assert factorial2(2*n).rewrite(gamma) == 2**n*gamma(n + 1)
    assert factorial2(2*n + 1).rewrite(gamma) == \
        sqrt(2)*2**(n + S.Half)*gamma(n + Rational(3, 2))/sqrt(pi)

@XFAIL
def test_binomial_fail1():
    i, j = symbols('i, j', integer=True)
    # doesn't hold for (i, j) == (0, 0)
    assert binomial(i, j).equals(
        binomial(i - 1, j - 1) + binomial(i - 1, j)) is not True


@XFAIL
def test_binomial_fail2():
    i, j = symbols('i, j', integer=True)
    # gives None but should be True
    assert binomial(2*j, j).equals(
        (-4)**j*binomial(-S.Half, j)) is True


@slow
@XFAIL
def test_binomial_fail3():
    i, j = symbols('i j', integer=True, zero=False)
    # gives None but should be Tru
    assert binomial(i, j).equals(
        binomial(i - 1, j - 1) + binomial(i - 1, j))


def test_binomial():
    x = Symbol('x')

    n, k = symbols('n k', integer=True)
    kp = Symbol('kp', integer=True, positive=True)
    kn = Symbol('kn', integer=True, negative=True)
    kne = Symbol('kn', integer=True, negative=True, even=True)
    nt, kt = symbols('nt kt', integer=False)
    nr = symbols('nr', rational=False, real=True)
    a, b = symbols('a b', integer=True, nonnegative=True)
    u = Symbol('u', negative=True)
    v = Symbol('v', nonnegative=True)
    p = Symbol('p', positive=True)
    z = Symbol('z', zero=True)
    nz = Symbol('nz', zero=False, integer=False)

    i, j = symbols('i, j', finite=True)
    assert binomial(i, i - j).equals(binomial(i, j))
    # Consecutive Neighbours
    assert binomial(i, j).equals((i/(i - j))* binomial(i - 1, j))
    assert binomial(i, j).equals(((i - j + 1)/(i + 1))* binomial(i + 1, j))
    assert binomial(i, j).equals(((i - j + 1)/j)* binomial(i, j - 1))
    # Relations between Contiguous functions
    assert (binomial(i, j) + binomial(i, j + 1)).equals(binomial(i + 1, j + 1))

    # if not (i == j == 0) check Identity
    i, j = symbols('i', positive=True, integer=True), symbols('i', negative=True, integer=True)
    assert binomial(i, j, True).equals(binomial(i - 1, j - 1, True) + binomial(i - 1, j, True))
    i, j = j, i
    assert binomial(i, j, True).equals(binomial(i - 1, j - 1, True) + binomial(i - 1, j, True))

    i, j = symbols('i, j', positive=True, integer=True)

    # issues 14529 and 14625
    assert binomial(x, z) == binomial(x, x) == 1
    assert binomial(x, 1) == binomial(x, x - 1) == x
    assert binomial(x, 1.) == binomial(x, x - 1.) == x
    assert binomial(x + 1, x) == x + 1

    assert unchanged(binomial, x, -1)
    assert binomial(-1 + nz, -1) == 0
    assert binomial(v, v + i) == 0
    assert binomial(nt, nt + 1) == 0
    assert unchanged(binomial, x, x + 1)  # Piecewise((0, Ne(n, -1)), (1, True))

    assert unchanged(binomial, kp, -kn)
    assert binomial(kp, 2*kp) == 0
    assert unchanged(binomial, n, u)
    assert unchanged(binomial, kp, u)
    assert unchanged(binomial, n, p)
    assert unchanged(binomial, n, k)
    assert unchanged(binomial, n, n + p)
    assert unchanged(binomial, kn, x)
    assert unchanged(binomial, x, kn - 1)
    assert unchanged(binomial, u, -u)
    assert unchanged(binomial, u, 2*u)
    assert unchanged(binomial, 2*u, u)
    assert unchanged(binomial, v, v + p)

    assert unchanged(binomial, n, 3)
    assert binomial(n, 3).expand(func=True) ==  n**3/6 - n**2/2 + n/3
    assert expand_func(binomial(n, 3)) ==  n*(n - 2)*(n - 1)/6
    assert expand_func(binomial(n, 2)) == n*(n - 1)/2
    assert expand_func(binomial(n, n - 2)) == n*(n - 1)/2
    assert expand_func(binomial(n, n - 3)) == n*(n - 2)*(n - 1)/6
    #issue #18802
    assert expand_func(binomial(x + 1, x - 1)) == x*(x + 1)/2
    assert expand_func(binomial(x**2 + 1, x**2)) == x**2 + 1

    assert binomial(2*kn, kn) == 0
    assert binomial(2*kn - S.Half, kn - S.Half) == 0
    assert binomial(-S.Half, S.Half*3) == 0
    assert binomial(n, k).is_integer
    assert binomial(nt, k).is_integer is None
    assert binomial(k, nt).is_integer is None
    assert binomial(k, nr).is_integer is False
    assert binomial(x, nt).is_integer is None  # see next,
    assert binomial(S.Half, S.Half*3) == 0     #<--------+
    assert binomial(n, a).is_integer
    assert binomial(x, x + kp).is_integer
    assert not binomial(0, sqrt(3) + sqrt(11)*I).is_integer
    assert binomial(3, oo, evaluate=False).is_integer

    assert binomial(-oo, oo) == 0
    assert binomial(-1, oo) is S.ComplexInfinity
    assert binomial(oo, oo) is S.NaN
    assert binomial(-oo, oo, evaluate=False).is_integer
    assert binomial(-1, oo, evaluate=False).is_integer is False
    assert binomial(oo, oo, evaluate=False).is_integer is False
    assert binomial(1, 2) == 0
    assert binomial(-1, 2) == 1
    assert binomial(1, -1) == 0
    assert binomial(-1, 1) == -1
    assert binomial(-10, 1) == -10
    assert binomial(-10, 7) == -11440
    assert binomial(-S.Half, S(5)/2) == 0
    assert binomial(-S.Half, -3.) == 0

    assert binomial(gamma(25), 6) == 79232165267303928292058750056084441948572511312165380965440075720159859792344339983120618959044048198214221915637090855535036339620413440000
    assert binomial(1324, 47) == 906266255662694632984994480774946083064699457235920708992926525848438478406790323869952
    assert binomial(1735, 43) == 190910140420204130794758005450919715396159959034348676124678207874195064798202216379800
    assert binomial(2512, 53) == 213894469313832631145798303740098720367984955243020898718979538096223399813295457822575338958939834177325304000
    assert binomial(3383, 52) == 27922807788818096863529701501764372757272890613101645521813434902890007725667814813832027795881839396839287659777235
    assert binomial(4321, 51) == 124595639629264868916081001263541480185227731958274383287107643816863897851139048158022599533438936036467601690983780576

    assert binomial(a, b).is_nonnegative is True
    assert binomial(kne, kne - 1).is_zero is False
    assert binomial(kne, kne - 2).is_nonnegative is True
    assert binomial(kne, kne - 3, True).is_nonnegative is False
    assert binomial(-2*kp, -4*kp - 1, True).is_nonnegative is False
    assert binomial(-2*kp, -4*kp - 2).is_nonnegative is True
    assert binomial(-3*kp, -2*kp - 1).is_nonnegative is True
    assert binomial(-1, 2, evaluate=False).is_nonnegative is True
    assert binomial(10, 5, evaluate=False).is_nonnegative is True
    assert binomial(10, -3, evaluate=False).is_nonnegative is True
    assert binomial(-10, -3, evaluate=False).is_nonnegative is True
    assert binomial(-10, 2, evaluate=False).is_nonnegative is True
    assert binomial(-10, 1, evaluate=False).is_nonnegative is False
    assert binomial(-10, 7, evaluate=False).is_nonnegative is False

    # issue #13980 and #13981
    assert binomial(-7, -5) == 0
    assert binomial(-23, -12) == 0
    assert binomial(Rational(13, 2), -10) == 0
    assert binomial(-49, -51, True) == 1225

    assert binomial(19, Rational(-7, 2)) == S(-68719476736)/(911337863661225*pi)
    assert binomial(0, Rational(3, 2)) == S(-2)/(3*pi)
    assert binomial(-3, Rational(-7, 2)) is zoo
    assert binomial(kn, kt) is zoo

    assert binomial(nt, kt).func == binomial
    assert unchanged(binomial, nt, Rational(5, 2))
    assert binomial(kn - 3, kn - 1, evaluate=False).rewrite(gamma) == 0
    b = binomial(nt, Rational(5, 2))
    assert b.rewrite(gamma) == 8*gamma(
        nt + 1)/(15*sqrt(pi)*gamma(nt - Rational(3, 2)))
    assert binomial(nr, Rational(5, 2)).rewrite(gamma
        ) == 8*gamma(nr + 1)/(15*sqrt(pi)*gamma(nr - Rational(3, 2)))
    assert binomial(Rational(20, 3), Rational(-5, 4)
        ).rewrite(gamma) == gamma(Rational(23, 3)
        )/(gamma(Rational(-1, 4))*gamma(Rational(107, 12)))
    assert binomial(Rational(19, 2), Rational(-7, 2)
        ).rewrite(gamma) == Rational(-1615, 8388608)
    assert binomial(Rational(-13, 5), Rational(-7, 8)
        ).rewrite(gamma) == gamma(Rational(-8, 5))/(gamma(Rational(-29, 40))*gamma(Rational(1, 8)))
    assert binomial(Rational(-19, 8), Rational(-13, 5)
        ).rewrite(gamma) == gamma(Rational(-11, 8)
        )/(gamma(Rational(-8, 5))*gamma(Rational(49, 40)))

    # binomial for complexes
<<<<<<< HEAD
    assert binomial(I, Rational(-89, 8)).rewrite(gamma
        ) == gamma(1 + I)/(gamma(Rational(-81, 8)
        )*gamma(Rational(97, 8) + I))
    assert binomial(I, 2*I).rewrite(gamma
        ) == gamma(1 + I)/(gamma(1 - I)*gamma(1 + 2*I))
=======
    assert binomial(I, Rational(-89, 8)) == gamma(1 + I)/(gamma(Rational(-81, 8))*gamma(Rational(97, 8) + I))
    assert binomial(I, 2*I) == gamma(1 + I)/(gamma(1 - I)*gamma(1 + 2*I))
>>>>>>> e9414faf
    assert binomial(-7, I) is zoo
    assert binomial(Rational(-7, 6), I).rewrite(gamma
        ) == gamma(Rational(-1, 6))/(gamma(Rational(-1, 6) - I)*gamma(1 + I))
    assert binomial(1 + 2*I, 1 + 3*I).rewrite(gamma
        ) == gamma(2 + 2*I)/(gamma(1 - I)*gamma(2 + 3*I))
    assert binomial(I, 5) == Rational(1, 3) - I/S(12)
    assert binomial(2*I + 3, 7) == -13*I/S(63)
    assert isinstance(binomial(I, n), binomial)
    assert expand_func(binomial(3, 2, evaluate=False)) == 3
    assert expand_func(binomial(n, 0, evaluate=False)) == 1
    assert expand_func(binomial(n, -2, evaluate=False)) == binomial(n, -2)
    assert expand_func(binomial(n, k)) == binomial(n, k)
    # expansion of numerical results is automatic
    assert binomial(3 + sqrt(11)*I, 3) == -10


def test_binomial_Mod():
    # positive k

    p, q = 10**5 + 3, 10**9 + 33 # prime modulo
    r = 10**7 + 5 # composite modulo

    # Lucas Theorem
    assert Mod(binomial(156675, 4433, evaluate=False), p
        ) == Mod(binomial(156675, 4433), p)

    # factorial Mod
    assert Mod(binomial(1234, 432, evaluate=False), q
        ) == Mod(binomial(1234, 432), q)

    # binomial factorize
    assert Mod(binomial(253, 113, evaluate=False), r
        ) == Mod(binomial(253, 113), r)

    # postive n
    lucas = 0
    fac = 0
    binfac = 0
    for k in range(1, 5):
        for n in range(k, k + 4):
            for i in Range(2, n*2 + 1):
                assert binomial(n, k, evaluate=False)%i == \
                    binomial(n, k)%i, (k, n, i)
                if i.is_prime:
                    if i <= n:
                        lucas += 1
                    else:
                        fac += 1
                else:
                    binfac += 1
    assert lucas
    assert fac
    assert binfac

    # negative n
    lucas = 0
    fac = 0
    binfac = 0
    for k in range(1, 5):
        for n in range(-k - 4, 1):
            for i in Range(2, -n*2 + 1):
                assert binomial(n, k, evaluate=False)%i == \
                    binomial(n, k)%i, (n, k, i,
                    binomial(n, k, evaluate=False)%i,
                    binomial(n, k)%i)
                if i.is_prime:
                    if i <= abs(n):
                        lucas += 1
                    else:
                        fac += 1
                else:
                    binfac += 1

    assert lucas
    assert fac
    assert binfac

    x = Symbol('x', zero=False)
    assert binomial(3, 4, evaluate=False) % x == 0
    assert binomial(3, 3, evaluate=False) % x == 1 % x
    assert binomial(-1, 3, evaluate=False) % x == -1 % x
    assert binomial(3, 1, evaluate=False) % x == 3 % x
    assert binomial(-3, 1, evaluate=False) % x == -3 % x
    assert binomial(0, -5, evaluate=False) % x == 0
    assert binomial(-3, -2, evaluate=False) % x == 0
    a = binomial(-3, -4, evaluate=False) % 3
    b = binomial(-3, 1, evaluate=False) % 3
    assert a == b

    # check int-like handling
    assert binomial(5, 2, evaluate=False) % 7 == 3
    a = binomial(5., 2, evaluate=False) % 7
    assert a == 3 and a.is_Float
    a = binomial(5, 2., evaluate=False) % 7
    assert a == 3 and a.is_Float
    a = binomial(5, 2, evaluate=False) % 7.
    assert a == 3 and a.is_Float
    assert (binomial(5, 5., evaluate=False) % 7).is_Float
    assert (binomial(5., 5, evaluate=False) % 7).is_Float
    assert (binomial(5, 5, evaluate=False) % 7.).is_Float
    assert (binomial(5, 1., evaluate=False) % 7).is_Float
    assert (binomial(5., 1, evaluate=False) % 7).is_Float
    assert (binomial(5, 1, evaluate=False) % 7.).is_Float

    raises(ValueError, lambda: binomial(pi, 2, evaluate=False) % 3)
    raises(ValueError, lambda: binomial(4, pi, evaluate=False) % 3)
    raises(ValueError, lambda: binomial(3, 2, evaluate=False) % pi)

    n = symbols('n', integer=True)
    assert unchanged(Mod, binomial(n, 2), 7)


def test_binomial_diff():
    n, k = symbols('n k', integer=True)

    assert binomial(n, k).diff(n) == \
        (-polygamma(0, 1 + n - k) + polygamma(0, 1 + n))*binomial(n, k)
    assert binomial(n**2, k**3).diff(n) == \
        2*n*(-polygamma(
            0, 1 + n**2 - k**3) + polygamma(0, 1 + n**2))*binomial(n**2, k**3)

    assert binomial(n, k).diff(k) == \
        (-polygamma(0, 1 + k) + polygamma(0, 1 + n - k))*binomial(n, k)
    assert binomial(n**2, k**3).diff(k) == \
        3*k**2*(-polygamma(
            0, 1 + k**3) + polygamma(0, 1 + n**2 - k**3))*binomial(n**2, k**3)
    raises(ArgumentIndexError, lambda: binomial(n, k).fdiff(3))


def test_simplify():
    n, k = symbols('n k', integer=True)
    assert factorial(factorial(n)/(factorial(k)*factorial(
        -k + n))).simplify() == gamma(1 + gamma(n + 1)/(
            gamma(k + 1)*gamma(-k + n + 1)))
    assert factorial(n**3 + k).as_leading_term(n) == factorial(k)


def test_binomial_rewrite():
    n, k = symbols('n k', integer=True, nonnegative=True)
    x, y = symbols('x y')
    i, i_0 = symbols('i i_0')

    assert binomial(n, k).rewrite(factorial) == factorial(n)/(
        factorial(k)*factorial(n - k))
    assert binomial(n, k).rewrite(gamma) == gamma(
        n + 1)/(gamma(k + 1)*gamma(n - k + 1))
    assert binomial(n, k).rewrite(ff) == ff(n, k) / factorial(k)
    assert binomial(n, x).rewrite(ff) == ff(n, x)/factorial(x)
    assert binomial(n, x, True).rewrite(ff) == binomial(n, x, True)
    assert binomial(n, k).rewrite('tractable') == exp(
        -loggamma(k + 1))*exp(loggamma(n + 1))*exp(-loggamma(-k + n + 1))


    y, i = i, i_0  # tests igen, too
    h = S.Half
    v = [-1, 0, zoo, -h, 1, 0, zoo, 1, 1, 1, zoo, 0, 0, 0, 2/pi,
        h, 1, 1, 2/pi, 1, 0, h, -2/(3*pi), 0, 1, 1, 4/pi, S(3)/2, 1,
        S(3)/2, 4/(3*pi), 1, 0, S(3)/8, -4/(15*pi), 0]
    ix = 0
    for i in range(-1, 2):
        for j in range(i - 1, i + 2):
            assert v[ix] == binomial(i, j), [v[ix], binomial(i, j, evaluate=False)]
            assert v[ix + 1] == binomial(i + h, j), [v[ix + 1], binomial(i + h, j, evaluate=False)]
            assert v[ix + 2] == binomial(i, j + h), [v[ix + 2], binomial(i, j + h, evaluate=False)]
            assert v[ix + 3] == binomial(i + h, j + h), [v[ix + 3], binomial(i + h, j + h, evaluate=False)]
            ix += 4
    rw = binomial(x, y, True).rewrite(Piecewise)
    # make sure that special cases produce Float
    assert rw.xreplace({x: 2, y: 1.}).is_Float
    assert rw.xreplace({x: 3., y: 2}).is_Float
    for F in (Piecewise, factorial, ff, gamma, 'tractable', 'expand'):
        for i in range(-2, 2):
            for j in range(i - 1, i + 2):
                for hi, hj in cartes((0, S.Half), (0, S.Half)):
                    x, y = i + hi, j + hj
                    u = binomial(x, y, True, evaluate=False)
                    if F == 'expand':
                        rw = expand_func(u)
                    else:
                        rw = u.rewrite(F)
                    v = binomial(x, y, True)
                    assert Eq(rw.n(), v.n()), (rw, v, x, y, F)


def test_multinomial():
    from sympy import I, Rational
    n, k = symbols('n k', integer=True)
    z = Symbol('z', zero=True)
    nt = Symbol('nt', integer=False)
    kp = Symbol('kp', integer=True, positive=True)
    x = Symbol('x')

    raises(ValueError, lambda: multinomial())
    assert multinomial(n, k, k).is_integer
    assert multinomial(n, k, nt).is_integer is False
    assert multinomial(1000) == 1
    assert multinomial(0, 0) == 1
    assert multinomial(1, 2) == 3
    assert multinomial(1, 2.5, 1) == 15.75
    assert multinomial(1, -2) == -1
    assert multinomial(-1, -2) == 0
    assert multinomial(1, Rational(-1, 3)) == Rational(2, 3)
    assert multinomial(1, 1, 1) == 6
    assert multinomial(S.Half, S.Half).equals(4/pi)
    assert multinomial(3, S.Exp1, pi).args == (3, S.Exp1, pi)
    assert multinomial(pi, S.Exp1, 3).round() == 1442

    assert multinomial(k, n + k) == binomial(2*k + n, k, True)
    assert multinomial(k, n + k).rewrite(binomial
        ) == binomial(2*k + n, k, True)
    m = multinomial(k, n - k)
    assert m.rewrite(binomial) == m

    assert multinomial(n, n).is_integer
    assert multinomial(nt, k).is_integer is None
    assert multinomial(sqrt(11)*I, 3) == -10

    assert multinomial(n, -2) == binomial(n - 2, -2, True)

    assert multinomial(n, -pi).rewrite(gamma) == gamma(
        n - pi + 1)/(gamma(1 - pi)*gamma(n + 1)), multinomial(n, -pi)
    assert expand_func(multinomial(n, 2)) == (n + 1)*(n + 2)/2
    assert expand_func(multinomial(n, 2, 3)) == (n + 1)*(
        n + 2)*(n + 3)*(n + 4)*(n + 5)/12
    assert multinomial(n, n + 3) == binomial(2*n + 3, n, True)

    assert multinomial(n, 3).expand(func=True) ==  n**3/6 + n**2 + 11*n/6 + 1

    assert multinomial(kp, kp + 1) == binomial(2*kp + 1, kp, True)

    assert multinomial(n, z) == 1
    assert multinomial(z) == 1
    assert multinomial(z, n, k) == binomial(k + n, k, True)
    assert unchanged(multinomial, z, z, n, k, k) is False
    assert multinomial(*[x]*5) == factorial(5*x)/factorial(x)**5

    assert multinomial(I, 1) == 1 + I
    assert multinomial(I, 2) == (1 + 3*I)/2


def test_multinomial_rewrite():
    n, k = symbols('n k', integer=True, nonnegative=True)
    assert multinomial(n, k, k).rewrite(binomial) == binomial(
        k + n, k, True)*binomial(2*k + n, k, True)
    assert multinomial(n, k, k).rewrite(factorial) == factorial(
        2*k + n)/(factorial(k)**2*factorial(n))
    assert multinomial(n, k, k).rewrite(gamma) == gamma(
        2*k + n + 1)/(gamma(k + 1)**2*gamma(n + 1))
    assert multinomial(n, k, k).rewrite('tractable') == exp(
        -2*loggamma(k + 1))*exp(
            -loggamma(n + 1))*exp(loggamma(2*k + n + 1))


@XFAIL
def test_factorial_simplify_fail():
    # simplify(factorial(x + 1).diff(x) - ((x + 1)*factorial(x)).diff(x))) == 0
    from sympy.abc import x
    assert simplify(x*polygamma(0, x + 1) - x*polygamma(0, x + 2) +
                    polygamma(0, x + 1) - polygamma(0, x + 2) + 1) == 0


def test_subfactorial():
    assert all(subfactorial(i) == ans for i, ans in enumerate(
        [1, 0, 1, 2, 9, 44, 265, 1854, 14833, 133496]))
    assert subfactorial(oo) is oo
    assert subfactorial(nan) is nan
    assert subfactorial(23) == 9510425471055777937262
    assert unchanged(subfactorial, 2.2)

    x = Symbol('x')
    assert subfactorial(x).rewrite(uppergamma) == uppergamma(x + 1, -1)/S.Exp1

    tt = Symbol('tt', integer=True, nonnegative=True)
    tf = Symbol('tf', integer=True, nonnegative=False)
    tn = Symbol('tf', integer=True)
    ft = Symbol('ft', integer=False, nonnegative=True)
    ff = Symbol('ff', integer=False, nonnegative=False)
    fn = Symbol('ff', integer=False)
    nt = Symbol('nt', nonnegative=True)
    nf = Symbol('nf', nonnegative=False)
    nn = Symbol('nf')
    te = Symbol('te', even=True, nonnegative=True)
    to = Symbol('to', odd=True, nonnegative=True)
    assert subfactorial(tt).is_integer
    assert subfactorial(tf).is_integer is None
    assert subfactorial(tn).is_integer is None
    assert subfactorial(ft).is_integer is None
    assert subfactorial(ff).is_integer is None
    assert subfactorial(fn).is_integer is None
    assert subfactorial(nt).is_integer is None
    assert subfactorial(nf).is_integer is None
    assert subfactorial(nn).is_integer is None
    assert subfactorial(tt).is_nonnegative
    assert subfactorial(tf).is_nonnegative is None
    assert subfactorial(tn).is_nonnegative is None
    assert subfactorial(ft).is_nonnegative is None
    assert subfactorial(ff).is_nonnegative is None
    assert subfactorial(fn).is_nonnegative is None
    assert subfactorial(nt).is_nonnegative is None
    assert subfactorial(nf).is_nonnegative is None
    assert subfactorial(nn).is_nonnegative is None
    assert subfactorial(tt).is_even is None
    assert subfactorial(tt).is_odd is None
    assert subfactorial(te).is_odd is True
    assert subfactorial(to).is_even is True<|MERGE_RESOLUTION|>--- conflicted
+++ resolved
@@ -1,46 +1,25 @@
 from sympy.concrete.products import Product
-<<<<<<< HEAD
-=======
-from sympy.core.function import expand_func
+from sympy.core import EulerGamma
+from sympy.core.expr import unchanged
+from sympy.core.function import expand_func, ArgumentIndexError
 from sympy.core.mod import Mod
 from sympy.core.mul import Mul
-from sympy.core import EulerGamma
-from sympy.core.numbers import (Float, I, Rational, nan, oo, pi, zoo)
+from sympy.core.numbers import (oo, nan, Rational, pi, I, Float, zoo)
 from sympy.core.relational import Eq
 from sympy.core.singleton import S
-from sympy.core.symbol import (Dummy, Symbol, symbols)
-from sympy.functions.combinatorial.factorials import (ff, rf, binomial, factorial, factorial2)
-from sympy.functions.elementary.miscellaneous import sqrt
-from sympy.functions.elementary.piecewise import Piecewise
-from sympy.functions.special.gamma_functions import (gamma, polygamma)
-from sympy.polys.polytools import Poly
-from sympy.series.order import O
-from sympy.simplify.simplify import simplify
->>>>>>> e9414faf
-from sympy.core.expr import unchanged
-from sympy.core.function import ArgumentIndexError, expand_func
-from sympy.core.mod import Mod
-from sympy.core.mul import Mul
-from sympy.core.numbers import (EulerGamma, Float, I, Rational, nan,
-    oo, pi, zoo)
-EulerGamma = EulerGamma()  # no EulerGamma = S.EulerGamma in numbers
-from sympy.core.relational import Eq
-from sympy.core.singleton import S
-from sympy.core.symbol import (Dummy, Symbol, symbols)
-from sympy.functions.combinatorial.factorials import (
-    ff, rf, binomial, factorial, factorial2,
-    multinomial)
-from sympy.functions.combinatorial.factorials import subfactorial
+from sympy.core.symbol import Symbol, symbols, Dummy
+from sympy.functions.combinatorial.factorials import (subfactorial,
+    binomial, factorial2, ff, factorial, rf, multinomial)
 from sympy.functions.elementary.exponential import exp
 from sympy.functions.elementary.miscellaneous import sqrt
 from sympy.functions.elementary.piecewise import Piecewise
-from sympy.functions.special.gamma_functions import (
-    gamma, loggamma, polygamma, uppergamma)
+from sympy.functions.special.gamma_functions import (gamma, uppergamma,
+    polygamma, loggamma)
 from sympy.polys.polytools import Poly
 from sympy.series.order import O
 from sympy.sets.fancysets import Range
 from sympy.simplify.simplify import simplify
-from sympy.testing.pytest import XFAIL, raises, slow
+from sympy.testing.pytest import raises, XFAIL, slow
 from sympy.utilities.iterables import cartes
 
 #Solves and Fixes Issue #10388 - This is the updated test for the same solved issue
@@ -114,19 +93,26 @@
     check(x, y, rf, factorial)
     check(x, y, rf, binomial)
 
+    assert rf(5, k).rewrite(gamma) == gamma(k + 5)/24
+    assert rf(5, k).rewrite(factorial) == factorial(k + 4)/24
+
     assert rf(x, k).rewrite(ff) == ff(x + k - 1, k)
+    assert rf(x, y).rewrite(ff) == ff(x + y - 1, y)
+
     assert rf(x, k).rewrite(gamma) == Piecewise(
         (gamma(k + x)/gamma(x), x > 0),
         ((-1)**k*gamma(1 - x)/gamma(-k - x + 1), True))
-    assert rf(5, k).rewrite(gamma) == gamma(k + 5)/24
+    assert rf(x, y).rewrite(gamma) == Piecewise(
+        (gamma(x + y)/gamma(x), x > 0),
+        ((-1)**y*gamma(1 - x)/gamma(-x - y + 1), True))
+
     assert rf(x, k).rewrite(binomial) == factorial(k)*binomial(x + k - 1, k)
+    assert rf(x, y).rewrite(binomial) == rf(x, y)
+
     assert rf(n, k).rewrite(factorial) == Piecewise(
         (factorial(k + n - 1)/factorial(n - 1), n > 0),
         ((-1)**k*factorial(-n)/factorial(-k - n), True))
-    assert rf(5, k).rewrite(factorial) == factorial(k + 4)/24
     assert rf(x, y).rewrite(factorial) == rf(x, y)
-    assert rf(x, y).rewrite(binomial) == rf(x, y)
-    assert rf(x, y).rewrite(gamma) == gamma(x + y)/gamma(x)
 
     import random
     from mpmath import rf as mpmath_rf
@@ -454,7 +440,7 @@
 @XFAIL
 def test_binomial_fail3():
     i, j = symbols('i j', integer=True, zero=False)
-    # gives None but should be Tru
+    # gives None but should be True
     assert binomial(i, j).equals(
         binomial(i - 1, j - 1) + binomial(i - 1, j))
 
@@ -498,7 +484,7 @@
     assert binomial(x, 1.) == binomial(x, x - 1.) == x
     assert binomial(x + 1, x) == x + 1
 
-    assert unchanged(binomial, x, -1)
+    assert unchanged(binomial, x, -1, True)
     assert binomial(-1 + nz, -1) == 0
     assert binomial(v, v + i) == 0
     assert binomial(nt, nt + 1) == 0
@@ -506,16 +492,23 @@
 
     assert unchanged(binomial, kp, -kn)
     assert binomial(kp, 2*kp) == 0
-    assert unchanged(binomial, n, u)
-    assert unchanged(binomial, kp, u)
+    assert binomial(n, u) == 0
+    assert unchanged(binomial, n, u, True)
+    assert binomial(kp, u) == 0
+    assert unchanged(binomial, kp, u, True)
     assert unchanged(binomial, n, p)
     assert unchanged(binomial, n, k)
     assert unchanged(binomial, n, n + p)
     assert unchanged(binomial, kn, x)
-    assert unchanged(binomial, x, kn - 1)
+    assert unchanged(binomial, x, kn - 1, True)
+    assert binomial(x, kn - 1) == 0
     assert unchanged(binomial, u, -u)
-    assert unchanged(binomial, u, 2*u)
-    assert unchanged(binomial, 2*u, u)
+    assert binomial(u, 2*u) == 0
+    assert binomial(u, u, True) == 1
+    assert binomial(u, u) == 0
+    assert unchanged(binomial, u, 2*u, True)
+    assert unchanged(binomial, 2*u, u, True)
+    assert binomial(2*u, u) == 0
     assert unchanged(binomial, v, v + p)
 
     assert unchanged(binomial, n, 3)
@@ -565,7 +558,8 @@
     assert binomial(4321, 51) == 124595639629264868916081001263541480185227731958274383287107643816863897851139048158022599533438936036467601690983780576
 
     assert binomial(a, b).is_nonnegative is True
-    assert binomial(kne, kne - 1).is_zero is False
+    assert binomial(kne, kne - 1, True).is_zero is False
+    assert binomial(kne, kne - 1).is_zero is True
     assert binomial(kne, kne - 2).is_nonnegative is True
     assert binomial(kne, kne - 3, True).is_nonnegative is False
     assert binomial(-2*kp, -4*kp - 1, True).is_nonnegative is False
@@ -585,9 +579,11 @@
     assert binomial(Rational(13, 2), -10) == 0
     assert binomial(-49, -51, True) == 1225
 
-    assert binomial(19, Rational(-7, 2)) == S(-68719476736)/(911337863661225*pi)
+    assert binomial(19, Rational(-7, 2), True) == S(-68719476736)/(911337863661225*pi)
+    assert binomial(19, Rational(-7, 2)) == 0
     assert binomial(0, Rational(3, 2)) == S(-2)/(3*pi)
-    assert binomial(-3, Rational(-7, 2)) is zoo
+    assert binomial(-3, Rational(-7, 2), True) is zoo
+    assert binomial(-3, Rational(-7, 2)) == 0
     assert binomial(kn, kt) is zoo
 
     assert binomial(nt, kt).func == binomial
@@ -598,28 +594,23 @@
         nt + 1)/(15*sqrt(pi)*gamma(nt - Rational(3, 2)))
     assert binomial(nr, Rational(5, 2)).rewrite(gamma
         ) == 8*gamma(nr + 1)/(15*sqrt(pi)*gamma(nr - Rational(3, 2)))
-    assert binomial(Rational(20, 3), Rational(-5, 4)
+    assert binomial(Rational(20, 3), Rational(-5, 4), True
         ).rewrite(gamma) == gamma(Rational(23, 3)
         )/(gamma(Rational(-1, 4))*gamma(Rational(107, 12)))
-    assert binomial(Rational(19, 2), Rational(-7, 2)
+    assert binomial(Rational(19, 2), Rational(-7, 2), True
         ).rewrite(gamma) == Rational(-1615, 8388608)
-    assert binomial(Rational(-13, 5), Rational(-7, 8)
+    assert binomial(Rational(-13, 5), Rational(-7, 8), True
         ).rewrite(gamma) == gamma(Rational(-8, 5))/(gamma(Rational(-29, 40))*gamma(Rational(1, 8)))
-    assert binomial(Rational(-19, 8), Rational(-13, 5)
+    assert binomial(Rational(-19, 8), Rational(-13, 5), True
         ).rewrite(gamma) == gamma(Rational(-11, 8)
         )/(gamma(Rational(-8, 5))*gamma(Rational(49, 40)))
 
     # binomial for complexes
-<<<<<<< HEAD
-    assert binomial(I, Rational(-89, 8)).rewrite(gamma
+    assert binomial(I, Rational(-89, 8), True).rewrite(gamma
         ) == gamma(1 + I)/(gamma(Rational(-81, 8)
         )*gamma(Rational(97, 8) + I))
     assert binomial(I, 2*I).rewrite(gamma
         ) == gamma(1 + I)/(gamma(1 - I)*gamma(1 + 2*I))
-=======
-    assert binomial(I, Rational(-89, 8)) == gamma(1 + I)/(gamma(Rational(-81, 8))*gamma(Rational(97, 8) + I))
-    assert binomial(I, 2*I) == gamma(1 + I)/(gamma(1 - I)*gamma(1 + 2*I))
->>>>>>> e9414faf
     assert binomial(-7, I) is zoo
     assert binomial(Rational(-7, 6), I).rewrite(gamma
         ) == gamma(Rational(-1, 6))/(gamma(Rational(-1, 6) - I)*gamma(1 + I))
@@ -781,10 +772,17 @@
     ix = 0
     for i in range(-1, 2):
         for j in range(i - 1, i + 2):
-            assert v[ix] == binomial(i, j), [v[ix], binomial(i, j, evaluate=False)]
-            assert v[ix + 1] == binomial(i + h, j), [v[ix + 1], binomial(i + h, j, evaluate=False)]
-            assert v[ix + 2] == binomial(i, j + h), [v[ix + 2], binomial(i, j + h, evaluate=False)]
-            assert v[ix + 3] == binomial(i + h, j + h), [v[ix + 3], binomial(i + h, j + h, evaluate=False)]
+            for b in (True, False):
+                if b or j >= 0:
+                    assert v[ix] == binomial(i, j, b), [ix, v[ix], binomial(i, j, evaluate=False)]
+                    assert v[ix + 1] == binomial(i + h, j, b), [ix + 1, v[ix + 1], binomial(i + h, j, evaluate=False)]
+                    assert v[ix + 2] == binomial(i, j + h, b), [ix + 2, v[ix + 2], binomial(i, j + h, evaluate=False)]
+                    assert v[ix + 3] == binomial(i + h, j + h, b), [ix + 3, v[ix + 3], binomial(i + h, j + h, evaluate=False)]
+                else:
+                    assert 0 == binomial(i, j, b)
+                    assert 0 == binomial(i + h, j, b)
+                    assert 0 == binomial(i, j + h, b)
+                    assert 0 == binomial(i + h, j + h, b)
             ix += 4
     rw = binomial(x, y, True).rewrite(Piecewise)
     # make sure that special cases produce Float
@@ -800,8 +798,8 @@
                         rw = expand_func(u)
                     else:
                         rw = u.rewrite(F)
-                    v = binomial(x, y, True)
-                    assert Eq(rw.n(), v.n()), (rw, v, x, y, F)
+                    v = u.func(*u.args)
+                    assert Eq(rw.n(), v.n()), (u, rw, v, x, y, F)
 
 
 def test_multinomial():
