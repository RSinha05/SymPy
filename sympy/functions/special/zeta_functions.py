""" Riemann zeta and related function. """

from sympy.core.add import Add
from sympy.core import Function, S, sympify, pi, I
from sympy.core.function import ArgumentIndexError, expand_mul
from sympy.core.symbol import Dummy
from sympy.functions.combinatorial.numbers import bernoulli, factorial, harmonic
from sympy.functions.elementary.complexes import re, unpolarify, Abs, polar_lift
from sympy.functions.elementary.exponential import log, exp_polar, exp
from sympy.functions.elementary.integers import ceiling, floor
from sympy.functions.elementary.miscellaneous import sqrt
from sympy.polys.polytools import Poly

###############################################################################
###################### LERCH TRANSCENDENT #####################################
###############################################################################


class lerchphi(Function):
    r"""
    Lerch transcendent (Lerch phi function).

    Explanation
    ===========

    For $\operatorname{Re}(a) > 0$, $|z| < 1$ and $s \in \mathbb{C}$, the
    Lerch transcendent is defined as

    .. math :: \Phi(z, s, a) = \sum_{n=0}^\infty \frac{z^n}{(n + a)^s},

    where the standard branch of the argument is used for $n + a$,
    and by analytic continuation for other values of the parameters.

    A commonly used related function is the Lerch zeta function, defined by

    .. math:: L(q, s, a) = \Phi(e^{2\pi i q}, s, a).

    **Analytic Continuation and Branching Behavior**

    It can be shown that

    .. math:: \Phi(z, s, a) = z\Phi(z, s, a+1) + a^{-s}.

    This provides the analytic continuation to $\operatorname{Re}(a) \le 0$.

    Assume now $\operatorname{Re}(a) > 0$. The integral representation

    .. math:: \Phi_0(z, s, a) = \int_0^\infty \frac{t^{s-1} e^{-at}}{1 - ze^{-t}}
                                \frac{\mathrm{d}t}{\Gamma(s)}

    provides an analytic continuation to $\mathbb{C} - [1, \infty)$.
    Finally, for $x \in (1, \infty)$ we find

    .. math:: \lim_{\epsilon \to 0^+} \Phi_0(x + i\epsilon, s, a)
             -\lim_{\epsilon \to 0^+} \Phi_0(x - i\epsilon, s, a)
             = \frac{2\pi i \log^{s-1}{x}}{x^a \Gamma(s)},

    using the standard branch for both $\log{x}$ and
    $\log{\log{x}}$ (a branch of $\log{\log{x}}$ is needed to
    evaluate $\log{x}^{s-1}$).
    This concludes the analytic continuation. The Lerch transcendent is thus
    branched at $z \in \{0, 1, \infty\}$ and
    $a \in \mathbb{Z}_{\le 0}$. For fixed $z, a$ outside these
    branch points, it is an entire function of $s$.

    Examples
    ========

    The Lerch transcendent is a fairly general function, for this reason it does
    not automatically evaluate to simpler functions. Use ``expand_func()`` to
    achieve this.

    If $z=1$, the Lerch transcendent reduces to the Hurwitz zeta function:

    >>> from sympy import lerchphi, expand_func
    >>> from sympy.abc import z, s, a
    >>> expand_func(lerchphi(1, s, a))
    zeta(s, a)

    More generally, if $z$ is a root of unity, the Lerch transcendent
    reduces to a sum of Hurwitz zeta functions:

    >>> expand_func(lerchphi(-1, s, a))
    zeta(s, a/2)/2**s - zeta(s, a/2 + 1/2)/2**s

    If $a=1$, the Lerch transcendent reduces to the polylogarithm:

    >>> expand_func(lerchphi(z, s, 1))
    polylog(s, z)/z

    More generally, if $a$ is rational, the Lerch transcendent reduces
    to a sum of polylogarithms:

    >>> from sympy import S
    >>> expand_func(lerchphi(z, s, S(1)/2))
    2**(s - 1)*(polylog(s, sqrt(z))/sqrt(z) -
                polylog(s, sqrt(z)*exp_polar(I*pi))/sqrt(z))
    >>> expand_func(lerchphi(z, s, S(3)/2))
    -2**s/z + 2**(s - 1)*(polylog(s, sqrt(z))/sqrt(z) -
                          polylog(s, sqrt(z)*exp_polar(I*pi))/sqrt(z))/z

    The derivatives with respect to $z$ and $a$ can be computed in
    closed form:

    >>> lerchphi(z, s, a).diff(z)
    (-a*lerchphi(z, s, a) + lerchphi(z, s - 1, a))/z
    >>> lerchphi(z, s, a).diff(a)
    -s*lerchphi(z, s + 1, a)

    See Also
    ========

    polylog, zeta

    References
    ==========

    .. [1] Bateman, H.; Erdelyi, A. (1953), Higher Transcendental Functions,
           Vol. I, New York: McGraw-Hill. Section 1.11.
    .. [2] http://dlmf.nist.gov/25.14
    .. [3] https://en.wikipedia.org/wiki/Lerch_transcendent

    """

    def _eval_expand_func(self, **hints):
        z, s, a = self.args
        if z == 1:
            return zeta(s, a)
        if s.is_Integer and s <= 0:
            t = Dummy('t')
            p = Poly((t + a)**(-s), t)
            start = 1/(1 - t)
            res = S.Zero
            for c in reversed(p.all_coeffs()):
                res += c*start
                start = t*start.diff(t)
            return res.subs(t, z)

        if a.is_Rational:
            # See section 18 of
            #   Kelly B. Roach.  Hypergeometric Function Representations.
            #   In: Proceedings of the 1997 International Symposium on Symbolic and
            #   Algebraic Computation, pages 205-211, New York, 1997. ACM.
            # TODO should something be polarified here?
            add = S.Zero
            mul = S.One
            # First reduce a to the interaval (0, 1]
            if a > 1:
                n = floor(a)
                if n == a:
                    n -= 1
                a -= n
                mul = z**(-n)
                add = Add(*[-z**(k - n)/(a + k)**s for k in range(n)])
            elif a <= 0:
                n = floor(-a) + 1
                a += n
                mul = z**n
                add = Add(*[z**(n - 1 - k)/(a - k - 1)**s for k in range(n)])

            m, n = S([a.p, a.q])
            zet = exp_polar(2*pi*I/n)
            root = z**(1/n)
            return add + mul*n**(s - 1)*Add(
                *[polylog(s, zet**k*root)._eval_expand_func(**hints)
                  / (unpolarify(zet)**k*root)**m for k in range(n)])

        # TODO use minpoly instead of ad-hoc methods when issue 5888 is fixed
        if isinstance(z, exp) and (z.args[0]/(pi*I)).is_Rational or z in [-1, I, -I]:
            # TODO reference?
            if z == -1:
                p, q = S([1, 2])
            elif z == I:
                p, q = S([1, 4])
            elif z == -I:
                p, q = S([-1, 4])
            else:
                arg = z.args[0]/(2*pi*I)
                p, q = S([arg.p, arg.q])
            return Add(*[exp(2*pi*I*k*p/q)/q**s*zeta(s, (k + a)/q)
                         for k in range(q)])

        return lerchphi(z, s, a)

    def fdiff(self, argindex=1):
        z, s, a = self.args
        if argindex == 3:
            return -s*lerchphi(z, s + 1, a)
        elif argindex == 1:
            return (lerchphi(z, s - 1, a) - a*lerchphi(z, s, a))/z
        else:
            raise ArgumentIndexError

    def _eval_rewrite_helper(self, z, s, a, target):
        res = self._eval_expand_func()
        if res.has(target):
            return res
        else:
            return self

    def _eval_rewrite_as_zeta(self, z, s, a, **kwargs):
        return self._eval_rewrite_helper(z, s, a, zeta)

    def _eval_rewrite_as_polylog(self, z, s, a, **kwargs):
        return self._eval_rewrite_helper(z, s, a, polylog)

###############################################################################
###################### POLYLOGARITHM ##########################################
###############################################################################


class polylog(Function):
    r"""
    Polylogarithm function.

    Explanation
    ===========

    For $|z| < 1$ and $s \in \mathbb{C}$, the polylogarithm is
    defined by

    .. math:: \operatorname{Li}_s(z) = \sum_{n=1}^\infty \frac{z^n}{n^s},

    where the standard branch of the argument is used for $n$. It admits
    an analytic continuation which is branched at $z=1$ (notably not on the
    sheet of initial definition), $z=0$ and $z=\infty$.

    The name polylogarithm comes from the fact that for $s=1$, the
    polylogarithm is related to the ordinary logarithm (see examples), and that

    .. math:: \operatorname{Li}_{s+1}(z) =
                    \int_0^z \frac{\operatorname{Li}_s(t)}{t} \mathrm{d}t.

    The polylogarithm is a special case of the Lerch transcendent:

    .. math:: \operatorname{Li}_{s}(z) = z \Phi(z, s, 1).

    Examples
    ========

    For $z \in \{0, 1, -1\}$, the polylogarithm is automatically expressed
    using other functions:

    >>> from sympy import polylog
    >>> from sympy.abc import s
    >>> polylog(s, 0)
    0
    >>> polylog(s, 1)
    zeta(s)
    >>> polylog(s, -1)
    -dirichlet_eta(s)

    If $s$ is a negative integer, $0$ or $1$, the polylogarithm can be
    expressed using elementary functions. This can be done using
    ``expand_func()``:

    >>> from sympy import expand_func
    >>> from sympy.abc import z
    >>> expand_func(polylog(1, z))
    -log(1 - z)
    >>> expand_func(polylog(0, z))
    z/(1 - z)

    The derivative with respect to $z$ can be computed in closed form:

    >>> polylog(s, z).diff(z)
    polylog(s - 1, z)/z

    The polylogarithm can be expressed in terms of the lerch transcendent:

    >>> from sympy import lerchphi
    >>> polylog(s, z).rewrite(lerchphi)
    z*lerchphi(z, s, 1)

    See Also
    ========

    zeta, lerchphi

    """

    @classmethod
    def eval(cls, s, z):
        if z is S.One:
            return zeta(s)
        elif z is S.NegativeOne:
            return -dirichlet_eta(s)
        elif z is S.Zero:
            return S.Zero
        elif s == 2:
            if z == S.Half:
                return pi**2/12 - log(2)**2/2
            elif z == 2:
                return pi**2/4 - I*pi*log(2)
            elif z == -(sqrt(5) - 1)/2:
                return -pi**2/15 + log((sqrt(5)-1)/2)**2/2
            elif z == -(sqrt(5) + 1)/2:
                return -pi**2/10 - log((sqrt(5)+1)/2)**2
            elif z == (3 - sqrt(5))/2:
                return pi**2/15 - log((sqrt(5)-1)/2)**2
            elif z == (sqrt(5) - 1)/2:
                return pi**2/10 - log((sqrt(5)-1)/2)**2

        if z.is_zero:
            return S.Zero

        # Make an effort to determine if z is 1 to avoid replacing into
        # expression with singularity
        zone = z.equals(S.One)

        if zone:
            return zeta(s)
        elif zone is False:
            # For s = 0 or -1 use explicit formulas to evaluate, but
            # automatically expanding polylog(1, z) to -log(1-z) seems
            # undesirable for summation methods based on hypergeometric
            # functions
            if s is S.Zero:
                return z/(1 - z)
            elif s is S.NegativeOne:
                return z/(1 - z)**2
            if s.is_zero:
                return z/(1 - z)

        # polylog is branched, but not over the unit disk
        if z.has(exp_polar, polar_lift) and (zone or (Abs(z) <= S.One) == True):
            return cls(s, unpolarify(z))

    def fdiff(self, argindex=1):
        s, z = self.args
        if argindex == 2:
            return polylog(s - 1, z)/z
        raise ArgumentIndexError

    def _eval_rewrite_as_lerchphi(self, s, z, **kwargs):
        return z*lerchphi(z, s, 1)

    def _eval_expand_func(self, **hints):
        s, z = self.args
        if s == 1:
            return -log(1 - z)
        if s.is_Integer and s <= 0:
            u = Dummy('u')
            start = u/(1 - u)
            for _ in range(-s):
                start = u*start.diff(u)
            return expand_mul(start).subs(u, z)
        return polylog(s, z)

    def _eval_is_zero(self):
        z = self.args[1]
        if z.is_zero:
            return True

    def _eval_nseries(self, x, n, logx, cdir=0):
        from sympy.series.order import Order
        nu, z = self.args

        z0 = z.subs(x, 0)
        if z0 is S.NaN:
            z0 = z.limit(x, 0, dir='-' if re(cdir).is_negative else '+')

        if z0.is_zero:
            # In case of powers less than 1, number of terms need to be computed
            # separately to avoid repeated callings of _eval_nseries with wrong n
            try:
                _, exp = z.leadterm(x)
            except (ValueError, NotImplementedError):
                return self

            if exp.is_positive:
                newn = ceiling(n/exp)
                o = Order(x**n, x)
                r = z._eval_nseries(x, n, logx, cdir).removeO()
                if r is S.Zero:
                    return o

                term = r
                s = [term]
                for k in range(2, newn):
                    term *= r
                    s.append(term/k**nu)
                return Add(*s) + o

        return super(polylog, self)._eval_nseries(x, n, logx, cdir)

###############################################################################
###################### HURWITZ GENERALIZED ZETA FUNCTION ######################
###############################################################################


class zeta(Function):
    r"""
    Hurwitz zeta function (or Riemann zeta function).

    Explanation
    ===========

    For $\operatorname{Re}(a) > 0$ and $\operatorname{Re}(s) > 1$, this
    function is defined as

    .. math:: \zeta(s, a) = \sum_{n=0}^\infty \frac{1}{(n + a)^s},

    where the standard choice of argument for $n + a$ is used. For fixed
    $a$ not a nonpositive integer the Hurwitz zeta function admits a
    meromorphic continuation to all of $\mathbb{C}$; it is an unbranched
    function with a simple pole at $s = 1$.

    The Hurwitz zeta function is a special case of the Lerch transcendent:

    .. math:: \zeta(s, a) = \Phi(1, s, a).

    This formula defines an analytic continuation for all possible values of
    $s$ and $a$ (also $\operatorname{Re}(a) < 0$), see the documentation of
    :class:`lerchphi` for a description of the branching behavior.

    If no value is passed for $a$ a default value of $a = 1$ is assumed,
    yielding the Riemann zeta function.

    Examples
    ========

    For $a = 1$ the Hurwitz zeta function reduces to the famous Riemann
    zeta function:

    .. math:: \zeta(s, 1) = \zeta(s) = \sum_{n=1}^\infty \frac{1}{n^s}.

    >>> from sympy import zeta
    >>> from sympy.abc import s
    >>> zeta(s, 1)
    zeta(s)
    >>> zeta(s)
    zeta(s)

    The Riemann zeta function can also be expressed using the Dirichlet eta
    function:

    >>> from sympy import dirichlet_eta
    >>> zeta(s).rewrite(dirichlet_eta)
    dirichlet_eta(s)/(1 - 2**(1 - s))

    The Riemann zeta function at nonnegative even and negative integer
    values is related to the Bernoulli numbers and polynomials:

    >>> zeta(2)
    pi**2/6
    >>> zeta(4)
    pi**4/90
    >>> zeta(0)
    -1/2
    >>> zeta(-1)
    -1/12
    >>> zeta(-4)
    0

    The specific formulae are:

    .. math:: \zeta(2n) = -\frac{(2\pi i)^{2n} B_{2n}}{2(2n)!}
    .. math:: \zeta(-n,a) = -\frac{B_{n+1}(a)}{n+1}

    No closed-form expressions are known at positive odd integers, but
    numerical evaluation is possible:

    >>> zeta(3).n()
    1.20205690315959

    The derivative of $\zeta(s, a)$ with respect to $a$ can be computed:

    >>> from sympy.abc import a
    >>> zeta(s, a).diff(a)
    -s*zeta(s + 1, a)

    However the derivative with respect to $s$ has no useful closed form
    expression:

    >>> zeta(s, a).diff(s)
    Derivative(zeta(s, a), s)

    The Hurwitz zeta function can be expressed in terms of the Lerch
    transcendent, :class:`~.lerchphi`:

    >>> from sympy import lerchphi
    >>> zeta(s, a).rewrite(lerchphi)
    lerchphi(1, s, a)

    See Also
    ========

    dirichlet_eta, lerchphi, polylog

    References
    ==========

    .. [1] http://dlmf.nist.gov/25.11
    .. [2] https://en.wikipedia.org/wiki/Hurwitz_zeta_function

    """

    @classmethod
    def eval(cls, s, a=None):
        if a is S.One:
            return cls(s)
        elif s is S.NaN or a is S.NaN:
            return S.NaN
        elif s is S.One:
            return S.ComplexInfinity
        elif s is S.Infinity:
            return S.One

        sint = s.is_Integer
        if a is None:
            a = S.One
<<<<<<< HEAD
        if sint and s.is_nonpositive:
=======
        if s.is_zero:
            return S.Half - a
        elif sint and s.is_nonpositive:
>>>>>>> a3826118
            return bernoulli(1-s, a) / (s-1)
        elif a is S.One:
            if sint and s.is_even:
                return -(2*pi*I)**s * bernoulli(s) / (2*factorial(s))
<<<<<<< HEAD
        elif s.is_number and a.is_Integer:
=======
        elif sint and a.is_Integer:
>>>>>>> a3826118
            if a.is_positive:
                return cls(s) - harmonic(a-1, s)
            return S.NaN

    def _eval_rewrite_as_bernoulli(self, s, a=1, **kwargs):
<<<<<<< HEAD
        if a == 1 and s.is_integer and s.is_even:
=======
        if a == 1 and s.is_integer and s.is_nonnegative and s.is_even:
>>>>>>> a3826118
            return -(2*pi*I)**s * bernoulli(s) / (2*factorial(s))
        return bernoulli(1-s, a) / (s-1)

    def _eval_rewrite_as_dirichlet_eta(self, s, a=1, **kwargs):
        if a != 1:
            return self
        s = self.args[0]
        return dirichlet_eta(s)/(1 - 2**(1 - s))

    def _eval_rewrite_as_lerchphi(self, s, a=1, **kwargs):
        return lerchphi(1, s, a)

    def _eval_is_finite(self):
        arg_is_one = (self.args[0] - 1).is_zero
        if arg_is_one is not None:
            return not arg_is_one

    def _eval_expand_func(self, **hints):
        s = self.args[0]
<<<<<<< HEAD
        a = self.args[1] if len(self.args) == 2 else S.One
=======
        a = self.args[1] if len(self.args) > 1 else S.One
>>>>>>> a3826118
        if a.is_integer:
            if a.is_positive:
                return zeta(s) - harmonic(a-1, s)
            if a.is_nonpositive and (s.is_integer is False or
                    s.is_nonpositive is False):
                return S.NaN
        return self

    def fdiff(self, argindex=1):
        if len(self.args) == 2:
            s, a = self.args
        else:
            s, a = self.args + (1,)
        if argindex == 2:
            return -s*zeta(s + 1, a)
        else:
            raise ArgumentIndexError


class dirichlet_eta(Function):
    r"""
    Dirichlet eta function.

    Explanation
    ===========

    For $\operatorname{Re}(s) > 0$, this function is defined as

    .. math:: \eta(s) = \sum_{n=1}^\infty \frac{(-1)^{n-1}}{n^s}.

    It admits a unique analytic continuation to all of $\mathbb{C}$.
    It is an entire, unbranched function.

    Examples
    ========

    The Dirichlet eta function is closely related to the Riemann zeta function:

    >>> from sympy import dirichlet_eta, zeta
    >>> from sympy.abc import s
    >>> dirichlet_eta(s).rewrite(zeta)
    (1 - 2**(1 - s))*zeta(s)

    See Also
    ========

    zeta

    References
    ==========

    .. [1] https://en.wikipedia.org/wiki/Dirichlet_eta_function

    """

    @classmethod
    def eval(cls, s):
        if s == 1:
            return log(2)
        z = zeta(s)
        if not z.has(zeta):
            return (1 - 2**(1 - s))*z

    def _eval_rewrite_as_zeta(self, s, **kwargs):
        return (1 - 2**(1 - s)) * zeta(s)


class riemann_xi(Function):
    r"""
    Riemann Xi function.

    Examples
    ========

    The Riemann Xi function is closely related to the Riemann zeta function.
    The zeros of Riemann Xi function are precisely the non-trivial zeros
    of the zeta function.

    >>> from sympy import riemann_xi, zeta
    >>> from sympy.abc import s
    >>> riemann_xi(s).rewrite(zeta)
    s*(s - 1)*gamma(s/2)*zeta(s)/(2*pi**(s/2))

    References
    ==========

    .. [1] https://en.wikipedia.org/wiki/Riemann_Xi_function

    """


    @classmethod
    def eval(cls, s):
        from sympy.functions.special.gamma_functions import gamma
        z = zeta(s)
        if s in (S.Zero, S.One):
            return S.Half

        if not isinstance(z, zeta):
            return s*(s - 1)*gamma(s/2)*z/(2*pi**(s/2))

    def _eval_rewrite_as_zeta(self, s, **kwargs):
        from sympy.functions.special.gamma_functions import gamma
        return s*(s - 1)*gamma(s/2)*zeta(s)/(2*pi**(s/2))

class stieltjes(Function):
    r"""
    Represents Stieltjes constants, $\gamma_{k}$ that occur in
    Laurent Series expansion of the Riemann zeta function.

    Examples
    ========

    >>> from sympy import stieltjes
    >>> from sympy.abc import n, m
    >>> stieltjes(n)
    stieltjes(n)

    The zero'th stieltjes constant:

    >>> stieltjes(0)
    EulerGamma
    >>> stieltjes(0, 1)
    EulerGamma

    For generalized stieltjes constants:

    >>> stieltjes(n, m)
    stieltjes(n, m)

    Constants are only defined for integers >= 0:

    >>> stieltjes(-1)
    zoo

    References
    ==========

    .. [1] https://en.wikipedia.org/wiki/Stieltjes_constants

    """

    @classmethod
    def eval(cls, n, a=None):
        if a is not None:
            a = sympify(a)
            if a is S.NaN:
                return S.NaN
            if a.is_Integer and a.is_nonpositive:
                return S.ComplexInfinity

        if n.is_Number:
            if n is S.NaN:
                return S.NaN
            elif n < 0:
                return S.ComplexInfinity
            elif not n.is_Integer:
                return S.ComplexInfinity
            elif n is S.Zero and a in [None, 1]:
                return S.EulerGamma

        if n.is_extended_negative:
            return S.ComplexInfinity

        if n.is_zero and a in [None, 1]:
            return S.EulerGamma

        if n.is_integer == False:
            return S.ComplexInfinity<|MERGE_RESOLUTION|>--- conflicted
+++ resolved
@@ -510,32 +510,18 @@
         sint = s.is_Integer
         if a is None:
             a = S.One
-<<<<<<< HEAD
         if sint and s.is_nonpositive:
-=======
-        if s.is_zero:
-            return S.Half - a
-        elif sint and s.is_nonpositive:
->>>>>>> a3826118
             return bernoulli(1-s, a) / (s-1)
         elif a is S.One:
             if sint and s.is_even:
                 return -(2*pi*I)**s * bernoulli(s) / (2*factorial(s))
-<<<<<<< HEAD
-        elif s.is_number and a.is_Integer:
-=======
         elif sint and a.is_Integer:
->>>>>>> a3826118
             if a.is_positive:
                 return cls(s) - harmonic(a-1, s)
             return S.NaN
 
     def _eval_rewrite_as_bernoulli(self, s, a=1, **kwargs):
-<<<<<<< HEAD
-        if a == 1 and s.is_integer and s.is_even:
-=======
         if a == 1 and s.is_integer and s.is_nonnegative and s.is_even:
->>>>>>> a3826118
             return -(2*pi*I)**s * bernoulli(s) / (2*factorial(s))
         return bernoulli(1-s, a) / (s-1)
 
@@ -555,11 +541,7 @@
 
     def _eval_expand_func(self, **hints):
         s = self.args[0]
-<<<<<<< HEAD
-        a = self.args[1] if len(self.args) == 2 else S.One
-=======
         a = self.args[1] if len(self.args) > 1 else S.One
->>>>>>> a3826118
         if a.is_integer:
             if a.is_positive:
                 return zeta(s) - harmonic(a-1, s)
