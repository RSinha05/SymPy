--- conflicted
+++ resolved
@@ -496,7 +496,6 @@
         if nu.is_integer and z.is_extended_real:
             return True
 
-<<<<<<< HEAD
     def _eval_as_leading_term(self, x, logx=None, cdir=0):
         nu, z = self.args
         arg = z.as_leading_term(x)
@@ -509,9 +508,7 @@
         import sage.all as sage
         return sage.bessel_I(self.args[0]._sage_(), self.args[1]._sage_())
 
-=======
->>>>>>> 4489b4c7
-
+      
 class besselk(BesselBase):
     r"""
     Modified Bessel function of the second kind.
