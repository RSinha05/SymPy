from sympy.core import Add, S, sympify, Dummy, expand_func
from sympy.core.expr import Expr
from sympy.core.function import Function, ArgumentIndexError, PoleError
from sympy.core.logic import fuzzy_and, fuzzy_not
from sympy.core.numbers import Rational, pi, oo, I
from sympy.core.power import Pow
from sympy.functions.special.zeta_functions import zeta
from sympy.functions.special.error_functions import erf, erfc, Ei
from sympy.functions.elementary.complexes import re, unpolarify
from sympy.functions.elementary.exponential import exp, log
from sympy.functions.elementary.integers import ceiling, floor
from sympy.functions.elementary.miscellaneous import sqrt
from sympy.functions.elementary.trigonometric import sin, cos, cot
from sympy.functions.combinatorial.numbers import bernoulli, harmonic
from sympy.functions.combinatorial.factorials import factorial, rf, RisingFactorial
from sympy.utilities.misc import as_int

from mpmath import mp, workprec
from mpmath.libmp.libmpf import prec_to_dps

def intlike(n):
    try:
        as_int(n, strict=False)
        return True
    except ValueError:
        return False

###############################################################################
############################ COMPLETE GAMMA FUNCTION ##########################
###############################################################################

class gamma(Function):
    r"""
    The gamma function

    .. math::
        \Gamma(x) := \int^{\infty}_{0} t^{x-1} e^{-t} \mathrm{d}t.

    Explanation
    ===========

    The ``gamma`` function implements the function which passes through the
    values of the factorial function (i.e., $\Gamma(n) = (n - 1)!$ when n is
    an integer). More generally, $\Gamma(z)$ is defined in the whole complex
    plane except at the negative integers where there are simple poles.

    Examples
    ========

    >>> from sympy import S, I, pi, gamma
    >>> from sympy.abc import x

    Several special values are known:

    >>> gamma(1)
    1
    >>> gamma(4)
    6
    >>> gamma(S(3)/2)
    sqrt(pi)/2

    The ``gamma`` function obeys the mirror symmetry:

    >>> from sympy import conjugate
    >>> conjugate(gamma(x))
    gamma(conjugate(x))

    Differentiation with respect to $x$ is supported:

    >>> from sympy import diff
    >>> diff(gamma(x), x)
    gamma(x)*polygamma(0, x)

    Series expansion is also supported:

    >>> from sympy import series
    >>> series(gamma(x), x, 0, 3)
    1/x - EulerGamma + x*(EulerGamma**2/2 + pi**2/12) + x**2*(-EulerGamma*pi**2/12 + polygamma(2, 1)/6 - EulerGamma**3/6) + O(x**3)

    We can numerically evaluate the ``gamma`` function to arbitrary precision
    on the whole complex plane:

    >>> gamma(pi).evalf(40)
    2.288037795340032417959588909060233922890
    >>> gamma(1+I).evalf(20)
    0.49801566811835604271 - 0.15494982830181068512*I

    See Also
    ========

    lowergamma: Lower incomplete gamma function.
    uppergamma: Upper incomplete gamma function.
    polygamma: Polygamma function.
    loggamma: Log Gamma function.
    digamma: Digamma function.
    trigamma: Trigamma function.
    beta: Euler Beta function.

    References
    ==========

    .. [1] https://en.wikipedia.org/wiki/Gamma_function
    .. [2] http://dlmf.nist.gov/5
    .. [3] http://mathworld.wolfram.com/GammaFunction.html
    .. [4] http://functions.wolfram.com/GammaBetaErf/Gamma/

    """

    unbranched = True
    _singularities = (S.ComplexInfinity,)

    def fdiff(self, argindex=1):
        if argindex == 1:
            return self.func(self.args[0])*polygamma(0, self.args[0])
        else:
            raise ArgumentIndexError(self, argindex)

    @classmethod
    def eval(cls, arg):
        if arg.is_Number:
            if arg is S.NaN:
                return S.NaN
            elif arg is S.Infinity:
                return S.Infinity
            elif intlike(arg):
                if arg.is_positive:
                    return factorial(arg - 1)
                else:
                    return S.ComplexInfinity
            elif arg.is_Rational:
                if arg.q == 2:
                    n = abs(arg.p) // arg.q

                    if arg.is_positive:
                        k, coeff = n, S.One
                    else:
                        n = k = n + 1

                        if n & 1 == 0:
                            coeff = S.One
                        else:
                            coeff = S.NegativeOne

                    for i in range(3, 2*k, 2):
                        coeff *= i

                    if arg.is_positive:
                        return coeff*sqrt(S.Pi) / 2**n
                    else:
                        return 2**n*sqrt(S.Pi) / coeff

    def _eval_expand_func(self, **hints):
        arg = self.args[0]
        if arg.is_Rational:
            if abs(arg.p) > arg.q:
                x = Dummy('x')
                n = arg.p // arg.q
                p = arg.p - n*arg.q
                return self.func(x + n)._eval_expand_func().subs(x, Rational(p, arg.q))

        if arg.is_Add:
            coeff, tail = arg.as_coeff_add()
            if coeff and coeff.q != 1:
                intpart = floor(coeff)
                tail = (coeff - intpart,) + tail
                coeff = intpart
            tail = arg._new_rawargs(*tail, reeval=False)
            return self.func(tail)*RisingFactorial(tail, coeff)

        return self.func(*self.args)

    def _eval_conjugate(self):
        return self.func(self.args[0].conjugate())

    def _eval_is_real(self):
        x = self.args[0]
        if x.is_nonpositive and x.is_integer:
            return False
        if intlike(x) and x <= 0:
            return False
        if x.is_positive or x.is_noninteger:
            return True

    def _eval_is_positive(self):
        x = self.args[0]
        if x.is_positive:
            return True
        elif x.is_noninteger:
            return floor(x).is_even

    def _eval_rewrite_as_tractable(self, z, limitvar=None, **kwargs):
        return exp(loggamma(z))

    def _eval_rewrite_as_factorial(self, z, **kwargs):
        return factorial(z - 1)

    def _eval_nseries(self, x, n, logx, cdir=0):
        x0 = self.args[0].limit(x, 0)
        if not (x0.is_Integer and x0 <= 0):
            return super()._eval_nseries(x, n, logx)
        t = self.args[0] - x0
        return (self.func(t + 1)/rf(self.args[0], -x0 + 1))._eval_nseries(x, n, logx)

    def _eval_as_leading_term(self, x, logx=None, cdir=0):
        arg = self.args[0]
        x0 = arg.subs(x, 0)

        if x0.is_integer and x0.is_nonpositive:
            n = -x0
            res = S.NegativeOne**n/self.func(n + 1)
            return res/(arg + n).as_leading_term(x)
        elif not x0.is_infinite:
            return self.func(x0)
        raise PoleError()


###############################################################################
################## LOWER and UPPER INCOMPLETE GAMMA FUNCTIONS #################
###############################################################################

class lowergamma(Function):
    r"""
    The lower incomplete gamma function.

    Explanation
    ===========

    It can be defined as the meromorphic continuation of

    .. math::
        \gamma(s, x) := \int_0^x t^{s-1} e^{-t} \mathrm{d}t = \Gamma(s) - \Gamma(s, x).

    This can be shown to be the same as

    .. math::
        \gamma(s, x) = \frac{x^s}{s} {}_1F_1\left({s \atop s+1} \middle| -x\right),

    where ${}_1F_1$ is the (confluent) hypergeometric function.

    Examples
    ========

    >>> from sympy import lowergamma, S
    >>> from sympy.abc import s, x
    >>> lowergamma(s, x)
    lowergamma(s, x)
    >>> lowergamma(3, x)
    -2*(x**2/2 + x + 1)*exp(-x) + 2
    >>> lowergamma(-S(1)/2, x)
    -2*sqrt(pi)*erf(sqrt(x)) - 2*exp(-x)/sqrt(x)

    See Also
    ========

    gamma: Gamma function.
    uppergamma: Upper incomplete gamma function.
    polygamma: Polygamma function.
    loggamma: Log Gamma function.
    digamma: Digamma function.
    trigamma: Trigamma function.
    beta: Euler Beta function.

    References
    ==========

    .. [1] https://en.wikipedia.org/wiki/Incomplete_gamma_function#Lower_incomplete_Gamma_function
    .. [2] Abramowitz, Milton; Stegun, Irene A., eds. (1965), Chapter 6,
           Section 5, Handbook of Mathematical Functions with Formulas, Graphs,
           and Mathematical Tables
    .. [3] http://dlmf.nist.gov/8
    .. [4] http://functions.wolfram.com/GammaBetaErf/Gamma2/
    .. [5] http://functions.wolfram.com/GammaBetaErf/Gamma3/

    """


    def fdiff(self, argindex=2):
        from sympy.functions.special.hyper import meijerg
        if argindex == 2:
            a, z = self.args
            return exp(-unpolarify(z))*z**(a - 1)
        elif argindex == 1:
            a, z = self.args
            return gamma(a)*digamma(a) - log(z)*uppergamma(a, z) \
                - meijerg([], [1, 1], [0, 0, a], [], z)

        else:
            raise ArgumentIndexError(self, argindex)

    @classmethod
    def eval(cls, a, x):
        # For lack of a better place, we use this one to extract branching
        # information. The following can be
        # found in the literature (c/f references given above), albeit scattered:
        # 1) For fixed x != 0, lowergamma(s, x) is an entire function of s
        # 2) For fixed positive integers s, lowergamma(s, x) is an entire
        #    function of x.
        # 3) For fixed non-positive integers s,
        #    lowergamma(s, exp(I*2*pi*n)*x) =
        #              2*pi*I*n*(-1)**(-s)/factorial(-s) + lowergamma(s, x)
        #    (this follows from lowergamma(s, x).diff(x) = x**(s-1)*exp(-x)).
        # 4) For fixed non-integral s,
        #    lowergamma(s, x) = x**s*gamma(s)*lowergamma_unbranched(s, x),
        #    where lowergamma_unbranched(s, x) is an entire function (in fact
        #    of both s and x), i.e.
        #    lowergamma(s, exp(2*I*pi*n)*x) = exp(2*pi*I*n*a)*lowergamma(a, x)
        if x is S.Zero:
            return S.Zero
        nx, n = x.extract_branch_factor()
        if a.is_integer and a.is_positive:
            nx = unpolarify(x)
            if nx != x:
                return lowergamma(a, nx)
        elif a.is_integer and a.is_nonpositive:
            if n != 0:
                return 2*pi*I*n*S.NegativeOne**(-a)/factorial(-a) + lowergamma(a, nx)
        elif n != 0:
            return exp(2*pi*I*n*a)*lowergamma(a, nx)

        # Special values.
        if a.is_Number:
            if a is S.One:
                return S.One - exp(-x)
            elif a is S.Half:
                return sqrt(pi)*erf(sqrt(x))
            elif a.is_Integer or (2*a).is_Integer:
                b = a - 1
                if b.is_positive:
                    if a.is_integer:
                        return factorial(b) - exp(-x) * factorial(b) * Add(*[x ** k / factorial(k) for k in range(a)])
                    else:
                        return gamma(a)*(lowergamma(S.Half, x)/sqrt(pi) - exp(-x)*Add(*[x**(k - S.Half)/gamma(S.Half + k) for k in range(1, a + S.Half)]))

                if not a.is_Integer:
                    return S.NegativeOne**(S.Half - a)*pi*erf(sqrt(x))/gamma(1 - a) + exp(-x)*Add(*[x**(k + a - 1)*gamma(a)/gamma(a + k) for k in range(1, Rational(3, 2) - a)])

        if x.is_zero:
            return S.Zero

    def _eval_evalf(self, prec):
        if all(x.is_number for x in self.args):
            a = self.args[0]._to_mpmath(prec)
            z = self.args[1]._to_mpmath(prec)
            with workprec(prec):
                res = mp.gammainc(a, 0, z)
            return Expr._from_mpmath(res, prec)
        else:
            return self

    def _eval_conjugate(self):
        x = self.args[1]
        if x not in (S.Zero, S.NegativeInfinity):
            return self.func(self.args[0].conjugate(), x.conjugate())

    def _eval_is_meromorphic(self, x, a):
        # By https://en.wikipedia.org/wiki/Incomplete_gamma_function#Holomorphic_extension,
        #    lowergamma(s, z) = z**s*gamma(s)*gammastar(s, z),
        # where gammastar(s, z) is holomorphic for all s and z.
        # Hence the singularities of lowergamma are z = 0  (branch
        # point) and nonpositive integer values of s (poles of gamma(s)).
        s, z = self.args
        args_merom = fuzzy_and([z._eval_is_meromorphic(x, a),
            s._eval_is_meromorphic(x, a)])
        if not args_merom:
            return args_merom
        z0 = z.subs(x, a)
        if s.is_integer:
            return fuzzy_and([s.is_positive, z0.is_finite])
        s0 = s.subs(x, a)
        return fuzzy_and([s0.is_finite, z0.is_finite, fuzzy_not(z0.is_zero)])

    def _eval_aseries(self, n, args0, x, logx):
        from sympy.series.order import O
        s, z = self.args
        if args0[0] is S.Infinity and not z.has(x):
            coeff = z**s*exp(-z)
            sum_expr = sum(z**k/rf(s, k + 1) for k in range(n - 1))
            o = O(z**s*s**(-n))
            return coeff*sum_expr + o
        return super()._eval_aseries(n, args0, x, logx)

    def _eval_rewrite_as_uppergamma(self, s, x, **kwargs):
        return gamma(s) - uppergamma(s, x)

    def _eval_rewrite_as_expint(self, s, x, **kwargs):
        from sympy.functions.special.error_functions import expint
        if s.is_integer and s.is_nonpositive:
            return self
        return self.rewrite(uppergamma).rewrite(expint)

    def _eval_is_zero(self):
        x = self.args[1]
        if x.is_zero:
            return True


class uppergamma(Function):
    r"""
    The upper incomplete gamma function.

    Explanation
    ===========

    It can be defined as the meromorphic continuation of

    .. math::
        \Gamma(s, x) := \int_x^\infty t^{s-1} e^{-t} \mathrm{d}t = \Gamma(s) - \gamma(s, x).

    where $\gamma(s, x)$ is the lower incomplete gamma function,
    :class:`lowergamma`. This can be shown to be the same as

    .. math::
        \Gamma(s, x) = \Gamma(s) - \frac{x^s}{s} {}_1F_1\left({s \atop s+1} \middle| -x\right),

    where ${}_1F_1$ is the (confluent) hypergeometric function.

    The upper incomplete gamma function is also essentially equivalent to the
    generalized exponential integral:

    .. math::
        \operatorname{E}_{n}(x) = \int_{1}^{\infty}{\frac{e^{-xt}}{t^n} \, dt} = x^{n-1}\Gamma(1-n,x).

    Examples
    ========

    >>> from sympy import uppergamma, S
    >>> from sympy.abc import s, x
    >>> uppergamma(s, x)
    uppergamma(s, x)
    >>> uppergamma(3, x)
    2*(x**2/2 + x + 1)*exp(-x)
    >>> uppergamma(-S(1)/2, x)
    -2*sqrt(pi)*erfc(sqrt(x)) + 2*exp(-x)/sqrt(x)
    >>> uppergamma(-2, x)
    expint(3, x)/x**2

    See Also
    ========

    gamma: Gamma function.
    lowergamma: Lower incomplete gamma function.
    polygamma: Polygamma function.
    loggamma: Log Gamma function.
    digamma: Digamma function.
    trigamma: Trigamma function.
    beta: Euler Beta function.

    References
    ==========

    .. [1] https://en.wikipedia.org/wiki/Incomplete_gamma_function#Upper_incomplete_Gamma_function
    .. [2] Abramowitz, Milton; Stegun, Irene A., eds. (1965), Chapter 6,
           Section 5, Handbook of Mathematical Functions with Formulas, Graphs,
           and Mathematical Tables
    .. [3] http://dlmf.nist.gov/8
    .. [4] http://functions.wolfram.com/GammaBetaErf/Gamma2/
    .. [5] http://functions.wolfram.com/GammaBetaErf/Gamma3/
    .. [6] https://en.wikipedia.org/wiki/Exponential_integral#Relation_with_other_functions

    """


    def fdiff(self, argindex=2):
        from sympy.functions.special.hyper import meijerg
        if argindex == 2:
            a, z = self.args
            return -exp(-unpolarify(z))*z**(a - 1)
        elif argindex == 1:
            a, z = self.args
            return uppergamma(a, z)*log(z) + meijerg([], [1, 1], [0, 0, a], [], z)
        else:
            raise ArgumentIndexError(self, argindex)

    def _eval_evalf(self, prec):
        if all(x.is_number for x in self.args):
            a = self.args[0]._to_mpmath(prec)
            z = self.args[1]._to_mpmath(prec)
            with workprec(prec):
                res = mp.gammainc(a, z, mp.inf)
            return Expr._from_mpmath(res, prec)
        return self

    @classmethod
    def eval(cls, a, z):
        from sympy.functions.special.error_functions import expint
        if z.is_Number:
            if z is S.NaN:
                return S.NaN
            elif z is S.Infinity:
                return S.Zero
            elif z.is_zero:
                if re(a).is_positive:
                    return gamma(a)

        # We extract branching information here. C/f lowergamma.
        nx, n = z.extract_branch_factor()
        if a.is_integer and a.is_positive:
            nx = unpolarify(z)
            if z != nx:
                return uppergamma(a, nx)
        elif a.is_integer and a.is_nonpositive:
            if n != 0:
                return -2*pi*I*n*S.NegativeOne**(-a)/factorial(-a) + uppergamma(a, nx)
        elif n != 0:
            return gamma(a)*(1 - exp(2*pi*I*n*a)) + exp(2*pi*I*n*a)*uppergamma(a, nx)

        # Special values.
        if a.is_Number:
            if a is S.Zero and z.is_positive:
                return -Ei(-z)
            elif a is S.One:
                return exp(-z)
            elif a is S.Half:
                return sqrt(pi)*erfc(sqrt(z))
            elif a.is_Integer or (2*a).is_Integer:
                b = a - 1
                if b.is_positive:
                    if a.is_integer:
                        return exp(-z) * factorial(b) * Add(*[z**k / factorial(k)
                                                              for k in range(a)])
                    else:
                        return (gamma(a) * erfc(sqrt(z)) +
                                S.NegativeOne**(a - S(3)/2) * exp(-z) * sqrt(z)
                                * Add(*[gamma(-S.Half - k) * (-z)**k / gamma(1-a)
                                        for k in range(a - S.Half)]))
                elif b.is_Integer:
                    return expint(-b, z)*unpolarify(z)**(b + 1)

                if not a.is_Integer:
                    return (S.NegativeOne**(S.Half - a) * pi*erfc(sqrt(z))/gamma(1-a)
                            - z**a * exp(-z) * Add(*[z**k * gamma(a) / gamma(a+k+1)
                                                     for k in range(S.Half - a)]))

        if a.is_zero and z.is_positive:
            return -Ei(-z)

        if z.is_zero and re(a).is_positive:
            return gamma(a)

    def _eval_conjugate(self):
        z = self.args[1]
        if not z in (S.Zero, S.NegativeInfinity):
            return self.func(self.args[0].conjugate(), z.conjugate())

    def _eval_is_meromorphic(self, x, a):
        return lowergamma._eval_is_meromorphic(self, x, a)

    def _eval_rewrite_as_lowergamma(self, s, x, **kwargs):
        return gamma(s) - lowergamma(s, x)

    def _eval_rewrite_as_tractable(self, s, x, **kwargs):
        return exp(loggamma(s)) - lowergamma(s, x)

    def _eval_rewrite_as_expint(self, s, x, **kwargs):
        from sympy.functions.special.error_functions import expint
        return expint(1 - s, x)*x**s


###############################################################################
###################### POLYGAMMA and LOGGAMMA FUNCTIONS #######################
###############################################################################

class polygamma(Function):
    r"""
    The function ``polygamma(n, z)`` returns ``log(gamma(z)).diff(n + 1)``.

    Explanation
    ===========

    It is a meromorphic function on $\mathbb{C}$ and defined as the $(n+1)$-th
    derivative of the logarithm of the gamma function:

    .. math::
        \psi^{(n)} (z) := \frac{\mathrm{d}^{n+1}}{\mathrm{d} z^{n+1}} \log\Gamma(z).

    Examples
    ========

    Several special values are known:

    >>> from sympy import S, polygamma
    >>> polygamma(0, 1)
    -EulerGamma
    >>> polygamma(0, 1/S(2))
    -2*log(2) - EulerGamma
    >>> polygamma(0, 1/S(3))
    -log(3) - sqrt(3)*pi/6 - EulerGamma - log(sqrt(3))
    >>> polygamma(0, 1/S(4))
    -pi/2 - log(4) - log(2) - EulerGamma
    >>> polygamma(0, 2)
    1 - EulerGamma
    >>> polygamma(0, 23)
    19093197/5173168 - EulerGamma

    >>> from sympy import oo, I
    >>> polygamma(0, oo)
    oo
    >>> polygamma(0, -oo)
    oo
    >>> polygamma(0, I*oo)
    oo
    >>> polygamma(0, -I*oo)
    oo

    Differentiation with respect to $x$ is supported:

    >>> from sympy import Symbol, diff
    >>> x = Symbol("x")
    >>> diff(polygamma(0, x), x)
    polygamma(1, x)
    >>> diff(polygamma(0, x), x, 2)
    polygamma(2, x)
    >>> diff(polygamma(0, x), x, 3)
    polygamma(3, x)
    >>> diff(polygamma(1, x), x)
    polygamma(2, x)
    >>> diff(polygamma(1, x), x, 2)
    polygamma(3, x)
    >>> diff(polygamma(2, x), x)
    polygamma(3, x)
    >>> diff(polygamma(2, x), x, 2)
    polygamma(4, x)

    >>> n = Symbol("n")
    >>> diff(polygamma(n, x), x)
    polygamma(n + 1, x)
    >>> diff(polygamma(n, x), x, 2)
    polygamma(n + 2, x)

    We can rewrite ``polygamma`` functions in terms of harmonic numbers:

    >>> from sympy import harmonic
    >>> polygamma(0, x).rewrite(harmonic)
    harmonic(x - 1) - EulerGamma
    >>> polygamma(2, x).rewrite(harmonic)
    2*harmonic(x - 1, 3) - 2*zeta(3)
    >>> ni = Symbol("n", integer=True)
    >>> polygamma(ni, x).rewrite(harmonic)
    (-1)**(n + 1)*(-harmonic(x - 1, n + 1) + zeta(n + 1))*factorial(n)

    See Also
    ========

    gamma: Gamma function.
    lowergamma: Lower incomplete gamma function.
    uppergamma: Upper incomplete gamma function.
    loggamma: Log Gamma function.
    digamma: Digamma function.
    trigamma: Trigamma function.
    beta: Euler Beta function.

    References
    ==========

    .. [1] https://en.wikipedia.org/wiki/Polygamma_function
    .. [2] http://mathworld.wolfram.com/PolygammaFunction.html
    .. [3] http://functions.wolfram.com/GammaBetaErf/PolyGamma/
    .. [4] http://functions.wolfram.com/GammaBetaErf/PolyGamma2/

    """

    def _eval_evalf(self, prec):
        n = self.args[0]
        # the mpmath polygamma implementation valid only for nonnegative integers
        if n.is_number and n.is_real:
            if (n.is_integer or n == int(n)) and n.is_nonnegative:
                return super()._eval_evalf(prec)

    def fdiff(self, argindex=2):
        if argindex == 2:
            n, z = self.args[:2]
            return polygamma(n + 1, z)
        else:
            raise ArgumentIndexError(self, argindex)

    def _eval_is_real(self):
        if self.args[0].is_positive and self.args[1].is_positive:
            return True

    def _eval_is_complex(self):
        z = self.args[1]
        is_negative_integer = fuzzy_and([z.is_negative, z.is_integer])
        return fuzzy_and([z.is_complex, fuzzy_not(is_negative_integer)])

    def _eval_is_positive(self):
        if self.args[0].is_positive and self.args[1].is_positive:
            return self.args[0].is_odd

    def _eval_is_negative(self):
        if self.args[0].is_positive and self.args[1].is_positive:
            return self.args[0].is_even

    def _eval_aseries(self, n, args0, x, logx):
        from sympy.series.order import Order
        if args0[1] != oo or not \
                (self.args[0].is_Integer and self.args[0].is_nonnegative):
            return super()._eval_aseries(n, args0, x, logx)
        z = self.args[1]
        N = self.args[0]

        if N == 0:
            # digamma function series
            # Abramowitz & Stegun, p. 259, 6.3.18
            r = log(z) - 1/(2*z)
            o = None
            if n < 2:
                o = Order(1/z, x)
            else:
                m = ceiling((n + 1)//2)
                l = [bernoulli(2*k) / (2*k*z**(2*k)) for k in range(1, m)]
                r -= Add(*l)
                o = Order(1/z**n, x)
            return r._eval_nseries(x, n, logx) + o
        else:
            # proper polygamma function
            # Abramowitz & Stegun, p. 260, 6.4.10
            # We return terms to order higher than O(x**n) on purpose
            # -- otherwise we would not be able to return any terms for
            #    quite a long time!
            fac = gamma(N)
            e0 = fac + N*fac/(2*z)
            m = ceiling((n + 1)//2)
            for k in range(1, m):
                fac = fac*(2*k + N - 1)*(2*k + N - 2) / ((2*k)*(2*k - 1))
                e0 += bernoulli(2*k)*fac/z**(2*k)
            o = Order(1/z**(2*m), x)
            if n == 0:
                o = Order(1/z, x)
            elif n == 1:
                o = Order(1/z**2, x)
            r = e0._eval_nseries(z, n, logx) + o
            return (-1 * (-1/z)**N * r)._eval_nseries(x, n, logx)

    @classmethod
    def eval(cls, n, z):
        n, z = map(sympify, (n, z))

        if n.is_integer:
            if n.is_nonnegative:
                nz = unpolarify(z)
                if z != nz:
                    return polygamma(n, nz)

            if n.is_positive:
                if z is S.Half:
                    return S.NegativeOne**(n + 1)*factorial(n)*(2**(n + 1) - 1)*zeta(n + 1)

            if n is S.NegativeOne:
                return loggamma(z)
            else:
                if z.is_Number:
                    if z is S.NaN:
                        return S.NaN
                    elif z is S.Infinity:
                        if n.is_Number:
                            if n.is_zero:
                                return S.Infinity
                            else:
                                return S.Zero
                        if n.is_zero:
                            return S.Infinity
                    elif z.is_Integer:
                        if z.is_nonpositive:
                            return S.ComplexInfinity
                        else:
                            if n.is_zero:
                                return harmonic(z - 1, 1) - S.EulerGamma
                            elif n.is_odd:
                                return S.NegativeOne**(n + 1)*factorial(n)*zeta(n + 1, z)

        if n.is_zero:
            if z is S.NaN:
                return S.NaN
            elif z.is_Rational:

                p, q = z.as_numer_denom()

                # only expand for small denominators to avoid creating long expressions
                if q <= 5:
                    return expand_func(polygamma(S.Zero, z, evaluate=False))

            elif z in (S.Infinity, S.NegativeInfinity):
                return S.Infinity
            else:
                t = z.extract_multiplicatively(S.ImaginaryUnit)
                if t in (S.Infinity, S.NegativeInfinity):
                    return S.Infinity

        # TODO n == 1 also can do some rational z

    def _eval_expand_func(self, **hints):
        n, z = self.args

        if n.is_Integer and n.is_nonnegative:
            if z.is_Add:
                coeff = z.args[0]
                if coeff.is_Integer:
                    e = -(n + 1)
                    if coeff > 0:
                        tail = Add(*[Pow(
                            z - i, e) for i in range(1, int(coeff) + 1)])
                    else:
                        tail = -Add(*[Pow(
                            z + i, e) for i in range(0, int(-coeff))])
                    return polygamma(n, z - coeff) + S.NegativeOne**n*factorial(n)*tail

            elif z.is_Mul:
                coeff, z = z.as_two_terms()
                if coeff.is_Integer and coeff.is_positive:
                    tail = [ polygamma(n, z + Rational(
                        i, coeff)) for i in range(0, int(coeff)) ]
                    if n == 0:
                        return Add(*tail)/coeff + log(coeff)
                    else:
                        return Add(*tail)/coeff**(n + 1)
                z *= coeff

        if n == 0 and z.is_Rational:
            p, q = z.as_numer_denom()

            # Reference:
            #   Values of the polygamma functions at rational arguments, J. Choi, 2007
            part_1 = -S.EulerGamma - pi * cot(p * pi / q) / 2 - log(q) + Add(
                *[cos(2 * k * pi * p / q) * log(2 * sin(k * pi / q)) for k in range(1, q)])

            if z > 0:
                n = floor(z)
                z0 = z - n
                return part_1 + Add(*[1 / (z0 + k) for k in range(n)])
            elif z < 0:
                n = floor(1 - z)
                z0 = z + n
                return part_1 - Add(*[1 / (z0 - 1 - k) for k in range(n)])

        return polygamma(n, z)

    def _eval_rewrite_as_zeta(self, n, z, **kwargs):
        if n.is_integer:
            if (n - S.One).is_nonnegative:
                return S.NegativeOne**(n + 1)*factorial(n)*zeta(n + 1, z)

    def _eval_rewrite_as_harmonic(self, n, z, **kwargs):
        if n.is_integer:
            if n.is_zero:
                return harmonic(z - 1) - S.EulerGamma
            else:
                return S.NegativeOne**(n+1) * factorial(n) * (zeta(n+1) - harmonic(z-1, n+1))

    def _eval_as_leading_term(self, x, logx=None, cdir=0):
        from sympy.series.order import Order
        n, z = [a.as_leading_term(x) for a in self.args]
        o = Order(z, x)
        if n == 0 and o.contains(1/x):
            return o.getn() * (log(x) if logx is None else logx)
        else:
            return self.func(n, z)


class loggamma(Function):
    r"""
    The ``loggamma`` function implements the logarithm of the
    gamma function (i.e., $\log\Gamma(x)$).

    Examples
    ========

    Several special values are known. For numerical integral
    arguments we have:

    >>> from sympy import loggamma
    >>> loggamma(-2)
    oo
    >>> loggamma(0)
    oo
    >>> loggamma(1)
    0
    >>> loggamma(2)
    0
    >>> loggamma(3)
    log(2)

    And for symbolic values:

    >>> from sympy import Symbol
    >>> n = Symbol("n", integer=True, positive=True)
    >>> loggamma(n)
    log(gamma(n))
    >>> loggamma(-n)
    oo

    For half-integral values:

    >>> from sympy import S
    >>> loggamma(S(5)/2)
    log(3*sqrt(pi)/4)
    >>> loggamma(n/2)
    log(2**(1 - n)*sqrt(pi)*gamma(n)/gamma(n/2 + 1/2))

    And general rational arguments:

    >>> from sympy import expand_func
    >>> L = loggamma(S(16)/3)
    >>> expand_func(L).doit()
    -5*log(3) + loggamma(1/3) + log(4) + log(7) + log(10) + log(13)
    >>> L = loggamma(S(19)/4)
    >>> expand_func(L).doit()
    -4*log(4) + loggamma(3/4) + log(3) + log(7) + log(11) + log(15)
    >>> L = loggamma(S(23)/7)
    >>> expand_func(L).doit()
    -3*log(7) + log(2) + loggamma(2/7) + log(9) + log(16)

    The ``loggamma`` function has the following limits towards infinity:

    >>> from sympy import oo
    >>> loggamma(oo)
    oo
    >>> loggamma(-oo)
    zoo

    The ``loggamma`` function obeys the mirror symmetry
    if $x \in \mathbb{C} \setminus \{-\infty, 0\}$:

    >>> from sympy.abc import x
    >>> from sympy import conjugate
    >>> conjugate(loggamma(x))
    loggamma(conjugate(x))

    Differentiation with respect to $x$ is supported:

    >>> from sympy import diff
    >>> diff(loggamma(x), x)
    polygamma(0, x)

    Series expansion is also supported:

    >>> from sympy import series
    >>> series(loggamma(x), x, 0, 4).cancel()
    -log(x) - EulerGamma*x + pi**2*x**2/12 + x**3*polygamma(2, 1)/6 + O(x**4)

    We can numerically evaluate the ``gamma`` function to arbitrary precision
    on the whole complex plane:

    >>> from sympy import I
    >>> loggamma(5).evalf(30)
    3.17805383034794561964694160130
    >>> loggamma(I).evalf(20)
    -0.65092319930185633889 - 1.8724366472624298171*I

    See Also
    ========

    gamma: Gamma function.
    lowergamma: Lower incomplete gamma function.
    uppergamma: Upper incomplete gamma function.
    polygamma: Polygamma function.
    digamma: Digamma function.
    trigamma: Trigamma function.
    beta: Euler Beta function.

    References
    ==========

    .. [1] https://en.wikipedia.org/wiki/Gamma_function
    .. [2] http://dlmf.nist.gov/5
    .. [3] http://mathworld.wolfram.com/LogGammaFunction.html
    .. [4] http://functions.wolfram.com/GammaBetaErf/LogGamma/

    """
    @classmethod
    def eval(cls, z):
        z = sympify(z)

        if z.is_integer:
            if z.is_nonpositive:
                return S.Infinity
            elif z.is_positive:
                return log(gamma(z))
        elif z.is_rational:
            p, q = z.as_numer_denom()
            # Half-integral values:
            if p.is_positive and q == 2:
                return log(sqrt(S.Pi) * 2**(1 - p) * gamma(p) / gamma((p + 1)*S.Half))

        if z is S.Infinity:
            return S.Infinity
        elif abs(z) is S.Infinity:
            return S.ComplexInfinity
        if z is S.NaN:
            return S.NaN

    def _eval_expand_func(self, **hints):
        from sympy.concrete.summations import Sum
        z = self.args[0]

        if z.is_Rational:
            p, q = z.as_numer_denom()
            # General rational arguments (u + p/q)
            # Split z as n + p/q with p < q
            n = p // q
            p = p - n*q
            if p.is_positive and q.is_positive and p < q:
                k = Dummy("k")
                if n.is_positive:
                    return loggamma(p / q) - n*log(q) + Sum(log((k - 1)*q + p), (k, 1, n))
                elif n.is_negative:
                    return loggamma(p / q) - n*log(q) + S.Pi*S.ImaginaryUnit*n - Sum(log(k*q - p), (k, 1, -n))
                elif n.is_zero:
                    return loggamma(p / q)

        return self

    def _eval_nseries(self, x, n, logx=None, cdir=0):
        x0 = self.args[0].limit(x, 0)
        if x0.is_zero:
            f = self._eval_rewrite_as_intractable(*self.args)
            return f._eval_nseries(x, n, logx)
        return super()._eval_nseries(x, n, logx)

    def _eval_aseries(self, n, args0, x, logx):
        from sympy.series.order import Order
        if args0[0] != oo:
            return super()._eval_aseries(n, args0, x, logx)
        z = self.args[0]
        r = log(z)*(z - S.Half) - z + log(2*pi)/2
        l = [bernoulli(2*k) / (2*k*(2*k - 1)*z**(2*k - 1)) for k in range(1, n)]
        o = None
        if n == 0:
            o = Order(1, x)
        else:
            o = Order(1/z**n, x)
        # It is very inefficient to first add the order and then do the nseries
        return (r + Add(*l))._eval_nseries(x, n, logx) + o

    def _eval_rewrite_as_intractable(self, z, **kwargs):
        return log(gamma(z))

    def _eval_is_real(self):
        z = self.args[0]
        if z.is_positive:
            return True
        elif z.is_nonpositive:
            return False

    def _eval_conjugate(self):
        z = self.args[0]
        if not z in (S.Zero, S.NegativeInfinity):
            return self.func(z.conjugate())

    def fdiff(self, argindex=1):
        if argindex == 1:
            return polygamma(0, self.args[0])
        else:
            raise ArgumentIndexError(self, argindex)

<<<<<<< HEAD
    def _eval_as_leading_term(self, x, logx=None, cdir=0):
        from sympy import symbols, Wild
        z = self.args[0].as_leading_term(x, logx=logx, cdir=cdir)
        z0 = z.subs(x, 0)
        if z0.is_infinite:
            r = -z*(-log(z) + 1)
            if logx is not None:
                c, ex = symbols('c, ex', cls=Wild, exclude=[x])
                r = r.replace(log(c*x**ex), log(c) + ex*logx)
                return r
            return z*(-log(z))
        return log(gamma(z))._eval_as_leading_term(x, logx=logx, cdir=cdir)

    def _sage_(self):
        import sage.all as sage
        return sage.log_gamma(self.args[0]._sage_())

=======
>>>>>>> 4489b4c7

class digamma(Function):
    r"""
    The ``digamma`` function is the first derivative of the ``loggamma``
    function

    .. math::
        \psi(x) := \frac{\mathrm{d}}{\mathrm{d} z} \log\Gamma(z)
                = \frac{\Gamma'(z)}{\Gamma(z) }.

    In this case, ``digamma(z) = polygamma(0, z)``.

    Examples
    ========

    >>> from sympy import digamma
    >>> digamma(0)
    zoo
    >>> from sympy import Symbol
    >>> z = Symbol('z')
    >>> digamma(z)
    polygamma(0, z)

    To retain ``digamma`` as it is:

    >>> digamma(0, evaluate=False)
    digamma(0)
    >>> digamma(z, evaluate=False)
    digamma(z)

    See Also
    ========

    gamma: Gamma function.
    lowergamma: Lower incomplete gamma function.
    uppergamma: Upper incomplete gamma function.
    polygamma: Polygamma function.
    loggamma: Log Gamma function.
    trigamma: Trigamma function.
    beta: Euler Beta function.

    References
    ==========

    .. [1] https://en.wikipedia.org/wiki/Digamma_function
    .. [2] http://mathworld.wolfram.com/DigammaFunction.html
    .. [3] http://functions.wolfram.com/GammaBetaErf/PolyGamma2/

    """
    def _eval_evalf(self, prec):
        z = self.args[0]
        nprec = prec_to_dps(prec)
        return polygamma(0, z).evalf(n=nprec)

    def fdiff(self, argindex=1):
        z = self.args[0]
        return polygamma(0, z).fdiff()

    def _eval_is_real(self):
        z = self.args[0]
        return polygamma(0, z).is_real

    def _eval_is_positive(self):
        z = self.args[0]
        return polygamma(0, z).is_positive

    def _eval_is_negative(self):
        z = self.args[0]
        return polygamma(0, z).is_negative

    def _eval_aseries(self, n, args0, x, logx):
        as_polygamma = self.rewrite(polygamma)
        args0 = [S.Zero,] + args0
        return as_polygamma._eval_aseries(n, args0, x, logx)

    @classmethod
    def eval(cls, z):
        return polygamma(0, z)

    def _eval_expand_func(self, **hints):
        z = self.args[0]
        return polygamma(0, z).expand(func=True)

    def _eval_rewrite_as_harmonic(self, z, **kwargs):
        return harmonic(z - 1) - S.EulerGamma

    def _eval_rewrite_as_polygamma(self, z, **kwargs):
        return polygamma(0, z)

    def _eval_as_leading_term(self, x, logx=None, cdir=0):
        z = self.args[0]
        return polygamma(0, z).as_leading_term(x)



class trigamma(Function):
    r"""
    The ``trigamma`` function is the second derivative of the ``loggamma``
    function

    .. math::
        \psi^{(1)}(z) := \frac{\mathrm{d}^{2}}{\mathrm{d} z^{2}} \log\Gamma(z).

    In this case, ``trigamma(z) = polygamma(1, z)``.

    Examples
    ========

    >>> from sympy import trigamma
    >>> trigamma(0)
    zoo
    >>> from sympy import Symbol
    >>> z = Symbol('z')
    >>> trigamma(z)
    polygamma(1, z)

    To retain ``trigamma`` as it is:

    >>> trigamma(0, evaluate=False)
    trigamma(0)
    >>> trigamma(z, evaluate=False)
    trigamma(z)


    See Also
    ========

    gamma: Gamma function.
    lowergamma: Lower incomplete gamma function.
    uppergamma: Upper incomplete gamma function.
    polygamma: Polygamma function.
    loggamma: Log Gamma function.
    digamma: Digamma function.
    beta: Euler Beta function.

    References
    ==========

    .. [1] https://en.wikipedia.org/wiki/Trigamma_function
    .. [2] http://mathworld.wolfram.com/TrigammaFunction.html
    .. [3] http://functions.wolfram.com/GammaBetaErf/PolyGamma2/

    """
    def _eval_evalf(self, prec):
        z = self.args[0]
        nprec = prec_to_dps(prec)
        return polygamma(1, z).evalf(n=nprec)

    def fdiff(self, argindex=1):
        z = self.args[0]
        return polygamma(1, z).fdiff()

    def _eval_is_real(self):
        z = self.args[0]
        return polygamma(1, z).is_real

    def _eval_is_positive(self):
        z = self.args[0]
        return polygamma(1, z).is_positive

    def _eval_is_negative(self):
        z = self.args[0]
        return polygamma(1, z).is_negative

    def _eval_aseries(self, n, args0, x, logx):
        as_polygamma = self.rewrite(polygamma)
        args0 = [S.One,] + args0
        return as_polygamma._eval_aseries(n, args0, x, logx)

    @classmethod
    def eval(cls, z):
        return polygamma(1, z)

    def _eval_expand_func(self, **hints):
        z = self.args[0]
        return polygamma(1, z).expand(func=True)

    def _eval_rewrite_as_zeta(self, z, **kwargs):
        return zeta(2, z)

    def _eval_rewrite_as_polygamma(self, z, **kwargs):
        return polygamma(1, z)

    def _eval_rewrite_as_harmonic(self, z, **kwargs):
        return -harmonic(z - 1, 2) + S.Pi**2 / 6

    def _eval_as_leading_term(self, x, logx=None, cdir=0):
        z = self.args[0]
        return polygamma(1, z).as_leading_term(x)


###############################################################################
##################### COMPLETE MULTIVARIATE GAMMA FUNCTION ####################
###############################################################################


class multigamma(Function):
    r"""
    The multivariate gamma function is a generalization of the gamma function

    .. math::
        \Gamma_p(z) = \pi^{p(p-1)/4}\prod_{k=1}^p \Gamma[z + (1 - k)/2].

    In a special case, ``multigamma(x, 1) = gamma(x)``.

    Examples
    ========

    >>> from sympy import S, multigamma
    >>> from sympy import Symbol
    >>> x = Symbol('x')
    >>> p = Symbol('p', positive=True, integer=True)

    >>> multigamma(x, p)
    pi**(p*(p - 1)/4)*Product(gamma(-_k/2 + x + 1/2), (_k, 1, p))

    Several special values are known:

    >>> multigamma(1, 1)
    1
    >>> multigamma(4, 1)
    6
    >>> multigamma(S(3)/2, 1)
    sqrt(pi)/2

    Writing ``multigamma`` in terms of the ``gamma`` function:

    >>> multigamma(x, 1)
    gamma(x)

    >>> multigamma(x, 2)
    sqrt(pi)*gamma(x)*gamma(x - 1/2)

    >>> multigamma(x, 3)
    pi**(3/2)*gamma(x)*gamma(x - 1)*gamma(x - 1/2)

    Parameters
    ==========

    p : order or dimension of the multivariate gamma function

    See Also
    ========

    gamma, lowergamma, uppergamma, polygamma, loggamma, digamma, trigamma,
    beta

    References
    ==========

    .. [1] https://en.wikipedia.org/wiki/Multivariate_gamma_function

    """
    unbranched = True

    def fdiff(self, argindex=2):
        from sympy.concrete.summations import Sum
        if argindex == 2:
            x, p = self.args
            k = Dummy("k")
            return self.func(x, p)*Sum(polygamma(0, x + (1 - k)/2), (k, 1, p))
        else:
            raise ArgumentIndexError(self, argindex)

    @classmethod
    def eval(cls, x, p):
        from sympy.concrete.products import Product
        x, p = map(sympify, (x, p))
        if p.is_positive is False or p.is_integer is False:
            raise ValueError('Order parameter p must be positive integer.')
        k = Dummy("k")
        return (pi**(p*(p - 1)/4)*Product(gamma(x + (1 - k)/2),
                                          (k, 1, p))).doit()

    def _eval_conjugate(self):
        x, p = self.args
        return self.func(x.conjugate(), p)

    def _eval_is_real(self):
        x, p = self.args
        y = 2*x
        if y.is_integer and (y <= (p - 1)) is True:
            return False
        if intlike(y) and (y <= (p - 1)):
            return False
        if y > (p - 1) or y.is_noninteger:
            return True<|MERGE_RESOLUTION|>--- conflicted
+++ resolved
@@ -1052,7 +1052,6 @@
         else:
             raise ArgumentIndexError(self, argindex)
 
-<<<<<<< HEAD
     def _eval_as_leading_term(self, x, logx=None, cdir=0):
         from sympy import symbols, Wild
         z = self.args[0].as_leading_term(x, logx=logx, cdir=cdir)
@@ -1070,8 +1069,6 @@
         import sage.all as sage
         return sage.log_gamma(self.args[0]._sage_())
 
-=======
->>>>>>> 4489b4c7
 
 class digamma(Function):
     r"""
