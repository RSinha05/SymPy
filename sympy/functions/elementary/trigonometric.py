from __future__ import print_function, division

from sympy.core.add import Add, Mul
from sympy.core.basic import sympify, cacheit
from sympy.core.compatibility import range
from sympy.core.function import Function, ArgumentIndexError
from sympy.core.logic import fuzzy_not, fuzzy_or
from sympy.core.numbers import igcdex, Rational, pi
from sympy.core.relational import Ne
from sympy.core.singleton import S
from sympy.core.symbol import Symbol
from sympy.functions.combinatorial.factorials import factorial, RisingFactorial
from sympy.functions.elementary.exponential import log, exp
from sympy.functions.elementary.integers import floor
from sympy.functions.elementary.hyperbolic import (acoth, asinh, atanh, cosh,
    coth, HyperbolicFunction, sinh, tanh)
from sympy.functions.elementary.miscellaneous import sqrt, Min, Max
from sympy.functions.elementary.piecewise import Piecewise
from sympy.sets.sets import FiniteSet
from sympy.utilities.iterables import numbered_symbols

###############################################################################
########################## TRIGONOMETRIC FUNCTIONS ############################
###############################################################################


class TrigonometricFunction(Function):
    """Base class for trigonometric functions. """

    unbranched = True

    def _eval_is_rational(self):
        s = self.func(*self.args)
        if s.func == self.func:
            if s.args[0].is_rational and fuzzy_not(s.args[0].is_zero):
                return False
        else:
            return s.is_rational

    def _eval_is_algebraic(self):
        s = self.func(*self.args)
        if s.func == self.func:
            if fuzzy_not(self.args[0].is_zero) and self.args[0].is_algebraic:
                return False
            pi_coeff = _pi_coeff(self.args[0])
            if pi_coeff is not None and pi_coeff.is_rational:
                return True
        else:
            return s.is_algebraic

    def _eval_expand_complex(self, deep=True, **hints):
        re_part, im_part = self.as_real_imag(deep=deep, **hints)
        return re_part + im_part*S.ImaginaryUnit

    def _as_real_imag(self, deep=True, **hints):
        if self.args[0].is_extended_real:
            if deep:
                hints['complex'] = False
                return (self.args[0].expand(deep, **hints), S.Zero)
            else:
                return (self.args[0], S.Zero)
        if deep:
            re, im = self.args[0].expand(deep, **hints).as_real_imag()
        else:
            re, im = self.args[0].as_real_imag()
        return (re, im)

    def _period(self, general_period, symbol=None):
        f = self.args[0]
        if symbol is None:
            symbol = tuple(f.free_symbols)[0]

        if not f.has(symbol):
            return S.Zero

        if f == symbol:
            return general_period

        if symbol in f.free_symbols:
            if f.is_Mul:
                g, h = f.as_independent(symbol)
                if h == symbol:
                    return general_period/abs(g)

            if f.is_Add:
                a, h = f.as_independent(symbol)
                g, h = h.as_independent(symbol, as_Add=False)
                if h == symbol:
                    return general_period/abs(g)

        raise NotImplementedError("Use the periodicity function instead.")


def _peeloff_pi(arg):
    """
    Split ARG into two parts, a "rest" and a multiple of pi/2.
    This assumes ARG to be an Add.
    The multiple of pi returned in the second position is always a Rational.

    Examples
    ========

    >>> from sympy.functions.elementary.trigonometric import _peeloff_pi as peel
    >>> from sympy import pi
    >>> from sympy.abc import x, y
    >>> peel(x + pi/2)
    (x, pi/2)
    >>> peel(x + 2*pi/3 + pi*y)
    (x + pi*y + pi/6, pi/2)

    """
    for a in Add.make_args(arg):
        if a is S.Pi:
            K = S.One
            break
        elif a.is_Mul:
            K, p = a.as_two_terms()
            if p is S.Pi and K.is_Rational:
                break
            K = a.coeff(S.Pi)
            if K and K.is_rational:
                break

    else:
        return arg, S.Zero

<<<<<<< HEAD
    z = S.One
    for a in Mul.make_args(K):
        z = z*(a % S.Half)

    m1 = z * S.Pi
=======
    m1 = (K % S.Half)*S.Pi
>>>>>>> c31a29a7
    m2 = K*S.Pi - m1
    return arg - m2, m2


def _pi_coeff(arg, cycles=1):
    """
    When arg is a Number times pi (e.g. 3*pi/2) then return the Number
    normalized to be in the range [0, 2], else None.

    When an even multiple of pi is encountered, if it is multiplying
    something with known parity then the multiple is returned as 0 otherwise
    as 2.

    Examples
    ========

    >>> from sympy.functions.elementary.trigonometric import _pi_coeff as coeff
    >>> from sympy import pi, Dummy
    >>> from sympy.abc import x, y
    >>> coeff(3*x*pi)
    3*x
    >>> coeff(11*pi/7)
    11/7
    >>> coeff(-11*pi/7)
    3/7
    >>> coeff(4*pi)
    0
    >>> coeff(5*pi)
    1
    >>> coeff(5.0*pi)
    1
    >>> coeff(5.5*pi)
    3/2
    >>> coeff(2 + pi)

    >>> coeff(2*Dummy(integer=True)*pi)
    2
    >>> coeff(2*Dummy(even=True)*pi)
    0

    """
    arg = sympify(arg)
    if arg is S.Pi:
        return S.One
    elif not arg:
        return S.Zero
    elif arg.is_Mul:
        cx = arg.coeff(S.Pi)
        if cx:
            c, x = cx.as_coeff_Mul()  # pi is not included as coeff
            if c.is_Float:
                # recast exact binary fractions to Rationals
                f = abs(c) % 1
                if f != 0:
                    p = -int(round(log(f, 2).evalf()))
                    m = 2**p
                    cm = c*m
                    i = int(cm)
                    if i == cm:
                        c = Rational(i, m)
                        cx = c*x
                else:
                    c = Rational(int(c))
                    cx = c*x
            if x.is_integer:
                c2 = c % 2
                if c2 == 1:
                    return x
                elif not c2:
                    if x.is_even is not None:  # known parity
                        return S.Zero
                    return S(2)
                else:
                    return c2*x
            return cx
    elif arg.is_zero:
        return S.Zero


class sin(TrigonometricFunction):
    """
    The sine function.

    Returns the sine of x (measured in radians).

    Notes
    =====

    This function will evaluate automatically in the
    case x/pi is some rational number [4]_.  For example,
    if x is a multiple of pi, pi/2, pi/3, pi/4 and pi/6.

    Examples
    ========

    >>> from sympy import sin, pi
    >>> from sympy.abc import x
    >>> sin(x**2).diff(x)
    2*x*cos(x**2)
    >>> sin(1).diff(x)
    0
    >>> sin(pi)
    0
    >>> sin(pi/2)
    1
    >>> sin(pi/6)
    1/2
    >>> sin(pi/12)
    -sqrt(2)/4 + sqrt(6)/4


    See Also
    ========

    csc, cos, sec, tan, cot
    asin, acsc, acos, asec, atan, acot, atan2

    References
    ==========

    .. [1] https://en.wikipedia.org/wiki/Trigonometric_functions
    .. [2] http://dlmf.nist.gov/4.14
    .. [3] http://functions.wolfram.com/ElementaryFunctions/Sin
    .. [4] http://mathworld.wolfram.com/TrigonometryAngles.html

    """

    def period(self, symbol=None):
        return self._period(2*pi, symbol)

    def fdiff(self, argindex=1):
        if argindex == 1:
            return cos(self.args[0])
        else:
            raise ArgumentIndexError(self, argindex)

    @classmethod
    def eval(cls, arg):
        from sympy.calculus import AccumBounds
        from sympy.sets.setexpr import SetExpr
        if arg.is_Number:
            if arg is S.NaN:
                return S.NaN
            elif arg.is_zero:
                return S.Zero
            elif arg is S.Infinity or arg is S.NegativeInfinity:
                return AccumBounds(-1, 1)

        if arg is S.ComplexInfinity:
            return S.NaN

        if isinstance(arg, AccumBounds):
            min, max = arg.min, arg.max
            d = floor(min/(2*S.Pi))
            if min is not S.NegativeInfinity:
                min = min - d*2*S.Pi
            if max is not S.Infinity:
                max = max - d*2*S.Pi
            if AccumBounds(min, max).intersection(FiniteSet(S.Pi/2, S.Pi*Rational(5, 2))) \
                    is not S.EmptySet and \
                    AccumBounds(min, max).intersection(FiniteSet(S.Pi*Rational(3, 2),
                        S.Pi*Rational(7, 2))) is not S.EmptySet:
                return AccumBounds(-1, 1)
            elif AccumBounds(min, max).intersection(FiniteSet(S.Pi/2, S.Pi*Rational(5, 2))) \
                    is not S.EmptySet:
                return AccumBounds(Min(sin(min), sin(max)), 1)
            elif AccumBounds(min, max).intersection(FiniteSet(S.Pi*Rational(3, 2), S.Pi*Rational(8, 2))) \
                        is not S.EmptySet:
                return AccumBounds(-1, Max(sin(min), sin(max)))
            else:
                return AccumBounds(Min(sin(min), sin(max)),
                                Max(sin(min), sin(max)))
        elif isinstance(arg, SetExpr):
            return arg._eval_func(cls)

        if arg.could_extract_minus_sign():
            return -cls(-arg)

        i_coeff = arg.as_coefficient(S.ImaginaryUnit)
        if i_coeff is not None:
            return S.ImaginaryUnit*sinh(i_coeff)

        pi_coeff = _pi_coeff(arg)
        if pi_coeff is not None:
            if pi_coeff.is_integer:
                return S.Zero

            if (2*pi_coeff).is_integer:
                # is_even-case handled above as then pi_coeff.is_integer,
                # so check if known to be not even
                if pi_coeff.is_even is False:
                    return S.NegativeOne**(pi_coeff - S.Half)

            if not pi_coeff.is_Rational:
                narg = pi_coeff*S.Pi
                if narg != arg:
                    return cls(narg)
                return None

            # https://github.com/sympy/sympy/issues/6048
            # transform a sine to a cosine, to avoid redundant code
            if pi_coeff.is_Rational:
                x = pi_coeff % 2
                if x > 1:
                    return -cls((x % 1)*S.Pi)
                if 2*x > 1:
                    return cls((1 - x)*S.Pi)
                narg = ((pi_coeff + Rational(3, 2)) % 2)*S.Pi
                result = cos(narg)
                if not isinstance(result, cos):
                    return result
                if pi_coeff*S.Pi != arg:
                    return cls(pi_coeff*S.Pi)
                return None

        if arg.is_Add:
            x, m = _peeloff_pi(arg)
            if m:
                return sin(m)*cos(x) + cos(m)*sin(x)

        if arg.is_zero:
            return S.Zero

        if isinstance(arg, asin):
            return arg.args[0]

        if isinstance(arg, atan):
            x = arg.args[0]
            return x/sqrt(1 + x**2)

        if isinstance(arg, atan2):
            y, x = arg.args
            return y/sqrt(x**2 + y**2)

        if isinstance(arg, acos):
            x = arg.args[0]
            return sqrt(1 - x**2)

        if isinstance(arg, acot):
            x = arg.args[0]
            return 1/(sqrt(1 + 1/x**2)*x)

        if isinstance(arg, acsc):
            x = arg.args[0]
            return 1/x

        if isinstance(arg, asec):
            x = arg.args[0]
            return sqrt(1 - 1/x**2)

    @staticmethod
    @cacheit
    def taylor_term(n, x, *previous_terms):
        if n < 0 or n % 2 == 0:
            return S.Zero
        else:
            x = sympify(x)

            if len(previous_terms) > 2:
                p = previous_terms[-2]
                return -p*x**2/(n*(n - 1))
            else:
                return (-1)**(n//2)*x**(n)/factorial(n)

    def _eval_rewrite_as_exp(self, arg, **kwargs):
        I = S.ImaginaryUnit
        if isinstance(arg, TrigonometricFunction) or isinstance(arg, HyperbolicFunction):
            arg = arg.func(arg.args[0]).rewrite(exp)
        return (exp(arg*I) - exp(-arg*I))/(2*I)

    def _eval_rewrite_as_Pow(self, arg, **kwargs):
        if isinstance(arg, log):
            I = S.ImaginaryUnit
            x = arg.args[0]
            return I*x**-I/2 - I*x**I /2

    def _eval_rewrite_as_cos(self, arg, **kwargs):
        return cos(arg - S.Pi/2, evaluate=False)

    def _eval_rewrite_as_tan(self, arg, **kwargs):
        tan_half = tan(S.Half*arg)
        return 2*tan_half/(1 + tan_half**2)

    def _eval_rewrite_as_sincos(self, arg, **kwargs):
        return sin(arg)*cos(arg)/cos(arg)

    def _eval_rewrite_as_cot(self, arg, **kwargs):
        cot_half = cot(S.Half*arg)
        return 2*cot_half/(1 + cot_half**2)

    def _eval_rewrite_as_pow(self, arg, **kwargs):
        return self.rewrite(cos).rewrite(pow)

    def _eval_rewrite_as_sqrt(self, arg, **kwargs):
        return self.rewrite(cos).rewrite(sqrt)

    def _eval_rewrite_as_csc(self, arg, **kwargs):
        return 1/csc(arg)

    def _eval_rewrite_as_sec(self, arg, **kwargs):
        return 1/sec(arg - S.Pi/2, evaluate=False)

    def _eval_rewrite_as_sinc(self, arg, **kwargs):
        return arg*sinc(arg)

    def _eval_conjugate(self):
        return self.func(self.args[0].conjugate())

    def as_real_imag(self, deep=True, **hints):
        re, im = self._as_real_imag(deep=deep, **hints)
        return (sin(re)*cosh(im), cos(re)*sinh(im))

    def _eval_expand_trig(self, **hints):
        from sympy import expand_mul
        from sympy.functions.special.polynomials import chebyshevt, chebyshevu
        arg = self.args[0]
        x = None
        if arg.is_Add:  # TODO, implement more if deep stuff here
            # TODO: Do this more efficiently for more than two terms
            x, y = arg.as_two_terms()
            sx = sin(x, evaluate=False)._eval_expand_trig()
            sy = sin(y, evaluate=False)._eval_expand_trig()
            cx = cos(x, evaluate=False)._eval_expand_trig()
            cy = cos(y, evaluate=False)._eval_expand_trig()
            return sx*cy + sy*cx
        else:
            n, x = arg.as_coeff_Mul(rational=True)
            if n.is_Integer:  # n will be positive because of .eval
                # canonicalization

                # See http://mathworld.wolfram.com/Multiple-AngleFormulas.html
                if n.is_odd:
                    return (-1)**((n - 1)/2)*chebyshevt(n, sin(x))
                else:
                    return expand_mul((-1)**(n/2 - 1)*cos(x)*chebyshevu(n -
                        1, sin(x)), deep=False)
            pi_coeff = _pi_coeff(arg)
            if pi_coeff is not None:
                if pi_coeff.is_Rational:
                    return self.rewrite(sqrt)
        return sin(arg)

    def _eval_as_leading_term(self, x):
        from sympy import Order
        arg = self.args[0].as_leading_term(x)

        if x in arg.free_symbols and Order(1, x).contains(arg):
            return arg
        else:
            return self.func(arg)

    def _eval_is_extended_real(self):
        if self.args[0].is_extended_real:
            return True

    def _eval_is_finite(self):
        arg = self.args[0]
        if arg.is_extended_real:
            return True

    def _eval_is_zero(self):
        arg = self.args[0]
        if arg.is_zero:
            return True

    def _eval_is_complex(self):
        if self.args[0].is_extended_real \
                or self.args[0].is_complex:
            return True


class cos(TrigonometricFunction):
    """
    The cosine function.

    Returns the cosine of x (measured in radians).

    Notes
    =====

    See :func:`sin` for notes about automatic evaluation.

    Examples
    ========

    >>> from sympy import cos, pi
    >>> from sympy.abc import x
    >>> cos(x**2).diff(x)
    -2*x*sin(x**2)
    >>> cos(1).diff(x)
    0
    >>> cos(pi)
    -1
    >>> cos(pi/2)
    0
    >>> cos(2*pi/3)
    -1/2
    >>> cos(pi/12)
    sqrt(2)/4 + sqrt(6)/4

    See Also
    ========

    sin, csc, sec, tan, cot
    asin, acsc, acos, asec, atan, acot, atan2

    References
    ==========

    .. [1] https://en.wikipedia.org/wiki/Trigonometric_functions
    .. [2] http://dlmf.nist.gov/4.14
    .. [3] http://functions.wolfram.com/ElementaryFunctions/Cos

    """

    def period(self, symbol=None):
        return self._period(2*pi, symbol)

    def fdiff(self, argindex=1):
        if argindex == 1:
            return -sin(self.args[0])
        else:
            raise ArgumentIndexError(self, argindex)

    @classmethod
    def eval(cls, arg):
        from sympy.functions.special.polynomials import chebyshevt
        from sympy.calculus.util import AccumBounds
        from sympy.sets.setexpr import SetExpr
        if arg.is_Number:
            if arg is S.NaN:
                return S.NaN
            elif arg.is_zero:
                return S.One
            elif arg is S.Infinity or arg is S.NegativeInfinity:
                # In this case it is better to return AccumBounds(-1, 1)
                # rather than returning S.NaN, since AccumBounds(-1, 1)
                # preserves the information that sin(oo) is between
                # -1 and 1, where S.NaN does not do that.
                return AccumBounds(-1, 1)

        if arg is S.ComplexInfinity:
            return S.NaN

        if isinstance(arg, AccumBounds):
            return sin(arg + S.Pi/2)
        elif isinstance(arg, SetExpr):
            return arg._eval_func(cls)

        if arg.could_extract_minus_sign():
            return cls(-arg)

        i_coeff = arg.as_coefficient(S.ImaginaryUnit)
        if i_coeff is not None:
            return cosh(i_coeff)

        pi_coeff = _pi_coeff(arg)
        if pi_coeff is not None:
            if pi_coeff.is_integer:
                return (S.NegativeOne)**pi_coeff

            if (2*pi_coeff).is_integer:
                # is_even-case handled above as then pi_coeff.is_integer,
                # so check if known to be not even
                if pi_coeff.is_even is False:
                    return S.Zero

            if not pi_coeff.is_Rational:
                narg = pi_coeff*S.Pi
                if narg != arg:
                    return cls(narg)
                return None

            # cosine formula #####################
            # https://github.com/sympy/sympy/issues/6048
            # explicit calculations are performed for
            # cos(k pi/n) for n = 8,10,12,15,20,24,30,40,60,120
            # Some other exact values like cos(k pi/240) can be
            # calculated using a partial-fraction decomposition
            # by calling cos( X ).rewrite(sqrt)
            cst_table_some = {
                3: S.Half,
                5: (sqrt(5) + 1)/4,
            }
            if pi_coeff.is_Rational:
                q = pi_coeff.q
                p = pi_coeff.p % (2*q)
                if p > q:
                    narg = (pi_coeff - 1)*S.Pi
                    return -cls(narg)
                if 2*p > q:
                    narg = (1 - pi_coeff)*S.Pi
                    return -cls(narg)

                # If nested sqrt's are worse than un-evaluation
                # you can require q to be in (1, 2, 3, 4, 6, 12)
                # q <= 12, q=15, q=20, q=24, q=30, q=40, q=60, q=120 return
                # expressions with 2 or fewer sqrt nestings.
                table2 = {
                    12: (3, 4),
                    20: (4, 5),
                    30: (5, 6),
                    15: (6, 10),
                    24: (6, 8),
                    40: (8, 10),
                    60: (20, 30),
                    120: (40, 60)
                    }
                if q in table2:
                    a, b = p*S.Pi/table2[q][0], p*S.Pi/table2[q][1]
                    nvala, nvalb = cls(a), cls(b)
                    if None == nvala or None == nvalb:
                        return None
                    return nvala*nvalb + cls(S.Pi/2 - a)*cls(S.Pi/2 - b)

                if q > 12:
                    return None

                if q in cst_table_some:
                    cts = cst_table_some[pi_coeff.q]
                    return chebyshevt(pi_coeff.p, cts).expand()

                if 0 == q % 2:
                    narg = (pi_coeff*2)*S.Pi
                    nval = cls(narg)
                    if None == nval:
                        return None
                    x = (2*pi_coeff + 1)/2
                    sign_cos = (-1)**((-1 if x < 0 else 1)*int(abs(x)))
                    return sign_cos*sqrt( (1 + nval)/2 )
            return None

        if arg.is_Add:
            x, m = _peeloff_pi(arg)
            if m:
                return cos(m)*cos(x) - sin(m)*sin(x)

        if arg.is_zero:
            return S.One

        if isinstance(arg, acos):
            return arg.args[0]

        if isinstance(arg, atan):
            x = arg.args[0]
            return 1/sqrt(1 + x**2)

        if isinstance(arg, atan2):
            y, x = arg.args
            return x/sqrt(x**2 + y**2)

        if isinstance(arg, asin):
            x = arg.args[0]
            return sqrt(1 - x ** 2)

        if isinstance(arg, acot):
            x = arg.args[0]
            return 1/sqrt(1 + 1/x**2)

        if isinstance(arg, acsc):
            x = arg.args[0]
            return sqrt(1 - 1/x**2)

        if isinstance(arg, asec):
            x = arg.args[0]
            return 1/x

    @staticmethod
    @cacheit
    def taylor_term(n, x, *previous_terms):
        if n < 0 or n % 2 == 1:
            return S.Zero
        else:
            x = sympify(x)

            if len(previous_terms) > 2:
                p = previous_terms[-2]
                return -p*x**2/(n*(n - 1))
            else:
                return (-1)**(n//2)*x**(n)/factorial(n)

    def _eval_rewrite_as_exp(self, arg, **kwargs):
        I = S.ImaginaryUnit
        if isinstance(arg, TrigonometricFunction) or isinstance(arg, HyperbolicFunction):
            arg = arg.func(arg.args[0]).rewrite(exp)
        return (exp(arg*I) + exp(-arg*I))/2

    def _eval_rewrite_as_Pow(self, arg, **kwargs):
        if isinstance(arg, log):
            I = S.ImaginaryUnit
            x = arg.args[0]
            return x**I/2 + x**-I/2

    def _eval_rewrite_as_sin(self, arg, **kwargs):
        return sin(arg + S.Pi/2, evaluate=False)

    def _eval_rewrite_as_tan(self, arg, **kwargs):
        tan_half = tan(S.Half*arg)**2
        return (1 - tan_half)/(1 + tan_half)

    def _eval_rewrite_as_sincos(self, arg, **kwargs):
        return sin(arg)*cos(arg)/sin(arg)

    def _eval_rewrite_as_cot(self, arg, **kwargs):
        cot_half = cot(S.Half*arg)**2
        return (cot_half - 1)/(cot_half + 1)

    def _eval_rewrite_as_pow(self, arg, **kwargs):
        return self._eval_rewrite_as_sqrt(arg)

    def _eval_rewrite_as_sqrt(self, arg, **kwargs):
        from sympy.functions.special.polynomials import chebyshevt

        def migcdex(x):
            # recursive calcuation of gcd and linear combination
            # for a sequence of integers.
            # Given  (x1, x2, x3)
            # Returns (y1, y1, y3, g)
            # such that g is the gcd and x1*y1+x2*y2+x3*y3 - g = 0
            # Note, that this is only one such linear combination.
            if len(x) == 1:
                return (1, x[0])
            if len(x) == 2:
                return igcdex(x[0], x[-1])
            g = migcdex(x[1:])
            u, v, h = igcdex(x[0], g[-1])
            return tuple([u] + [v*i for i in g[0:-1] ] + [h])

        def ipartfrac(r, factors=None):
            from sympy.ntheory import factorint
            if isinstance(r, int):
                return r
            if not isinstance(r, Rational):
                raise TypeError("r is not rational")
            n = r.q
            if 2 > r.q*r.q:
                return r.q

            if None == factors:
                a = [n//x**y for x, y in factorint(r.q).items()]
            else:
                a = [n//x for x in factors]
            if len(a) == 1:
                return [ r ]
            h = migcdex(a)
            ans = [ r.p*Rational(i*j, r.q) for i, j in zip(h[:-1], a) ]
            assert r == sum(ans)
            return ans
        pi_coeff = _pi_coeff(arg)
        if pi_coeff is None:
            return None

        if pi_coeff.is_integer:
            # it was unevaluated
            return self.func(pi_coeff*S.Pi)

        if not pi_coeff.is_Rational:
            return None

        def _cospi257():
            """ Express cos(pi/257) explicitly as a function of radicals
                Based upon the equations in
                http://math.stackexchange.com/questions/516142/how-does-cos2-pi-257-look-like-in-real-radicals
                See also http://www.susqu.edu/brakke/constructions/257-gon.m.txt
            """
            def f1(a, b):
                return (a + sqrt(a**2 + b))/2, (a - sqrt(a**2 + b))/2

            def f2(a, b):
                return (a - sqrt(a**2 + b))/2

            t1, t2 = f1(-1, 256)
            z1, z3 = f1(t1, 64)
            z2, z4 = f1(t2, 64)
            y1, y5 = f1(z1, 4*(5 + t1 + 2*z1))
            y6, y2 = f1(z2, 4*(5 + t2 + 2*z2))
            y3, y7 = f1(z3, 4*(5 + t1 + 2*z3))
            y8, y4 = f1(z4, 4*(5 + t2 + 2*z4))
            x1, x9 = f1(y1, -4*(t1 + y1 + y3 + 2*y6))
            x2, x10 = f1(y2, -4*(t2 + y2 + y4 + 2*y7))
            x3, x11 = f1(y3, -4*(t1 + y3 + y5 + 2*y8))
            x4, x12 = f1(y4, -4*(t2 + y4 + y6 + 2*y1))
            x5, x13 = f1(y5, -4*(t1 + y5 + y7 + 2*y2))
            x6, x14 = f1(y6, -4*(t2 + y6 + y8 + 2*y3))
            x15, x7 = f1(y7, -4*(t1 + y7 + y1 + 2*y4))
            x8, x16 = f1(y8, -4*(t2 + y8 + y2 + 2*y5))
            v1 = f2(x1, -4*(x1 + x2 + x3 + x6))
            v2 = f2(x2, -4*(x2 + x3 + x4 + x7))
            v3 = f2(x8, -4*(x8 + x9 + x10 + x13))
            v4 = f2(x9, -4*(x9 + x10 + x11 + x14))
            v5 = f2(x10, -4*(x10 + x11 + x12 + x15))
            v6 = f2(x16, -4*(x16 + x1 + x2 + x5))
            u1 = -f2(-v1, -4*(v2 + v3))
            u2 = -f2(-v4, -4*(v5 + v6))
            w1 = -2*f2(-u1, -4*u2)
            return sqrt(sqrt(2)*sqrt(w1 + 4)/8 + S.Half)

        cst_table_some = {
            3: S.Half,
            5: (sqrt(5) + 1)/4,
            17: sqrt((15 + sqrt(17))/32 + sqrt(2)*(sqrt(17 - sqrt(17)) +
                sqrt(sqrt(2)*(-8*sqrt(17 + sqrt(17)) - (1 - sqrt(17))
                *sqrt(17 - sqrt(17))) + 6*sqrt(17) + 34))/32),
            257: _cospi257()
            # 65537 is the only other known Fermat prime and the very
            # large expression is intentionally omitted from SymPy; see
            # http://www.susqu.edu/brakke/constructions/65537-gon.m.txt
        }

        def _fermatCoords(n):
            # if n can be factored in terms of Fermat primes with
            # multiplicity of each being 1, return those primes, else
            # False
            primes = []
            for p_i in cst_table_some:
                quotient, remainder = divmod(n, p_i)
                if remainder == 0:
                    n = quotient
                    primes.append(p_i)
                    if n == 1:
                        return tuple(primes)
            return False

        if pi_coeff.q in cst_table_some:
            rv = chebyshevt(pi_coeff.p, cst_table_some[pi_coeff.q])
            if pi_coeff.q < 257:
                rv = rv.expand()
            return rv

        if not pi_coeff.q % 2:  # recursively remove factors of 2
            pico2 = pi_coeff*2
            nval = cos(pico2*S.Pi).rewrite(sqrt)
            x = (pico2 + 1)/2
            sign_cos = -1 if int(x) % 2 else 1
            return sign_cos*sqrt( (1 + nval)/2 )

        FC = _fermatCoords(pi_coeff.q)
        if FC:
            decomp = ipartfrac(pi_coeff, FC)
            X = [(x[1], x[0]*S.Pi) for x in zip(decomp, numbered_symbols('z'))]
            pcls = cos(sum([x[0] for x in X]))._eval_expand_trig().subs(X)
            return pcls.rewrite(sqrt)
        else:
            decomp = ipartfrac(pi_coeff)
            X = [(x[1], x[0]*S.Pi) for x in zip(decomp, numbered_symbols('z'))]
            pcls = cos(sum([x[0] for x in X]))._eval_expand_trig().subs(X)
            return pcls

    def _eval_rewrite_as_sec(self, arg, **kwargs):
        return 1/sec(arg)

    def _eval_rewrite_as_csc(self, arg, **kwargs):
        return 1/sec(arg).rewrite(csc)

    def _eval_conjugate(self):
        return self.func(self.args[0].conjugate())

    def as_real_imag(self, deep=True, **hints):
        re, im = self._as_real_imag(deep=deep, **hints)
        return (cos(re)*cosh(im), -sin(re)*sinh(im))

    def _eval_expand_trig(self, **hints):
        from sympy.functions.special.polynomials import chebyshevt
        arg = self.args[0]
        x = None
        if arg.is_Add:  # TODO: Do this more efficiently for more than two terms
            x, y = arg.as_two_terms()
            sx = sin(x, evaluate=False)._eval_expand_trig()
            sy = sin(y, evaluate=False)._eval_expand_trig()
            cx = cos(x, evaluate=False)._eval_expand_trig()
            cy = cos(y, evaluate=False)._eval_expand_trig()
            return cx*cy - sx*sy
        else:
            coeff, terms = arg.as_coeff_Mul(rational=True)
            if coeff.is_Integer:
                return chebyshevt(coeff, cos(terms))
            pi_coeff = _pi_coeff(arg)
            if pi_coeff is not None:
                if pi_coeff.is_Rational:
                    return self.rewrite(sqrt)
        return cos(arg)

    def _eval_as_leading_term(self, x):
        from sympy import Order
        arg = self.args[0].as_leading_term(x)

        if x in arg.free_symbols and Order(1, x).contains(arg):
            return S.One
        else:
            return self.func(arg)

    def _eval_is_extended_real(self):
        if self.args[0].is_extended_real:
            return True

    def _eval_is_finite(self):
        arg = self.args[0]

        if arg.is_extended_real:
            return True

    def _eval_is_complex(self):
        if self.args[0].is_extended_real \
            or self.args[0].is_complex:
            return True


class tan(TrigonometricFunction):
    """
    The tangent function.

    Returns the tangent of x (measured in radians).

    Notes
    =====

    See :func:`sin` for notes about automatic evaluation.

    Examples
    ========

    >>> from sympy import tan, pi
    >>> from sympy.abc import x
    >>> tan(x**2).diff(x)
    2*x*(tan(x**2)**2 + 1)
    >>> tan(1).diff(x)
    0
    >>> tan(pi/8).expand()
    -1 + sqrt(2)

    See Also
    ========

    sin, csc, cos, sec, cot
    asin, acsc, acos, asec, atan, acot, atan2

    References
    ==========

    .. [1] https://en.wikipedia.org/wiki/Trigonometric_functions
    .. [2] http://dlmf.nist.gov/4.14
    .. [3] http://functions.wolfram.com/ElementaryFunctions/Tan

    """

    def period(self, symbol=None):
        return self._period(pi, symbol)

    def fdiff(self, argindex=1):
        if argindex == 1:
            return S.One + self**2
        else:
            raise ArgumentIndexError(self, argindex)

    def inverse(self, argindex=1):
        """
        Returns the inverse of this function.
        """
        return atan

    @classmethod
    def eval(cls, arg):
        from sympy.calculus.util import AccumBounds
        if arg.is_Number:
            if arg is S.NaN:
                return S.NaN
            elif arg.is_zero:
                return S.Zero
            elif arg is S.Infinity or arg is S.NegativeInfinity:
                return AccumBounds(S.NegativeInfinity, S.Infinity)

        if arg is S.ComplexInfinity:
            return S.NaN

        if isinstance(arg, AccumBounds):
            min, max = arg.min, arg.max
            d = floor(min/S.Pi)
            if min is not S.NegativeInfinity:
                min = min - d*S.Pi
            if max is not S.Infinity:
                max = max - d*S.Pi
            if AccumBounds(min, max).intersection(FiniteSet(S.Pi/2, S.Pi*Rational(3, 2))):
                return AccumBounds(S.NegativeInfinity, S.Infinity)
            else:
                return AccumBounds(tan(min), tan(max))

        if arg.could_extract_minus_sign():
            return -cls(-arg)

        i_coeff = arg.as_coefficient(S.ImaginaryUnit)
        if i_coeff is not None:
            return S.ImaginaryUnit*tanh(i_coeff)

        pi_coeff = _pi_coeff(arg, 2)
        if pi_coeff is not None:
            if pi_coeff.is_integer:
                return S.Zero

            if not pi_coeff.is_Rational:
                narg = pi_coeff*S.Pi
                if narg != arg:
                    return cls(narg)
                return None

            if pi_coeff.is_Rational:
                q = pi_coeff.q
                p = pi_coeff.p % q
                # ensure simplified results are returned for n*pi/5, n*pi/10
                table10 = {
                    1: sqrt(1 - 2*sqrt(5)/5),
                    2: sqrt(5 - 2*sqrt(5)),
                    3: sqrt(1 + 2*sqrt(5)/5),
                    4: sqrt(5 + 2*sqrt(5))
                    }
                if q == 5 or q == 10:
                    n = 10*p/q
                    if n > 5:
                        n = 10 - n
                        return -table10[n]
                    else:
                        return table10[n]
                if not pi_coeff.q % 2:
                    narg = pi_coeff*S.Pi*2
                    cresult, sresult = cos(narg), cos(narg - S.Pi/2)
                    if not isinstance(cresult, cos) \
                            and not isinstance(sresult, cos):
                        if sresult == 0:
                            return S.ComplexInfinity
                        return 1/sresult - cresult/sresult
                table2 = {
                    12: (3, 4),
                    20: (4, 5),
                    30: (5, 6),
                    15: (6, 10),
                    24: (6, 8),
                    40: (8, 10),
                    60: (20, 30),
                    120: (40, 60)
                    }
                if q in table2:
                    nvala, nvalb = cls(p*S.Pi/table2[q][0]), cls(p*S.Pi/table2[q][1])
                    if None == nvala or None == nvalb:
                        return None
                    return (nvala - nvalb)/(1 + nvala*nvalb)
                narg = ((pi_coeff + S.Half) % 1 - S.Half)*S.Pi
                # see cos() to specify which expressions should  be
                # expanded automatically in terms of radicals
                cresult, sresult = cos(narg), cos(narg - S.Pi/2)
                if not isinstance(cresult, cos) \
                        and not isinstance(sresult, cos):
                    if cresult == 0:
                        return S.ComplexInfinity
                    return (sresult/cresult)
                if narg != arg:
                    return cls(narg)

        if arg.is_Add:
            x, m = _peeloff_pi(arg)
            if m:
                tanm = tan(m)
                if tanm is S.ComplexInfinity:
                    return -cot(x)
                else: # tanm == 0
                    return tan(x)

        if arg.is_zero:
            return S.Zero

        if isinstance(arg, atan):
            return arg.args[0]

        if isinstance(arg, atan2):
            y, x = arg.args
            return y/x

        if isinstance(arg, asin):
            x = arg.args[0]
            return x/sqrt(1 - x**2)

        if isinstance(arg, acos):
            x = arg.args[0]
            return sqrt(1 - x**2)/x

        if isinstance(arg, acot):
            x = arg.args[0]
            return 1/x

        if isinstance(arg, acsc):
            x = arg.args[0]
            return 1/(sqrt(1 - 1/x**2)*x)

        if isinstance(arg, asec):
            x = arg.args[0]
            return sqrt(1 - 1/x**2)*x

    @staticmethod
    @cacheit
    def taylor_term(n, x, *previous_terms):
        from sympy import bernoulli
        if n < 0 or n % 2 == 0:
            return S.Zero
        else:
            x = sympify(x)

            a, b = ((n - 1)//2), 2**(n + 1)

            B = bernoulli(n + 1)
            F = factorial(n + 1)

            return (-1)**a*b*(b - 1)*B/F*x**n

    def _eval_nseries(self, x, n, logx):
        i = self.args[0].limit(x, 0)*2/S.Pi
        if i and i.is_Integer:
            return self.rewrite(cos)._eval_nseries(x, n=n, logx=logx)
        return Function._eval_nseries(self, x, n=n, logx=logx)

    def _eval_rewrite_as_Pow(self, arg, **kwargs):
        if isinstance(arg, log):
            I = S.ImaginaryUnit
            x = arg.args[0]
            return I*(x**-I - x**I)/(x**-I + x**I)

    def _eval_conjugate(self):
        return self.func(self.args[0].conjugate())

    def as_real_imag(self, deep=True, **hints):
        re, im = self._as_real_imag(deep=deep, **hints)
        if im:
            denom = cos(2*re) + cosh(2*im)
            return (sin(2*re)/denom, sinh(2*im)/denom)
        else:
            return (self.func(re), S.Zero)

    def _eval_expand_trig(self, **hints):
        from sympy import im, re
        arg = self.args[0]
        x = None
        if arg.is_Add:
            from sympy import symmetric_poly
            n = len(arg.args)
            TX = []
            for x in arg.args:
                tx = tan(x, evaluate=False)._eval_expand_trig()
                TX.append(tx)

            Yg = numbered_symbols('Y')
            Y = [ next(Yg) for i in range(n) ]

            p = [0, 0]
            for i in range(n + 1):
                p[1 - i % 2] += symmetric_poly(i, Y)*(-1)**((i % 4)//2)
            return (p[0]/p[1]).subs(list(zip(Y, TX)))

        else:
            coeff, terms = arg.as_coeff_Mul(rational=True)
            if coeff.is_Integer and coeff > 1:
                I = S.ImaginaryUnit
                z = Symbol('dummy', real=True)
                P = ((1 + I*z)**coeff).expand()
                return (im(P)/re(P)).subs([(z, tan(terms))])
        return tan(arg)

    def _eval_rewrite_as_exp(self, arg, **kwargs):
        I = S.ImaginaryUnit
        if isinstance(arg, TrigonometricFunction) or isinstance(arg, HyperbolicFunction):
            arg = arg.func(arg.args[0]).rewrite(exp)
        neg_exp, pos_exp = exp(-arg*I), exp(arg*I)
        return I*(neg_exp - pos_exp)/(neg_exp + pos_exp)

    def _eval_rewrite_as_sin(self, x, **kwargs):
        return 2*sin(x)**2/sin(2*x)

    def _eval_rewrite_as_cos(self, x, **kwargs):
        return cos(x - S.Pi/2, evaluate=False)/cos(x)

    def _eval_rewrite_as_sincos(self, arg, **kwargs):
        return sin(arg)/cos(arg)

    def _eval_rewrite_as_cot(self, arg, **kwargs):
        return 1/cot(arg)

    def _eval_rewrite_as_sec(self, arg, **kwargs):
        sin_in_sec_form = sin(arg).rewrite(sec)
        cos_in_sec_form = cos(arg).rewrite(sec)
        return sin_in_sec_form/cos_in_sec_form

    def _eval_rewrite_as_csc(self, arg, **kwargs):
        sin_in_csc_form = sin(arg).rewrite(csc)
        cos_in_csc_form = cos(arg).rewrite(csc)
        return sin_in_csc_form/cos_in_csc_form

    def _eval_rewrite_as_pow(self, arg, **kwargs):
        y = self.rewrite(cos).rewrite(pow)
        if y.has(cos):
            return None
        return y

    def _eval_rewrite_as_sqrt(self, arg, **kwargs):
        y = self.rewrite(cos).rewrite(sqrt)
        if y.has(cos):
            return None
        return y

    def _eval_as_leading_term(self, x):
        from sympy import Order
        arg = self.args[0].as_leading_term(x)

        if x in arg.free_symbols and Order(1, x).contains(arg):
            return arg
        else:
            return self.func(arg)

    def _eval_is_extended_real(self):
        # FIXME: currently tan(pi/2) return zoo
        return self.args[0].is_extended_real

    def _eval_is_real(self):
        arg = self.args[0]
        if arg.is_real and (arg/pi - S.Half).is_integer is False:
            return True

    def _eval_is_finite(self):
        arg = self.args[0]

        if arg.is_real and (arg/pi - S.Half).is_integer is False:
            return True

        if arg.is_imaginary:
            return True

    def _eval_is_zero(self):
        arg = self.args[0]
        if arg.is_zero:
            return True

    def _eval_is_complex(self):
        arg = self.args[0]

        if arg.is_real and (arg/pi - S.Half).is_integer is False:
            return True


class cot(TrigonometricFunction):
    """
    The cotangent function.

    Returns the cotangent of x (measured in radians).

    Notes
    =====

    See :func:`sin` for notes about automatic evaluation.

    Examples
    ========

    >>> from sympy import cot, pi
    >>> from sympy.abc import x
    >>> cot(x**2).diff(x)
    2*x*(-cot(x**2)**2 - 1)
    >>> cot(1).diff(x)
    0
    >>> cot(pi/12)
    sqrt(3) + 2

    See Also
    ========

    sin, csc, cos, sec, tan
    asin, acsc, acos, asec, atan, acot, atan2

    References
    ==========

    .. [1] https://en.wikipedia.org/wiki/Trigonometric_functions
    .. [2] http://dlmf.nist.gov/4.14
    .. [3] http://functions.wolfram.com/ElementaryFunctions/Cot

    """

    def period(self, symbol=None):
        return self._period(pi, symbol)

    def fdiff(self, argindex=1):
        if argindex == 1:
            return S.NegativeOne - self**2
        else:
            raise ArgumentIndexError(self, argindex)

    def inverse(self, argindex=1):
        """
        Returns the inverse of this function.
        """
        return acot

    @classmethod
    def eval(cls, arg):
        from sympy.calculus.util import AccumBounds
        if arg.is_Number:
            if arg is S.NaN:
                return S.NaN
            if arg.is_zero:
                return S.ComplexInfinity

        if arg is S.ComplexInfinity:
            return S.NaN

        if isinstance(arg, AccumBounds):
            return -tan(arg + S.Pi/2)

        if arg.could_extract_minus_sign():
            return -cls(-arg)

        i_coeff = arg.as_coefficient(S.ImaginaryUnit)
        if i_coeff is not None:
            return -S.ImaginaryUnit*coth(i_coeff)

        pi_coeff = _pi_coeff(arg, 2)
        if pi_coeff is not None:
            if pi_coeff.is_integer:
                return S.ComplexInfinity

            if not pi_coeff.is_Rational:
                narg = pi_coeff*S.Pi
                if narg != arg:
                    return cls(narg)
                return None

            if pi_coeff.is_Rational:
                if pi_coeff.q == 5 or pi_coeff.q == 10:
                    return tan(S.Pi/2 - arg)
                if pi_coeff.q > 2 and not pi_coeff.q % 2:
                    narg = pi_coeff*S.Pi*2
                    cresult, sresult = cos(narg), cos(narg - S.Pi/2)
                    if not isinstance(cresult, cos) \
                            and not isinstance(sresult, cos):
                        return 1/sresult + cresult/sresult
                table2 = {
                    12: (3, 4),
                    20: (4, 5),
                    30: (5, 6),
                    15: (6, 10),
                    24: (6, 8),
                    40: (8, 10),
                    60: (20, 30),
                    120: (40, 60)
                    }
                q = pi_coeff.q
                p = pi_coeff.p % q
                if q in table2:
                    nvala, nvalb = cls(p*S.Pi/table2[q][0]), cls(p*S.Pi/table2[q][1])
                    if None == nvala or None == nvalb:
                        return None
                    return (1 + nvala*nvalb)/(nvalb - nvala)
                narg = (((pi_coeff + S.Half) % 1) - S.Half)*S.Pi
                # see cos() to specify which expressions should be
                # expanded automatically in terms of radicals
                cresult, sresult = cos(narg), cos(narg - S.Pi/2)
                if not isinstance(cresult, cos) \
                        and not isinstance(sresult, cos):
                    if sresult == 0:
                        return S.ComplexInfinity
                    return cresult/sresult
                if narg != arg:
                    return cls(narg)

        if arg.is_Add:
            x, m = _peeloff_pi(arg)
            if m:
                cotm = cot(m)
                if cotm is S.ComplexInfinity:
                    return cot(x)
                else: # cotm == 0
                    return -tan(x)

        if arg.is_zero:
            return S.ComplexInfinity

        if isinstance(arg, acot):
            return arg.args[0]

        if isinstance(arg, atan):
            x = arg.args[0]
            return 1/x

        if isinstance(arg, atan2):
            y, x = arg.args
            return x/y

        if isinstance(arg, asin):
            x = arg.args[0]
            return sqrt(1 - x**2)/x

        if isinstance(arg, acos):
            x = arg.args[0]
            return x/sqrt(1 - x**2)

        if isinstance(arg, acsc):
            x = arg.args[0]
            return sqrt(1 - 1/x**2)*x

        if isinstance(arg, asec):
            x = arg.args[0]
            return 1/(sqrt(1 - 1/x**2)*x)

    @staticmethod
    @cacheit
    def taylor_term(n, x, *previous_terms):
        from sympy import bernoulli
        if n == 0:
            return 1/sympify(x)
        elif n < 0 or n % 2 == 0:
            return S.Zero
        else:
            x = sympify(x)

            B = bernoulli(n + 1)
            F = factorial(n + 1)

            return (-1)**((n + 1)//2)*2**(n + 1)*B/F*x**n

    def _eval_nseries(self, x, n, logx):
        i = self.args[0].limit(x, 0)/S.Pi
        if i and i.is_Integer:
            return self.rewrite(cos)._eval_nseries(x, n=n, logx=logx)
        return self.rewrite(tan)._eval_nseries(x, n=n, logx=logx)

    def _eval_conjugate(self):
        return self.func(self.args[0].conjugate())

    def as_real_imag(self, deep=True, **hints):
        re, im = self._as_real_imag(deep=deep, **hints)
        if im:
            denom = cos(2*re) - cosh(2*im)
            return (-sin(2*re)/denom, -sinh(2*im)/denom)
        else:
            return (self.func(re), S.Zero)

    def _eval_rewrite_as_exp(self, arg, **kwargs):
        I = S.ImaginaryUnit
        if isinstance(arg, TrigonometricFunction) or isinstance(arg, HyperbolicFunction):
            arg = arg.func(arg.args[0]).rewrite(exp)
        neg_exp, pos_exp = exp(-arg*I), exp(arg*I)
        return I*(pos_exp + neg_exp)/(pos_exp - neg_exp)

    def _eval_rewrite_as_Pow(self, arg, **kwargs):
        if isinstance(arg, log):
            I = S.ImaginaryUnit
            x = arg.args[0]
            return -I*(x**-I + x**I)/(x**-I - x**I)

    def _eval_rewrite_as_sin(self, x, **kwargs):
        return sin(2*x)/(2*(sin(x)**2))

    def _eval_rewrite_as_cos(self, x, **kwargs):
        return cos(x)/cos(x - S.Pi/2, evaluate=False)

    def _eval_rewrite_as_sincos(self, arg, **kwargs):
        return cos(arg)/sin(arg)

    def _eval_rewrite_as_tan(self, arg, **kwargs):
        return 1/tan(arg)

    def _eval_rewrite_as_sec(self, arg, **kwargs):
        cos_in_sec_form = cos(arg).rewrite(sec)
        sin_in_sec_form = sin(arg).rewrite(sec)
        return cos_in_sec_form/sin_in_sec_form

    def _eval_rewrite_as_csc(self, arg, **kwargs):
        cos_in_csc_form = cos(arg).rewrite(csc)
        sin_in_csc_form = sin(arg).rewrite(csc)
        return cos_in_csc_form/sin_in_csc_form

    def _eval_rewrite_as_pow(self, arg, **kwargs):
        y = self.rewrite(cos).rewrite(pow)
        if y.has(cos):
            return None
        return y

    def _eval_rewrite_as_sqrt(self, arg, **kwargs):
        y = self.rewrite(cos).rewrite(sqrt)
        if y.has(cos):
            return None
        return y

    def _eval_as_leading_term(self, x):
        from sympy import Order
        arg = self.args[0].as_leading_term(x)

        if x in arg.free_symbols and Order(1, x).contains(arg):
            return 1/arg
        else:
            return self.func(arg)

    def _eval_is_extended_real(self):
        return self.args[0].is_extended_real

    def _eval_expand_trig(self, **hints):
        from sympy import im, re
        arg = self.args[0]
        x = None
        if arg.is_Add:
            from sympy import symmetric_poly
            n = len(arg.args)
            CX = []
            for x in arg.args:
                cx = cot(x, evaluate=False)._eval_expand_trig()
                CX.append(cx)

            Yg = numbered_symbols('Y')
            Y = [ next(Yg) for i in range(n) ]

            p = [0, 0]
            for i in range(n, -1, -1):
                p[(n - i) % 2] += symmetric_poly(i, Y)*(-1)**(((n - i) % 4)//2)
            return (p[0]/p[1]).subs(list(zip(Y, CX)))
        else:
            coeff, terms = arg.as_coeff_Mul(rational=True)
            if coeff.is_Integer and coeff > 1:
                I = S.ImaginaryUnit
                z = Symbol('dummy', real=True)
                P = ((z + I)**coeff).expand()
                return (re(P)/im(P)).subs([(z, cot(terms))])
        return cot(arg)

    def _eval_is_finite(self):
        arg = self.args[0]
        if arg.is_real and (arg/pi).is_integer is False:
            return True
        if arg.is_imaginary:
            return True

    def _eval_is_real(self):
        arg = self.args[0]
        if arg.is_real and (arg/pi).is_integer is False:
            return True

    def _eval_is_complex(self):
        arg = self.args[0]
        if arg.is_real and (arg/pi).is_integer is False:
            return True

    def _eval_subs(self, old, new):
        arg = self.args[0]
        argnew = arg.subs(old, new)
        if arg != argnew and (argnew/S.Pi).is_integer:
            return S.ComplexInfinity
        return cot(argnew)


class ReciprocalTrigonometricFunction(TrigonometricFunction):
    """Base class for reciprocal functions of trigonometric functions. """

    _reciprocal_of = None       # mandatory, to be defined in subclass

    # _is_even and _is_odd are used for correct evaluation of csc(-x), sec(-x)
    # TODO refactor into TrigonometricFunction common parts of
    # trigonometric functions eval() like even/odd, func(x+2*k*pi), etc.
    _is_even = None  # optional, to be defined in subclass
    _is_odd = None   # optional, to be defined in subclass

    @classmethod
    def eval(cls, arg):
        if arg.could_extract_minus_sign():
            if cls._is_even:
                return cls(-arg)
            if cls._is_odd:
                return -cls(-arg)

        pi_coeff = _pi_coeff(arg)
        if (pi_coeff is not None
            and not (2*pi_coeff).is_integer
            and pi_coeff.is_Rational):
                q = pi_coeff.q
                p = pi_coeff.p % (2*q)
                if p > q:
                    narg = (pi_coeff - 1)*S.Pi
                    return -cls(narg)
                if 2*p > q:
                    narg = (1 - pi_coeff)*S.Pi
                    if cls._is_odd:
                        return cls(narg)
                    elif cls._is_even:
                        return -cls(narg)

        if hasattr(arg, 'inverse') and arg.inverse() == cls:
            return arg.args[0]

        t = cls._reciprocal_of.eval(arg)
        if t is None:
            return t
        elif any(isinstance(i, cos) for i in (t, -t)):
            return (1/t).rewrite(sec)
        elif any(isinstance(i, sin) for i in (t, -t)):
            return (1/t).rewrite(csc)
        else:
            return 1/t

    def _call_reciprocal(self, method_name, *args, **kwargs):
        # Calls method_name on _reciprocal_of
        o = self._reciprocal_of(self.args[0])
        return getattr(o, method_name)(*args, **kwargs)

    def _calculate_reciprocal(self, method_name, *args, **kwargs):
        # If calling method_name on _reciprocal_of returns a value != None
        # then return the reciprocal of that value
        t = self._call_reciprocal(method_name, *args, **kwargs)
        return 1/t if t is not None else t

    def _rewrite_reciprocal(self, method_name, arg):
        # Special handling for rewrite functions. If reciprocal rewrite returns
        # unmodified expression, then return None
        t = self._call_reciprocal(method_name, arg)
        if t is not None and t != self._reciprocal_of(arg):
            return 1/t

    def _period(self, symbol):
        f = self.args[0]
        return self._reciprocal_of(f).period(symbol)

    def fdiff(self, argindex=1):
        return -self._calculate_reciprocal("fdiff", argindex)/self**2

    def _eval_rewrite_as_exp(self, arg, **kwargs):
        return self._rewrite_reciprocal("_eval_rewrite_as_exp", arg)

    def _eval_rewrite_as_Pow(self, arg, **kwargs):
        return self._rewrite_reciprocal("_eval_rewrite_as_Pow", arg)

    def _eval_rewrite_as_sin(self, arg, **kwargs):
        return self._rewrite_reciprocal("_eval_rewrite_as_sin", arg)

    def _eval_rewrite_as_cos(self, arg, **kwargs):
        return self._rewrite_reciprocal("_eval_rewrite_as_cos", arg)

    def _eval_rewrite_as_tan(self, arg, **kwargs):
        return self._rewrite_reciprocal("_eval_rewrite_as_tan", arg)

    def _eval_rewrite_as_pow(self, arg, **kwargs):
        return self._rewrite_reciprocal("_eval_rewrite_as_pow", arg)

    def _eval_rewrite_as_sqrt(self, arg, **kwargs):
        return self._rewrite_reciprocal("_eval_rewrite_as_sqrt", arg)

    def _eval_conjugate(self):
        return self.func(self.args[0].conjugate())

    def as_real_imag(self, deep=True, **hints):
        return (1/self._reciprocal_of(self.args[0])).as_real_imag(deep,
                                                                  **hints)

    def _eval_expand_trig(self, **hints):
        return self._calculate_reciprocal("_eval_expand_trig", **hints)

    def _eval_is_extended_real(self):
        return self._reciprocal_of(self.args[0])._eval_is_extended_real()

    def _eval_as_leading_term(self, x):
        return (1/self._reciprocal_of(self.args[0]))._eval_as_leading_term(x)

    def _eval_is_finite(self):
        return (1/self._reciprocal_of(self.args[0])).is_finite

    def _eval_nseries(self, x, n, logx):
        return (1/self._reciprocal_of(self.args[0]))._eval_nseries(x, n, logx)


class sec(ReciprocalTrigonometricFunction):
    """
    The secant function.

    Returns the secant of x (measured in radians).

    Notes
    =====

    See :func:`sin` for notes about automatic evaluation.

    Examples
    ========

    >>> from sympy import sec
    >>> from sympy.abc import x
    >>> sec(x**2).diff(x)
    2*x*tan(x**2)*sec(x**2)
    >>> sec(1).diff(x)
    0

    See Also
    ========

    sin, csc, cos, tan, cot
    asin, acsc, acos, asec, atan, acot, atan2

    References
    ==========

    .. [1] https://en.wikipedia.org/wiki/Trigonometric_functions
    .. [2] http://dlmf.nist.gov/4.14
    .. [3] http://functions.wolfram.com/ElementaryFunctions/Sec

    """

    _reciprocal_of = cos
    _is_even = True

    def period(self, symbol=None):
        return self._period(symbol)

    def _eval_rewrite_as_cot(self, arg, **kwargs):
        cot_half_sq = cot(arg/2)**2
        return (cot_half_sq + 1)/(cot_half_sq - 1)

    def _eval_rewrite_as_cos(self, arg, **kwargs):
        return (1/cos(arg))

    def _eval_rewrite_as_sincos(self, arg, **kwargs):
        return sin(arg)/(cos(arg)*sin(arg))

    def _eval_rewrite_as_sin(self, arg, **kwargs):
        return (1/cos(arg).rewrite(sin))

    def _eval_rewrite_as_tan(self, arg, **kwargs):
        return (1/cos(arg).rewrite(tan))

    def _eval_rewrite_as_csc(self, arg, **kwargs):
        return csc(pi/2 - arg, evaluate=False)

    def fdiff(self, argindex=1):
        if argindex == 1:
            return tan(self.args[0])*sec(self.args[0])
        else:
            raise ArgumentIndexError(self, argindex)

    def _eval_is_complex(self):
        arg = self.args[0]

        if arg.is_complex and (arg/pi - S.Half).is_integer is False:
            return True

    @staticmethod
    @cacheit
    def taylor_term(n, x, *previous_terms):
        # Reference Formula:
        # http://functions.wolfram.com/ElementaryFunctions/Sec/06/01/02/01/
        from sympy.functions.combinatorial.numbers import euler
        if n < 0 or n % 2 == 1:
            return S.Zero
        else:
            x = sympify(x)
            k = n//2
            return (-1)**k*euler(2*k)/factorial(2*k)*x**(2*k)


class csc(ReciprocalTrigonometricFunction):
    """
    The cosecant function.

    Returns the cosecant of x (measured in radians).

    Notes
    =====

    See :func:`sin` for notes about automatic evaluation.

    Examples
    ========

    >>> from sympy import csc
    >>> from sympy.abc import x
    >>> csc(x**2).diff(x)
    -2*x*cot(x**2)*csc(x**2)
    >>> csc(1).diff(x)
    0

    See Also
    ========

    sin, cos, sec, tan, cot
    asin, acsc, acos, asec, atan, acot, atan2

    References
    ==========

    .. [1] https://en.wikipedia.org/wiki/Trigonometric_functions
    .. [2] http://dlmf.nist.gov/4.14
    .. [3] http://functions.wolfram.com/ElementaryFunctions/Csc

    """

    _reciprocal_of = sin
    _is_odd = True

    def period(self, symbol=None):
        return self._period(symbol)

    def _eval_rewrite_as_sin(self, arg, **kwargs):
        return (1/sin(arg))

    def _eval_rewrite_as_sincos(self, arg, **kwargs):
        return cos(arg)/(sin(arg)*cos(arg))

    def _eval_rewrite_as_cot(self, arg, **kwargs):
        cot_half = cot(arg/2)
        return (1 + cot_half**2)/(2*cot_half)

    def _eval_rewrite_as_cos(self, arg, **kwargs):
        return 1/sin(arg).rewrite(cos)

    def _eval_rewrite_as_sec(self, arg, **kwargs):
        return sec(pi/2 - arg, evaluate=False)

    def _eval_rewrite_as_tan(self, arg, **kwargs):
        return (1/sin(arg).rewrite(tan))

    def fdiff(self, argindex=1):
        if argindex == 1:
            return -cot(self.args[0])*csc(self.args[0])
        else:
            raise ArgumentIndexError(self, argindex)

    def _eval_is_complex(self):
        arg = self.args[0]
        if arg.is_real and (arg/pi).is_integer is False:
            return True

    @staticmethod
    @cacheit
    def taylor_term(n, x, *previous_terms):
        from sympy import bernoulli
        if n == 0:
            return 1/sympify(x)
        elif n < 0 or n % 2 == 0:
            return S.Zero
        else:
            x = sympify(x)
            k = n//2 + 1
            return ((-1)**(k - 1)*2*(2**(2*k - 1) - 1)*
                    bernoulli(2*k)*x**(2*k - 1)/factorial(2*k))


class sinc(Function):
    r"""
    Represents an unnormalized sinc function:

    .. math::

        \operatorname{sinc}(x) =
        \begin{cases}
          \frac{\sin x}{x} & \qquad x \neq 0 \\
          1 & \qquad x = 0
        \end{cases}

    Examples
    ========

    >>> from sympy import sinc, oo, jn, Product, Symbol
    >>> from sympy.abc import x
    >>> sinc(x)
    sinc(x)

    * Automated Evaluation

    >>> sinc(0)
    1
    >>> sinc(oo)
    0

    * Differentiation

    >>> sinc(x).diff()
    Piecewise(((x*cos(x) - sin(x))/x**2, Ne(x, 0)), (0, True))

    * Series Expansion

    >>> sinc(x).series()
    1 - x**2/6 + x**4/120 + O(x**6)

    * As zero'th order spherical Bessel Function

    >>> sinc(x).rewrite(jn)
    jn(0, x)

    References
    ==========

    .. [1] https://en.wikipedia.org/wiki/Sinc_function

    """

    def fdiff(self, argindex=1):
        x = self.args[0]
        if argindex == 1:
            return Piecewise(((x*cos(x) - sin(x))/x**2, Ne(x, S.Zero)), (S.Zero, S.true))
        else:
            raise ArgumentIndexError(self, argindex)

    @classmethod
    def eval(cls, arg):
        if arg.is_zero:
            return S.One
        if arg.is_Number:
            if arg in [S.Infinity, S.NegativeInfinity]:
                return S.Zero
            elif arg is S.NaN:
                return S.NaN

        if arg is S.ComplexInfinity:
            return S.NaN

        if arg.could_extract_minus_sign():
            return cls(-arg)

        pi_coeff = _pi_coeff(arg)
        if pi_coeff is not None:
            if pi_coeff.is_integer:
                if fuzzy_not(arg.is_zero):
                    return S.Zero
            elif (2*pi_coeff).is_integer:
                return S.NegativeOne**(pi_coeff - S.Half)/arg

    def _eval_nseries(self, x, n, logx):
        x = self.args[0]
        return (sin(x)/x)._eval_nseries(x, n, logx)

    def _eval_rewrite_as_jn(self, arg, **kwargs):
        from sympy.functions.special.bessel import jn
        return jn(0, arg)

    def _eval_rewrite_as_sin(self, arg, **kwargs):
        return Piecewise((sin(arg)/arg, Ne(arg, S.Zero)), (S.One, S.true))


###############################################################################
########################### TRIGONOMETRIC INVERSES ############################
###############################################################################


class InverseTrigonometricFunction(Function):
    """Base class for inverse trigonometric functions."""

    @staticmethod
    def _asin_table():
        # Only keys with could_extract_minus_sign() == False
        # are actually needed.
        return {
            sqrt(3)/2: S.Pi/3,
            sqrt(2)/2: S.Pi/4,
            1/sqrt(2): S.Pi/4,
            sqrt((5 - sqrt(5))/8): S.Pi/5,
            sqrt(2)*sqrt(5 - sqrt(5))/4: S.Pi/5,
            sqrt((5 + sqrt(5))/8): S.Pi*Rational(2, 5),
            sqrt(2)*sqrt(5 + sqrt(5))/4: S.Pi*Rational(2, 5),
            S.Half: S.Pi/6,
            sqrt(2 - sqrt(2))/2: S.Pi/8,
            sqrt(S.Half - sqrt(2)/4): S.Pi/8,
            sqrt(2 + sqrt(2))/2: S.Pi*Rational(3, 8),
            sqrt(S.Half + sqrt(2)/4): S.Pi*Rational(3, 8),
            (sqrt(5) - 1)/4: S.Pi/10,
            (1 - sqrt(5))/4: -S.Pi/10,
            (sqrt(5) + 1)/4: S.Pi*Rational(3, 10),
            sqrt(6)/4 - sqrt(2)/4: S.Pi/12,
            -sqrt(6)/4 + sqrt(2)/4: -S.Pi/12,
            (sqrt(3) - 1)/sqrt(8): S.Pi/12,
            (1 - sqrt(3))/sqrt(8): -S.Pi/12,
            sqrt(6)/4 + sqrt(2)/4: S.Pi*Rational(5, 12),
            (1 + sqrt(3))/sqrt(8): S.Pi*Rational(5, 12)
        }

    @staticmethod
    def _atan_table():
        # Only keys with could_extract_minus_sign() == False
        # are actually needed.
        return {
            sqrt(3)/3: S.Pi/6,
            1/sqrt(3): S.Pi/6,
            sqrt(3): S.Pi/3,
            sqrt(2) - 1: S.Pi/8,
            1 - sqrt(2): -S.Pi/8,
            1 + sqrt(2): S.Pi*Rational(3, 8),
            sqrt(5 - 2*sqrt(5)): S.Pi/5,
            sqrt(5 + 2*sqrt(5)): S.Pi*Rational(2, 5),
            sqrt(1 - 2*sqrt(5)/5): S.Pi/10,
            sqrt(1 + 2*sqrt(5)/5): S.Pi*Rational(3, 10),
            2 - sqrt(3): S.Pi/12,
            -2 + sqrt(3): -S.Pi/12,
            2 + sqrt(3): S.Pi*Rational(5, 12)
        }

    @staticmethod
    def _acsc_table():
        # Keys for which could_extract_minus_sign()
        # will obviously return True are omitted.
        return {
            2*sqrt(3)/3: S.Pi/3,
            sqrt(2): S.Pi/4,
            sqrt(2 + 2*sqrt(5)/5): S.Pi/5,
            1/sqrt(Rational(5, 8) - sqrt(5)/8): S.Pi/5,
            sqrt(2 - 2*sqrt(5)/5): S.Pi*Rational(2, 5),
            1/sqrt(Rational(5, 8) + sqrt(5)/8): S.Pi*Rational(2, 5),
            2: S.Pi/6,
            sqrt(4 + 2*sqrt(2)): S.Pi/8,
            2/sqrt(2 - sqrt(2)): S.Pi/8,
            sqrt(4 - 2*sqrt(2)): S.Pi*Rational(3, 8),
            2/sqrt(2 + sqrt(2)): S.Pi*Rational(3, 8),
            1 + sqrt(5): S.Pi/10,
            sqrt(5) - 1: S.Pi*Rational(3, 10),
            -(sqrt(5) - 1): S.Pi*Rational(-3, 10),
            sqrt(6) + sqrt(2): S.Pi/12,
            sqrt(6) - sqrt(2): S.Pi*Rational(5, 12),
            -(sqrt(6) - sqrt(2)): S.Pi*Rational(-5, 12)
        }


class asin(InverseTrigonometricFunction):
    """
    The inverse sine function.

    Returns the arcsine of x in radians.

    Notes
    =====

    ``asin(x)`` will evaluate automatically in the cases ``oo``, ``-oo``,
    ``0``, ``1``, ``-1`` and for some instances when the result is a rational
    multiple of pi (see the eval class method).

    A purely imaginary argument will lead to an asinh expression.

    Examples
    ========

    >>> from sympy import asin, oo, pi
    >>> asin(1)
    pi/2
    >>> asin(-1)
    -pi/2

    See Also
    ========

    sin, csc, cos, sec, tan, cot
    acsc, acos, asec, atan, acot, atan2

    References
    ==========

    .. [1] https://en.wikipedia.org/wiki/Inverse_trigonometric_functions
    .. [2] http://dlmf.nist.gov/4.23
    .. [3] http://functions.wolfram.com/ElementaryFunctions/ArcSin

    """

    def fdiff(self, argindex=1):
        if argindex == 1:
            return 1/sqrt(1 - self.args[0]**2)
        else:
            raise ArgumentIndexError(self, argindex)

    def _eval_is_rational(self):
        s = self.func(*self.args)
        if s.func == self.func:
            if s.args[0].is_rational:
                return False
        else:
            return s.is_rational

    def _eval_is_positive(self):
        return self._eval_is_extended_real() and self.args[0].is_positive

    def _eval_is_negative(self):
        return self._eval_is_extended_real() and self.args[0].is_negative

    @classmethod
    def eval(cls, arg):
        if arg.is_Number:
            if arg is S.NaN:
                return S.NaN
            elif arg is S.Infinity:
                return S.NegativeInfinity*S.ImaginaryUnit
            elif arg is S.NegativeInfinity:
                return S.Infinity*S.ImaginaryUnit
            elif arg.is_zero:
                return S.Zero
            elif arg is S.One:
                return S.Pi/2
            elif arg is S.NegativeOne:
                return -S.Pi/2

        if arg is S.ComplexInfinity:
            return S.ComplexInfinity

        if arg.could_extract_minus_sign():
            return -cls(-arg)

        if arg.is_number:
            asin_table = cls._asin_table()
            if arg in asin_table:
                return asin_table[arg]

        i_coeff = arg.as_coefficient(S.ImaginaryUnit)
        if i_coeff is not None:
            return S.ImaginaryUnit*asinh(i_coeff)

        if arg.is_zero:
            return S.Zero

        if isinstance(arg, sin):
            ang = arg.args[0]
            if ang.is_comparable:
                ang %= 2*pi # restrict to [0,2*pi)
                if ang > pi: # restrict to (-pi,pi]
                    ang = pi - ang

                # restrict to [-pi/2,pi/2]
                if ang > pi/2:
                    ang = pi - ang
                if ang < -pi/2:
                    ang = -pi - ang

                return ang

        if isinstance(arg, cos): # acos(x) + asin(x) = pi/2
            ang = arg.args[0]
            if ang.is_comparable:
                return pi/2 - acos(arg)

    @staticmethod
    @cacheit
    def taylor_term(n, x, *previous_terms):
        if n < 0 or n % 2 == 0:
            return S.Zero
        else:
            x = sympify(x)
            if len(previous_terms) >= 2 and n > 2:
                p = previous_terms[-2]
                return p*(n - 2)**2/(n*(n - 1))*x**2
            else:
                k = (n - 1) // 2
                R = RisingFactorial(S.Half, k)
                F = factorial(k)
                return R/F*x**n/n

    def _eval_as_leading_term(self, x):
        from sympy import Order
        arg = self.args[0].as_leading_term(x)

        if x in arg.free_symbols and Order(1, x).contains(arg):
            return arg
        else:
            return self.func(arg)

    def _eval_rewrite_as_acos(self, x, **kwargs):
        return S.Pi/2 - acos(x)

    def _eval_rewrite_as_atan(self, x, **kwargs):
        return 2*atan(x/(1 + sqrt(1 - x**2)))

    def _eval_rewrite_as_log(self, x, **kwargs):
        return -S.ImaginaryUnit*log(S.ImaginaryUnit*x + sqrt(1 - x**2))

    def _eval_rewrite_as_acot(self, arg, **kwargs):
        return 2*acot((1 + sqrt(1 - arg**2))/arg)

    def _eval_rewrite_as_asec(self, arg, **kwargs):
        return S.Pi/2 - asec(1/arg)

    def _eval_rewrite_as_acsc(self, arg, **kwargs):
        return acsc(1/arg)

    def _eval_is_extended_real(self):
        x = self.args[0]
        return x.is_extended_real and (1 - abs(x)).is_nonnegative

    def inverse(self, argindex=1):
        """
        Returns the inverse of this function.
        """
        return sin


class acos(InverseTrigonometricFunction):
    """
    The inverse cosine function.

    Returns the arc cosine of x (measured in radians).

    Notes
    =====

    ``acos(x)`` will evaluate automatically in the cases
    ``oo``, ``-oo``, ``0``, ``1``, ``-1`` and for some instances when
    the result is a rational multiple of pi (see the eval class method).

    ``acos(zoo)`` evaluates to ``zoo``
    (see note in :class:`sympy.functions.elementary.trigonometric.asec`)

    A purely imaginary argument will be rewritten to asinh.

    Examples
    ========

    >>> from sympy import acos, oo, pi
    >>> acos(1)
    0
    >>> acos(0)
    pi/2
    >>> acos(oo)
    oo*I

    See Also
    ========

    sin, csc, cos, sec, tan, cot
    asin, acsc, asec, atan, acot, atan2

    References
    ==========

    .. [1] https://en.wikipedia.org/wiki/Inverse_trigonometric_functions
    .. [2] http://dlmf.nist.gov/4.23
    .. [3] http://functions.wolfram.com/ElementaryFunctions/ArcCos

    """

    def fdiff(self, argindex=1):
        if argindex == 1:
            return -1/sqrt(1 - self.args[0]**2)
        else:
            raise ArgumentIndexError(self, argindex)

    def _eval_is_rational(self):
        s = self.func(*self.args)
        if s.func == self.func:
            if s.args[0].is_rational:
                return False
        else:
            return s.is_rational

    @classmethod
    def eval(cls, arg):
        if arg.is_Number:
            if arg is S.NaN:
                return S.NaN
            elif arg is S.Infinity:
                return S.Infinity*S.ImaginaryUnit
            elif arg is S.NegativeInfinity:
                return S.NegativeInfinity*S.ImaginaryUnit
            elif arg.is_zero:
                return S.Pi/2
            elif arg is S.One:
                return S.Zero
            elif arg is S.NegativeOne:
                return S.Pi

        if arg is S.ComplexInfinity:
            return S.ComplexInfinity

        if arg.is_number:
            asin_table = cls._asin_table()
            if arg in asin_table:
                return pi/2 - asin_table[arg]
            elif -arg in asin_table:
                return pi/2 + asin_table[-arg]

        i_coeff = arg.as_coefficient(S.ImaginaryUnit)
        if i_coeff is not None:
            return pi/2 - asin(arg)

        if isinstance(arg, cos):
            ang = arg.args[0]
            if ang.is_comparable:
                ang %= 2*pi # restrict to [0,2*pi)
                if ang > pi: # restrict to [0,pi]
                    ang = 2*pi - ang

                return ang

        if isinstance(arg, sin): # acos(x) + asin(x) = pi/2
            ang = arg.args[0]
            if ang.is_comparable:
                return pi/2 - asin(arg)

    @staticmethod
    @cacheit
    def taylor_term(n, x, *previous_terms):
        if n == 0:
            return S.Pi/2
        elif n < 0 or n % 2 == 0:
            return S.Zero
        else:
            x = sympify(x)
            if len(previous_terms) >= 2 and n > 2:
                p = previous_terms[-2]
                return p*(n - 2)**2/(n*(n - 1))*x**2
            else:
                k = (n - 1) // 2
                R = RisingFactorial(S.Half, k)
                F = factorial(k)
                return -R/F*x**n/n

    def _eval_as_leading_term(self, x):
        from sympy import Order
        arg = self.args[0].as_leading_term(x)

        if x in arg.free_symbols and Order(1, x).contains(arg):
            return arg
        else:
            return self.func(arg)

    def _eval_is_extended_real(self):
        x = self.args[0]
        return x.is_extended_real and (1 - abs(x)).is_nonnegative

    def _eval_is_nonnegative(self):
        return self._eval_is_extended_real()

    def _eval_nseries(self, x, n, logx):
        return self._eval_rewrite_as_log(self.args[0])._eval_nseries(x, n, logx)

    def _eval_rewrite_as_log(self, x, **kwargs):
        return S.Pi/2 + S.ImaginaryUnit*\
            log(S.ImaginaryUnit*x + sqrt(1 - x**2))

    def _eval_rewrite_as_asin(self, x, **kwargs):
        return S.Pi/2 - asin(x)

    def _eval_rewrite_as_atan(self, x, **kwargs):
        return atan(sqrt(1 - x**2)/x) + (S.Pi/2)*(1 - x*sqrt(1/x**2))

    def inverse(self, argindex=1):
        """
        Returns the inverse of this function.
        """
        return cos

    def _eval_rewrite_as_acot(self, arg, **kwargs):
        return S.Pi/2 - 2*acot((1 + sqrt(1 - arg**2))/arg)

    def _eval_rewrite_as_asec(self, arg, **kwargs):
        return asec(1/arg)

    def _eval_rewrite_as_acsc(self, arg, **kwargs):
        return S.Pi/2 - acsc(1/arg)

    def _eval_conjugate(self):
        z = self.args[0]
        r = self.func(self.args[0].conjugate())
        if z.is_extended_real is False:
            return r
        elif z.is_extended_real and (z + 1).is_nonnegative and (z - 1).is_nonpositive:
            return r


class atan(InverseTrigonometricFunction):
    """
    The inverse tangent function.

    Returns the arc tangent of x (measured in radians).

    Notes
    =====

    ``atan(x)`` will evaluate automatically in the cases
    ``oo``, ``-oo``, ``0``, ``1``, ``-1`` and for some instances when the
    result is a rational multiple of pi (see the eval class method).

    Examples
    ========

    >>> from sympy import atan, oo, pi
    >>> atan(0)
    0
    >>> atan(1)
    pi/4
    >>> atan(oo)
    pi/2

    See Also
    ========

    sin, csc, cos, sec, tan, cot
    asin, acsc, acos, asec, acot, atan2

    References
    ==========

    .. [1] https://en.wikipedia.org/wiki/Inverse_trigonometric_functions
    .. [2] http://dlmf.nist.gov/4.23
    .. [3] http://functions.wolfram.com/ElementaryFunctions/ArcTan

    """

    def fdiff(self, argindex=1):
        if argindex == 1:
            return 1/(1 + self.args[0]**2)
        else:
            raise ArgumentIndexError(self, argindex)

    def _eval_is_rational(self):
        s = self.func(*self.args)
        if s.func == self.func:
            if s.args[0].is_rational:
                return False
        else:
            return s.is_rational

    def _eval_is_positive(self):
        return self.args[0].is_extended_positive

    def _eval_is_nonnegative(self):
        return self.args[0].is_extended_nonnegative

    def _eval_is_zero(self):
        return self.args[0].is_zero

    def _eval_is_real(self):
        return self.args[0].is_extended_real

    @classmethod
    def eval(cls, arg):
        if arg.is_Number:
            if arg is S.NaN:
                return S.NaN
            elif arg is S.Infinity:
                return S.Pi/2
            elif arg is S.NegativeInfinity:
                return -S.Pi/2
            elif arg.is_zero:
                return S.Zero
            elif arg is S.One:
                return S.Pi/4
            elif arg is S.NegativeOne:
                return -S.Pi/4

        if arg is S.ComplexInfinity:
            from sympy.calculus.util import AccumBounds
            return AccumBounds(-S.Pi/2, S.Pi/2)

        if arg.could_extract_minus_sign():
            return -cls(-arg)

        if arg.is_number:
            atan_table = cls._atan_table()
            if arg in atan_table:
                return atan_table[arg]

        i_coeff = arg.as_coefficient(S.ImaginaryUnit)
        if i_coeff is not None:
            return S.ImaginaryUnit*atanh(i_coeff)

        if arg.is_zero:
            return S.Zero

        if isinstance(arg, tan):
            ang = arg.args[0]
            if ang.is_comparable:
                ang %= pi # restrict to [0,pi)
                if ang > pi/2: # restrict to [-pi/2,pi/2]
                    ang -= pi

                return ang

        if isinstance(arg, cot): # atan(x) + acot(x) = pi/2
            ang = arg.args[0]
            if ang.is_comparable:
                ang = pi/2 - acot(arg)
                if ang > pi/2: # restrict to [-pi/2,pi/2]
                    ang -= pi
                return ang

    @staticmethod
    @cacheit
    def taylor_term(n, x, *previous_terms):
        if n < 0 or n % 2 == 0:
            return S.Zero
        else:
            x = sympify(x)
            return (-1)**((n - 1)//2)*x**n/n

    def _eval_as_leading_term(self, x):
        from sympy import Order
        arg = self.args[0].as_leading_term(x)

        if x in arg.free_symbols and Order(1, x).contains(arg):
            return arg
        else:
            return self.func(arg)

    def _eval_rewrite_as_log(self, x, **kwargs):
        return S.ImaginaryUnit/2*(log(S.One - S.ImaginaryUnit*x)
            - log(S.One + S.ImaginaryUnit*x))

    def _eval_aseries(self, n, args0, x, logx):
        if args0[0] is S.Infinity:
            return (S.Pi/2 - atan(1/self.args[0]))._eval_nseries(x, n, logx)
        elif args0[0] is S.NegativeInfinity:
            return (-S.Pi/2 - atan(1/self.args[0]))._eval_nseries(x, n, logx)
        else:
            return super(atan, self)._eval_aseries(n, args0, x, logx)

    def inverse(self, argindex=1):
        """
        Returns the inverse of this function.
        """
        return tan

    def _eval_rewrite_as_asin(self, arg, **kwargs):
        return sqrt(arg**2)/arg*(S.Pi/2 - asin(1/sqrt(1 + arg**2)))

    def _eval_rewrite_as_acos(self, arg, **kwargs):
        return sqrt(arg**2)/arg*acos(1/sqrt(1 + arg**2))

    def _eval_rewrite_as_acot(self, arg, **kwargs):
        return acot(1/arg)

    def _eval_rewrite_as_asec(self, arg, **kwargs):
        return sqrt(arg**2)/arg*asec(sqrt(1 + arg**2))

    def _eval_rewrite_as_acsc(self, arg, **kwargs):
        return sqrt(arg**2)/arg*(S.Pi/2 - acsc(sqrt(1 + arg**2)))


class acot(InverseTrigonometricFunction):
    r"""
    The inverse cotangent function.

    Returns the arc cotangent of x (measured in radians).

    Notes
    =====

    ``acot(x)`` will evaluate automatically in the cases ``oo``, ``-oo``,
    ``zoo``, ``0``, ``1``, ``-1`` and for some instances when the result is a
    rational multiple of pi (see the eval class method).

    A purely imaginary argument will lead to an ``acoth`` expression.

    ``acot(x)`` has a branch cut along `(-i, i)`, hence it is discontinuous
    at 0. Its range for real ``x`` is `(-\frac{\pi}{2}, \frac{\pi}{2}]`.

    Examples
    ========

    >>> from sympy import acot, sqrt
    >>> acot(0)
    pi/2
    >>> acot(1)
    pi/4
    >>> acot(sqrt(3) - 2)
    -5*pi/12

    See Also
    ========

    sin, csc, cos, sec, tan, cot
    asin, acsc, acos, asec, atan, atan2

    References
    ==========

    .. [1] http://dlmf.nist.gov/4.23
    .. [2] http://functions.wolfram.com/ElementaryFunctions/ArcCot

    """

    def fdiff(self, argindex=1):
        if argindex == 1:
            return -1/(1 + self.args[0]**2)
        else:
            raise ArgumentIndexError(self, argindex)

    def _eval_is_rational(self):
        s = self.func(*self.args)
        if s.func == self.func:
            if s.args[0].is_rational:
                return False
        else:
            return s.is_rational

    def _eval_is_positive(self):
        return self.args[0].is_nonnegative

    def _eval_is_negative(self):
        return self.args[0].is_negative

    def _eval_is_extended_real(self):
        return self.args[0].is_extended_real

    @classmethod
    def eval(cls, arg):
        if arg.is_Number:
            if arg is S.NaN:
                return S.NaN
            elif arg is S.Infinity:
                return S.Zero
            elif arg is S.NegativeInfinity:
                return S.Zero
            elif arg.is_zero:
                return S.Pi/ 2
            elif arg is S.One:
                return S.Pi/4
            elif arg is S.NegativeOne:
                return -S.Pi/4

        if arg is S.ComplexInfinity:
            return S.Zero

        if arg.could_extract_minus_sign():
            return -cls(-arg)

        if arg.is_number:
            atan_table = cls._atan_table()
            if arg in atan_table:
                ang = pi/2 - atan_table[arg]
                if ang > pi/2: # restrict to (-pi/2,pi/2]
                    ang -= pi
                return ang

        i_coeff = arg.as_coefficient(S.ImaginaryUnit)
        if i_coeff is not None:
            return -S.ImaginaryUnit*acoth(i_coeff)

        if arg.is_zero:
            return S.Pi*S.Half

        if isinstance(arg, cot):
            ang = arg.args[0]
            if ang.is_comparable:
                ang %= pi # restrict to [0,pi)
                if ang > pi/2: # restrict to (-pi/2,pi/2]
                    ang -= pi;
                return ang

        if isinstance(arg, tan): # atan(x) + acot(x) = pi/2
            ang = arg.args[0]
            if ang.is_comparable:
                ang = pi/2 - atan(arg)
                if ang > pi/2: # restrict to (-pi/2,pi/2]
                    ang -= pi
                return ang

    @staticmethod
    @cacheit
    def taylor_term(n, x, *previous_terms):
        if n == 0:
            return S.Pi/2  # FIX THIS
        elif n < 0 or n % 2 == 0:
            return S.Zero
        else:
            x = sympify(x)
            return (-1)**((n + 1)//2)*x**n/n

    def _eval_as_leading_term(self, x):
        from sympy import Order
        arg = self.args[0].as_leading_term(x)

        if x in arg.free_symbols and Order(1, x).contains(arg):
            return arg
        else:
            return self.func(arg)

    def _eval_aseries(self, n, args0, x, logx):
        if args0[0] is S.Infinity:
            return (S.Pi/2 - acot(1/self.args[0]))._eval_nseries(x, n, logx)
        elif args0[0] is S.NegativeInfinity:
            return (S.Pi*Rational(3, 2) - acot(1/self.args[0]))._eval_nseries(x, n, logx)
        else:
            return super(atan, self)._eval_aseries(n, args0, x, logx)

    def _eval_rewrite_as_log(self, x, **kwargs):
        return S.ImaginaryUnit/2*(log(1 - S.ImaginaryUnit/x)
            - log(1 + S.ImaginaryUnit/x))

    def inverse(self, argindex=1):
        """
        Returns the inverse of this function.
        """
        return cot

    def _eval_rewrite_as_asin(self, arg, **kwargs):
        return (arg*sqrt(1/arg**2)*
                (S.Pi/2 - asin(sqrt(-arg**2)/sqrt(-arg**2 - 1))))

    def _eval_rewrite_as_acos(self, arg, **kwargs):
        return arg*sqrt(1/arg**2)*acos(sqrt(-arg**2)/sqrt(-arg**2 - 1))

    def _eval_rewrite_as_atan(self, arg, **kwargs):
        return atan(1/arg)

    def _eval_rewrite_as_asec(self, arg, **kwargs):
        return arg*sqrt(1/arg**2)*asec(sqrt((1 + arg**2)/arg**2))

    def _eval_rewrite_as_acsc(self, arg, **kwargs):
        return arg*sqrt(1/arg**2)*(S.Pi/2 - acsc(sqrt((1 + arg**2)/arg**2)))


class asec(InverseTrigonometricFunction):
    r"""
    The inverse secant function.

    Returns the arc secant of x (measured in radians).

    Notes
    =====

    ``asec(x)`` will evaluate automatically in the cases ``oo``, ``-oo``,
    ``0``, ``1``, ``-1`` and for some instances when the result is a rational
    multiple of pi (see the eval class method).

    ``asec(x)`` has branch cut in the interval [-1, 1]. For complex arguments,
    it can be defined [4]_ as

    .. math::
        \operatorname{sec^{-1}}(z) = -i\frac{\log\left(\sqrt{1 - z^2} + 1\right)}{z}

    At ``x = 0``, for positive branch cut, the limit evaluates to ``zoo``. For
    negative branch cut, the limit

    .. math::
        \lim_{z \to 0}-i\frac{\log\left(-\sqrt{1 - z^2} + 1\right)}{z}

    simplifies to :math:`-i\log\left(z/2 + O\left(z^3\right)\right)` which
    ultimately evaluates to ``zoo``.

    As ``acos(x)`` = ``asec(1/x)``, a similar argument can be given for
    ``acos(x)``.

    Examples
    ========

    >>> from sympy import asec, oo, pi
    >>> asec(1)
    0
    >>> asec(-1)
    pi

    See Also
    ========

    sin, csc, cos, sec, tan, cot
    asin, acsc, acos, atan, acot, atan2

    References
    ==========

    .. [1] https://en.wikipedia.org/wiki/Inverse_trigonometric_functions
    .. [2] http://dlmf.nist.gov/4.23
    .. [3] http://functions.wolfram.com/ElementaryFunctions/ArcSec
    .. [4] http://reference.wolfram.com/language/ref/ArcSec.html

    """

    @classmethod
    def eval(cls, arg):
        if arg.is_zero:
            return S.ComplexInfinity
        if arg.is_Number:
            if arg is S.NaN:
                return S.NaN
            elif arg is S.One:
                return S.Zero
            elif arg is S.NegativeOne:
                return S.Pi
        if arg in [S.Infinity, S.NegativeInfinity, S.ComplexInfinity]:
            return S.Pi/2

        if arg.is_number:
            acsc_table = cls._acsc_table()
            if arg in acsc_table:
                return pi/2 - acsc_table[arg]
            elif -arg in acsc_table:
                return pi/2 + acsc_table[-arg]

        if isinstance(arg, sec):
            ang = arg.args[0]
            if ang.is_comparable:
                ang %= 2*pi # restrict to [0,2*pi)
                if ang > pi: # restrict to [0,pi]
                    ang = 2*pi - ang

                return ang

        if isinstance(arg, csc): # asec(x) + acsc(x) = pi/2
            ang = arg.args[0]
            if ang.is_comparable:
                return pi/2 - acsc(arg)

    def fdiff(self, argindex=1):
        if argindex == 1:
            return 1/(self.args[0]**2*sqrt(1 - 1/self.args[0]**2))
        else:
            raise ArgumentIndexError(self, argindex)

    def inverse(self, argindex=1):
        """
        Returns the inverse of this function.
        """
        return sec

    def _eval_as_leading_term(self, x):
        from sympy import Order
        arg = self.args[0].as_leading_term(x)
        if Order(1,x).contains(arg):
            return log(arg)
        else:
            return self.func(arg)

    def _eval_is_extended_real(self):
        x = self.args[0]
        if x.is_extended_real is False:
            return False
        return fuzzy_or(((x - 1).is_nonnegative, (-x - 1).is_nonnegative))

    def _eval_rewrite_as_log(self, arg, **kwargs):
        return S.Pi/2 + S.ImaginaryUnit*log(S.ImaginaryUnit/arg + sqrt(1 - 1/arg**2))

    def _eval_rewrite_as_asin(self, arg, **kwargs):
        return S.Pi/2 - asin(1/arg)

    def _eval_rewrite_as_acos(self, arg, **kwargs):
        return acos(1/arg)

    def _eval_rewrite_as_atan(self, arg, **kwargs):
        return sqrt(arg**2)/arg*(-S.Pi/2 + 2*atan(arg + sqrt(arg**2 - 1)))

    def _eval_rewrite_as_acot(self, arg, **kwargs):
        return sqrt(arg**2)/arg*(-S.Pi/2 + 2*acot(arg - sqrt(arg**2 - 1)))

    def _eval_rewrite_as_acsc(self, arg, **kwargs):
        return S.Pi/2 - acsc(arg)


class acsc(InverseTrigonometricFunction):
    """
    The inverse cosecant function.

    Returns the arc cosecant of x (measured in radians).

    Notes
    =====

    ``acsc(x)`` will evaluate automatically in the cases ``oo``, ``-oo``,
    ``0``, ``1``, ``-1`` and for some instances when the result is a rational
    multiple of pi (see the eval class method).

    Examples
    ========

    >>> from sympy import acsc, oo, pi
    >>> acsc(1)
    pi/2
    >>> acsc(-1)
    -pi/2

    See Also
    ========

    sin, csc, cos, sec, tan, cot
    asin, acos, asec, atan, acot, atan2

    References
    ==========

    .. [1] https://en.wikipedia.org/wiki/Inverse_trigonometric_functions
    .. [2] http://dlmf.nist.gov/4.23
    .. [3] http://functions.wolfram.com/ElementaryFunctions/ArcCsc

    """

    @classmethod
    def eval(cls, arg):
        if arg.is_zero:
            return S.ComplexInfinity
        if arg.is_Number:
            if arg is S.NaN:
                return S.NaN
            elif arg is S.One:
                return S.Pi/2
            elif arg is S.NegativeOne:
                return -S.Pi/2
        if arg in [S.Infinity, S.NegativeInfinity, S.ComplexInfinity]:
            return S.Zero

        if arg.could_extract_minus_sign():
            return -cls(-arg)

        if arg.is_number:
            acsc_table = cls._acsc_table()
            if arg in acsc_table:
                return acsc_table[arg]

        if isinstance(arg, csc):
            ang = arg.args[0]
            if ang.is_comparable:
                ang %= 2*pi # restrict to [0,2*pi)
                if ang > pi: # restrict to (-pi,pi]
                    ang = pi - ang

                # restrict to [-pi/2,pi/2]
                if ang > pi/2:
                    ang = pi - ang
                if ang < -pi/2:
                    ang = -pi - ang

                return ang

        if isinstance(arg, sec): # asec(x) + acsc(x) = pi/2
            ang = arg.args[0]
            if ang.is_comparable:
                return pi/2 - asec(arg)

    def fdiff(self, argindex=1):
        if argindex == 1:
            return -1/(self.args[0]**2*sqrt(1 - 1/self.args[0]**2))
        else:
            raise ArgumentIndexError(self, argindex)

    def inverse(self, argindex=1):
        """
        Returns the inverse of this function.
        """
        return csc

    def _eval_as_leading_term(self, x):
        from sympy import Order
        arg = self.args[0].as_leading_term(x)
        if Order(1,x).contains(arg):
            return log(arg)
        else:
            return self.func(arg)

    def _eval_rewrite_as_log(self, arg, **kwargs):
        return -S.ImaginaryUnit*log(S.ImaginaryUnit/arg + sqrt(1 - 1/arg**2))

    def _eval_rewrite_as_asin(self, arg, **kwargs):
        return asin(1/arg)

    def _eval_rewrite_as_acos(self, arg, **kwargs):
        return S.Pi/2 - acos(1/arg)

    def _eval_rewrite_as_atan(self, arg, **kwargs):
        return sqrt(arg**2)/arg*(S.Pi/2 - atan(sqrt(arg**2 - 1)))

    def _eval_rewrite_as_acot(self, arg, **kwargs):
        return sqrt(arg**2)/arg*(S.Pi/2 - acot(1/sqrt(arg**2 - 1)))

    def _eval_rewrite_as_asec(self, arg, **kwargs):
        return S.Pi/2 - asec(arg)


class atan2(InverseTrigonometricFunction):
    r"""
    The function ``atan2(y, x)`` computes `\operatorname{atan}(y/x)` taking
    two arguments `y` and `x`.  Signs of both `y` and `x` are considered to
    determine the appropriate quadrant of `\operatorname{atan}(y/x)`.
    The range is `(-\pi, \pi]`. The complete definition reads as follows:

    .. math::

        \operatorname{atan2}(y, x) =
        \begin{cases}
          \arctan\left(\frac y x\right) & \qquad x > 0 \\
          \arctan\left(\frac y x\right) + \pi& \qquad y \ge 0 , x < 0 \\
          \arctan\left(\frac y x\right) - \pi& \qquad y < 0 , x < 0 \\
          +\frac{\pi}{2} & \qquad y > 0 , x = 0 \\
          -\frac{\pi}{2} & \qquad y < 0 , x = 0 \\
          \text{undefined} & \qquad y = 0, x = 0
        \end{cases}

    Attention: Note the role reversal of both arguments. The `y`-coordinate
    is the first argument and the `x`-coordinate the second.

    If either `x` or `y` is complex:

    .. math::

        \operatorname{atan2}(y, x) =
            -i\log\left(\frac{x + iy}{\sqrt{x**2 + y**2}}\right)

    Examples
    ========

    Going counter-clock wise around the origin we find the
    following angles:

    >>> from sympy import atan2
    >>> atan2(0, 1)
    0
    >>> atan2(1, 1)
    pi/4
    >>> atan2(1, 0)
    pi/2
    >>> atan2(1, -1)
    3*pi/4
    >>> atan2(0, -1)
    pi
    >>> atan2(-1, -1)
    -3*pi/4
    >>> atan2(-1, 0)
    -pi/2
    >>> atan2(-1, 1)
    -pi/4

    which are all correct. Compare this to the results of the ordinary
    `\operatorname{atan}` function for the point `(x, y) = (-1, 1)`

    >>> from sympy import atan, S
    >>> atan(S(1)/-1)
    -pi/4
    >>> atan2(1, -1)
    3*pi/4

    where only the `\operatorname{atan2}` function reurns what we expect.
    We can differentiate the function with respect to both arguments:

    >>> from sympy import diff
    >>> from sympy.abc import x, y
    >>> diff(atan2(y, x), x)
    -y/(x**2 + y**2)

    >>> diff(atan2(y, x), y)
    x/(x**2 + y**2)

    We can express the `\operatorname{atan2}` function in terms of
    complex logarithms:

    >>> from sympy import log
    >>> atan2(y, x).rewrite(log)
    -I*log((x + I*y)/sqrt(x**2 + y**2))

    and in terms of `\operatorname(atan)`:

    >>> from sympy import atan
    >>> atan2(y, x).rewrite(atan)
    Piecewise((2*atan(y/(x + sqrt(x**2 + y**2))), Ne(y, 0)), (pi, re(x) < 0), (0, Ne(x, 0)), (nan, True))

    but note that this form is undefined on the negative real axis.

    See Also
    ========

    sin, csc, cos, sec, tan, cot
    asin, acsc, acos, asec, atan, acot

    References
    ==========

    .. [1] https://en.wikipedia.org/wiki/Inverse_trigonometric_functions
    .. [2] https://en.wikipedia.org/wiki/Atan2
    .. [3] http://functions.wolfram.com/ElementaryFunctions/ArcTan2

    """

    @classmethod
    def eval(cls, y, x):
        from sympy import Heaviside, im, re
        if x is S.NegativeInfinity:
            if y.is_zero:
                # Special case y = 0 because we define Heaviside(0) = 1/2
                return S.Pi
            return 2*S.Pi*(Heaviside(re(y))) - S.Pi
        elif x is S.Infinity:
            return S.Zero
        elif x.is_imaginary and y.is_imaginary and x.is_number and y.is_number:
            x = im(x)
            y = im(y)

        if x.is_extended_real and y.is_extended_real:
            if x.is_positive:
                return atan(y/x)
            elif x.is_negative:
                if y.is_negative:
                    return atan(y/x) - S.Pi
                elif y.is_nonnegative:
                    return atan(y/x) + S.Pi
            elif x.is_zero:
                if y.is_positive:
                    return S.Pi/2
                elif y.is_negative:
                    return -S.Pi/2
                elif y.is_zero:
                    return S.NaN
        if y.is_zero:
            if x.is_extended_nonzero:
                return S.Pi*(S.One - Heaviside(x))
            if x.is_number:
                return Piecewise((S.Pi, re(x) < 0),
                                 (0, Ne(x, 0)),
                                 (S.NaN, True))
        if x.is_number and y.is_number:
            return -S.ImaginaryUnit*log(
                (x + S.ImaginaryUnit*y)/sqrt(x**2 + y**2))

    def _eval_rewrite_as_log(self, y, x, **kwargs):
        return -S.ImaginaryUnit*log((x + S.ImaginaryUnit*y)/sqrt(x**2 + y**2))

    def _eval_rewrite_as_atan(self, y, x, **kwargs):
        from sympy import re
        return Piecewise((2*atan(y/(x + sqrt(x**2 + y**2))), Ne(y, 0)),
                         (pi, re(x) < 0),
                         (0, Ne(x, 0)),
                         (S.NaN, True))

    def _eval_rewrite_as_arg(self, y, x, **kwargs):
        from sympy import arg
        if x.is_extended_real and y.is_extended_real:
            return arg(x + y*S.ImaginaryUnit)
        n = x + S.ImaginaryUnit*y
        d = x**2 + y**2
        return arg(n/sqrt(d)) - S.ImaginaryUnit*log(abs(n)/sqrt(abs(d)))

    def _eval_is_extended_real(self):
        return self.args[0].is_extended_real and self.args[1].is_extended_real

    def _eval_conjugate(self):
        return self.func(self.args[0].conjugate(), self.args[1].conjugate())

    def fdiff(self, argindex):
        y, x = self.args
        if argindex == 1:
            # Diff wrt y
            return x/(x**2 + y**2)
        elif argindex == 2:
            # Diff wrt x
            return -y/(x**2 + y**2)
        else:
            raise ArgumentIndexError(self, argindex)

    def _eval_evalf(self, prec):
        y, x = self.args
        if x.is_extended_real and y.is_extended_real:
            return super(atan2, self)._eval_evalf(prec)<|MERGE_RESOLUTION|>--- conflicted
+++ resolved
@@ -124,15 +124,12 @@
     else:
         return arg, S.Zero
 
-<<<<<<< HEAD
     z = S.One
     for a in Mul.make_args(K):
         z = z*(a % S.Half)
 
     m1 = z * S.Pi
-=======
-    m1 = (K % S.Half)*S.Pi
->>>>>>> c31a29a7
+
     m2 = K*S.Pi - m1
     return arg - m2, m2
 
