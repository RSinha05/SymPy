--- conflicted
+++ resolved
@@ -818,28 +818,15 @@
             return rv
 
         if not pi_coeff.q % 2:  # recursively remove factors of 2
-<<<<<<< HEAD
-            pico2 = pi_coeff*2
-            nval = cos(pico2*pi).rewrite(sqrt, **kwargs)
-            x = (pico2 + 1)/2
-=======
             pico2 = pi_coeff * 2
-            nval = cos(pico2 * pi).rewrite(sqrt)
+            nval = cos(pico2 * pi).rewrite(sqrt, **kwargs)
             x = (pico2 + 1) / 2
->>>>>>> e27378f6
             sign_cos = -1 if int(x) % 2 else 1
             return sign_cos * sqrt((1 + nval) / 2)
 
         FC = fermat_coords(pi_coeff.q)
         if FC:
-<<<<<<< HEAD
-            decomp = ipartfrac(pi_coeff, FC)
-            X = [(x[1], x[0]*pi) for x in zip(decomp, numbered_symbols('z'))]
-            pcls = cos(sum([x[0] for x in X]))._eval_expand_trig().subs(X)
-            return pcls.rewrite(sqrt, **kwargs)
-=======
             denoms = FC
->>>>>>> e27378f6
         else:
             denoms = [b**e for b, e in factorint(pi_coeff.q).items()]
 
@@ -850,7 +837,7 @@
 
         if not FC or len(FC) == 1:
             return pcls
-        return pcls.rewrite(sqrt)
+        return pcls.rewrite(sqrt, **kwargs)
 
     def _eval_rewrite_as_sec(self, arg, **kwargs):
         return 1/sec(arg)
