from sympy.core.basic import Basic
from sympy.core.expr import Expr

from sympy.core import Add, S
from sympy.core.evalf import get_integer_part, PrecisionExhausted
from sympy.core.function import Function
from sympy.core.logic import fuzzy_or
from sympy.core.numbers import Integer
from sympy.core.relational import Gt, Lt, Ge, Le, Relational, is_eq
from sympy.core.symbol import Symbol
from sympy.core.sympify import _sympify
from sympy.multipledispatch import dispatch

###############################################################################
######################### FLOOR and CEILING FUNCTIONS #########################
###############################################################################


class RoundFunction(Function):
    """The base class for rounding functions."""

    @classmethod
    def eval(cls, arg):
<<<<<<< HEAD
        from sympy import im
        from sympy.core.relational import is_lt, is_le, is_gt, is_ge
=======
        from sympy.functions.elementary.complexes import im
>>>>>>> d04fa466
        v = cls._eval_number(arg)
        if v is not None:
            return v

        if cls is floor:
            if arg.is_nonnegative and is_lt(arg, S.One):
                return S.Zero
            if arg.is_negative and is_ge(arg, S.NegativeOne):
                return S.NegativeOne
        elif cls is ceiling:
            if arg.is_positive and is_le(arg, S.One):
                return S.One
            if arg.is_negative and is_gt(arg, S.NegativeOne):
                return S.Zero

        if arg.is_integer or arg.is_finite is False:
            return arg
        if arg.is_imaginary or (S.ImaginaryUnit*arg).is_real:
            i = im(arg)
            if not i.has(S.ImaginaryUnit):
                return cls(i)*S.ImaginaryUnit
            return cls(arg, evaluate=False)

        # Integral, numerical, symbolic part
        ipart = npart = spart = S.Zero

        # Extract integral (or complex integral) terms
        terms = Add.make_args(arg)

        for t in terms:
            if t.is_integer or (t.is_imaginary and im(t).is_integer):
                ipart += t
            elif t.has(Symbol):
                spart += t
            else:
                npart += t

        if not (npart or spart):
            return ipart

        # Evaluate npart numerically if independent of spart
        if npart and (
            not spart or
            npart.is_real and (spart.is_imaginary or (S.ImaginaryUnit*spart).is_real) or
                npart.is_imaginary and spart.is_real):
            try:
                r, i = get_integer_part(
                    npart, cls._dir, {}, return_ints=True)
                ipart += Integer(r) + Integer(i)*S.ImaginaryUnit
                npart = S.Zero
            except (PrecisionExhausted, NotImplementedError):
                pass

        spart += npart
        if not spart:
            return ipart
        elif spart.is_imaginary or (S.ImaginaryUnit*spart).is_real:
            return ipart + cls(im(spart), evaluate=False)*S.ImaginaryUnit
        elif isinstance(spart, (floor, ceiling)):
            return ipart + spart
        else:
            return ipart + cls(spart, evaluate=False)

    def _eval_is_finite(self):
        return self.args[0].is_finite

    def _eval_is_real(self):
        return self.args[0].is_real

    def _eval_is_integer(self):
        return self.args[0].is_real


class floor(RoundFunction):
    """
    Floor is a univariate function which returns the largest integer
    value not greater than its argument. This implementation
    generalizes floor to complex numbers by taking the floor of the
    real and imaginary parts separately.

    Examples
    ========

    >>> from sympy import floor, E, I, S, Float, Rational
    >>> floor(17)
    17
    >>> floor(Rational(23, 10))
    2
    >>> floor(2*E)
    5
    >>> floor(-Float(0.567))
    -1
    >>> floor(-I/2)
    -I
    >>> floor(S(5)/2 + 5*I/2)
    2 + 2*I

    See Also
    ========

    sympy.functions.elementary.integers.ceiling

    References
    ==========

    .. [1] "Concrete mathematics" by Graham, pp. 87
    .. [2] http://mathworld.wolfram.com/FloorFunction.html

    """
    _dir = -1

    @classmethod
    def _eval_number(cls, arg):
        if arg.is_Number:
            return arg.floor()
        elif any(isinstance(i, j)
                for i in (arg, -arg) for j in (floor, ceiling)):
            return arg
        if arg.is_NumberSymbol:
            return arg.approximation_interval(Integer)[0]

    def _eval_as_leading_term(self, x, logx=None, cdir=0):
        arg = self.args[0]
        arg0 = arg.subs(x, 0)
        r = self.subs(x, 0)
        if arg0.is_finite:
            if arg0 == r:
                if cdir == 0:
                    ndirl = arg.dir(x, cdir=-1)
                    ndir = arg.dir(x, cdir=1)
                    if ndir != ndirl:
                        raise ValueError("Two sided limit of %s around 0"
                                    "does not exist" % self)
                else:
                    ndir = arg.dir(x, cdir=cdir)
                return r - 1 if ndir.is_negative else r
            else:
                return r
        return arg.as_leading_term(x, logx=logx, cdir=cdir)

    def _eval_nseries(self, x, n, logx, cdir=0):
        arg = self.args[0]
        arg0 = arg.subs(x, 0)
        if arg0.is_infinite:
            from sympy.calculus.util import AccumBounds
            from sympy.series.order import Order
            s = arg._eval_nseries(x, n, logx, cdir)
            o = Order(1, (x, 0)) if n <= 0 else AccumBounds(-1, 0)
            return s + o
        r = self.subs(x, 0)
        if arg0 == r:
            ndir = arg.dir(x, cdir=cdir if cdir != 0 else 1)
            return r - 1 if ndir.is_negative else r
        else:
            return r

    def _eval_is_negative(self):
        return self.args[0].is_negative

    def _eval_is_nonnegative(self):
        return self.args[0].is_nonnegative

    def _eval_rewrite_as_ceiling(self, arg, **kwargs):
        return -ceiling(-arg)

    def _eval_rewrite_as_frac(self, arg, **kwargs):
        return arg - frac(arg)

    def __le__(self, other):
        other = S(other)
        if self.args[0].is_real:
            if other.is_integer:
                return self.args[0] < other + 1
            if other.is_number and other.is_real:
                return self.args[0] < ceiling(other)
        if self.args[0] == other and other.is_real:
            return S.true
        if other is S.Infinity and self.is_finite:
            return S.true

        return Le(self, other, evaluate=False)

    def __ge__(self, other):
        other = S(other)
        if self.args[0].is_real:
            if other.is_integer:
                return self.args[0] >= other
            if other.is_number and other.is_real:
                return self.args[0] >= ceiling(other)
        if self.args[0] == other and other.is_real:
            return S.false
        if other is S.NegativeInfinity and self.is_finite:
            return S.true

        return Ge(self, other, evaluate=False)

    def __gt__(self, other):
        other = S(other)
        if self.args[0].is_real:
            if other.is_integer:
                return self.args[0] >= other + 1
            if other.is_number and other.is_real:
                return self.args[0] >= ceiling(other)
        if self.args[0] == other and other.is_real:
            return S.false
        if other is S.NegativeInfinity and self.is_finite:
            return S.true

        return Gt(self, other, evaluate=False)

    def __lt__(self, other):
        other = S(other)
        if self.args[0].is_real:
            if other.is_integer:
                return self.args[0] < other
            if other.is_number and other.is_real:
                return self.args[0] < ceiling(other)
        if self.args[0] == other and other.is_real:
            return S.false
        if other is S.Infinity and self.is_finite:
            return S.true

        return Lt(self, other, evaluate=False)


@dispatch(floor, Expr)
def _eval_is_eq(lhs, rhs): # noqa:F811
   return is_eq(lhs.rewrite(ceiling), rhs) or \
        is_eq(lhs.rewrite(frac),rhs)


class ceiling(RoundFunction):
    """
    Ceiling is a univariate function which returns the smallest integer
    value not less than its argument. This implementation
    generalizes ceiling to complex numbers by taking the ceiling of the
    real and imaginary parts separately.

    Examples
    ========

    >>> from sympy import ceiling, E, I, S, Float, Rational
    >>> ceiling(17)
    17
    >>> ceiling(Rational(23, 10))
    3
    >>> ceiling(2*E)
    6
    >>> ceiling(-Float(0.567))
    0
    >>> ceiling(I/2)
    I
    >>> ceiling(S(5)/2 + 5*I/2)
    3 + 3*I

    See Also
    ========

    sympy.functions.elementary.integers.floor

    References
    ==========

    .. [1] "Concrete mathematics" by Graham, pp. 87
    .. [2] http://mathworld.wolfram.com/CeilingFunction.html

    """
    _dir = 1

    @classmethod
    def _eval_number(cls, arg):
        if arg.is_Number:
            return arg.ceiling()
        elif any(isinstance(i, j)
                for i in (arg, -arg) for j in (floor, ceiling)):
            return arg
        if arg.is_NumberSymbol:
            return arg.approximation_interval(Integer)[1]

    def _eval_as_leading_term(self, x, logx=None, cdir=0):
        arg = self.args[0]
        arg0 = arg.subs(x, 0)
        r = self.subs(x, 0)
        if arg0.is_finite:
            if arg0 == r:
                if cdir == 0:
                    ndirl = arg.dir(x, cdir=-1)
                    ndir = arg.dir(x, cdir=1)
                    if ndir != ndirl:
                        raise ValueError("Two sided limit of %s around 0"
                                    "does not exist" % self)
                else:
                    ndir = arg.dir(x, cdir=cdir)
                return r if ndir.is_negative else r + 1
            else:
                return r
        return arg.as_leading_term(x, logx=logx, cdir=cdir)

    def _eval_nseries(self, x, n, logx, cdir=0):
        arg = self.args[0]
        arg0 = arg.subs(x, 0)
        if arg0.is_infinite:
            from sympy.calculus.util import AccumBounds
            from sympy.series.order import Order
            s = arg._eval_nseries(x, n, logx, cdir)
            o = Order(1, (x, 0)) if n <= 0 else AccumBounds(0, 1)
            return s + o
        r = self.subs(x, 0)
        if arg0 == r:
            ndir = arg.dir(x, cdir=cdir if cdir != 0 else 1)
            return r if ndir.is_negative else r + 1
        else:
            return r

    def _eval_rewrite_as_floor(self, arg, **kwargs):
        return -floor(-arg)

    def _eval_rewrite_as_frac(self, arg, **kwargs):
        return arg + frac(-arg)

    def _eval_is_positive(self):
        return self.args[0].is_positive

    def _eval_is_nonpositive(self):
        return self.args[0].is_nonpositive

    def __lt__(self, other):
        other = S(other)
        if self.args[0].is_real:
            if other.is_integer:
                return self.args[0] <= other - 1
            if other.is_number and other.is_real:
                return self.args[0] <= floor(other)
        if self.args[0] == other and other.is_real:
            return S.false
        if other is S.Infinity and self.is_finite:
            return S.true

        return Lt(self, other, evaluate=False)

    def __gt__(self, other):
        other = S(other)
        if self.args[0].is_real:
            if other.is_integer:
                return self.args[0] > other
            if other.is_number and other.is_real:
                return self.args[0] > floor(other)
        if self.args[0] == other and other.is_real:
            return S.false
        if other is S.NegativeInfinity and self.is_finite:
            return S.true

        return Gt(self, other, evaluate=False)

    def __ge__(self, other):
        other = S(other)
        if self.args[0].is_real:
            if other.is_integer:
                return self.args[0] > other - 1
            if other.is_number and other.is_real:
                return self.args[0] > floor(other)
        if self.args[0] == other and other.is_real:
            return S.true
        if other is S.NegativeInfinity and self.is_finite:
            return S.true

        return Ge(self, other, evaluate=False)

    def __le__(self, other):
        other = S(other)
        if self.args[0].is_real:
            if other.is_integer:
                return self.args[0] <= other
            if other.is_number and other.is_real:
                return self.args[0] <= floor(other)
        if self.args[0] == other and other.is_real:
            return S.false
        if other is S.Infinity and self.is_finite:
            return S.true

        return Le(self, other, evaluate=False)


@dispatch(ceiling, Basic)  # type:ignore
def _eval_is_eq(lhs, rhs): # noqa:F811
    return is_eq(lhs.rewrite(floor), rhs) or is_eq(lhs.rewrite(frac),rhs)


class frac(Function):
    r"""Represents the fractional part of x

    For real numbers it is defined [1]_ as

    .. math::
        x - \left\lfloor{x}\right\rfloor

    Examples
    ========

    >>> from sympy import Symbol, frac, Rational, floor, I
    >>> frac(Rational(4, 3))
    1/3
    >>> frac(-Rational(4, 3))
    2/3

    returns zero for integer arguments

    >>> n = Symbol('n', integer=True)
    >>> frac(n)
    0

    rewrite as floor

    >>> x = Symbol('x')
    >>> frac(x).rewrite(floor)
    x - floor(x)

    for complex arguments

    >>> r = Symbol('r', real=True)
    >>> t = Symbol('t', real=True)
    >>> frac(t + I*r)
    I*frac(r) + frac(t)

    See Also
    ========

    sympy.functions.elementary.integers.floor
    sympy.functions.elementary.integers.ceiling

    References
    ===========

    .. [1] https://en.wikipedia.org/wiki/Fractional_part
    .. [2] http://mathworld.wolfram.com/FractionalPart.html

    """
    @classmethod
    def eval(cls, arg):
        from sympy.calculus.util import AccumBounds
        from sympy.functions.elementary.complexes import im

        def _eval(arg):
            if arg in (S.Infinity, S.NegativeInfinity):
                return AccumBounds(0, 1)
            if arg.is_integer:
                return S.Zero
            if arg.is_number:
                if arg is S.NaN:
                    return S.NaN
                elif arg is S.ComplexInfinity:
                    return S.NaN
                else:
                    return arg - floor(arg)
            return cls(arg, evaluate=False)

        terms = Add.make_args(arg)
        real, imag = S.Zero, S.Zero
        for t in terms:
            # Two checks are needed for complex arguments
            # see issue-7649 for details
            if t.is_imaginary or (S.ImaginaryUnit*t).is_real:
                i = im(t)
                if not i.has(S.ImaginaryUnit):
                    imag += i
                else:
                    real += t
            else:
                real += t

        real = _eval(real)
        imag = _eval(imag)
        return real + S.ImaginaryUnit*imag

    def _eval_rewrite_as_floor(self, arg, **kwargs):
        return arg - floor(arg)

    def _eval_rewrite_as_ceiling(self, arg, **kwargs):
        return arg + ceiling(-arg)

    def _eval_is_finite(self):
        return True

    def _eval_is_real(self):
        return self.args[0].is_extended_real

    def _eval_is_imaginary(self):
        return self.args[0].is_imaginary

    def _eval_is_integer(self):
        return self.args[0].is_integer

    def _eval_is_zero(self):
        return fuzzy_or([self.args[0].is_zero, self.args[0].is_integer])

    def _eval_is_negative(self):
        return False

    def __ge__(self, other):
        if self.is_extended_real:
            other = _sympify(other)
            # Check if other <= 0
            if other.is_extended_nonpositive:
                return S.true
            # Check if other >= 1
            res = self._value_one_or_more(other)
            if res is not None:
                return not(res)
        return Ge(self, other, evaluate=False)

    def __gt__(self, other):
        if self.is_extended_real:
            other = _sympify(other)
            # Check if other < 0
            res = self._value_one_or_more(other)
            if res is not None:
                return not(res)
            # Check if other >= 1
            if other.is_extended_negative:
                return S.true
        return Gt(self, other, evaluate=False)

    def __le__(self, other):
        if self.is_extended_real:
            other = _sympify(other)
            # Check if other < 0
            if other.is_extended_negative:
                return S.false
            # Check if other >= 1
            res = self._value_one_or_more(other)
            if res is not None:
                return res
        return Le(self, other, evaluate=False)

    def __lt__(self, other):
        if self.is_extended_real:
            other = _sympify(other)
            # Check if other <= 0
            if other.is_extended_nonpositive:
                return S.false
            # Check if other >= 1
            res = self._value_one_or_more(other)
            if res is not None:
                return res
        return Lt(self, other, evaluate=False)

    def _value_one_or_more(self, other):
        if other.is_extended_real:
            if other.is_number:
                res = other >= 1
                if res and not isinstance(res, Relational):
                    return S.true
            if other.is_integer and other.is_positive:
                return S.true


@dispatch(frac, Basic)  # type:ignore
def _eval_is_eq(lhs, rhs): # noqa:F811
    if (lhs.rewrite(floor) == rhs) or \
        (lhs.rewrite(ceiling) == rhs):
        return True
    # Check if other < 0
    if rhs.is_extended_negative:
        return False
    # Check if other >= 1
    res = lhs._value_one_or_more(rhs)
    if res is not None:
        return False<|MERGE_RESOLUTION|>--- conflicted
+++ resolved
@@ -21,12 +21,8 @@
 
     @classmethod
     def eval(cls, arg):
-<<<<<<< HEAD
-        from sympy import im
+        from sympy.functions.elementary.complexes import im
         from sympy.core.relational import is_lt, is_le, is_gt, is_ge
-=======
-        from sympy.functions.elementary.complexes import im
->>>>>>> d04fa466
         v = cls._eval_number(arg)
         if v is not None:
             return v
