from typing import Tuple as tTuple

from sympy.core.basic import Basic
from sympy.core.expr import Expr

from sympy.core import Add, S
from sympy.core.evalf import get_integer_part, PrecisionExhausted
from sympy.core.function import Function
from sympy.core.logic import fuzzy_or
from sympy.core.numbers import Integer
from sympy.core.relational import Gt, Lt, Ge, Le, Relational, is_eq
from sympy.core.symbol import Symbol
from sympy.core.sympify import _sympify
from sympy.functions.elementary.complexes import im, re
from sympy.multipledispatch import dispatch

###############################################################################
######################### FLOOR and CEILING FUNCTIONS #########################
###############################################################################


class RoundFunction(Function):
    """Abstract base class for rounding functions."""

    args: tTuple[Expr]

    @classmethod
    def eval(cls, arg):
<<<<<<< HEAD
        from sympy.functions.elementary.complexes import im
        from sympy.core.relational import is_lt, is_le, is_gt, is_ge
=======
>>>>>>> 84e2ecd2
        v = cls._eval_number(arg)
        if v is not None:
            return v

        if cls is floor:
            if arg.is_nonnegative and is_lt(arg, S.One):
                return S.Zero
            if arg.is_negative and is_ge(arg, S.NegativeOne):
                return S.NegativeOne
        elif cls is ceiling:
            if arg.is_positive and is_le(arg, S.One):
                return S.One
            if arg.is_negative and is_gt(arg, S.NegativeOne):
                return S.Zero

        if arg.is_integer or arg.is_finite is False:
            return arg
        if arg.is_imaginary or (S.ImaginaryUnit*arg).is_real:
            i = im(arg)
            if not i.has(S.ImaginaryUnit):
                return cls(i)*S.ImaginaryUnit
            return cls(arg, evaluate=False)

        # Integral, numerical, symbolic part
        ipart = npart = spart = S.Zero

        # Extract integral (or complex integral) terms
        terms = Add.make_args(arg)

        for t in terms:
            if t.is_integer or (t.is_imaginary and im(t).is_integer):
                ipart += t
            elif t.has(Symbol):
                spart += t
            else:
                npart += t

        if not (npart or spart):
            return ipart

        # Evaluate npart numerically if independent of spart
        if npart and (
            not spart or
            npart.is_real and (spart.is_imaginary or (S.ImaginaryUnit*spart).is_real) or
                npart.is_imaginary and spart.is_real):
            try:
                r, i = get_integer_part(
                    npart, cls._dir, {}, return_ints=True)
                ipart += Integer(r) + Integer(i)*S.ImaginaryUnit
                npart = S.Zero
            except (PrecisionExhausted, NotImplementedError):
                pass

        spart += npart
        if not spart:
            return ipart
        elif spart.is_imaginary or (S.ImaginaryUnit*spart).is_real:
            return ipart + cls(im(spart), evaluate=False)*S.ImaginaryUnit
        elif isinstance(spart, (floor, ceiling)):
            return ipart + spart
        else:
            return ipart + cls(spart, evaluate=False)

    @classmethod
    def _eval_number(cls, arg):
        raise NotImplementedError()

    def _eval_is_finite(self):
        return self.args[0].is_finite

    def _eval_is_real(self):
        return self.args[0].is_real

    def _eval_is_integer(self):
        return self.args[0].is_real


class floor(RoundFunction):
    """
    Floor is a univariate function which returns the largest integer
    value not greater than its argument. This implementation
    generalizes floor to complex numbers by taking the floor of the
    real and imaginary parts separately.

    Examples
    ========

    >>> from sympy import floor, E, I, S, Float, Rational
    >>> floor(17)
    17
    >>> floor(Rational(23, 10))
    2
    >>> floor(2*E)
    5
    >>> floor(-Float(0.567))
    -1
    >>> floor(-I/2)
    -I
    >>> floor(S(5)/2 + 5*I/2)
    2 + 2*I

    See Also
    ========

    sympy.functions.elementary.integers.ceiling

    References
    ==========

    .. [1] "Concrete mathematics" by Graham, pp. 87
    .. [2] https://mathworld.wolfram.com/FloorFunction.html

    """
    _dir = -1

    @classmethod
    def _eval_number(cls, arg):
        if arg.is_Number:
            return arg.floor()
        elif any(isinstance(i, j)
                for i in (arg, -arg) for j in (floor, ceiling)):
            return arg
        if arg.is_NumberSymbol:
            return arg.approximation_interval(Integer)[0]

    def _eval_as_leading_term(self, x, logx=None, cdir=0):
        from sympy.calculus.accumulationbounds import AccumBounds
        arg = self.args[0]
        arg0 = arg.subs(x, 0)
        r = self.subs(x, 0)
        if arg0 is S.NaN or isinstance(arg0, AccumBounds):
            arg0 = arg.limit(x, 0, dir='-' if re(cdir).is_negative else '+')
            r = floor(arg0)
        if arg0.is_finite:
            if arg0 == r:
                ndir = arg.dir(x, cdir=cdir if cdir != 0 else 1)
                if ndir.is_negative:
                    return r - 1
                elif ndir.is_positive:
                    return r
                else:
                    raise NotImplementedError("Not sure of sign of %s" % ndir)
            else:
                return r
        return arg.as_leading_term(x, logx=logx, cdir=cdir)

    def _eval_nseries(self, x, n, logx, cdir=0):
        arg = self.args[0]
        arg0 = arg.subs(x, 0)
        r = self.subs(x, 0)
        if arg0 is S.NaN:
            arg0 = arg.limit(x, 0, dir='-' if re(cdir).is_negative else '+')
            r = floor(arg0)
        if arg0.is_infinite:
            from sympy.calculus.accumulationbounds import AccumBounds
            from sympy.series.order import Order
            s = arg._eval_nseries(x, n, logx, cdir)
            o = Order(1, (x, 0)) if n <= 0 else AccumBounds(-1, 0)
            return s + o
        if arg0 == r:
            ndir = arg.dir(x, cdir=cdir if cdir != 0 else 1)
            if ndir.is_negative:
                return r - 1
            elif ndir.is_positive:
                return r
            else:
                raise NotImplementedError("Not sure of sign of %s" % ndir)
        else:
            return r

    def _eval_is_negative(self):
        return self.args[0].is_negative

    def _eval_is_nonnegative(self):
        return self.args[0].is_nonnegative

    def _eval_rewrite_as_ceiling(self, arg, **kwargs):
        return -ceiling(-arg)

    def _eval_rewrite_as_frac(self, arg, **kwargs):
        return arg - frac(arg)

    def __le__(self, other):
        other = S(other)
        if self.args[0].is_real:
            if other.is_integer:
                return self.args[0] < other + 1
            if other.is_number and other.is_real:
                return self.args[0] < ceiling(other)
        if self.args[0] == other and other.is_real:
            return S.true
        if other is S.Infinity and self.is_finite:
            return S.true

        return Le(self, other, evaluate=False)

    def __ge__(self, other):
        other = S(other)
        if self.args[0].is_real:
            if other.is_integer:
                return self.args[0] >= other
            if other.is_number and other.is_real:
                return self.args[0] >= ceiling(other)
        if self.args[0] == other and other.is_real:
            return S.false
        if other is S.NegativeInfinity and self.is_finite:
            return S.true

        return Ge(self, other, evaluate=False)

    def __gt__(self, other):
        other = S(other)
        if self.args[0].is_real:
            if other.is_integer:
                return self.args[0] >= other + 1
            if other.is_number and other.is_real:
                return self.args[0] >= ceiling(other)
        if self.args[0] == other and other.is_real:
            return S.false
        if other is S.NegativeInfinity and self.is_finite:
            return S.true

        return Gt(self, other, evaluate=False)

    def __lt__(self, other):
        other = S(other)
        if self.args[0].is_real:
            if other.is_integer:
                return self.args[0] < other
            if other.is_number and other.is_real:
                return self.args[0] < ceiling(other)
        if self.args[0] == other and other.is_real:
            return S.false
        if other is S.Infinity and self.is_finite:
            return S.true

        return Lt(self, other, evaluate=False)


@dispatch(floor, Expr)
def _eval_is_eq(lhs, rhs): # noqa:F811
   return is_eq(lhs.rewrite(ceiling), rhs) or \
        is_eq(lhs.rewrite(frac),rhs)


class ceiling(RoundFunction):
    """
    Ceiling is a univariate function which returns the smallest integer
    value not less than its argument. This implementation
    generalizes ceiling to complex numbers by taking the ceiling of the
    real and imaginary parts separately.

    Examples
    ========

    >>> from sympy import ceiling, E, I, S, Float, Rational
    >>> ceiling(17)
    17
    >>> ceiling(Rational(23, 10))
    3
    >>> ceiling(2*E)
    6
    >>> ceiling(-Float(0.567))
    0
    >>> ceiling(I/2)
    I
    >>> ceiling(S(5)/2 + 5*I/2)
    3 + 3*I

    See Also
    ========

    sympy.functions.elementary.integers.floor

    References
    ==========

    .. [1] "Concrete mathematics" by Graham, pp. 87
    .. [2] https://mathworld.wolfram.com/CeilingFunction.html

    """
    _dir = 1

    @classmethod
    def _eval_number(cls, arg):
        if arg.is_Number:
            return arg.ceiling()
        elif any(isinstance(i, j)
                for i in (arg, -arg) for j in (floor, ceiling)):
            return arg
        if arg.is_NumberSymbol:
            return arg.approximation_interval(Integer)[1]

    def _eval_as_leading_term(self, x, logx=None, cdir=0):
        from sympy.calculus.accumulationbounds import AccumBounds
        arg = self.args[0]
        arg0 = arg.subs(x, 0)
        r = self.subs(x, 0)
        if arg0 is S.NaN or isinstance(arg0, AccumBounds):
            arg0 = arg.limit(x, 0, dir='-' if re(cdir).is_negative else '+')
            r = ceiling(arg0)
        if arg0.is_finite:
            if arg0 == r:
                ndir = arg.dir(x, cdir=cdir if cdir != 0 else 1)
                if ndir.is_negative:
                    return r
                elif ndir.is_positive:
                    return r + 1
                else:
                    raise NotImplementedError("Not sure of sign of %s" % ndir)
            else:
                return r
        return arg.as_leading_term(x, logx=logx, cdir=cdir)

    def _eval_nseries(self, x, n, logx, cdir=0):
        arg = self.args[0]
        arg0 = arg.subs(x, 0)
        r = self.subs(x, 0)
        if arg0 is S.NaN:
            arg0 = arg.limit(x, 0, dir='-' if re(cdir).is_negative else '+')
            r = ceiling(arg0)
        if arg0.is_infinite:
            from sympy.calculus.accumulationbounds import AccumBounds
            from sympy.series.order import Order
            s = arg._eval_nseries(x, n, logx, cdir)
            o = Order(1, (x, 0)) if n <= 0 else AccumBounds(0, 1)
            return s + o
        if arg0 == r:
            ndir = arg.dir(x, cdir=cdir if cdir != 0 else 1)
            if ndir.is_negative:
                return r
            elif ndir.is_positive:
                return r + 1
            else:
                raise NotImplementedError("Not sure of sign of %s" % ndir)
        else:
            return r

    def _eval_rewrite_as_floor(self, arg, **kwargs):
        return -floor(-arg)

    def _eval_rewrite_as_frac(self, arg, **kwargs):
        return arg + frac(-arg)

    def _eval_is_positive(self):
        return self.args[0].is_positive

    def _eval_is_nonpositive(self):
        return self.args[0].is_nonpositive

    def __lt__(self, other):
        other = S(other)
        if self.args[0].is_real:
            if other.is_integer:
                return self.args[0] <= other - 1
            if other.is_number and other.is_real:
                return self.args[0] <= floor(other)
        if self.args[0] == other and other.is_real:
            return S.false
        if other is S.Infinity and self.is_finite:
            return S.true

        return Lt(self, other, evaluate=False)

    def __gt__(self, other):
        other = S(other)
        if self.args[0].is_real:
            if other.is_integer:
                return self.args[0] > other
            if other.is_number and other.is_real:
                return self.args[0] > floor(other)
        if self.args[0] == other and other.is_real:
            return S.false
        if other is S.NegativeInfinity and self.is_finite:
            return S.true

        return Gt(self, other, evaluate=False)

    def __ge__(self, other):
        other = S(other)
        if self.args[0].is_real:
            if other.is_integer:
                return self.args[0] > other - 1
            if other.is_number and other.is_real:
                return self.args[0] > floor(other)
        if self.args[0] == other and other.is_real:
            return S.true
        if other is S.NegativeInfinity and self.is_finite:
            return S.true

        return Ge(self, other, evaluate=False)

    def __le__(self, other):
        other = S(other)
        if self.args[0].is_real:
            if other.is_integer:
                return self.args[0] <= other
            if other.is_number and other.is_real:
                return self.args[0] <= floor(other)
        if self.args[0] == other and other.is_real:
            return S.false
        if other is S.Infinity and self.is_finite:
            return S.true

        return Le(self, other, evaluate=False)


@dispatch(ceiling, Basic)  # type:ignore
def _eval_is_eq(lhs, rhs): # noqa:F811
    return is_eq(lhs.rewrite(floor), rhs) or is_eq(lhs.rewrite(frac),rhs)


class frac(Function):
    r"""Represents the fractional part of x

    For real numbers it is defined [1]_ as

    .. math::
        x - \left\lfloor{x}\right\rfloor

    Examples
    ========

    >>> from sympy import Symbol, frac, Rational, floor, I
    >>> frac(Rational(4, 3))
    1/3
    >>> frac(-Rational(4, 3))
    2/3

    returns zero for integer arguments

    >>> n = Symbol('n', integer=True)
    >>> frac(n)
    0

    rewrite as floor

    >>> x = Symbol('x')
    >>> frac(x).rewrite(floor)
    x - floor(x)

    for complex arguments

    >>> r = Symbol('r', real=True)
    >>> t = Symbol('t', real=True)
    >>> frac(t + I*r)
    I*frac(r) + frac(t)

    See Also
    ========

    sympy.functions.elementary.integers.floor
    sympy.functions.elementary.integers.ceiling

    References
    ===========

    .. [1] https://en.wikipedia.org/wiki/Fractional_part
    .. [2] https://mathworld.wolfram.com/FractionalPart.html

    """
    @classmethod
    def eval(cls, arg):
        from sympy.calculus.accumulationbounds import AccumBounds

        def _eval(arg):
            if arg in (S.Infinity, S.NegativeInfinity):
                return AccumBounds(0, 1)
            if arg.is_integer:
                return S.Zero
            if arg.is_number:
                if arg is S.NaN:
                    return S.NaN
                elif arg is S.ComplexInfinity:
                    return S.NaN
                else:
                    return arg - floor(arg)
            return cls(arg, evaluate=False)

        terms = Add.make_args(arg)
        real, imag = S.Zero, S.Zero
        for t in terms:
            # Two checks are needed for complex arguments
            # see issue-7649 for details
            if t.is_imaginary or (S.ImaginaryUnit*t).is_real:
                i = im(t)
                if not i.has(S.ImaginaryUnit):
                    imag += i
                else:
                    real += t
            else:
                real += t

        real = _eval(real)
        imag = _eval(imag)
        return real + S.ImaginaryUnit*imag

    def _eval_rewrite_as_floor(self, arg, **kwargs):
        return arg - floor(arg)

    def _eval_rewrite_as_ceiling(self, arg, **kwargs):
        return arg + ceiling(-arg)

    def _eval_is_finite(self):
        return True

    def _eval_is_real(self):
        return self.args[0].is_extended_real

    def _eval_is_imaginary(self):
        return self.args[0].is_imaginary

    def _eval_is_integer(self):
        return self.args[0].is_integer

    def _eval_is_zero(self):
        return fuzzy_or([self.args[0].is_zero, self.args[0].is_integer])

    def _eval_is_negative(self):
        return False

    def __ge__(self, other):
        if self.is_extended_real:
            other = _sympify(other)
            # Check if other <= 0
            if other.is_extended_nonpositive:
                return S.true
            # Check if other >= 1
            res = self._value_one_or_more(other)
            if res is not None:
                return not(res)
        return Ge(self, other, evaluate=False)

    def __gt__(self, other):
        if self.is_extended_real:
            other = _sympify(other)
            # Check if other < 0
            res = self._value_one_or_more(other)
            if res is not None:
                return not(res)
            # Check if other >= 1
            if other.is_extended_negative:
                return S.true
        return Gt(self, other, evaluate=False)

    def __le__(self, other):
        if self.is_extended_real:
            other = _sympify(other)
            # Check if other < 0
            if other.is_extended_negative:
                return S.false
            # Check if other >= 1
            res = self._value_one_or_more(other)
            if res is not None:
                return res
        return Le(self, other, evaluate=False)

    def __lt__(self, other):
        if self.is_extended_real:
            other = _sympify(other)
            # Check if other <= 0
            if other.is_extended_nonpositive:
                return S.false
            # Check if other >= 1
            res = self._value_one_or_more(other)
            if res is not None:
                return res
        return Lt(self, other, evaluate=False)

    def _value_one_or_more(self, other):
        if other.is_extended_real:
            if other.is_number:
                res = other >= 1
                if res and not isinstance(res, Relational):
                    return S.true
            if other.is_integer and other.is_positive:
                return S.true

    def _eval_as_leading_term(self, x, logx=None, cdir=0):
        from sympy.calculus.accumulationbounds import AccumBounds
        arg = self.args[0]
        arg0 = arg.subs(x, 0)
        r = self.subs(x, 0)

        if arg0.is_finite:
            if r.is_zero:
                ndir = arg.dir(x, cdir=cdir)
                if ndir.is_negative:
                    return S.One
                return (arg - arg0).as_leading_term(x, logx=logx, cdir=cdir)
            else:
                return r
        elif arg0 in (S.ComplexInfinity, S.Infinity, S.NegativeInfinity):
            return AccumBounds(0, 1)
        return arg.as_leading_term(x, logx=logx, cdir=cdir)

    def _eval_nseries(self, x, n, logx, cdir=0):
        from sympy.series.order import Order
        arg = self.args[0]
        arg0 = arg.subs(x, 0)
        r = self.subs(x, 0)

        if arg0.is_infinite:
            from sympy.calculus.accumulationbounds import AccumBounds
            o = Order(1, (x, 0)) if n <= 0 else AccumBounds(0, 1) + Order(x**n, (x, 0))
            return o
        else:
            res = (arg - arg0)._eval_nseries(x, n, logx=logx, cdir=cdir)
            if r.is_zero:
                ndir = arg.dir(x, cdir=cdir)
                res += S.One if ndir.is_negative else S.Zero
            else:
                res += r
            return res


@dispatch(frac, Basic)  # type:ignore
def _eval_is_eq(lhs, rhs): # noqa:F811
    if (lhs.rewrite(floor) == rhs) or \
        (lhs.rewrite(ceiling) == rhs):
        return True
    # Check if other < 0
    if rhs.is_extended_negative:
        return False
    # Check if other >= 1
    res = lhs._value_one_or_more(rhs)
    if res is not None:
        return False<|MERGE_RESOLUTION|>--- conflicted
+++ resolved
@@ -26,11 +26,8 @@
 
     @classmethod
     def eval(cls, arg):
-<<<<<<< HEAD
         from sympy.functions.elementary.complexes import im
         from sympy.core.relational import is_lt, is_le, is_gt, is_ge
-=======
->>>>>>> 84e2ecd2
         v = cls._eval_number(arg)
         if v is not None:
             return v
