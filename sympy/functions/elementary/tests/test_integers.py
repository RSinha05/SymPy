from sympy import AccumBounds, Symbol, floor, nan, oo, zoo, E, symbols, \
        ceiling, pi, Rational, Float, I, sin, exp, log, factorial, frac, Eq, \
        Le, Ge, Gt, Lt, Ne, sqrt, S

from sympy.core.expr import unchanged
from sympy.utilities.pytest import XFAIL

x = Symbol('x')
i = Symbol('i', imaginary=True)
y = Symbol('y', real=True)
k, n = symbols('k,n', integer=True)


def test_floor():

    assert floor(nan) is nan

    assert floor(oo) is oo
    assert floor(-oo) is -oo
    assert floor(zoo) is zoo

    assert floor(0) == 0

    assert floor(1) == 1
    assert floor(-1) == -1

    assert floor(E) == 2
    assert floor(-E) == -3

    assert floor(2*E) == 5
    assert floor(-2*E) == -6

    assert floor(pi) == 3
    assert floor(-pi) == -4

    assert floor(S.Half) == 0
    assert floor(Rational(-1, 2)) == -1

    assert floor(Rational(7, 3)) == 2
    assert floor(Rational(-7, 3)) == -3
    assert floor(-Rational(7, 3)) == -3

    assert floor(Float(17.0)) == 17
    assert floor(-Float(17.0)) == -17

    assert floor(Float(7.69)) == 7
    assert floor(-Float(7.69)) == -8

    assert floor(I) == I
    assert floor(-I) == -I
    e = floor(i)
    assert e.func is floor and e.args[0] == i

    assert floor(oo*I) == oo*I
    assert floor(-oo*I) == -oo*I
    assert floor(exp(I*pi/4)*oo) == exp(I*pi/4)*oo

    assert floor(2*I) == 2*I
    assert floor(-2*I) == -2*I

    assert floor(I/2) == 0
    assert floor(-I/2) == -I

    assert floor(E + 17) == 19
    assert floor(pi + 2) == 5

    assert floor(E + pi) == 5
    assert floor(I + pi) == 3 + I

    assert floor(floor(pi)) == 3
    assert floor(floor(y)) == floor(y)
    assert floor(floor(x)) == floor(x)

    assert unchanged(floor, x)
    assert unchanged(floor, 2*x)
    assert unchanged(floor, k*x)

    assert floor(k) == k
    assert floor(2*k) == 2*k
    assert floor(k*n) == k*n

    assert unchanged(floor, k/2)

    assert unchanged(floor, x + y)

    assert floor(x + 3) == floor(x) + 3
    assert floor(x + k) == floor(x) + k

    assert floor(y + 3) == floor(y) + 3
    assert floor(y + k) == floor(y) + k

    assert floor(3 + I*y + pi) == 6 + floor(y)*I

    assert floor(k + n) == k + n

    assert unchanged(floor, x*I)
    assert floor(k*I) == k*I

    assert floor(Rational(23, 10) - E*I) == 2 - 3*I

    assert floor(sin(1)) == 0
    assert floor(sin(-1)) == -1

    assert floor(exp(2)) == 7

    assert floor(log(8)/log(2)) != 2
    assert int(floor(log(8)/log(2)).evalf(chop=True)) == 3

    assert floor(factorial(50)/exp(1)) == \
        11188719610782480504630258070757734324011354208865721592720336800

    assert (floor(y) < y) == False
    assert (floor(y) <= y) == True
    assert (floor(y) > y) == False
    assert (floor(y) >= y) == False
    assert (floor(x) <= x).is_Relational  # x could be non-real
    assert (floor(x) > x).is_Relational
    assert (floor(x) <= y).is_Relational  # arg is not same as rhs
    assert (floor(x) > y).is_Relational
    assert (floor(y) <= oo) == True
    assert (floor(y) < oo) == True
    assert (floor(y) >= -oo) == True
    assert (floor(y) > -oo) == True

    assert floor(y).rewrite(frac) == y - frac(y)
    assert floor(y).rewrite(ceiling) == -ceiling(-y)
    assert floor(y).rewrite(frac).subs(y, -pi) == floor(-pi)
    assert floor(y).rewrite(frac).subs(y, E) == floor(E)
    assert floor(y).rewrite(ceiling).subs(y, E) == -ceiling(-E)
    assert floor(y).rewrite(ceiling).subs(y, -pi) == -ceiling(pi)

    assert Eq(floor(y), y - frac(y))
    assert Eq(floor(y), -ceiling(-y))

    neg = Symbol('neg', negative=True)
    nn = Symbol('nn', nonnegative=True)
    pos = Symbol('pos', positive=True)
    np = Symbol('np', nonpositive=True)

    assert (floor(neg) < 0) == True
    assert (floor(neg) <= 0) == True
    assert (floor(neg) > 0) == False
    assert (floor(neg) >= 0) == False
    assert (floor(neg) <= -1) == True
    assert (floor(neg) >= -3) == (neg >= -3)
    assert (floor(neg) < 5) == (neg < 5)

    assert (floor(nn) < 0) == False
    assert (floor(nn) >= 0) == True

    assert (floor(pos) < 0) == False
    assert (floor(pos) <= 0) == (pos < 1)
    assert (floor(pos) > 0) == (pos >= 1)
    assert (floor(pos) >= 0) == True
    assert (floor(pos) >= 3) == (pos >= 3)

    assert (floor(np) <= 0) == True
    assert (floor(np) > 0) == False

    assert floor(neg).is_negative == True
    assert floor(neg).is_nonnegative == False
    assert floor(nn).is_negative == False
    assert floor(nn).is_nonnegative == True
    assert floor(pos).is_negative == False
    assert floor(pos).is_nonnegative == True
    assert floor(np).is_negative is None
    assert floor(np).is_nonnegative is None

    assert (floor(7, evaluate=False) >= 7) == True
    assert (floor(7, evaluate=False) > 7) == False
    assert (floor(7, evaluate=False) <= 7) == True
    assert (floor(7, evaluate=False) < 7) == False

    assert (floor(7, evaluate=False) >= 6) == True
    assert (floor(7, evaluate=False) > 6) == True
    assert (floor(7, evaluate=False) <= 6) == False
    assert (floor(7, evaluate=False) < 6) == False

    assert (floor(7, evaluate=False) >= 8) == False
    assert (floor(7, evaluate=False) > 8) == False
    assert (floor(7, evaluate=False) <= 8) == True
    assert (floor(7, evaluate=False) < 8) == True

    assert (floor(x) <= 5.5) == Le(floor(x), 5.5, evaluate=False)
    assert (floor(x) >= -3.2) == Ge(floor(x), -3.2, evaluate=False)
    assert (floor(x) < 2.9) == Lt(floor(x), 2.9, evaluate=False)
    assert (floor(x) > -1.7) == Gt(floor(x), -1.7, evaluate=False)

    assert (floor(y) <= 5.5) == (y < 6)
    assert (floor(y) >= -3.2) == (y >= -3)
    assert (floor(y) < 2.9) == (y < 3)
    assert (floor(y) > -1.7) == (y >= -1)

    assert (floor(y) <= n) == (y < n + 1)
    assert (floor(y) >= n) == (y >= n)
    assert (floor(y) < n) == (y < n)
    assert (floor(y) > n) == (y >= n + 1)


def test_ceiling():

    assert ceiling(nan) is nan

    assert ceiling(oo) is oo
    assert ceiling(-oo) is -oo
    assert ceiling(zoo) is zoo

    assert ceiling(0) == 0

    assert ceiling(1) == 1
    assert ceiling(-1) == -1

    assert ceiling(E) == 3
    assert ceiling(-E) == -2

    assert ceiling(2*E) == 6
    assert ceiling(-2*E) == -5

    assert ceiling(pi) == 4
    assert ceiling(-pi) == -3

    assert ceiling(S.Half) == 1
    assert ceiling(Rational(-1, 2)) == 0

    assert ceiling(Rational(7, 3)) == 3
    assert ceiling(-Rational(7, 3)) == -2

    assert ceiling(Float(17.0)) == 17
    assert ceiling(-Float(17.0)) == -17

    assert ceiling(Float(7.69)) == 8
    assert ceiling(-Float(7.69)) == -7

    assert ceiling(I) == I
    assert ceiling(-I) == -I
    e = ceiling(i)
    assert e.func is ceiling and e.args[0] == i

    assert ceiling(oo*I) == oo*I
    assert ceiling(-oo*I) == -oo*I
    assert ceiling(exp(I*pi/4)*oo) == exp(I*pi/4)*oo

    assert ceiling(2*I) == 2*I
    assert ceiling(-2*I) == -2*I

    assert ceiling(I/2) == I
    assert ceiling(-I/2) == 0

    assert ceiling(E + 17) == 20
    assert ceiling(pi + 2) == 6

    assert ceiling(E + pi) == 6
    assert ceiling(I + pi) == I + 4

    assert ceiling(ceiling(pi)) == 4
    assert ceiling(ceiling(y)) == ceiling(y)
    assert ceiling(ceiling(x)) == ceiling(x)

    assert unchanged(ceiling, x)
    assert unchanged(ceiling, 2*x)
    assert unchanged(ceiling, k*x)

    assert ceiling(k) == k
    assert ceiling(2*k) == 2*k
    assert ceiling(k*n) == k*n

    assert unchanged(ceiling, k/2)

    assert unchanged(ceiling, x + y)

    assert ceiling(x + 3) == ceiling(x) + 3
    assert ceiling(x + k) == ceiling(x) + k

    assert ceiling(y + 3) == ceiling(y) + 3
    assert ceiling(y + k) == ceiling(y) + k

    assert ceiling(3 + pi + y*I) == 7 + ceiling(y)*I

    assert ceiling(k + n) == k + n

    assert unchanged(ceiling, x*I)
    assert ceiling(k*I) == k*I

    assert ceiling(Rational(23, 10) - E*I) == 3 - 2*I

    assert ceiling(sin(1)) == 1
    assert ceiling(sin(-1)) == 0

    assert ceiling(exp(2)) == 8

    assert ceiling(-log(8)/log(2)) != -2
    assert int(ceiling(-log(8)/log(2)).evalf(chop=True)) == -3

    assert ceiling(factorial(50)/exp(1)) == \
        11188719610782480504630258070757734324011354208865721592720336801

    assert (ceiling(y) >= y) == True
    assert (ceiling(y) > y) == False
    assert (ceiling(y) < y) == False
    assert (ceiling(y) <= y) == False
    assert (ceiling(x) >= x).is_Relational  # x could be non-real
    assert (ceiling(x) < x).is_Relational
    assert (ceiling(x) >= y).is_Relational  # arg is not same as rhs
    assert (ceiling(x) < y).is_Relational
    assert (ceiling(y) >= -oo) == True
    assert (ceiling(y) > -oo) == True
    assert (ceiling(y) <= oo) == True
    assert (ceiling(y) < oo) == True

    assert ceiling(y).rewrite(floor) == -floor(-y)
    assert ceiling(y).rewrite(frac) == y + frac(-y)
    assert ceiling(y).rewrite(floor).subs(y, -pi) == -floor(pi)
    assert ceiling(y).rewrite(floor).subs(y, E) == -floor(-E)
    assert ceiling(y).rewrite(frac).subs(y, pi) == ceiling(pi)
    assert ceiling(y).rewrite(frac).subs(y, -E) == ceiling(-E)

    assert Eq(ceiling(y), y + frac(-y))
    assert Eq(ceiling(y), -floor(-y))

    neg = Symbol('neg', negative=True)
    nn = Symbol('nn', nonnegative=True)
    pos = Symbol('pos', positive=True)
    np = Symbol('np', nonpositive=True)

    assert (ceiling(neg) <= 0) == True
    assert (ceiling(neg) < 0) == (neg <= -1)
    assert (ceiling(neg) > 0) == False
    assert (ceiling(neg) >= 0) == (neg > -1)
    assert (ceiling(neg) > -3) == (neg > -3)
    assert (ceiling(neg) <= 10) == (neg <= 10)

    assert (ceiling(nn) < 0) == False
    assert (ceiling(nn) >= 0) == True

    assert (ceiling(pos) < 0) == False
    assert (ceiling(pos) <= 0) == False
    assert (ceiling(pos) > 0) == True
    assert (ceiling(pos) >= 0) == True
    assert (ceiling(pos) >= 1) == True
    assert (ceiling(pos) > 5) == (pos > 5)

    assert (ceiling(np) <= 0) == True
    assert (ceiling(np) > 0) == False

    assert ceiling(neg).is_positive == False
    assert ceiling(neg).is_nonpositive == True
    assert ceiling(nn).is_positive is None
    assert ceiling(nn).is_nonpositive is None
    assert ceiling(pos).is_positive == True
    assert ceiling(pos).is_nonpositive == False
    assert ceiling(np).is_positive == False
    assert ceiling(np).is_nonpositive == True

    assert (ceiling(7, evaluate=False) >= 7) == True
    assert (ceiling(7, evaluate=False) > 7) == False
    assert (ceiling(7, evaluate=False) <= 7) == True
    assert (ceiling(7, evaluate=False) < 7) == False

    assert (ceiling(7, evaluate=False) >= 6) == True
    assert (ceiling(7, evaluate=False) > 6) == True
    assert (ceiling(7, evaluate=False) <= 6) == False
    assert (ceiling(7, evaluate=False) < 6) == False

    assert (ceiling(7, evaluate=False) >= 8) == False
    assert (ceiling(7, evaluate=False) > 8) == False
    assert (ceiling(7, evaluate=False) <= 8) == True
    assert (ceiling(7, evaluate=False) < 8) == True

    assert (ceiling(x) <= 5.5) == Le(ceiling(x), 5.5, evaluate=False)
    assert (ceiling(x) >= -3.2) == Ge(ceiling(x), -3.2, evaluate=False)
    assert (ceiling(x) < 2.9) == Lt(ceiling(x), 2.9, evaluate=False)
    assert (ceiling(x) > -1.7) == Gt(ceiling(x), -1.7, evaluate=False)

    assert (ceiling(y) <= 5.5) == (y <= 5)
    assert (ceiling(y) >= -3.2) == (y > -4)
    assert (ceiling(y) < 2.9) == (y <= 2)
    assert (ceiling(y) > -1.7) == (y > -2)

    assert (ceiling(y) <= n) == (y <= n)
    assert (ceiling(y) >= n) == (y > n - 1)
    assert (ceiling(y) < n) == (y <= n - 1)
    assert (ceiling(y) > n) == (y > n)


def test_frac():
    assert isinstance(frac(x), frac)
    assert frac(oo) == AccumBounds(0, 1)
    assert frac(-oo) == AccumBounds(0, 1)
    assert frac(zoo) is nan

    assert frac(n) == 0
    assert frac(nan) is nan
    assert frac(Rational(4, 3)) == Rational(1, 3)
    assert frac(-Rational(4, 3)) == Rational(2, 3)
    assert frac(Rational(-4, 3)) == Rational(2, 3)

    r = Symbol('r', real=True)
    assert frac(I*r) == I*frac(r)
    assert frac(1 + I*r) == I*frac(r)
    assert frac(0.5 + I*r) == 0.5 + I*frac(r)
    assert frac(n + I*r) == I*frac(r)
    assert frac(n + I*k) == 0
    assert unchanged(frac, x + I*x)
    assert frac(x + I*n) == frac(x)

    assert frac(x).rewrite(floor) == x - floor(x)
    assert frac(x).rewrite(ceiling) == x + ceiling(-x)
    assert frac(y).rewrite(floor).subs(y, pi) == frac(pi)
    assert frac(y).rewrite(floor).subs(y, -E) == frac(-E)
    assert frac(y).rewrite(ceiling).subs(y, -pi) == frac(-pi)
    assert frac(y).rewrite(ceiling).subs(y, E) == frac(E)

    assert Eq(frac(y), y - floor(y))
    assert Eq(frac(y), y + ceiling(-y))

<<<<<<< HEAD
    assert unchanged(frac, zoo)
=======
    r = Symbol('r', real=True)
    p_i = Symbol('p_i', integer=True, positive=True)
    n_i = Symbol('p_i', integer=True, negative=True)
    np_i = Symbol('np_i', integer=True, nonpositive=True)
    nn_i = Symbol('nn_i', integer=True, nonnegative=True)
    p_r = Symbol('p_r', real=True, positive=True)
    n_r = Symbol('n_r', real=True, negative=True)
    np_r = Symbol('np_r', real=True, nonpositive=True)
    nn_r = Symbol('nn_r', real=True, nonnegative=True)

    # Real frac argument, integer rhs
    assert frac(r) <= p_i
    assert not frac(r) <= n_i
    assert (frac(r) <= np_i).has(Le)
    assert (frac(r) <= nn_i).has(Le)
    assert frac(r) < p_i
    assert not frac(r) < n_i
    assert not frac(r) < np_i
    assert (frac(r) < nn_i).has(Lt)
    assert not frac(r) >= p_i
    assert frac(r) >= n_i
    assert frac(r) >= np_i
    assert (frac(r) >= nn_i).has(Ge)
    assert not frac(r) > p_i
    assert frac(r) > n_i
    assert (frac(r) > np_i).has(Gt)
    assert (frac(r) > nn_i).has(Gt)

    assert not Eq(frac(r), p_i)
    assert not Eq(frac(r), n_i)
    assert Eq(frac(r), np_i).has(Eq)
    assert Eq(frac(r), nn_i).has(Eq)

    assert Ne(frac(r), p_i)
    assert Ne(frac(r), n_i)
    assert Ne(frac(r), np_i).has(Ne)
    assert Ne(frac(r), nn_i).has(Ne)


    # Real frac argument, real rhs
    assert (frac(r) <= p_r).has(Le)
    assert not frac(r) <= n_r
    assert (frac(r) <= np_r).has(Le)
    assert (frac(r) <= nn_r).has(Le)
    assert (frac(r) < p_r).has(Lt)
    assert not frac(r) < n_r
    assert not frac(r) < np_r
    assert (frac(r) < nn_r).has(Lt)
    assert (frac(r) >= p_r).has(Ge)
    assert frac(r) >= n_r
    assert frac(r) >= np_r
    assert (frac(r) >= nn_r).has(Ge)
    assert (frac(r) > p_r).has(Gt)
    assert frac(r) > n_r
    assert (frac(r) > np_r).has(Gt)
    assert (frac(r) > nn_r).has(Gt)

    assert not Eq(frac(r), n_r)
    assert Eq(frac(r), p_r).has(Eq)
    assert Eq(frac(r), np_r).has(Eq)
    assert Eq(frac(r), nn_r).has(Eq)

    assert Ne(frac(r), p_r).has(Ne)
    assert Ne(frac(r), n_r)
    assert Ne(frac(r), np_r).has(Ne)
    assert Ne(frac(r), nn_r).has(Ne)

    # Real frac argument, +/- oo rhs
    assert frac(r) < oo
    assert frac(r) <= oo
    assert not frac(r) > oo
    assert not frac(r) >= oo

    assert not frac(r) < -oo
    assert not frac(r) <= -oo
    assert frac(r) > -oo
    assert frac(r) >= -oo

    assert frac(r) < 1
    assert frac(r) <= 1
    assert not frac(r) > 1
    assert not frac(r) >= 1

    assert not frac(r) < 0
    assert (frac(r) <= 0).has(Le)
    assert (frac(r) > 0).has(Gt)
    assert frac(r) >= 0

    # Some test for numbers
    assert frac(r) <= sqrt(2)
    assert (frac(r) <= sqrt(3) - sqrt(2)).has(Le)
    assert not frac(r) <= sqrt(2) - sqrt(3)
    assert not frac(r) >= sqrt(2)
    assert (frac(r) >= sqrt(3) - sqrt(2)).has(Ge)
    assert frac(r) >= sqrt(2) - sqrt(3)

    assert not Eq(frac(r), sqrt(2))
    assert Eq(frac(r), sqrt(3) - sqrt(2)).has(Eq)
    assert not Eq(frac(r), sqrt(2) - sqrt(3))
    assert Ne(frac(r), sqrt(2))
    assert Ne(frac(r), sqrt(3) - sqrt(2)).has(Ne)
    assert Ne(frac(r), sqrt(2) - sqrt(3))

    assert frac(p_i, evaluate=False).is_zero
    assert frac(p_i, evaluate=False).is_finite
    assert frac(p_i, evaluate=False).is_integer
    assert frac(p_i, evaluate=False).is_real
    assert frac(r).is_finite
    assert frac(r).is_real
    assert frac(r).is_zero is None
    assert frac(r).is_integer is None

    assert frac(oo).is_finite
    assert frac(oo).is_real
>>>>>>> 503df949


def test_series():
    x, y = symbols('x,y')
    assert floor(x).nseries(x, y, 100) == floor(y)
    assert ceiling(x).nseries(x, y, 100) == ceiling(y)
    assert floor(x).nseries(x, pi, 100) == 3
    assert ceiling(x).nseries(x, pi, 100) == 4
    assert floor(x).nseries(x, 0, 100) == 0
    assert ceiling(x).nseries(x, 0, 100) == 1
    assert floor(-x).nseries(x, 0, 100) == -1
    assert ceiling(-x).nseries(x, 0, 100) == 0


@XFAIL
def test_issue_4149():
    assert floor(3 + pi*I + y*I) == 3 + floor(pi + y)*I
    assert floor(3*I + pi*I + y*I) == floor(3 + pi + y)*I
    assert floor(3 + E + pi*I + y*I) == 5 + floor(pi + y)*I


def test_issue_11207():
    assert floor(floor(x)) == floor(x)
    assert floor(ceiling(x)) == ceiling(x)
    assert ceiling(floor(x)) == floor(x)
    assert ceiling(ceiling(x)) == ceiling(x)


def test_nested_floor_ceiling():
    assert floor(-floor(ceiling(x**3)/y)) == -floor(ceiling(x**3)/y)
    assert ceiling(-floor(ceiling(x**3)/y)) == -floor(ceiling(x**3)/y)
    assert floor(ceiling(-floor(x**Rational(7, 2)/y))) == -floor(x**Rational(7, 2)/y)
    assert -ceiling(-ceiling(floor(x)/y)) == ceiling(floor(x)/y)<|MERGE_RESOLUTION|>--- conflicted
+++ resolved
@@ -413,9 +413,6 @@
     assert Eq(frac(y), y - floor(y))
     assert Eq(frac(y), y + ceiling(-y))
 
-<<<<<<< HEAD
-    assert unchanged(frac, zoo)
-=======
     r = Symbol('r', real=True)
     p_i = Symbol('p_i', integer=True, positive=True)
     n_i = Symbol('p_i', integer=True, negative=True)
@@ -530,7 +527,8 @@
 
     assert frac(oo).is_finite
     assert frac(oo).is_real
->>>>>>> 503df949
+
+    assert unchanged(frac, zoo)
 
 
 def test_series():
