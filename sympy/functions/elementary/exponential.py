from __future__ import print_function, division

from sympy.core import sympify
from sympy.core.add import Add
from sympy.core.function import Lambda, Function, ArgumentIndexError
from sympy.core.cache import cacheit
from sympy.core.numbers import Integer
from sympy.core.power import Pow
from sympy.core.singleton import S
from sympy.core.symbol import Wild, Dummy
from sympy.core.mul import Mul
from sympy.core.logic import fuzzy_not

from sympy.functions.combinatorial.factorials import factorial
from sympy.functions.elementary.miscellaneous import sqrt
from sympy.ntheory import multiplicity, perfect_power
from sympy.core.compatibility import range

# NOTE IMPORTANT
# The series expansion code in this file is an important part of the gruntz
# algorithm for determining limits. _eval_nseries has to return a generalized
# power series with coefficients in C(log(x), log).
# In more detail, the result of _eval_nseries(self, x, n) must be
#   c_0*x**e_0 + ... (finitely many terms)
# where e_i are numbers (not necessarily integers) and c_i involve only
# numbers, the function log, and log(x). [This also means it must not contain
# log(x(1+p)), this *has* to be expanded to log(x)+log(1+p) if x.is_positive and
# p.is_positive.]


class ExpBase(Function):

    unbranched = True

    def inverse(self, argindex=1):
        """
        Returns the inverse function of ``exp(x)``.
        """
        return log

    def as_numer_denom(self):
        """
        Returns this with a positive exponent as a 2-tuple (a fraction).

        Examples
        ========

        >>> from sympy.functions import exp
        >>> from sympy.abc import x
        >>> exp(-x).as_numer_denom()
        (1, exp(x))
        >>> exp(x).as_numer_denom()
        (exp(x), 1)
        """
        # this should be the same as Pow.as_numer_denom wrt
        # exponent handling
        exp = self.exp
        neg_exp = exp.is_negative
        if not neg_exp and not (-exp).is_negative:
            neg_exp = _coeff_isneg(exp)
        if neg_exp:
            return S.One, self.func(-exp)
        return self, S.One

    @property
    def exp(self):
        """
        Returns the exponent of the function.
        """
        return self.args[0]

    def as_base_exp(self):
        """
        Returns the 2-tuple (base, exponent).
        """
        return self.func(1), Mul(*self.args)

    def _eval_conjugate(self):
        return self.func(self.args[0].conjugate())

    def _eval_is_finite(self):
        arg = self.args[0]
        if arg.is_infinite:
            if arg.is_negative:
                return True
            if arg.is_positive:
                return False
        if arg.is_finite:
            return True

    def _eval_is_rational(self):
        s = self.func(*self.args)
        if s.func == self.func:
            if s.exp is S.Zero:
                return True
            elif s.exp.is_rational and fuzzy_not(s.exp.is_zero):
                return False
        else:
            return s.is_rational

    def _eval_is_zero(self):
        return (self.args[0] is S.NegativeInfinity)

    def _eval_power(self, other):
        """exp(arg)**e -> exp(arg*e) if assumptions allow it.
        """
        b, e = self.as_base_exp()
        return Pow._eval_power(Pow(b, e, evaluate=False), other)

    def _eval_expand_power_exp(self, **hints):
        arg = self.args[0]
        if arg.is_Add and arg.is_commutative:
            expr = 1
            for x in arg.args:
                expr *= self.func(x)
            return expr
        return self.func(arg)


class exp_polar(ExpBase):
    r"""
    Represent a 'polar number' (see g-function Sphinx documentation).

    ``exp_polar`` represents the function
    `Exp: \mathbb{C} \rightarrow \mathcal{S}`, sending the complex number
    `z = a + bi` to the polar number `r = exp(a), \theta = b`. It is one of
    the main functions to construct polar numbers.

    >>> from sympy import exp_polar, pi, I, exp

    The main difference is that polar numbers don't "wrap around" at `2 \pi`:

    >>> exp(2*pi*I)
    1
    >>> exp_polar(2*pi*I)
    exp_polar(2*I*pi)

    apart from that they behave mostly like classical complex numbers:

    >>> exp_polar(2)*exp_polar(3)
    exp_polar(5)

    See also
    ========

    sympy.simplify.simplify.powsimp
    sympy.functions.elementary.complexes.polar_lift
    sympy.functions.elementary.complexes.periodic_argument
    sympy.functions.elementary.complexes.principal_branch
    """

    is_polar = True
    is_comparable = False  # cannot be evalf'd

    def _eval_Abs(self):   # Abs is never a polar number
        from sympy.functions.elementary.complexes import re
        return exp(re(self.args[0]))

    def _eval_evalf(self, prec):
        """ Careful! any evalf of polar numbers is flaky """
        from sympy import im, pi, re
        i = im(self.args[0])
        try:
            bad = (i <= -pi or i > pi)
        except TypeError:
            bad = True
        if bad:
            return self  # cannot evalf for this argument
        res = exp(self.args[0])._eval_evalf(prec)
        if i > 0 and im(res) < 0:
            # i ~ pi, but exp(I*i) evaluated to argument slightly bigger than pi
            return re(res)
        return res

    def _eval_power(self, other):
        return self.func(self.args[0]*other)

    def _eval_is_real(self):
        if self.args[0].is_real:
            return True

    def as_base_exp(self):
        # XXX exp_polar(0) is special!
        if self.args[0] == 0:
            return self, S(1)
        return ExpBase.as_base_exp(self)


class exp(ExpBase):
    """
    The exponential function, :math:`e^x`.

    See Also
    ========

    log
    """

    def fdiff(self, argindex=1):
        """
        Returns the first derivative of this function.
        """
        if argindex == 1:
            return self
        else:
            raise ArgumentIndexError(self, argindex)

    def _eval_refine(self, assumptions):
        from sympy.assumptions import ask, Q
        arg = self.args[0]
        if arg.is_Mul:
            Ioo = S.ImaginaryUnit*S.Infinity
            if arg in [Ioo, -Ioo]:
                return S.NaN

            coeff = arg.as_coefficient(S.Pi*S.ImaginaryUnit)
            if coeff:
                if ask(Q.integer(2*coeff)):
                    if ask(Q.even(coeff)):
                        return S.One
                    elif ask(Q.odd(coeff)):
                        return S.NegativeOne
                    elif ask(Q.even(coeff + S.Half)):
                        return -S.ImaginaryUnit
                    elif ask(Q.odd(coeff + S.Half)):
                        return S.ImaginaryUnit

    @classmethod
    def eval(cls, arg):
        from sympy.assumptions import ask, Q
        from sympy.calculus import AccumBounds
        from sympy.sets.setexpr import SetExpr
<<<<<<< HEAD
        from sympy.functions.elementary.trigonometric import sin, cos
=======
        from sympy.matrices.matrices import MatrixBase
>>>>>>> 8984c738
        if arg.is_Number:
            if arg is S.NaN:
                return S.NaN
            elif arg is S.Zero:
                return S.One
            elif arg is S.One:
                return S.Exp1
            elif arg is S.Infinity:
                return S.Infinity
            elif arg is S.NegativeInfinity:
                return S.Zero
        elif isinstance(arg, log):
            return arg.args[0]
        elif isinstance(arg, AccumBounds):
            return AccumBounds(exp(arg.min), exp(arg.max))
        elif isinstance(arg, SetExpr):
            return arg._eval_func(cls)
        elif arg.is_Mul:
            if arg.is_number or arg.is_Symbol:
                coeff = arg.coeff(S.Pi*S.ImaginaryUnit)
                if coeff:
                    if ask(Q.integer(2*coeff)):
                        if ask(Q.even(coeff)):
                            return S.One
                        elif ask(Q.odd(coeff)):
                            return S.NegativeOne
                        elif ask(Q.even(coeff + S.Half)):
                            return -S.ImaginaryUnit
                        elif ask(Q.odd(coeff + S.Half)):
                            return S.ImaginaryUnit
                    else :
                        cosine, sine = cos(S.Pi*coeff), sin(S.Pi*coeff)
                        if not isinstance(cosine, cos) and not isinstance (sine, sin):
                            return cosine + S.ImaginaryUnit*sine

            # Warning: code in risch.py will be very sensitive to changes
            # in this (see DifferentialExtension).

            # look for a single log factor

            coeff, terms = arg.as_coeff_Mul()

            # but it can't be multiplied by oo
            if coeff in [S.NegativeInfinity, S.Infinity]:
                return None

            coeffs, log_term = [coeff], None
            for term in Mul.make_args(terms):
                if isinstance(term, log):
                    if log_term is None:
                        log_term = term.args[0]
                    else:
                        return None
                elif term.is_comparable:
                    coeffs.append(term)
                else:
                    return None

            return log_term**Mul(*coeffs) if log_term else None

        elif arg.is_Add:
            out = []
            add = []
            for a in arg.args:
                if a is S.One:
                    add.append(a)
                    continue
                newa = cls(a)
                if isinstance(newa, cls):
                    add.append(a)
                else:
                    out.append(newa)
            if out:
                return Mul(*out)*cls(Add(*add), evaluate=False)

        elif isinstance(arg, MatrixBase):
            return arg.exp()

    @property
    def base(self):
        """
        Returns the base of the exponential function.
        """
        return S.Exp1

    @staticmethod
    @cacheit
    def taylor_term(n, x, *previous_terms):
        """
        Calculates the next term in the Taylor series expansion.
        """
        if n < 0:
            return S.Zero
        if n == 0:
            return S.One
        x = sympify(x)
        if previous_terms:
            p = previous_terms[-1]
            if p is not None:
                return p * x / n
        return x**n/factorial(n)

    def as_real_imag(self, deep=True, **hints):
        """
        Returns this function as a 2-tuple representing a complex number.

        Examples
        ========

        >>> from sympy import I
        >>> from sympy.abc import x
        >>> from sympy.functions import exp
        >>> exp(x).as_real_imag()
        (exp(re(x))*cos(im(x)), exp(re(x))*sin(im(x)))
        >>> exp(1).as_real_imag()
        (E, 0)
        >>> exp(I).as_real_imag()
        (cos(1), sin(1))
        >>> exp(1+I).as_real_imag()
        (E*cos(1), E*sin(1))

        See Also
        ========

        sympy.functions.elementary.complexes.re
        sympy.functions.elementary.complexes.im
        """
        import sympy
        re, im = self.args[0].as_real_imag()
        if deep:
            re = re.expand(deep, **hints)
            im = im.expand(deep, **hints)
        cos, sin = sympy.cos(im), sympy.sin(im)
        return (exp(re)*cos, exp(re)*sin)

    def _eval_subs(self, old, new):
        # keep processing of power-like args centralized in Pow
        if old.is_Pow:  # handle (exp(3*log(x))).subs(x**2, z) -> z**(3/2)
            old = exp(old.exp*log(old.base))
        elif old is S.Exp1 and new.is_Function:
            old = exp
        if isinstance(old, exp) or old is S.Exp1:
            f = lambda a: Pow(*a.as_base_exp(), evaluate=False) if (
                a.is_Pow or isinstance(a, exp)) else a
            return Pow._eval_subs(f(self), f(old), new)

        if old is exp and not new.is_Function:
            return new**self.exp._subs(old, new)
        return Function._eval_subs(self, old, new)

    def _eval_is_real(self):
        if self.args[0].is_real:
            return True
        elif self.args[0].is_imaginary:
            arg2 = -S(2) * S.ImaginaryUnit * self.args[0] / S.Pi
            return arg2.is_even

    def _eval_is_algebraic(self):
        s = self.func(*self.args)
        if s.func == self.func:
            if fuzzy_not(self.exp.is_zero):
                if self.exp.is_algebraic:
                    return False
                elif (self.exp/S.Pi).is_rational:
                    return False
        else:
            return s.is_algebraic

    def _eval_is_positive(self):
        if self.args[0].is_real:
            return not self.args[0] is S.NegativeInfinity
        elif self.args[0].is_imaginary:
            arg2 = -S.ImaginaryUnit * self.args[0] / S.Pi
            return arg2.is_even

    def _eval_nseries(self, x, n, logx):
        # NOTE Please see the comment at the beginning of this file, labelled
        #      IMPORTANT.
        from sympy import limit, oo, Order, powsimp
        arg = self.args[0]
        arg_series = arg._eval_nseries(x, n=n, logx=logx)
        if arg_series.is_Order:
            return 1 + arg_series
        arg0 = limit(arg_series.removeO(), x, 0)
        if arg0 in [-oo, oo]:
            return self
        t = Dummy("t")
        exp_series = exp(t)._taylor(t, n)
        o = exp_series.getO()
        exp_series = exp_series.removeO()
        r = exp(arg0)*exp_series.subs(t, arg_series - arg0)
        r += Order(o.expr.subs(t, (arg_series - arg0)), x)
        r = r.expand()
        return powsimp(r, deep=True, combine='exp')

    def _taylor(self, x, n):
        from sympy import Order
        l = []
        g = None
        for i in range(n):
            g = self.taylor_term(i, self.args[0], g)
            g = g.nseries(x, n=n)
            l.append(g)
        return Add(*l) + Order(x**n, x)

    def _eval_as_leading_term(self, x):
        from sympy import Order
        arg = self.args[0]
        if arg.is_Add:
            return Mul(*[exp(f).as_leading_term(x) for f in arg.args])
        arg = self.args[0].as_leading_term(x)
        if Order(1, x).contains(arg):
            return S.One
        return exp(arg)

    def _eval_rewrite_as_sin(self, arg):
        from sympy import sin
        I = S.ImaginaryUnit
        return sin(I*arg + S.Pi/2) - I*sin(I*arg)

    def _eval_rewrite_as_cos(self, arg):
        from sympy import cos
        I = S.ImaginaryUnit
        return cos(I*arg) + I*cos(I*arg + S.Pi/2)

    def _eval_rewrite_as_tanh(self, arg):
        from sympy import tanh
        return (1 + tanh(arg/2))/(1 - tanh(arg/2))


class log(Function):
    r"""
    The natural logarithm function `\ln(x)` or `\log(x)`.
    Logarithms are taken with the natural base, `e`. To get
    a logarithm of a different base ``b``, use ``log(x, b)``,
    which is essentially short-hand for ``log(x)/log(b)``.

    See Also
    ========

    exp
    """

    def fdiff(self, argindex=1):
        """
        Returns the first derivative of the function.
        """
        if argindex == 1:
            return 1/self.args[0]
        else:
            raise ArgumentIndexError(self, argindex)

    def inverse(self, argindex=1):
        r"""
        Returns `e^x`, the inverse function of `\log(x)`.
        """
        return exp

    @classmethod
    def eval(cls, arg, base=None):
        from sympy import unpolarify
        from sympy.calculus import AccumBounds
        from sympy.sets.setexpr import SetExpr

        arg = sympify(arg)

        if base is not None:
            base = sympify(base)
            if base == 1:
                if arg == 1:
                    return S.NaN
                else:
                    return S.ComplexInfinity
            try:
                # handle extraction of powers of the base now
                # or else expand_log in Mul would have to handle this
                n = multiplicity(base, arg)
                if n:
                    den = base**n
                    if den.is_Integer:
                        return n + log(arg // den) / log(base)
                    else:
                        return n + log(arg / den) / log(base)
                else:
                    return log(arg)/log(base)
            except ValueError:
                pass
            if base is not S.Exp1:
                return cls(arg)/cls(base)
            else:
                return cls(arg)

        if arg.is_Number:
            if arg is S.Zero:
                return S.ComplexInfinity
            elif arg is S.One:
                return S.Zero
            elif arg is S.Infinity:
                return S.Infinity
            elif arg is S.NegativeInfinity:
                return S.Infinity
            elif arg is S.NaN:
                return S.NaN
            elif arg.is_Rational and arg.p == 1:
                return -cls(arg.q)

        if isinstance(arg, exp) and arg.args[0].is_real:
            return arg.args[0]
        elif isinstance(arg, exp_polar):
            return unpolarify(arg.exp)
        elif isinstance(arg, AccumBounds):
            if arg.min.is_positive:
                return AccumBounds(log(arg.min), log(arg.max))
            else:
                return
        elif isinstance(arg, SetExpr):
            return arg._eval_func(cls)

        if arg.is_number:
            if arg.is_negative:
                return S.Pi * S.ImaginaryUnit + cls(-arg)
            elif arg is S.ComplexInfinity:
                return S.ComplexInfinity
            elif arg is S.Exp1:
                return S.One

        # don't autoexpand Pow or Mul (see the issue 3351):
        if not arg.is_Add:
            coeff = arg.as_coefficient(S.ImaginaryUnit)

            if coeff is not None:
                if coeff is S.Infinity:
                    return S.Infinity
                elif coeff is S.NegativeInfinity:
                    return S.Infinity
                elif coeff.is_Rational:
                    if coeff.is_nonnegative:
                        return S.Pi * S.ImaginaryUnit * S.Half + cls(coeff)
                    else:
                        return -S.Pi * S.ImaginaryUnit * S.Half + cls(-coeff)

    def as_base_exp(self):
        """
        Returns this function in the form (base, exponent).
        """
        return self, S.One

    @staticmethod
    @cacheit
    def taylor_term(n, x, *previous_terms):  # of log(1+x)
        r"""
        Returns the next term in the Taylor series expansion of `\log(1+x)`.
        """
        from sympy import powsimp
        if n < 0:
            return S.Zero
        x = sympify(x)
        if n == 0:
            return x
        if previous_terms:
            p = previous_terms[-1]
            if p is not None:
                return powsimp((-n) * p * x / (n + 1), deep=True, combine='exp')
        return (1 - 2*(n % 2)) * x**(n + 1)/(n + 1)

    def _eval_expand_log(self, deep=True, **hints):
        from sympy import unpolarify, expand_log
        from sympy.concrete import Sum, Product
        force = hints.get('force', False)
        if (len(self.args) == 2):
            return expand_log(self.func(*self.args), deep=deep, force=force)
        arg = self.args[0]
        if arg.is_Integer:
            # remove perfect powers
            p = perfect_power(int(arg))
            if p is not False:
                return p[1]*self.func(p[0])
        elif arg.is_Rational:
            return log(arg.p) - log(arg.q)
        elif arg.is_Mul:
            expr = []
            nonpos = []
            for x in arg.args:
                if force or x.is_positive or x.is_polar:
                    a = self.func(x)
                    if isinstance(a, log):
                        expr.append(self.func(x)._eval_expand_log(**hints))
                    else:
                        expr.append(a)
                elif x.is_negative:
                    a = self.func(-x)
                    expr.append(a)
                    nonpos.append(S.NegativeOne)
                else:
                    nonpos.append(x)
            return Add(*expr) + log(Mul(*nonpos))
        elif arg.is_Pow or isinstance(arg, exp):
            if force or (arg.exp.is_real and (arg.base.is_positive or ((arg.exp+1)
                .is_positive and (arg.exp-1).is_nonpositive))) or arg.base.is_polar:
                b = arg.base
                e = arg.exp
                a = self.func(b)
                if isinstance(a, log):
                    return unpolarify(e) * a._eval_expand_log(**hints)
                else:
                    return unpolarify(e) * a
        elif isinstance(arg, Product):
            if arg.function.is_positive:
                return Sum(log(arg.function), *arg.limits)

        return self.func(arg)

    def _eval_simplify(self, ratio, measure):
        from sympy.simplify.simplify import expand_log, simplify
        if (len(self.args) == 2):
            return simplify(self.func(*self.args), ratio=ratio, measure=measure)
        expr = self.func(simplify(self.args[0], ratio=ratio, measure=measure))
        expr = expand_log(expr, deep=True)
        return min([expr, self], key=measure)

    def as_real_imag(self, deep=True, **hints):
        """
        Returns this function as a complex coordinate.

        Examples
        ========

        >>> from sympy import I
        >>> from sympy.abc import x
        >>> from sympy.functions import log
        >>> log(x).as_real_imag()
        (log(Abs(x)), arg(x))
        >>> log(I).as_real_imag()
        (0, pi/2)
        >>> log(1 + I).as_real_imag()
        (log(sqrt(2)), pi/4)
        >>> log(I*x).as_real_imag()
        (log(Abs(x)), arg(I*x))

        """
        from sympy import Abs, arg
        if deep:
            abs = Abs(self.args[0].expand(deep, **hints))
            arg = arg(self.args[0].expand(deep, **hints))
        else:
            abs = Abs(self.args[0])
            arg = arg(self.args[0])
        if hints.get('log', False):  # Expand the log
            hints['complex'] = False
            return (log(abs).expand(deep, **hints), arg)
        else:
            return (log(abs), arg)

    def _eval_is_rational(self):
        s = self.func(*self.args)
        if s.func == self.func:
            if (self.args[0] - 1).is_zero:
                return True
            if s.args[0].is_rational and fuzzy_not((self.args[0] - 1).is_zero):
                return False
        else:
            return s.is_rational

    def _eval_is_algebraic(self):
        s = self.func(*self.args)
        if s.func == self.func:
            if (self.args[0] - 1).is_zero:
                return True
            elif fuzzy_not((self.args[0] - 1).is_zero):
                if self.args[0].is_algebraic:
                    return False
        else:
            return s.is_algebraic

    def _eval_is_real(self):
        return self.args[0].is_positive

    def _eval_is_finite(self):
        arg = self.args[0]
        if arg.is_zero:
            return False
        return arg.is_finite

    def _eval_is_positive(self):
        return (self.args[0] - 1).is_positive

    def _eval_is_zero(self):
        return (self.args[0] - 1).is_zero

    def _eval_is_nonnegative(self):
        return (self.args[0] - 1).is_nonnegative

    def _eval_nseries(self, x, n, logx):
        # NOTE Please see the comment at the beginning of this file, labelled
        #      IMPORTANT.
        from sympy import cancel, Order
        if not logx:
            logx = log(x)
        if self.args[0] == x:
            return logx
        arg = self.args[0]
        k, l = Wild("k"), Wild("l")
        r = arg.match(k*x**l)
        if r is not None:
            k, l = r[k], r[l]
            if l != 0 and not l.has(x) and not k.has(x):
                r = log(k) + l*logx  # XXX true regardless of assumptions?
                return r

        # TODO new and probably slow
        s = self.args[0].nseries(x, n=n, logx=logx)
        while s.is_Order:
            n += 1
            s = self.args[0].nseries(x, n=n, logx=logx)
        a, b = s.leadterm(x)
        p = cancel(s/(a*x**b) - 1)
        g = None
        l = []
        for i in range(n + 2):
            g = log.taylor_term(i, p, g)
            g = g.nseries(x, n=n, logx=logx)
            l.append(g)
        return log(a) + b*logx + Add(*l) + Order(p**n, x)

    def _eval_as_leading_term(self, x):
        arg = self.args[0].as_leading_term(x)
        if arg is S.One:
            return (self.args[0] - 1).as_leading_term(x)
        return self.func(arg)


class LambertW(Function):
    r"""
    The Lambert W function `W(z)` is defined as the inverse
    function of `w \exp(w)` [1]_.

    In other words, the value of `W(z)` is such that `z = W(z) \exp(W(z))`
    for any complex number `z`.  The Lambert W function is a multivalued
    function with infinitely many branches `W_k(z)`, indexed by
    `k \in \mathbb{Z}`.  Each branch gives a different solution `w`
    of the equation `z = w \exp(w)`.

    The Lambert W function has two partially real branches: the
    principal branch (`k = 0`) is real for real `z > -1/e`, and the
    `k = -1` branch is real for `-1/e < z < 0`. All branches except
    `k = 0` have a logarithmic singularity at `z = 0`.

    Examples
    ========

    >>> from sympy import LambertW
    >>> LambertW(1.2)
    0.635564016364870
    >>> LambertW(1.2, -1).n()
    -1.34747534407696 - 4.41624341514535*I
    >>> LambertW(-1).is_real
    False

    References
    ==========

    .. [1] http://en.wikipedia.org/wiki/Lambert_W_function
    """

    @classmethod
    def eval(cls, x, k=None):
        if k is S.Zero:
            return cls(x)
        elif k is None:
            k = S.Zero

        if k is S.Zero:
            if x is S.Zero:
                return S.Zero
            if x is S.Exp1:
                return S.One
            if x == -1/S.Exp1:
                return S.NegativeOne
            if x == -log(2)/2:
                return -log(2)
            if x is S.Infinity:
                return S.Infinity

        if fuzzy_not(k.is_zero):
            if x is S.Zero:
                return S.NegativeInfinity
        if k is S.NegativeOne:
            if x == -S.Pi/2:
                return -S.ImaginaryUnit*S.Pi/2
            elif x == -1/S.Exp1:
                return S.NegativeOne
            elif x == -2*exp(-2):
                return -Integer(2)

    def fdiff(self, argindex=1):
        """
        Return the first derivative of this function.
        """
        x = self.args[0]

        if len(self.args) == 1:
            if argindex == 1:
                return LambertW(x)/(x*(1 + LambertW(x)))
        else:
            k = self.args[1]
            if argindex == 1:
                return LambertW(x, k)/(x*(1 + LambertW(x, k)))

        raise ArgumentIndexError(self, argindex)

    def _eval_is_real(self):
        x = self.args[0]
        if len(self.args) == 1:
            k = S.Zero
        else:
            k = self.args[1]
        if k.is_zero:
            if (x + 1/S.Exp1).is_positive:
                return True
            elif (x + 1/S.Exp1).is_nonpositive:
                return False
        elif (k + 1).is_zero:
            if x.is_negative and (x + 1/S.Exp1).is_positive:
                return True
            elif x.is_nonpositive or (x + 1/S.Exp1).is_nonnegative:
                return False
        elif fuzzy_not(k.is_zero) and fuzzy_not((k + 1).is_zero):
            if x.is_real:
                return False

    def _eval_is_algebraic(self):
        s = self.func(*self.args)
        if s.func == self.func:
            if fuzzy_not(self.args[0].is_zero) and self.args[0].is_algebraic:
                return False
        else:
            return s.is_algebraic


from sympy.core.function import _coeff_isneg<|MERGE_RESOLUTION|>--- conflicted
+++ resolved
@@ -230,11 +230,7 @@
         from sympy.assumptions import ask, Q
         from sympy.calculus import AccumBounds
         from sympy.sets.setexpr import SetExpr
-<<<<<<< HEAD
-        from sympy.functions.elementary.trigonometric import sin, cos
-=======
         from sympy.matrices.matrices import MatrixBase
->>>>>>> 8984c738
         if arg.is_Number:
             if arg is S.NaN:
                 return S.NaN
