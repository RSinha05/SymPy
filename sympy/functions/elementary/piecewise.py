from __future__ import print_function, division

from sympy.core import Basic, S, Function, diff, Tuple, Dummy, Symbol
from sympy.core.basic import as_Basic
from sympy.core.compatibility import range
from sympy.core.numbers import Rational, NumberSymbol
from sympy.core.relational import (Equality, Unequality, Relational,
    _canonical)
from sympy.functions.elementary.miscellaneous import Max, Min
from sympy.logic.boolalg import (And, Boolean, distribute_and_over_or,
    true, false, Or, ITE, simplify_logic)
from sympy.utilities.iterables import uniq, ordered, product, sift
from sympy.utilities.misc import filldedent, func_name


Undefined = S.NaN  # Piecewise()

class ExprCondPair(Tuple):
    """Represents an expression, condition pair."""

    def __new__(cls, expr, cond):
        expr = as_Basic(expr)
        if cond == True:
            return Tuple.__new__(cls, expr, true)
        elif cond == False:
            return Tuple.__new__(cls, expr, false)
        elif isinstance(cond, Basic) and cond.has(Piecewise):
            cond = piecewise_fold(cond)
            if isinstance(cond, Piecewise):
                cond = cond.rewrite(ITE)

        if not isinstance(cond, Boolean):
            raise TypeError(filldedent('''
                Second argument must be a Boolean,
                not `%s`''' % func_name(cond)))
        return Tuple.__new__(cls, expr, cond)

    @property
    def expr(self):
        """
        Returns the expression of this pair.
        """
        return self.args[0]

    @property
    def cond(self):
        """
        Returns the condition of this pair.
        """
        return self.args[1]

    @property
    def is_commutative(self):
        return self.expr.is_commutative

    def __iter__(self):
        yield self.expr
        yield self.cond

    def _eval_simplify(self, ratio, measure, rational, inverse):
        return self.func(*[a.simplify(
            ratio=ratio,
            measure=measure,
            rational=rational,
            inverse=inverse) for a in self.args])

class Piecewise(Function):
    """
    Represents a piecewise function.

    Usage:

      Piecewise( (expr,cond), (expr,cond), ... )
        - Each argument is a 2-tuple defining an expression and condition
        - The conds are evaluated in turn returning the first that is True.
          If any of the evaluated conds are not determined explicitly False,
          e.g. x < 1, the function is returned in symbolic form.
        - If the function is evaluated at a place where all conditions are False,
          nan will be returned.
        - Pairs where the cond is explicitly False, will be removed.

    Examples
    ========

    >>> from sympy import Piecewise, log, ITE, piecewise_fold
    >>> from sympy.abc import x, y
    >>> f = x**2
    >>> g = log(x)
    >>> p = Piecewise((0, x < -1), (f, x <= 1), (g, True))
    >>> p.subs(x,1)
    1
    >>> p.subs(x,5)
    log(5)

    Booleans can contain Piecewise elements:

    >>> cond = (x < y).subs(x, Piecewise((2, x < 0), (3, True))); cond
    Piecewise((2, x < 0), (3, True)) < y

    The folded version of this results in a Piecewise whose
    expressions are Booleans:

    >>> folded_cond = piecewise_fold(cond); folded_cond
    Piecewise((2 < y, x < 0), (3 < y, True))

    When a Boolean containing Piecewise (like cond) or a Piecewise
    with Boolean expressions (like folded_cond) is used as a condition,
    it is converted to an equivalent ITE object:

    >>> Piecewise((1, folded_cond))
    Piecewise((1, ITE(x < 0, y > 2, y > 3)))

    When a condition is an ITE, it will be converted to a simplified
    Boolean expression:

    >>> piecewise_fold(_)
    Piecewise((1, ((x >= 0) | (y > 2)) & ((y > 3) | (x < 0))))

    See Also
    ========
    piecewise_fold, ITE
    """

    nargs = None
    is_Piecewise = True

    def __new__(cls, *args, **options):
        if len(args) == 0:
            raise TypeError("At least one (expr, cond) pair expected.")
        # (Try to) sympify args first
        newargs = []
        for ec in args:
            # ec could be a ExprCondPair or a tuple
            pair = ExprCondPair(*getattr(ec, 'args', ec))
            cond = pair.cond
            if cond is false:
                continue
            newargs.append(pair)
            if cond is true:
                break

        if options.pop('evaluate', True):
            r = cls.eval(*newargs)
        else:
            r = None

        if r is None:
            return Basic.__new__(cls, *newargs, **options)
        else:
            return r

    @classmethod
    def eval(cls, *_args):
        """Either return a modified version of the args or, if no
        modifications were made, return None.

        Modifications that are made here:
        1) relationals are made canonical
        2) any False conditions are dropped
        3) any repeat of a previous condition is ignored
        3) any args past one with a true condition are dropped

        If there are no args left, nan will be returned.
        If there is a single arg with a True condition, its
        corresponding expression will be returned.
        """
        from sympy import Intersection, EmptySet
        if not _args:
            return Undefined

        if len(_args) == 1 and _args[0][-1] == True:
            return _args[0][0]

        newargs = []  # the unevaluated conditions
        current_cond = set()  # the conditions up to a given e, c pair
<<<<<<< HEAD
        existing_intervals = S.EmptySet  # keeps track of added intervals

        # make conditions canonical and count the number of variables
=======
        existing_intervals = S.EmptySet  # keeps track of added interval
        # make conditions canonical
>>>>>>> 006f906d
        args = []
        symbols = []
        for e, c in _args:
            #Counts free symbols(variables)
            if((c.free_symbols not in symbols) and (c.free_symbols) != set()):
                symbols.append(c.free_symbols)
            if not c.is_Atom and not isinstance(c, Relational):
                free = c.free_symbols
                if len(free) == 1:
                    funcs = [i for i in c.atoms(Function)
                        if not isinstance(i, Boolean)]
                    if len(funcs) == 1 and len(
                            c.xreplace({list(funcs)[0]: Dummy()}
                            ).free_symbols) == 1:
                        # we can treat function like a symbol
                        free = funcs
                    _c = c
                    x = free.pop()
                    try:
                        c = c.as_set().as_relational(x)
                    except NotImplementedError:
                        pass
                    else:
                        reps = {}
                        for i in c.atoms(Relational):
                            ic = i.canonical
                            if ic.rhs in (S.Infinity, S.NegativeInfinity):
                                if not _c.has(ic.rhs):
                                    # don't accept introduction of
                                    # new Relationals with +/-oo
                                    reps[i] = S.true
                                elif ('=' not in ic.rel_op and
                                        c.xreplace({x: i.rhs}) !=
                                        _c.xreplace({x: i.rhs})):
                                    reps[i] = Relational(
                                        i.lhs, i.rhs, i.rel_op + '=')
                        c = c.xreplace(reps)
            args.append((e, _canonical(c)))

        for expr, cond in args:
            # Check here if expr is a Piecewise and collapse if one of
            # the conds in expr matches cond. This allows the collapsing
            # of Piecewise((Piecewise((x,x<0)),x<0)) to Piecewise((x,x<0)).
            # This is important when using piecewise_fold to simplify
            # multiple Piecewise instances having the same conds.
            # Eventually, this code should be able to collapse Piecewise's
            # having different intervals, but this will probably require
            # using the new assumptions.
            if isinstance(expr, Piecewise):
                unmatching = []
                for i, (e, c) in enumerate(expr.args):
                    if c in current_cond:
                        # this would already have triggered
                        continue
                    if c == cond:
                        if c != True:
                            # nothing past this condition will ever
                            # trigger and only those args before this
                            # that didn't match a previous condition
                            # could possibly trigger
                            if unmatching:
                                expr = Piecewise(*(
                                    unmatching + [(e, c)]))
                            else:
                                expr = e
                        break
                    else:
                        unmatching.append((e, c))

            # check for condition repeats
            got = False
            # -- if an And contains a condition that was
            #    already encountered, then the And will be
            #    False: if the previous condition was False
            #    then the And will be False and if the previous
            #    condition is True then then we wouldn't get to
            #    this point. In either case, we can skip this condition.
            for i in ([cond] +
                    (list(cond.args) if isinstance(cond, And) else
                    [])):
                if i in current_cond:
                    got = True
                    break
            if got:
                continue

            # -- if not(c) is already in current_cond then c is
            #    a redundant condition in an And. This does not
            #    apply to Or, however: (e1, c), (e2, Or(~c, d))
            #    is not (e1, c), (e2, d) because if c and d are
            #    both False this would give no results when the
            #    true answer should be (e2, True)
            if isinstance(cond, And):
                nonredundant = []
                for c in cond.args:
                    if (isinstance(c, Relational) and
                            c.negated.canonical in current_cond):
                        continue
                    nonredundant.append(c)
                cond = cond.func(*nonredundant)
            elif isinstance(cond, Relational):
                if cond.negated.canonical in current_cond:
                    cond = S.true

            current_cond.add(cond)

<<<<<<< HEAD
            #   Does not add intervals which are already covered entirely by
=======
            #   Does not add intervals which are already covered entirely by 
>>>>>>> 006f906d
            #   previous intervals (in terms of ordering of arguments)
            #   Piecewise((0, t>=4), (0, t<3), (1, t<=2), (3, t<4))
            #   >>> Piecewise((0, (t >= 4) | (t < 3)), (3, True))
            #   (Feature implemented for 1 variable Piecewise only)
            if(len(symbols)<2):
                try:
                    cu_inter = cond.as_set()      #current condition
                    if(cu_inter != EmptySet() and not(isinstance(cond, Symbol))):
                        inter = Intersection(existing_intervals, cu_inter)
                        if((cu_inter == inter)):
                            continue
                        else:
                            existing_intervals = existing_intervals.union(cu_inter)
                except:
                    pass

            # collect successive e,c pairs when exprs or cond match
            if newargs:
                if newargs[-1].expr == expr:
                    orcond = Or(cond, newargs[-1].cond)
                    if isinstance(orcond, (And, Or)):
                        orcond = distribute_and_over_or(orcond)
                    newargs[-1] = ExprCondPair(expr, orcond)
                    continue
                elif newargs[-1].cond == cond:
                    orexpr = Or(expr, newargs[-1].expr)
                    if isinstance(orexpr, (And, Or)):
                        orexpr = distribute_and_over_or(orexpr)
                    newargs[-1] == ExprCondPair(orexpr, cond)
                    continue

            newargs.append(ExprCondPair(expr, cond))

        # some conditions may have been redundant
        missing = len(newargs) != len(_args)
        # some conditions may have changed
        same = all(a == b for a, b in zip(newargs, _args))
        # if either change happened we return the expr with the
        # updated args
        if not newargs:
            raise ValueError(filldedent('''
                There are no conditions (or none that
                are not trivially false) to define an
                expression.'''))
        if missing or not same:
            return cls(*newargs)

    def doit(self, **hints):
        """
        Evaluate this piecewise function.
        """
        newargs = []
        for e, c in self.args:
            if hints.get('deep', True):
                if isinstance(e, Basic):
                    e = e.doit(**hints)
                if isinstance(c, Basic):
                    c = c.doit(**hints)
            newargs.append((e, c))
        return self.func(*newargs)

    def _eval_simplify(self, ratio, measure, rational, inverse):
        args = [a._eval_simplify(ratio, measure, rational, inverse)
            for a in self.args]
        _blessed = lambda e: getattr(e.lhs, '_diff_wrt', False) and (
            getattr(e.rhs, '_diff_wrt', None) or
            isinstance(e.rhs, (Rational, NumberSymbol)))
        for i, (expr, cond) in enumerate(args):
            # try to simplify conditions and the expression for
            # equalities that are part of the condition, e.g.
            # Piecewise((n, And(Eq(n,0), Eq(n + m, 0))), (1, True))
            # -> Piecewise((0, And(Eq(n, 0), Eq(m, 0))), (1, True))
            if isinstance(cond, And):
                eqs, other = sift(cond.args,
                    lambda i: isinstance(i, Equality), binary=True)
            elif isinstance(cond, Equality):
                eqs, other = [cond], []
            else:
                eqs = other = []
            if eqs:
                eqs = list(ordered(eqs))
                for j, e in enumerate(eqs):
                    # these blessed lhs objects behave like Symbols
                    # and the rhs are simple replacements for the "symbols"
                    if _blessed(e):
                        expr = expr.subs(*e.args)
                        eqs[j + 1:] = [ei.subs(*e.args) for ei in eqs[j + 1:]]
                        other = [ei.subs(*e.args) for ei in other]
                cond = And(*(eqs + other))
                args[i] = args[i].func(expr, cond)
        # See if expressions valid for an Equal expression happens to evaluate
        # to the same function as in the next piecewise segment, see:
        # https://github.com/sympy/sympy/issues/8458
        prevexpr = None
        for i, (expr, cond) in reversed(list(enumerate(args))):
            if prevexpr is not None:
                if isinstance(cond, And):
                    eqs, other = sift(cond.args,
                        lambda i: isinstance(i, Equality), binary=True)
                elif isinstance(cond, Equality):
                    eqs, other = [cond], []
                else:
                    eqs = other = []
                _prevexpr = prevexpr
                _expr = expr
                if eqs and not other:
                    eqs = list(ordered(eqs))
                    for e in eqs:
                        # these blessed lhs objects behave like Symbols
                        # and the rhs are simple replacements for the "symbols"
                        if _blessed(e):
                            _prevexpr = _prevexpr.subs(*e.args)
                            _expr = _expr.subs(*e.args)
                # Did it evaluate to the same?
                if _prevexpr == _expr:
                    # Set the expression for the Not equal section to the same
                    # as the next. These will be merged when creating the new
                    # Piecewise
                    args[i] = args[i].func(args[i+1][0], cond)
                else:
                    # Update the expression that we compare against
                    prevexpr = expr
            else:
                prevexpr = expr
        return self.func(*args)

    def _eval_as_leading_term(self, x):
        for e, c in self.args:
            if c == True or c.subs(x, 0) == True:
                return e.as_leading_term(x)

    def _eval_adjoint(self):
        return self.func(*[(e.adjoint(), c) for e, c in self.args])

    def _eval_conjugate(self):
        return self.func(*[(e.conjugate(), c) for e, c in self.args])

    def _eval_derivative(self, x):
        return self.func(*[(diff(e, x), c) for e, c in self.args])

    def _eval_evalf(self, prec):
        return self.func(*[(e._evalf(prec), c) for e, c in self.args])

    def piecewise_integrate(self, x, **kwargs):
        """Return the Piecewise with each expression being
        replaced with its antiderivative. To obtain a continuous
        antiderivative, use the `integrate` function or method.

        Examples
        ========

        >>> from sympy import Piecewise
        >>> from sympy.abc import x
        >>> p = Piecewise((0, x < 0), (1, x < 1), (2, True))
        >>> p.piecewise_integrate(x)
        Piecewise((0, x < 0), (x, x < 1), (2*x, True))

        Note that this does not give a continuous function, e.g.
        at x = 1 the 3rd condition applies and the antiderivative
        there is 2*x so the value of the antiderivative is 2:

        >>> anti = _
        >>> anti.subs(x, 1)
        2

        The continuous derivative accounts for the integral *up to*
        the point of interest, however:

        >>> p.integrate(x)
        Piecewise((0, x < 0), (x, x < 1), (2*x - 1, True))
        >>> _.subs(x, 1)
        1

        See Also
        ========
        Piecewise._eval_integral
        """
        from sympy.integrals import integrate
        return self.func(*[(integrate(e, x, **kwargs), c) for e, c in self.args])

    def _handle_irel(self, x, handler):
        """Return either None (if the conditions of self depend only on x) else
        a Piecewise expression whose expressions (handled by the handler that
        was passed) are paired with the governing x-independent relationals,
        e.g. Piecewise((A, a(x) & b(y)), (B, c(x) | c(y)) ->
        Piecewise(
            (handler(Piecewise((A, a(x) & True), (B, c(x) | True)), b(y) & c(y)),
            (handler(Piecewise((A, a(x) & True), (B, c(x) | False)), b(y)),
            (handler(Piecewise((A, a(x) & False), (B, c(x) | True)), c(y)),
            (handler(Piecewise((A, a(x) & False), (B, c(x) | False)), True))
        """
        # identify governing relationals
        rel = self.atoms(Relational)
        irel = list(ordered([r for r in rel if x not in r.free_symbols
            and r not in (S.true, S.false)]))
        if irel:
            args = {}
            exprinorder = []
            for truth in product((1, 0), repeat=len(irel)):
                reps = dict(zip(irel, truth))
                # only store the true conditions since the false are implied
                # when they appear lower in the Piecewise args
                if 1 not in truth:
                    cond = None  # flag this one so it doesn't get combined
                else:
                    andargs = Tuple(*[i for i in reps if reps[i]])
                    free = list(andargs.free_symbols)
                    if len(free) == 1:
                        from sympy.solvers.inequalities import (
                            reduce_inequalities, _solve_inequality)
                        try:
                            t = reduce_inequalities(andargs, free[0])
                            # ValueError when there are potentially
                            # nonvanishing imaginary parts
                        except (ValueError, NotImplementedError):
                            # at least isolate free symbol on left
                            t = And(*[_solve_inequality(
                                a, free[0], linear=True)
                                for a in andargs])
                    else:
                        t = And(*andargs)
                    if t is S.false:
                        continue  # an impossible combination
                    cond = t
                expr = handler(self.xreplace(reps))
                if isinstance(expr, self.func) and len(expr.args) == 1:
                    expr, econd = expr.args[0]
                    cond = And(econd, True if cond is None else cond)
                # the ec pairs are being collected since all possibilities
                # are being enumerated, but don't put the last one in since
                # its expr might match a previous expression and it
                # must appear last in the args
                if cond is not None:
                    args.setdefault(expr, []).append(cond)
                    # but since we only store the true conditions we must maintain
                    # the order so that the expression with the most true values
                    # comes first
                    exprinorder.append(expr)
            # convert collected conditions as args of Or
            for k in args:
                args[k] = Or(*args[k])
            # take them in the order obtained
            args = [(e, args[e]) for e in uniq(exprinorder)]
            # add in the last arg
            args.append((expr, True))
            # if any condition reduced to True, it needs to go last
            # and there should only be one of them or else the exprs
            # should agree
            trues = [i for i in range(len(args)) if args[i][1] is S.true]
            if not trues:
                # make the last one True since all cases were enumerated
                e, c = args[-1]
                args[-1] = (e, S.true)
            else:
                assert len(set([e for e, c in [args[i] for i in trues]])) == 1
                args.append(args.pop(trues.pop()))
                while trues:
                    args.pop(trues.pop())
            return Piecewise(*args)

    def _eval_integral(self, x, _first=True, **kwargs):
        """Return the indefinite integral of the
        Piecewise such that subsequent substitution of x with a
        value will give the value of the integral (not including
        the constant of integration) up to that point. To only
        integrate the individual parts of Piecewise, use the
        `piecewise_integrate` method.

        Examples
        ========

        >>> from sympy import Piecewise
        >>> from sympy.abc import x
        >>> p = Piecewise((0, x < 0), (1, x < 1), (2, True))
        >>> p.integrate(x)
        Piecewise((0, x < 0), (x, x < 1), (2*x - 1, True))
        >>> p.piecewise_integrate(x)
        Piecewise((0, x < 0), (x, x < 1), (2*x, True))

        See Also
        ========
        Piecewise.piecewise_integrate
        """
        from sympy.integrals.integrals import integrate

        if _first:
            def handler(ipw):
                if isinstance(ipw, self.func):
                    return ipw._eval_integral(x, _first=False, **kwargs)
                else:
                    return ipw.integrate(x, **kwargs)
            irv = self._handle_irel(x, handler)
            if irv is not None:
                return irv

        # handle a Piecewise from -oo to oo with and no x-independent relationals
        # -----------------------------------------------------------------------
        try:
            abei = self._intervals(x)
        except NotImplementedError:
            from sympy import Integral
            return Integral(self, x)  # unevaluated

        pieces = [(a, b) for a, b, _, _ in abei]
        oo = S.Infinity
        done = [(-oo, oo, -1)]
        for k, p in enumerate(pieces):
            if p == (-oo, oo):
                # all undone intervals will get this key
                for j, (a, b, i) in enumerate(done):
                    if i == -1:
                        done[j] = a, b, k
                break  # nothing else to consider
            N = len(done) - 1
            for j, (a, b, i) in enumerate(reversed(done)):
                if i == -1:
                    j = N - j
                    done[j: j + 1] = _clip(p, (a, b), k)
        done = [(a, b, i) for a, b, i in done if a != b]

        # append an arg if there is a hole so a reference to
        # argument -1 will give Undefined
        if any(i == -1 for (a, b, i) in done):
            abei.append((-oo, oo, Undefined, -1))

        # return the sum of the intervals
        args = []
        sum = None
        for a, b, i in done:
            anti = integrate(abei[i][-2], x, **kwargs)
            if sum is None:
                sum = anti
            else:
                sum = sum.subs(x, a)
                if sum == Undefined:
                    sum = 0
                sum += anti._eval_interval(x, a, x)
            # see if we know whether b is contained in original
            # condition
            if b is S.Infinity:
                cond = True
            elif self.args[abei[i][-1]].cond.subs(x, b) == False:
                cond = (x < b)
            else:
                cond = (x <= b)
            args.append((sum, cond))
        return Piecewise(*args)

    def _eval_interval(self, sym, a, b, _first=True):
        """Evaluates the function along the sym in a given interval [a, b]"""
        # FIXME: Currently complex intervals are not supported.  A possible
        # replacement algorithm, discussed in issue 5227, can be found in the
        # following papers;
        #     http://portal.acm.org/citation.cfm?id=281649
        #     http://citeseerx.ist.psu.edu/viewdoc/download?doi=10.1.1.70.4127&rep=rep1&type=pdf
        from sympy.core.symbol import Dummy

        if a is None or b is None:
            # In this case, it is just simple substitution
            return super(Piecewise, self)._eval_interval(sym, a, b)
        else:
            x, lo, hi = map(as_Basic, (sym, a, b))

        if _first:  # get only x-dependent relationals
            def handler(ipw):
                if isinstance(ipw, self.func):
                    return ipw._eval_interval(x, lo, hi, _first=None)
                else:
                    return ipw._eval_interval(x, lo, hi)
            irv = self._handle_irel(x, handler)
            if irv is not None:
                return irv

            if (lo < hi) is S.false or (
                    lo is S.Infinity or hi is S.NegativeInfinity):
                rv = self._eval_interval(x, hi, lo, _first=False)
                if isinstance(rv, Piecewise):
                    rv = Piecewise(*[(-e, c) for e, c in rv.args])
                else:
                    rv = -rv
                return rv

            if (lo < hi) is S.true or (
                    hi is S.Infinity or lo is S.NegativeInfinity):
                pass
            else:
                _a = Dummy('lo')
                _b = Dummy('hi')
                a = lo if lo.is_comparable else _a
                b = hi if hi.is_comparable else _b
                pos = self._eval_interval(x, a, b, _first=False)
                if a == _a and b == _b:
                    # it's purely symbolic so just swap lo and hi and
                    # change the sign to get the value for when lo > hi
                    neg, pos = (-pos.xreplace({_a: hi, _b: lo}),
                        pos.xreplace({_a: lo, _b: hi}))
                else:
                    # at least one of the bounds was comparable, so allow
                    # _eval_interval to use that information when computing
                    # the interval with lo and hi reversed
                    neg, pos = (-self._eval_interval(x, hi, lo, _first=False),
                        pos.xreplace({_a: lo, _b: hi}))

                # allow simplification based on ordering of lo and hi
                p = Dummy('', positive=True)
                if lo.is_Symbol:
                    pos = pos.xreplace({lo: hi - p}).xreplace({p: hi - lo})
                    neg = neg.xreplace({lo: hi + p}).xreplace({p: lo - hi})
                elif hi.is_Symbol:
                    pos = pos.xreplace({hi: lo + p}).xreplace({p: hi - lo})
                    neg = neg.xreplace({hi: lo - p}).xreplace({p: lo - hi})

                # assemble return expression; make the first condition be Lt
                # b/c then the first expression will look the same whether
                # the lo or hi limit is symbolic
                if a == _a:  # the lower limit was symbolic
                    rv = Piecewise(
                        (pos,
                            lo < hi),
                        (neg,
                            True))
                else:
                    rv = Piecewise(
                        (neg,
                            hi < lo),
                        (pos,
                            True))

                if rv == Undefined:
                    raise ValueError("Can't integrate across undefined region.")
                if any(isinstance(i, Piecewise) for i in (pos, neg)):
                    rv = piecewise_fold(rv)
                return rv

        # handle a Piecewise with lo <= hi and no x-independent relationals
        # -----------------------------------------------------------------
        try:
            abei = self._intervals(x)
        except NotImplementedError:
            from sympy import Integral
            # not being able to do the interval of f(x) can
            # be stated as not being able to do the integral
            # of f'(x) over the same range
            return Integral(self.diff(x), (x, lo, hi))  # unevaluated

        pieces = [(a, b) for a, b, _, _ in abei]
        done = [(lo, hi, -1)]
        oo = S.Infinity
        for k, p in enumerate(pieces):
            if p[:2] == (-oo, oo):
                # all undone intervals will get this key
                for j, (a, b, i) in enumerate(done):
                    if i == -1:
                        done[j] = a, b, k
                break  # nothing else to consider
            N = len(done) - 1
            for j, (a, b, i) in enumerate(reversed(done)):
                if i == -1:
                    j = N - j
                    done[j: j + 1] = _clip(p, (a, b), k)
        done = [(a, b, i) for a, b, i in done if a != b]

        # return the sum of the intervals
        sum = S.Zero
        upto = None
        for a, b, i in done:
            if i == -1:
                if upto is None:
                    return Undefined
                # TODO simplify hi <= upto
                return Piecewise((sum, hi <= upto), (Undefined, True))
            sum += abei[i][-2]._eval_interval(x, a, b)
            upto = b
        return sum

    def _intervals(self, sym):
        """Return a list of unique tuples, (a, b, e, i), where a and b
        are the lower and upper bounds in which the expression e of
        argument i in self is defined and a < b (when involving
        numbers) or a <= b when involving symbols.

        If there are any relationals not involving sym, or any
        relational cannot be solved for sym, NotImplementedError is
        raised. The calling routine should have removed such
        relationals before calling this routine.

        The evaluated conditions will be returned as ranges.
        Discontinuous ranges will be returned separately with
        identical expressions. The first condition that evaluates to
        True will be returned as the last tuple with a, b = -oo, oo.
        """
        from sympy.solvers.inequalities import _solve_inequality
        from sympy.logic.boolalg import to_cnf, distribute_or_over_and

        assert isinstance(self, Piecewise)

        def _solve_relational(r):
            if sym not in r.free_symbols:
                nonsymfail(r)
            rv = _solve_inequality(r, sym)
            if isinstance(rv, Relational):
                free = rv.args[1].free_symbols
                if rv.args[0] != sym or sym in free:
                    raise NotImplementedError(filldedent('''
                        Unable to solve relational
                        %s for %s.''' % (r, sym)))
                if rv.rel_op == '==':
                    # this equality has been affirmed to have the form
                    # Eq(sym, rhs) where rhs is sym-free; it represents
                    # a zero-width interval which will be ignored
                    # whether it is an isolated condition or contained
                    # within an And or an Or
                    rv = S.false
                elif rv.rel_op == '!=':
                    try:
                        rv = Or(sym < rv.rhs, sym > rv.rhs)
                    except TypeError:
                        # e.g. x != I ==> all real x satisfy
                        rv = S.true
            elif rv == (S.NegativeInfinity < sym) & (sym < S.Infinity):
                rv = S.true
            return rv

        def nonsymfail(cond):
            raise NotImplementedError(filldedent('''
                A condition not involving
                %s appeared: %s''' % (sym, cond)))

        # make self canonical wrt Relationals
        reps = dict([
            (r, _solve_relational(r)) for r in self.atoms(Relational)])
        # process args individually so if any evaluate, their position
        # in the original Piecewise will be known
        args = [i.xreplace(reps) for i in self.args]

        # precondition args
        expr_cond = []
        default = idefault = None
        for i, (expr, cond) in enumerate(args):
            if cond is S.false:
                continue
            elif cond is S.true:
                default = expr
                idefault = i
                break

            cond = to_cnf(cond)
            if isinstance(cond, And):
                cond = distribute_or_over_and(cond)

            if isinstance(cond, Or):
                expr_cond.extend(
                    [(i, expr, o) for o in cond.args
                    if not isinstance(o, Equality)])
            elif cond is not S.false:
                expr_cond.append((i, expr, cond))

        # determine intervals represented by conditions
        int_expr = []
        for iarg, expr, cond in expr_cond:
            if isinstance(cond, And):
                lower = S.NegativeInfinity
                upper = S.Infinity
                for cond2 in cond.args:
                    if isinstance(cond2, Equality):
                        lower = upper  # ignore
                        break
                    elif cond2.lts == sym:
                        upper = Min(cond2.gts, upper)
                    elif cond2.gts == sym:
                        lower = Max(cond2.lts, lower)
                    else:
                        nonsymfail(cond2)  # should never get here
            elif isinstance(cond, Relational):
                lower, upper = cond.lts, cond.gts  # part 1: initialize with givens
                if cond.lts == sym:                # part 1a: expand the side ...
                    lower = S.NegativeInfinity   # e.g. x <= 0 ---> -oo <= 0
                elif cond.gts == sym:            # part 1a: ... that can be expanded
                    upper = S.Infinity           # e.g. x >= 0 --->  oo >= 0
                else:
                    nonsymfail(cond)
            else:
                raise NotImplementedError(
                    'unrecognized condition: %s' % cond)

            lower, upper = lower, Max(lower, upper)
            if (lower >= upper) is not S.true:
                int_expr.append((lower, upper, expr, iarg))

        if default is not None:
            int_expr.append(
                (S.NegativeInfinity, S.Infinity, default, idefault))

        return list(uniq(int_expr))

    def _eval_nseries(self, x, n, logx):
        args = [(ec.expr._eval_nseries(x, n, logx), ec.cond) for ec in self.args]
        return self.func(*args)

    def _eval_power(self, s):
        return self.func(*[(e**s, c) for e, c in self.args])

    def _eval_subs(self, old, new):
        # this is strictly not necessary, but we can keep track
        # of whether True or False conditions arise and be
        # somewhat more efficient by avoiding other substitutions
        # and avoiding invalid conditions that appear after a
        # True condition
        args = list(self.args)
        args_exist = False
        for i, (e, c) in enumerate(args):
            c = c._subs(old, new)
            if c != False:
                args_exist = True
                e = e._subs(old, new)
            args[i] = (e, c)
            if c == True:
                break
        if not args_exist:
            args = ((Undefined, True),)
        return self.func(*args)

    def _eval_transpose(self):
        return self.func(*[(e.transpose(), c) for e, c in self.args])

    def _eval_template_is_attr(self, is_attr):
        b = None
        for expr, _ in self.args:
            a = getattr(expr, is_attr)
            if a is None:
                return
            if b is None:
                b = a
            elif b is not a:
                return
        return b

    _eval_is_finite = lambda self: self._eval_template_is_attr(
        'is_finite')
    _eval_is_complex = lambda self: self._eval_template_is_attr('is_complex')
    _eval_is_even = lambda self: self._eval_template_is_attr('is_even')
    _eval_is_imaginary = lambda self: self._eval_template_is_attr(
        'is_imaginary')
    _eval_is_integer = lambda self: self._eval_template_is_attr('is_integer')
    _eval_is_irrational = lambda self: self._eval_template_is_attr(
        'is_irrational')
    _eval_is_negative = lambda self: self._eval_template_is_attr('is_negative')
    _eval_is_nonnegative = lambda self: self._eval_template_is_attr(
        'is_nonnegative')
    _eval_is_nonpositive = lambda self: self._eval_template_is_attr(
        'is_nonpositive')
    _eval_is_nonzero = lambda self: self._eval_template_is_attr(
        'is_nonzero')
    _eval_is_odd = lambda self: self._eval_template_is_attr('is_odd')
    _eval_is_polar = lambda self: self._eval_template_is_attr('is_polar')
    _eval_is_positive = lambda self: self._eval_template_is_attr('is_positive')
    _eval_is_real = lambda self: self._eval_template_is_attr('is_real')
    _eval_is_zero = lambda self: self._eval_template_is_attr(
        'is_zero')

    @classmethod
    def __eval_cond(cls, cond):
        """Return the truth value of the condition."""
        if cond == True:
            return True
        if isinstance(cond, Equality):
            try:
                diff = cond.lhs - cond.rhs
                if diff.is_commutative:
                    return diff.is_zero
            except TypeError:
                pass

    def as_expr_set_pairs(self, domain=S.Reals):
        """Return tuples for each argument of self that give
        the expression and the interval in which it is valid
        which is contained within the given domain.
        If a condition cannot be converted to a set, an error
        will be raised. The variable of the conditions is
        assumed to be real; sets of real values are returned.

        Examples
        ========

        >>> from sympy import Piecewise, Interval
        >>> from sympy.abc import x
        >>> p = Piecewise(
        ...     (1, x < 2),
        ...     (2,(x > 0) & (x < 4)),
        ...     (3, True))
        >>> p.as_expr_set_pairs()
        [(1, Interval.open(-oo, 2)),
         (2, Interval.Ropen(2, 4)),
         (3, Interval(4, oo))]
        >>> p.as_expr_set_pairs(Interval(0, 3))
        [(1, Interval.Ropen(0, 2)),
         (2, Interval(2, 3)), (3, EmptySet())]
        """
        exp_sets = []
        U = domain
        complex = not domain.is_subset(S.Reals)
        for expr, cond in self.args:
            if complex:
                for i in cond.atoms(Relational):
                    if not isinstance(i, (Equality, Unequality)):
                        raise ValueError(filldedent('''
                            Inequalities in the complex domain are
                            not supported. Try the real domain by
                            setting domain=S.Reals'''))
            cond_int = U.intersect(cond.as_set())
            U = U - cond_int
            exp_sets.append((expr, cond_int))
        return exp_sets

    def _eval_rewrite_as_ITE(self, *args, **kwargs):
        byfree = {}
        args = list(args)
        default = any(c == True for b, c in args)
        for i, (b, c) in enumerate(args):
            if not isinstance(b, Boolean) and b != True:
                raise TypeError(filldedent('''
                    Expecting Boolean or bool but got `%s`
                    ''' % func_name(b)))
            if c == True:
                break
            # loop over independent conditions for this b
            for c in c.args if isinstance(c, Or) else [c]:
                free = c.free_symbols
                x = free.pop()
                try:
                    byfree[x] = byfree.setdefault(
                        x, S.EmptySet).union(c.as_set())
                except NotImplementedError:
                    if not default:
                        raise NotImplementedError(filldedent('''
                            A method to determine whether a multivariate
                            conditional is consistent with a complete coverage
                            of all variables has not been implemented so the
                            rewrite is being stopped after encountering `%s`.
                            This error would not occur if a default expression
                            like `(foo, True)` were given.
                            ''' % c))
                if byfree[x] in (S.UniversalSet, S.Reals):
                    # collapse the ith condition to True and break
                    args[i] = list(args[i])
                    c = args[i][1] = True
                    break
            if c == True:
                break
        if c != True:
            raise ValueError(filldedent('''
                Conditions must cover all reals or a final default
                condition `(foo, True)` must be given.
                '''))
        last, _ = args[i]  # ignore all past ith arg
        for a, c in reversed(args[:i]):
            last = ITE(c, a, last)
        return _canonical(last)


def piecewise_fold(expr):
    """
    Takes an expression containing a piecewise function and returns the
    expression in piecewise form. In addition, any ITE conditions are
    rewritten in negation normal form and simplified.

    Examples
    ========

    >>> from sympy import Piecewise, piecewise_fold, sympify as S
    >>> from sympy.abc import x
    >>> p = Piecewise((x, x < 1), (1, S(1) <= x))
    >>> piecewise_fold(x*p)
    Piecewise((x**2, x < 1), (x, True))

    See Also
    ========

    Piecewise
    """
    if not isinstance(expr, Basic) or not expr.has(Piecewise):
        return expr

    new_args = []
    if isinstance(expr, (ExprCondPair, Piecewise)):
        for e, c in expr.args:
            if not isinstance(e, Piecewise):
                e = piecewise_fold(e)
            # we don't keep Piecewise in condition because
            # it has to be checked to see that it's complete
            # and we convert it to ITE at that time
            assert not c.has(Piecewise)  # pragma: no cover
            if isinstance(c, ITE):
                c = c.to_nnf()
                c = simplify_logic(c, form='cnf')
            if isinstance(e, Piecewise):
                new_args.extend([(piecewise_fold(ei), And(ci, c))
                    for ei, ci in e.args])
            else:
                new_args.append((e, c))
    else:
        from sympy.utilities.iterables import cartes, sift, common_prefix
        # Given
        #     P1 = Piecewise((e11, c1), (e12, c2), A)
        #     P2 = Piecewise((e21, c1), (e22, c2), B)
        #     ...
        # the folding of f(P1, P2) is trivially
        # Piecewise(
        #   (f(e11, e21), c1),
        #   (f(e12, e22), c2),
        #   (f(Piecewise(A), Piecewise(B)), True))
        # Certain objects end up rewriting themselves as thus, so
        # we do that grouping before the more generic folding.
        # The following applies this idea when f = Add or f = Mul
        # (and the expression is commutative).
        if expr.is_Add or expr.is_Mul and expr.is_commutative:
            p, args = sift(expr.args, lambda x: x.is_Piecewise, binary=True)
            pc = sift(p, lambda x: tuple([c for e,c in x.args]))
            for c in list(ordered(pc)):
                if len(pc[c]) > 1:
                    pargs = [list(i.args) for i in pc[c]]
                    # the first one is the same; there may be more
                    com = common_prefix(*[
                        [i.cond for i in j] for j in pargs])
                    n = len(com)
                    collected = []
                    for i in range(n):
                        collected.append((
                            expr.func(*[ai[i].expr for ai in pargs]),
                            com[i]))
                    remains = []
                    for a in pargs:
                        if n == len(a):  # no more args
                            continue
                        if a[n].cond == True:  # no longer Piecewise
                            remains.append(a[n].expr)
                        else:  # restore the remaining Piecewise
                            remains.append(
                                Piecewise(*a[n:], evaluate=False))
                    if remains:
                        collected.append((expr.func(*remains), True))
                    args.append(Piecewise(*collected, evaluate=False))
                    continue
                args.extend(pc[c])
        else:
            args = expr.args
        # fold
        folded = list(map(piecewise_fold, args))
        for ec in cartes(*[
                (i.args if isinstance(i, Piecewise) else
                 [(i, true)]) for i in folded]):
            e, c = zip(*ec)
            new_args.append((expr.func(*e), And(*c)))

    return Piecewise(*new_args)


def _clip(A, B, k):
    """Return interval B as intervals that are covered by A (keyed
    to k) and all other intervals of B not covered by A keyed to -1.

    The reference point of each interval is the rhs; if the lhs is
    greater than the rhs then an interval of zero width interval will
    result, e.g. (4, 1) is treated like (1, 1).

    Examples
    ========

    >>> from sympy.functions.elementary.piecewise import _clip
    >>> from sympy import Tuple
    >>> A = Tuple(1, 3)
    >>> B = Tuple(2, 4)
    >>> _clip(A, B, 0)
    [(2, 3, 0), (3, 4, -1)]

    Interpretation: interval portion (2, 3) of interval (2, 4) is
    covered by interval (1, 3) and is keyed to 0 as requested;
    interval (3, 4) was not covered by (1, 3) and is keyed to -1.
    """
    a, b = B
    c, d = A
    c, d = Min(Max(c, a), b), Min(Max(d, a), b)
    a, b = Min(a, b), b
    p = []
    if a != c:
        p.append((a, c, -1))
    else:
        pass
    if c != d:
        p.append((c, d, k))
    else:
        pass
    if b != d:
        if d == c and p and p[-1][-1] == -1:
            p[-1] = p[-1][0], b, -1
        else:
            p.append((d, b, -1))
    else:
        pass

    return p<|MERGE_RESOLUTION|>--- conflicted
+++ resolved
@@ -173,14 +173,9 @@
 
         newargs = []  # the unevaluated conditions
         current_cond = set()  # the conditions up to a given e, c pair
-<<<<<<< HEAD
         existing_intervals = S.EmptySet  # keeps track of added intervals
 
         # make conditions canonical and count the number of variables
-=======
-        existing_intervals = S.EmptySet  # keeps track of added interval
-        # make conditions canonical
->>>>>>> 006f906d
         args = []
         symbols = []
         for e, c in _args:
@@ -287,11 +282,7 @@
 
             current_cond.add(cond)
 
-<<<<<<< HEAD
-            #   Does not add intervals which are already covered entirely by
-=======
             #   Does not add intervals which are already covered entirely by 
->>>>>>> 006f906d
             #   previous intervals (in terms of ordering of arguments)
             #   Piecewise((0, t>=4), (0, t<3), (1, t<=2), (3, t<4))
             #   >>> Piecewise((0, (t >= 4) | (t < 3)), (3, True))
