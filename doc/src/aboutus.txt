--- conflicted
+++ resolved
@@ -147,11 +147,10 @@
 #. Matt Rajca: Code quality fixes
 #. David Li: Documentation fixes
 #. David Ju: Increase test coverage
-<<<<<<< HEAD
-=======
 #. Alexandr Gudulin: Code quality fixes
 #. Bilal Akhtar: isympy man page
->>>>>>> 31a730c0
+#. Grzegorz Świrski: Fix to latex()
+#. Matt Habel: SymPy-wide pyflakes editing
 
 Up-to-date list in the order of the first contribution is given in the `AUTHORS
 <https://github.com/sympy/sympy/blob/master/AUTHORS>`_ file.
@@ -200,4 +199,4 @@
 wiki), all images and all documentation including this User's Guide is licensed
 using the new BSD license:
 
-.. literalinclude:: ../../LICENSE
+.. literalinclude:: ../../LICENSE