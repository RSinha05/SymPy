--- conflicted
+++ resolved
@@ -24,12 +24,7 @@
         - TEST_ASCII="true"
         # space separated list of optional dependencies(conda packages) to install and test
         # autowrap installs libgfortran libgcc gcc cython
-<<<<<<< HEAD
-
-        - TEST_OPT_DEPENDENCY="numpy scipy gmpy2 matplotlib=2.1.0 theano llvmlite autowrap python-symengine=0.3.* tensorflow numexpr ipython antlr-python-runtime>=4.7,<4.8 antlr>=4.7,<4.8"
-=======
-        - TEST_OPT_DEPENDENCY="numpy scipy gmpy2 matplotlib theano llvmlite autowrap python-symengine=0.3.* tensorflow numexpr ipython"
->>>>>>> 059af553
+        - TEST_OPT_DEPENDENCY="numpy scipy gmpy2 matplotlib theano llvmlite autowrap python-symengine=0.3.* tensorflow numexpr ipython antlr-python-runtime>=4.7,<4.8 antlr>=4.7,<4.8"
       addons:
         apt:
           packages:
@@ -41,11 +36,7 @@
     - python: 3.6
       env:
         - TEST_ASCII="true"
-<<<<<<< HEAD
-        - TEST_OPT_DEPENDENCY="numpy scipy gmpy2 matplotlib=2.1.0 theano llvmlite autowrap python-symengine=0.3.* tensorflow numexpr ipython antlr-python-runtime>=4.7,<4.8 antlr>=4.7,<4.8"
-=======
-        - TEST_OPT_DEPENDENCY="numpy scipy gmpy2 matplotlib theano llvmlite autowrap python-symengine=0.3.* tensorflow numexpr ipython"
->>>>>>> 059af553
+        - TEST_OPT_DEPENDENCY="numpy scipy gmpy2 matplotlib theano llvmlite autowrap python-symengine=0.3.* tensorflow numexpr ipython antlr-python-runtime>=4.7,<4.8 antlr>=4.7,<4.8"
       addons:
         apt:
           packages:
